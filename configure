--- conflicted
+++ resolved
@@ -4663,17 +4663,13 @@
     fi
 fi
 
-<<<<<<< HEAD
-# detect zlib
-if [ "$CFG_SYSTEM_ZLIB" = "auto" ]; then
-=======
 if [ "$XPLATFORM_INTEGRITY" = "yes" ]; then
     CFG_SHARED=no
     CFG_LARGEFILE=no
 fi
 
-if [ "$CFG_ZLIB" = "auto" ]; then
->>>>>>> e4d79e1f
+# detect zlib
+if [ "$CFG_SYSTEM_ZLIB" = "auto" ]; then
     if compileTest unix/zlib "zlib"; then
        CFG_SYSTEM_ZLIB=yes
     else
@@ -6936,13 +6932,6 @@
     echo "}"
     echo
 fi
-<<<<<<< HEAD
-if [ -n "$RPATH_FLAGS" ]; then
-    echo "QMAKE_RPATHDIR += $RPATH_FLAGS"
-fi
-=======
-echo "QT_COMPILER_STDCXX = $CFG_STDCXX_DEFAULT"
->>>>>>> e4d79e1f
 if [ -n "$QT_GCC_MAJOR_VERSION" ]; then
     echo "QT_GCC_MAJOR_VERSION = $QT_GCC_MAJOR_VERSION"
     echo "QT_GCC_MINOR_VERSION = $QT_GCC_MINOR_VERSION"
