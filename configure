--- conflicted
+++ resolved
@@ -4243,11 +4243,7 @@
         TEST_CONFIG_FLAGS="QT_CONFIG+=no-pkg-config"
     fi
     echo $ECHO_N "checking for $name... $ECHO_C"
-<<<<<<< HEAD
-    "$unixtests/compile.test" "$XQMAKESPEC" "$test_config" $OPT_VERBOSE "$relpath" "$outpath" "$path" "$name" "$CFG_QMAKE_PATH" "$QTCONFFILE" $I_FLAGS $D_FLAGS $L_FLAGS "$@"
-=======
-    "$unixtests/compile.test" "$XQMAKESPEC" "$test_config" $OPT_VERBOSE "$relpath" "$outpath" "$path" "$name" $I_FLAGS $D_FLAGS $L_FLAGS $TEST_CONFIG_FLAGS "$@"
->>>>>>> e52fcb7d
+    "$unixtests/compile.test" "$XQMAKESPEC" "$test_config" $OPT_VERBOSE "$relpath" "$outpath" "$path" "$name" "$CFG_QMAKE_PATH" "$QTCONFFILE" $I_FLAGS $D_FLAGS $L_FLAGS $TEST_CONFIG_FLAGS "$@"
 }
 
 compileTestWithPkgConfig()
