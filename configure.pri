# this must be done outside any function
QT_SOURCE_TREE = $$PWD
QT_BUILD_TREE = $$shadowed($$PWD)

# custom command line handling

defineTest(qtConfCommandline_qmakeArgs) {
    contains(1, QMAKE_[A-Z0-9_]+ *[-+]?=.*) {
        config.input.qmakeArgs += $$1
        export(config.input.qmakeArgs)
        return(true)
    }
    return(false)
}

defineTest(qtConfCommandline_cxxstd) {
    arg = $${1}
    val = $${2}
    isEmpty(val): val = $$qtConfGetNextCommandlineArg()
    !contains(val, "^-.*"):!isEmpty(val) {
        contains(val, "(c\+\+)?11") {
            qtConfCommandlineSetInput("c++14", "no")
            qtConfCommandlineSetInput("c++1z", "no")
            qtConfCommandlineSetInput("c++2a", "no")
        } else: contains(val, "(c\+\+)?(14|1y)") {
            qtConfCommandlineSetInput("c++14", "yes")
            qtConfCommandlineSetInput("c++1z", "no")
            qtConfCommandlineSetInput("c++2a", "no")
        } else: contains(val, "(c\+\+)?(17|1z)") {
            qtConfCommandlineSetInput("c++14", "yes")
            qtConfCommandlineSetInput("c++1z", "yes")
            qtConfCommandlineSetInput("c++2a", "no")
        } else: contains(val, "(c\+\+)?(2a)") {
            qtConfCommandlineSetInput("c++14", "yes")
            qtConfCommandlineSetInput("c++1z", "yes")
            qtConfCommandlineSetInput("c++2a", "yes")
        } else {
            qtConfAddError("Invalid argument $$val to command line parameter $$arg")
        }
    } else {
        qtConfAddError("Missing argument to command line parameter $$arg")
    }
}

defineTest(qtConfCommandline_sanitize) {
    arg = $${1}
    val = $${2}
    isEmpty(val): val = $$qtConfGetNextCommandlineArg()
    !contains(val, "^-.*"):!isEmpty(val) {
        equals(val, "address") {
            qtConfCommandlineSetInput("sanitize_address", "yes")
        } else: equals(val, "thread") {
            qtConfCommandlineSetInput("sanitize_thread", "yes")
        } else: equals(val, "memory") {
            qtConfCommandlineSetInput("sanitize_memory", "yes")
        } else: equals(val, "undefined") {
            qtConfCommandlineSetInput("sanitize_undefined", "yes")
        } else {
            qtConfAddError("Invalid argument $$val to command line parameter $$arg")
        }
    } else {
        qtConfAddError("Missing argument to command line parameter $$arg")
    }
}

defineTest(qtConfCommandline_coverage) {
    arg = $${1}
    val = $${2}
    isEmpty(val): val = $$qtConfGetNextCommandlineArg()
    !contains(val, "^-.*"):!isEmpty(val) {
        equals(val, "trace-pc-guard") {
            qtConfCommandlineSetInput("coverage_trace_pc_guard", "yes")
        } else {
            qtConfAddError("Invalid argument $$val to command line parameter $$arg")
        }
    } else {
        qtConfAddError("Missing argument to command line parameter $$arg")
    }
}

# callbacks

defineReplace(qtConfFunc_crossCompile) {
    !isEmpty(config.input.sysroot): return(true)
    spec = $$[QMAKE_SPEC]
    !equals(spec, $$[QMAKE_XSPEC]): return(true)
    return(false)
}

defineReplace(qtConfFunc_licenseCheck) {
    exists($$QT_SOURCE_TREE/LICENSE.LGPL3)|exists($$QT_SOURCE_TREE/LICENSE.GPL2)|exists($$QT_SOURCE_TREE/LICENSE.GPL3): \
        hasOpenSource = true
    else: \
        hasOpenSource = false
    exists($$QT_SOURCE_TREE/LICENSE.QT-LICENSE-AGREEMENT-4.0): \
        hasCommercial = true
    else: \
        hasCommercial = false

    commercial = $$config.input.commercial
    isEmpty(commercial) {
        $$hasOpenSource {
            $$hasCommercial {
                logn()
                logn("Selecting Qt Edition.")
                logn()
                logn("Type 'c' if you want to use the Commercial Edition.")
                logn("Type 'o' if you want to use the Open Source Edition.")
                logn()
                for(ever) {
                    val = $$lower($$prompt("Which edition of Qt do you want to use? ", false))
                    equals(val, c) {
                        commercial = yes
                        QMAKE_SAVED_ARGS += -commercial
                    } else: equals(val, o) {
                        commercial = no
                        QMAKE_SAVED_ARGS += -opensource
                    } else {
                        next()
                    }
                    export(QMAKE_SAVED_ARGS)
                    break()
                }
            } else {
                commercial = no
            }
        } else {
            !$$hasCommercial: \
                qtConfFatalError("No license files. Cannot proceed. Try re-installing Qt.")
            commercial = yes
        }
    }

    equals(commercial, no) {
        !$$hasOpenSource: \
            qtConfFatalError("This is the Qt Commercial Edition." \
                             "Cannot proceed with -opensource.")

        logn()
        logn("This is the Qt Open Source Edition.")

        EditionString = "Open Source"
        config.input.qt_edition = OpenSource
        export(config.input.qt_edition)
    } else {
        !$$hasCommercial: \
            qtConfFatalError("This is the Qt Open Source Edition." \
                             "Cannot proceed with -commercial.")

        !exists($$QT_SOURCE_TREE/.release-timestamp) {
            #  Build from git

            logn()
            logn("This is the Qt Commercial Edition.")

            EditionString = "Commercial"
            config.input.qt_edition = Commercial
            export(config.input.qt_edition)
        } else {
            # Build from a released source package

            equals(QMAKE_HOST.os, Linux) {
                !equals(QMAKE_HOST.arch, x86_64): \
                    Licheck = licheck32
                else: \
                    Licheck = licheck64
            } else: equals(QMAKE_HOST.os, Darwin) {
                Licheck = licheck_mac
            } else: equals(QMAKE_HOST.os, Windows) {
                Licheck = licheck.exe
            } else {
                qtConfFatalError("Host operating system not supported by this edition of Qt.")
            }

            !qtRunLoggedCommand("$$system_quote($$QT_SOURCE_TREE/bin/$$Licheck) \
                                    $$system_quote($$eval(config.input.confirm-license)) \
                                    $$system_quote($$QT_SOURCE_TREE) $$system_quote($$QT_BUILD_TREE) \
                                    $$[QMAKE_SPEC] $$[QMAKE_XSPEC]", \
                                LicheckOutput, false): \
                return(false)
            logn()
            for (o, LicheckOutput) {
                contains(o, "\\w+=.*"): \
                    eval($$o)
                else: \
                    logn($$o)
            }
            config.input.qt_edition = $$Edition
            config.input.qt_licheck = $$Licheck
            config.input.qt_release_date = $$ReleaseDate
            export(config.input.qt_edition)
            export(config.input.qt_licheck)
            export(config.input.qt_release_date)
            return(true)
        }
    }

    !isEmpty(config.input.confirm-license) {
        logn()
        logn("You have already accepted the terms of the $$EditionString license.")
        return(true)
    }

    affix = the
    equals(commercial, no) {
        theLicense = "GNU Lesser General Public License (LGPL) version 3"
        showWhat = "Type 'L' to view the GNU Lesser General Public License version 3 (LGPLv3)."
        gpl2Ok = false
        gpl3Ok = false
        winrt {
            notTheLicense = "Note: GPL version 2 is not available on WinRT."
        } else: wasm {
            gpl3Ok = true
            theLicense = "GNU General Public License (GPL) version 3"
            showWhat = "Type 'G' to view the GNU General Public License version 3 (GPLv3)."
        } else: $$qtConfEvaluate("features.android-style-assets") {
            notTheLicense = "Note: GPL version 2 is not available due to using Android style assets."
        } else {
            theLicense += "or the GNU General Public License (GPL) version 2"
            showWhat += "Type 'G' to view the GNU General Public License version 2 (GPLv2)."
            gpl2Ok = true
            affix = either
        }
    } else {
        theLicense = $$cat($$QT_SOURCE_TREE/LICENSE.QT-LICENSE-AGREEMENT-4.0, lines)
        theLicense = $$first(theLicense)
        showWhat = "Type '?' to view the $${theLicense}."
    }
    msg = \
        " " \
        "You are licensed to use this software under the terms of" \
        "the "$$theLicense"." \
        $$notTheLicense \
        " " \
        $$showWhat \
        "Type 'y' to accept this license offer." \
        "Type 'n' to decline this license offer." \
        " "

    for(ever) {
        logn($$join(msg, $$escape_expand(\\n)))
        for(ever) {
            val = $$lower($$prompt("Do you accept the terms of $$affix license? ", false))
            equals(val, y)|equals(val, yes) {
                logn()
                QMAKE_SAVED_ARGS += -confirm-license
                export(QMAKE_SAVED_ARGS)
                return(true)
            } else: equals(val, n)|equals(val, no) {
                return(false)
            } else: equals(commercial, yes):equals(val, ?) {
                licenseFile = $$QT_SOURCE_TREE/LICENSE.QT-LICENSE-AGREEMENT-4.0
            } else: equals(commercial, no):equals(val, l) {
                licenseFile = $$QT_SOURCE_TREE/LICENSE.LGPL3
            } else: equals(commercial, no):equals(val, g):$$gpl2Ok {
                licenseFile = $$QT_SOURCE_TREE/LICENSE.GPL2
            } else: equals(commercial, no):equals(val, g):$$gpl3Ok {
                licenseFile = $$QT_SOURCE_TREE/LICENSE.GPL3
            } else {
                next()
            }
            break()
        }
        system("more $$system_quote($$system_path($$licenseFile))")
        logn()
        logn()
    }
}

# custom tests

# this is meant for linux device specs only
defineTest(qtConfTest_machineTuple) {
    qtRunLoggedCommand("$$QMAKE_CXX -dumpmachine", $${1}.tuple)|return(false)
    $${1}.cache += tuple
    export($${1}.cache)
    return(true)
}

defineTest(qtConfTest_verifySpec) {
    qtConfTest_compile($$1): return(true)
    qtConfFatalError("Cannot compile a minimal program. The toolchain or QMakeSpec is broken.", log)
}

defineTest(qtConfTest_architecture) {
    !qtConfTest_compile($${1}): \
        error("Could not determine $$eval($${1}.label). See config.log for details.")

    host = $$eval($${1}.host)
    isEmpty(host): host = false
    file_prefix =
    ext =
    $$host {
        equals(QMAKE_HOST.os, Windows): \
            ext = .exe
    } else {
        win32 {
            ext = .exe
        } else:android {
            file_prefix = lib
            ext = .so
        } else:wasm {
            ext = .wasm
        }
    }

    test = $$eval($${1}.test)
    output = $$eval($${1}.output)
    test_out_dir = $$OUT_PWD/$$basename(QMAKE_CONFIG_TESTS_DIR)/$$test
<<<<<<< HEAD
    unix:exists($$test_out_dir/arch): \
        content = $$cat($$test_out_dir/arch, blob)
    else: win32:exists($$test_out_dir/arch.exe): \
        content = $$cat($$test_out_dir/arch.exe, blob)
    else: android:exists($$test_out_dir/libarch.so): \
        content = $$cat($$test_out_dir/libarch.so, blob)
    else: wasm:exists($$test_out_dir/arch.wasm): \
        content = $$cat($$test_out_dir/arch.wasm, blob)
    else: wasm:exists($$test_out_dir/arch.o): \
        content = $$cat($$test_out_dir/arch.o, blob)
=======
    test_out_file = $$test_out_dir/$$file_prefix$$output$$ext
    exists($$test_out_file): \
        content = $$cat($$test_out_file, blob)
>>>>>>> 786c5881
    else: \
        error("$$eval($${1}.label) detection binary not found.")

    arch_magic = ".*==Qt=magic=Qt== Architecture:([^\\0]*).*"
    subarch_magic = ".*==Qt=magic=Qt== Sub-architecture:([^\\0]*).*"
    buildabi_magic = ".*==Qt=magic=Qt== Build-ABI:([^\\0]*).*"

    !contains(content, $$arch_magic)|!contains(content, $$subarch_magic)|!contains(content, $$buildabi_magic): \
        error("$$eval($${1}.label) detection binary does not contain expected data.")

    $${1}.arch = $$replace(content, $$arch_magic, "\\1")
    $${1}.subarch = $$replace(content, $$subarch_magic, "\\1")
    $${1}.subarch = $$split($${1}.subarch, " ")
    $${1}.buildabi = $$replace(content, $$buildabi_magic, "\\1")
    export($${1}.arch)
    export($${1}.subarch)
    export($${1}.buildabi)
    qtLog("Detected architecture: $$eval($${1}.arch) ($$eval($${1}.subarch))")

    $${1}.cache += arch subarch buildabi
    export($${1}.cache)
    return(true)
}

defineTest(qtConfTest_gnumake) {
    make = $$qtConfFindInPath("gmake")
    isEmpty(make): make = $$qtConfFindInPath("make")
    !isEmpty(make) {
        qtRunLoggedCommand("$$make -v", version)|return(false)
        contains(version, "^GNU Make.*"): return(true)
    }
    return(false)
}

defineTest(qtConfTest_detectPkgConfig) {
    pkgConfig = $$getenv("PKG_CONFIG")
    !isEmpty(pkgConfig): {
        qtLog("Found pkg-config from environment variable: $$pkgConfig")
    } else {
        pkgConfig = $$QMAKE_PKG_CONFIG

        !isEmpty(pkgConfig) {
            qtLog("Found pkg-config from mkspec: $$pkgConfig")
        } else {
            pkgConfig = $$qtConfFindInPath("pkg-config")

            isEmpty(pkgConfig): \
                return(false)

            qtLog("Found pkg-config from path: $$pkgConfig")
        }
    }

    $$qtConfEvaluate("features.cross_compile") {
        # cross compiling, check that pkg-config is set up sanely
        sysroot = $$config.input.sysroot

        pkgConfigLibdir = $$getenv("PKG_CONFIG_LIBDIR")
        isEmpty(pkgConfigLibdir) {
            isEmpty(sysroot) {
                qtConfAddWarning("Cross compiling without sysroot. Disabling pkg-config")
                return(false)
            }
            !exists("$$sysroot/usr/lib/pkgconfig") {
                qtConfAddWarning( \
                    "Disabling pkg-config since PKG_CONFIG_LIBDIR is not set and" \
                    "the host's .pc files would be used (even if you set PKG_CONFIG_PATH)." \
                    "Set this variable to the directory that contains target .pc files" \
                    "for pkg-config to function correctly when cross-compiling or" \
                    "use -pkg-config to override this test.")
                return(false)
            }

            pkgConfigLibdir = $$sysroot/usr/lib/pkgconfig:$$sysroot/usr/share/pkgconfig
            machineTuple = $$eval($${currentConfig}.tests.machineTuple.tuple)
            !isEmpty(machineTuple): \
                pkgConfigLibdir = "$$pkgConfigLibdir:$$sysroot/usr/lib/$$machineTuple/pkgconfig"

            qtConfAddNote("PKG_CONFIG_LIBDIR automatically set to $$pkgConfigLibdir")
        }
        pkgConfigSysrootDir = $$getenv("PKG_CONFIG_SYSROOT_DIR")
        isEmpty(pkgConfigSysrootDir) {
            isEmpty(sysroot) {
                qtConfAddWarning( \
                    "Disabling pkg-config since PKG_CONFIG_SYSROOT_DIR is not set." \
                    "Set this variable to your sysroot for pkg-config to function correctly when" \
                    "cross-compiling or use -pkg-config to override this test.")
                return(false)
            }

            pkgConfigSysrootDir = $$sysroot
            qtConfAddNote("PKG_CONFIG_SYSROOT_DIR automatically set to $$pkgConfigSysrootDir")
        }
        $${1}.pkgConfigLibdir = $$pkgConfigLibdir
        export($${1}.pkgConfigLibdir)
        $${1}.pkgConfigSysrootDir = $$pkgConfigSysrootDir
        export($${1}.pkgConfigSysrootDir)
        $${1}.cache += pkgConfigLibdir pkgConfigSysrootDir
    }
    $${1}.pkgConfig = $$pkgConfig
    export($${1}.pkgConfig)
    $${1}.cache += pkgConfig
    export($${1}.cache)

    return(true)
}

defineTest(qtConfTest_buildParts) {
    parts = $$config.input.make
    isEmpty(parts) {
        parts = libs examples

        $$qtConfEvaluate("features.developer-build"): \
            parts += tests
        !$$qtConfEvaluate("features.cross_compile"): \
            parts += tools
    }

    parts -= $$config.input.nomake

    # always add libs, as it's required to build Qt
    parts *= libs

    $${1}.value = $$parts
    export($${1}.value)
    $${1}.cache = -
    export($${1}.cache)
    return(true)
}

defineTest(qtConfTest_x86Simd) {
    simd = $$section(1, ".", -1)    # last component
    $${1}.args = CONFIG+=add_cflags DEFINES+=NO_ATTRIBUTE SIMD=$$simd
    $${1}.test = x86_simd
    qtConfTest_compile($${1})
}

defineTest(qtConfTest_x86SimdAlways) {
    configs =
    fpfx = $${currentConfig}.features
    tpfx = $${currentConfig}.tests

    # Make a list of all passing features whose tests have type=x86Simd
    for (f, $${tpfx}._KEYS_) {
        !equals($${tpfx}.$${f}.type, "x86Simd"): \
            next()
        qtConfCheckFeature($$f)
        equals($${fpfx}.$${f}.available, true): configs += $$f
    }
    $${1}.literal_args = SIMD=$$join(configs, " ")
    qtConfTest_compile($${1})
}

# custom outputs

# this reloads the qmakespec as completely as reasonably possible.
defineTest(reloadSpec) {
    bypassNesting() {
        for (f, QMAKE_INTERNAL_INCLUDED_FILES) {
            contains(f, .*/mkspecs/.*):\
                    !contains(f, .*/(qt_build_config|qt_parts|qt_configure|configure_base)\\.prf): \
                discard_from($$f)
        }
        # nobody's going to try to re-load the features above,
        # so don't bother with being selective.
        QMAKE_INTERNAL_INCLUDED_FEATURES = \
            # loading it gets simulated below.
            $$[QT_HOST_DATA/src]/mkspecs/features/device_config.prf \
            # must be delayed until qdevice.pri is ready.
            $$[QT_HOST_DATA/src]/mkspecs/features/mac/toolchain.prf \
            $$[QT_HOST_DATA/src]/mkspecs/features/toolchain.prf

        saved_variables = CONFIG QMAKE_CXXFLAGS
        for (name, saved_variables): \
            _SAVED_$$name = $$eval($$name)
        load(spec_pre)
        # qdevice.pri gets written too late (and we can't write it early
        # enough, as it's populated in stages, with later ones depending
        # on earlier ones). so inject its variables manually.
        for (l, $${currentConfig}.output.devicePro): \
            eval($$l)
        include($$QMAKESPEC/qmake.conf)
        load(spec_post)
        for (name, saved_variables): \
            $$name += $$eval(_SAVED_$$name)
        load(default_pre)

        # ensure pristine environment for configuration. again.
        discard_from($$[QT_HOST_DATA/get]/mkspecs/qconfig.pri)
        discard_from($$[QT_HOST_DATA/get]/mkspecs/qmodule.pri)
    }
}

defineTest(qtConfOutput_prepareSpec) {
    device = $$eval(config.input.device)
    !isEmpty(device) {
        devices = $$files($$[QT_HOST_DATA/src]/mkspecs/devices/*$$device*)
        isEmpty(devices): \
            qtConfFatalError("No device matching '$$device'.")
        !count(devices, 1) {
            err = "Multiple matches for device '$$device'. Candidates are:"
            for (d, devices): \
                err += "    $$basename(d)"
            qtConfFatalError($$err)
        }
        XSPEC = $$relative_path($$devices, $$[QT_HOST_DATA/src]/mkspecs)
    }
    xspec = $$eval(config.input.xplatform)
    !isEmpty(xspec) {
        !exists($$[QT_HOST_DATA/src]/mkspecs/$$xspec/qmake.conf): \
            qtConfFatalError("Invalid target platform '$$xspec'.")
        XSPEC = $$xspec
    }
    isEmpty(XSPEC): \
        XSPEC = $$[QMAKE_SPEC]
    export(XSPEC)
    QMAKESPEC = $$[QT_HOST_DATA/src]/mkspecs/$$XSPEC
    export(QMAKESPEC)

    notes = $$cat($$OUT_PWD/.config.notes, lines)
    !isEmpty(notes): \
        qtConfAddNote("Also available for $$notes")

    # deviceOptions() below contains conditionals coming form the spec,
    # so this cannot be delayed for a batch reload.
    reloadSpec()
}

defineTest(qtConfOutput_prepareOptions) {
    $${currentConfig}.output.devicePro += \
        $$replace(config.input.device-option, "^([^=]+) *= *(.*)$", "\\1 = \\2")
    darwin:!isEmpty(config.input.sdk) {
        $${currentConfig}.output.devicePro += \
            "QMAKE_MAC_SDK = $$val_escape(config.input.sdk)"
    }
    android {
        sdk_root = $$eval(config.input.android-sdk)
        isEmpty(sdk_root): \
            sdk_root = $$getenv(ANDROID_SDK_ROOT)
        isEmpty(sdk_root) {
            for(ever) {
                equals(QMAKE_HOST.os, Linux): \
                    sdk_root = $$(HOME)/Android/Sdk
                else: equals(QMAKE_HOST.os, Darwin): \
                    sdk_root = $$(HOME)/Library/Android/sdk
                else: \
                    break()
                !exists($$sdk_root): \
                    sdk_root =
                break()
            }
        }
        isEmpty(sdk_root): \
            qtConfFatalError("Cannot find Android SDK." \
                             "Please use -android-sdk option to specify one.")

        ndk_root = $$eval(config.input.android-ndk)
        isEmpty(ndk_root): \
            ndk_root = $$getenv(ANDROID_NDK_ROOT)
        isEmpty(ndk_root) {
            for(ever) {
                exists($$sdk_root/ndk-bundle) {
                    ndk_root = $$sdk_root/ndk-bundle
                    break()
                }
                equals(QMAKE_HOST.os, Linux): \
                    ndk_root = $$(HOME)/Android/Sdk/ndk-bundle
                else: equals(QMAKE_HOST.os, Darwin): \
                    ndk_root = $$(HOME)/Library/Android/sdk/ndk-bundle
                else: \
                    break()
                !exists($$ndk_root): \
                    ndk_root =
                break()
            }
        }
        isEmpty(ndk_root): \
            qtConfFatalError("Cannot find Android NDK." \
                             "Please use -android-ndk option to specify one.")

        ndk_tc_ver = $$eval(config.input.android-toolchain-version)
        isEmpty(ndk_tc_ver): \
            ndk_tc_ver = 4.9
        !exists($$ndk_root/toolchains/arm-linux-androideabi-$$ndk_tc_ver/prebuilt/*): \
            qtConfFatalError("Cannot detect Android NDK toolchain." \
                             "Please use -android-toolchain-version to specify it.")

        ndk_tc_pfx = $$ndk_root/toolchains/arm-linux-androideabi-$$ndk_tc_ver/prebuilt
        ndk_host = $$eval(config.input.android-ndk-host)
        isEmpty(ndk_host): \
            ndk_host = $$getenv(ANDROID_NDK_HOST)
        isEmpty(ndk_host) {
            equals(QMAKE_HOST.os, Linux) {
                ndk_host_64 = linux-x86_64
                ndk_host_32 = linux-x86
            } else: equals(QMAKE_HOST.os, Darwin) {
                ndk_host_64 = darwin-x86_64
                ndk_host_32 = darwin-x86
            } else: equals(QMAKE_HOST.os, Windows) {
                ndk_host_64 = windows-x86_64
                ndk_host_32 = windows
            } else {
                qtConfFatalError("Host operating system not supported by Android.")
            }
            !exists($$ndk_tc_pfx/$$ndk_host_64/*): ndk_host_64 =
            !exists($$ndk_tc_pfx/$$ndk_host_32/*): ndk_host_32 =
            equals(QMAKE_HOST.arch, x86_64):!isEmpty(ndk_host_64) {
                ndk_host = $$ndk_host_64
            } else: equals(QMAKE_HOST.arch, x86):!isEmpty(ndk_host_32) {
                ndk_host = $$ndk_host_32
            } else {
                !isEmpty(ndk_host_64): \
                    ndk_host = $$ndk_host_64
                else: !isEmpty(ndk_host_32): \
                    ndk_host = $$ndk_host_32
                else: \
                    qtConfFatalError("Cannot detect the Android host." \
                                     "Please use -android-ndk-host option to specify one.")
                qtConfAddNote("Available Android host does not match host architecture.")
            }
        } else {
            !exists($$ndk_tc_pfx/$$ndk_host/*): \
                qtConfFatalError("Specified Android NDK host is invalid.")
        }

        target_arch = $$eval(config.input.android-arch)
        isEmpty(target_arch): \
            target_arch = armeabi-v7a

        platform = $$eval(config.input.android-ndk-platform)
        isEmpty(platform): \
            platform = android-21

        $${currentConfig}.output.devicePro += \
            "DEFAULT_ANDROID_SDK_ROOT = $$val_escape(sdk_root)" \
            "DEFAULT_ANDROID_NDK_ROOT = $$val_escape(ndk_root)" \
            "DEFAULT_ANDROID_PLATFORM = $$platform" \
            "DEFAULT_ANDROID_NDK_HOST = $$ndk_host" \
            "DEFAULT_ANDROID_TARGET_ARCH = $$target_arch" \
            "DEFAULT_ANDROID_NDK_TOOLCHAIN_VERSION = $$ndk_tc_ver"
    }

    export($${currentConfig}.output.devicePro)

    # if any settings were made, the spec will be reloaded later
    # to make them take effect.
}

defineTest(qtConfOutput_machineTuple) {
    $${currentConfig}.output.devicePro += \
        "GCC_MACHINE_DUMP = $$eval($${currentConfig}.tests.machineTuple.tuple)"
    export($${currentConfig}.output.devicePro)

    # for completeness, one could reload the spec here,
    # but no downstream users actually need that.
}

defineTest(qtConfOutput_commitOptions) {
    # qdevice.pri needs to be written early, because the compile tests require it.
    write_file($$QT_BUILD_TREE/mkspecs/qdevice.pri, $${currentConfig}.output.devicePro)|error()
}

# type (empty or 'host'), option name, default value
defineTest(processQtPath) {
    out_var = config.rel_input.$${2}
    path = $$eval(config.input.$${2})
    isEmpty(path) {
        $$out_var = $$3
    } else {
        path = $$absolute_path($$path, $$OUT_PWD)
        rel = $$relative_path($$path, $$eval(config.input.$${1}prefix))
        isEmpty(rel) {
            $$out_var = .
        } else: contains(rel, \.\..*) {
            !equals(2, sysconfdir) {
                PREFIX_COMPLAINTS += "-$$2 is not a subdirectory of -$${1}prefix."
                export(PREFIX_COMPLAINTS)
                !$$eval(have_$${1}prefix) {
                    PREFIX_REMINDER = true
                    export(PREFIX_REMINDER)
                }
            }
            $$out_var = $$path
        } else {
            $$out_var = $$rel
        }
    }
    export($$out_var)
}

defineTest(addConfStr) {
    QT_CONFIGURE_STR_OFFSETS += "    $$QT_CONFIGURE_STR_OFF,"
    QT_CONFIGURE_STRS += "    \"$$1\\0\""
    QT_CONFIGURE_STR_OFF = $$num_add($$QT_CONFIGURE_STR_OFF, $$str_size($$1), 1)
    export(QT_CONFIGURE_STR_OFFSETS)
    export(QT_CONFIGURE_STRS)
    export(QT_CONFIGURE_STR_OFF)
}

defineReplace(printInstallPath) {
    val = $$eval(config.rel_input.$$2)
    equals(val, $$3): return()
    return("$$1=$$val")
}

defineReplace(printInstallPaths) {
    ret = \
        $$printInstallPath(Documentation, docdir, doc) \
        $$printInstallPath(Headers, headerdir, include) \
        $$printInstallPath(Libraries, libdir, lib) \
        $$printInstallPath(LibraryExecutables, libexecdir, $$DEFAULT_LIBEXEC) \
        $$printInstallPath(Binaries, bindir, bin) \
        $$printInstallPath(Plugins, plugindir, plugins) \
        $$printInstallPath(Imports, importdir, imports) \
        $$printInstallPath(Qml2Imports, qmldir, qml) \
        $$printInstallPath(ArchData, archdatadir, .) \
        $$printInstallPath(Data, datadir, .) \
        $$printInstallPath(Translations, translationdir, translations) \
        $$printInstallPath(Examples, examplesdir, examples) \
        $$printInstallPath(Tests, testsdir, tests)
    return($$ret)
}

defineReplace(printHostPaths) {
    ret = \
        "HostPrefix=$$config.input.hostprefix" \
        $$printInstallPath(HostBinaries, hostbindir, bin) \
        $$printInstallPath(HostLibraries, hostlibdir, lib) \
        $$printInstallPath(HostData, hostdatadir, .) \
        "Sysroot=$$config.input.sysroot" \
        "SysrootifyPrefix=$$qmake_sysrootify" \
        "TargetSpec=$$XSPEC" \
        "HostSpec=$$[QMAKE_SPEC]"
    return($$ret)
}

defineTest(qtConfOutput_preparePaths) {
    isEmpty(config.input.prefix) {
        $$qtConfEvaluate("features.developer-build") {
            config.input.prefix = $$QT_BUILD_TREE  # In Development, we use sandboxed builds by default
        } else {
            win32: \
                config.input.prefix = C:/Qt/Qt-$$[QT_VERSION]
            else: \
                config.input.prefix = /usr/local/Qt-$$[QT_VERSION]
        }
        have_prefix = false
    } else {
        config.input.prefix = $$absolute_path($$config.input.prefix, $$OUT_PWD)
        have_prefix = true
    }

    isEmpty(config.input.extprefix) {
        config.input.extprefix = $$config.input.prefix
        !isEmpty(config.input.sysroot): \
            qmake_sysrootify = true
        else: \
            qmake_sysrootify = false
    } else {
        config.input.extprefix = $$absolute_path($$config.input.extprefix, $$OUT_PWD)
        qmake_sysrootify = false
    }

    isEmpty(config.input.hostprefix) {
        $$qmake_sysrootify: \
            config.input.hostprefix = $$config.input.sysroot$$config.input.extprefix
        else: \
            config.input.hostprefix = $$config.input.extprefix
        have_hostprefix = false
    } else {
        isEqual(config.input.hostprefix, yes): \
            config.input.hostprefix = $$QT_BUILD_TREE
        else: \
            config.input.hostprefix = $$absolute_path($$config.input.hostprefix, $$OUT_PWD)
        have_hostprefix = true
    }

    PREFIX_COMPLAINTS =
    PREFIX_REMINDER = false
    win32: \
        DEFAULT_LIBEXEC = bin
    else: \
        DEFAULT_LIBEXEC = libexec
    darwin: \
        DEFAULT_SYSCONFDIR = /Library/Preferences/Qt
    else: \
        DEFAULT_SYSCONFDIR = etc/xdg

    processQtPath("", headerdir, include)
    processQtPath("", libdir, lib)
    processQtPath("", bindir, bin)
    processQtPath("", datadir, .)
    !equals(config.rel_input.datadir, .): \
        data_pfx = $$config.rel_input.datadir/
    processQtPath("", docdir, $${data_pfx}doc)
    processQtPath("", translationdir, $${data_pfx}translations)
    processQtPath("", examplesdir, $${data_pfx}examples)
    processQtPath("", testsdir, tests)
    processQtPath("", archdatadir, .)
    !equals(config.rel_input.archdatadir, .): \
        archdata_pfx = $$config.rel_input.archdatadir/
    processQtPath("", libexecdir, $${archdata_pfx}$$DEFAULT_LIBEXEC)
    processQtPath("", plugindir, $${archdata_pfx}plugins)
    processQtPath("", importdir, $${archdata_pfx}imports)
    processQtPath("", qmldir, $${archdata_pfx}qml)
    processQtPath("", sysconfdir, $$DEFAULT_SYSCONFDIR)
    $$have_hostprefix {
        processQtPath(host, hostbindir, bin)
        processQtPath(host, hostlibdir, lib)
        processQtPath(host, hostdatadir, .)
    } else {
        processQtPath(host, hostbindir, $$config.rel_input.bindir)
        processQtPath(host, hostlibdir, $$config.rel_input.libdir)
        processQtPath(host, hostdatadir, $$config.rel_input.archdatadir)
    }

    !isEmpty(PREFIX_COMPLAINTS) {
        PREFIX_COMPLAINTS = "$$join(PREFIX_COMPLAINTS, "$$escape_expand(\\n)Note: ")"
        $$PREFIX_REMINDER: \
            PREFIX_COMPLAINTS += "Maybe you forgot to specify -prefix/-hostprefix?"
        qtConfAddNote($$PREFIX_COMPLAINTS)
    }

    # populate qconfig.cpp (for qtcore)

    QT_CONFIGURE_STR_OFF = 0
    QT_CONFIGURE_STR_OFFSETS =
    QT_CONFIGURE_STRS =

    addConfStr($$config.rel_input.docdir)
    addConfStr($$config.rel_input.headerdir)
    addConfStr($$config.rel_input.libdir)
    addConfStr($$config.rel_input.libexecdir)
    addConfStr($$config.rel_input.bindir)
    addConfStr($$config.rel_input.plugindir)
    addConfStr($$config.rel_input.importdir)
    addConfStr($$config.rel_input.qmldir)
    addConfStr($$config.rel_input.archdatadir)
    addConfStr($$config.rel_input.datadir)
    addConfStr($$config.rel_input.translationdir)
    addConfStr($$config.rel_input.examplesdir)
    addConfStr($$config.rel_input.testsdir)

    QT_CONFIGURE_STR_OFFSETS_ALL = $$QT_CONFIGURE_STR_OFFSETS
    QT_CONFIGURE_STRS_ALL = $$QT_CONFIGURE_STRS
    QT_CONFIGURE_STR_OFFSETS =
    QT_CONFIGURE_STRS =

    addConfStr($$config.input.sysroot)
    addConfStr($$qmake_sysrootify)
    addConfStr($$config.rel_input.hostbindir)
    addConfStr($$config.rel_input.hostlibdir)
    addConfStr($$config.rel_input.hostdatadir)
    addConfStr($$XSPEC)
    addConfStr($$[QMAKE_SPEC])

    $${currentConfig}.output.qconfigSource = \
        "/* Installation date */" \
        "static const char qt_configure_installation     [12+11]  = \"qt_instdate=2012-12-20\";" \
        "" \
        "/* Installation Info */" \
        "static const char qt_configure_prefix_path_str  [12+256] = \"qt_prfxpath=$$config.input.prefix\";" \
        "$${LITERAL_HASH}ifdef QT_BUILD_QMAKE" \
        "static const char qt_configure_ext_prefix_path_str   [12+256] = \"qt_epfxpath=$$config.input.extprefix\";" \
        "static const char qt_configure_host_prefix_path_str  [12+256] = \"qt_hpfxpath=$$config.input.hostprefix\";" \
        "$${LITERAL_HASH}endif" \
        "" \
        "static const short qt_configure_str_offsets[] = {" \
        $$QT_CONFIGURE_STR_OFFSETS_ALL \
        "$${LITERAL_HASH}ifdef QT_BUILD_QMAKE" \
        $$QT_CONFIGURE_STR_OFFSETS \
        "$${LITERAL_HASH}endif" \
        "};" \
        "static const char qt_configure_strs[] =" \
        $$QT_CONFIGURE_STRS_ALL \
        "$${LITERAL_HASH}ifdef QT_BUILD_QMAKE" \
        $$QT_CONFIGURE_STRS \
        "$${LITERAL_HASH}endif" \
        ";" \
        "" \
        "$${LITERAL_HASH}define QT_CONFIGURE_SETTINGS_PATH \"$$config.rel_input.sysconfdir\"" \
        "" \
        "$${LITERAL_HASH}ifdef QT_BUILD_QMAKE" \
        "$${LITERAL_HASH} define QT_CONFIGURE_SYSROOTIFY_PREFIX $$qmake_sysrootify" \
        "$${LITERAL_HASH}endif" \
        "" \
        "$${LITERAL_HASH}define QT_CONFIGURE_PREFIX_PATH qt_configure_prefix_path_str + 12" \
        "$${LITERAL_HASH}ifdef QT_BUILD_QMAKE" \
        "$${LITERAL_HASH} define QT_CONFIGURE_EXT_PREFIX_PATH qt_configure_ext_prefix_path_str + 12" \
        "$${LITERAL_HASH} define QT_CONFIGURE_HOST_PREFIX_PATH qt_configure_host_prefix_path_str + 12" \
        "$${LITERAL_HASH}endif"
    export($${currentConfig}.output.qconfigSource)

    # create bin/qt.conf. this doesn't use the regular file output
    # mechanism, as the file is relied upon by configure tests.

    cont = \
        "[EffectivePaths]" \
        "Prefix=.." \
        "[DevicePaths]" \
        "Prefix=$$config.input.prefix" \
        $$printInstallPaths() \
        "[Paths]" \
        "Prefix=$$config.input.extprefix" \
        $$printInstallPaths() \
        $$printHostPaths()
    !equals(QT_SOURCE_TREE, $$QT_BUILD_TREE): \
        cont += \
            "[EffectiveSourcePaths]" \
            "Prefix=$$[QT_INSTALL_PREFIX/src]"
    write_file($$QT_BUILD_TREE/bin/qt.conf, cont)|error()
    reload_properties()

    # if a sysroot was configured, the spec will be reloaded later,
    # as some specs contain $$[SYSROOT] references.
}

defineTest(qtConfOutput_reloadSpec) {
    !isEmpty($${currentConfig}.output.devicePro)| \
            !isEmpty(config.input.sysroot): \
        reloadSpec()

    # toolchain.prf uses this.
    dummy = $$qtConfEvaluate("features.cross_compile")

    bypassNesting() {
        QMAKE_INTERNAL_INCLUDED_FEATURES -= \
            $$[QT_HOST_DATA/src]/mkspecs/features/mac/toolchain.prf \
            $$[QT_HOST_DATA/src]/mkspecs/features/toolchain.prf
        load(toolchain)
    }
}

defineTest(qtConfOutput_shared) {
    !$${2}: return()

    # export this here, so later tests can use it
    CONFIG += shared
    export(CONFIG)
}

defineTest(qtConfOutput_sanitizer) {
    !$${2}: return()

    # Export this here, so that WebEngine can access it at configure time.
    CONFIG += sanitizer
    $$qtConfEvaluate("features.sanitize_address"): CONFIG += sanitize_address
    $$qtConfEvaluate("features.sanitize_thread"): CONFIG += sanitize_thread
    $$qtConfEvaluate("features.sanitize_memory"): CONFIG += sanitize_memory
    $$qtConfEvaluate("features.sanitize_undefined"): CONFIG += sanitize_undefined

    export(CONFIG)
}

defineTest(qtConfOutput_architecture) {
    arch = $$qtConfEvaluate("tests.architecture.arch")
    subarch = $$qtConfEvaluate('tests.architecture.subarch')
    buildabi = $$qtConfEvaluate("tests.architecture.buildabi")

    $$qtConfEvaluate("features.cross_compile") {
        host_arch = $$qtConfEvaluate("tests.host_architecture.arch")
        host_buildabi = $$qtConfEvaluate("tests.host_architecture.buildabi")

        privatePro = \
            "host_build {" \
            "    QT_CPU_FEATURES.$$host_arch = $$qtConfEvaluate('tests.host_architecture.subarch')" \
            "} else {" \
            "    QT_CPU_FEATURES.$$arch = $$subarch" \
            "}"
        publicPro = \
            "host_build {" \
            "    QT_ARCH = $$host_arch" \
            "    QT_BUILDABI = $$host_buildabi" \
            "    QT_TARGET_ARCH = $$arch" \
            "    QT_TARGET_BUILDABI = $$buildabi" \
            "} else {" \
            "    QT_ARCH = $$arch" \
            "    QT_BUILDABI = $$buildabi" \
            "}"

    } else {
        privatePro = \
            "QT_CPU_FEATURES.$$arch = $$subarch"
        publicPro = \
            "QT_ARCH = $$arch" \
            "QT_BUILDABI = $$buildabi"
    }

    $${currentConfig}.output.publicPro += $$publicPro
    export($${currentConfig}.output.publicPro)
    $${currentConfig}.output.privatePro += $$privatePro
    export($${currentConfig}.output.privatePro)

    # setup QT_ARCH and QT_CPU_FEATURES variables used by qtConfEvaluate
    QT_ARCH = $$arch
    export(QT_ARCH)
    QT_CPU_FEATURES.$$arch = $$subarch
    export(QT_CPU_FEATURES.$$arch)
}

defineTest(qtConfOutput_qreal) {
    qreal = $$config.input.qreal
    isEmpty(qreal): qreal = "double"
    qreal_string = $$replace(qreal, [^a-zA-Z0-9], "_")
    qtConfOutputVar(assign, "privatePro", "QT_COORD_TYPE", $$qreal)
    !equals(qreal, "double") {
        qtConfOutputSetDefine("publicHeader", "QT_COORD_TYPE", $$qreal)
        qtConfOutputSetDefine("publicHeader", "QT_COORD_TYPE_STRING", "\"$$qreal_string\"")
    }
}

defineTest(qtConfOutput_pkgConfig) {
    !$${2}: return()

    PKG_CONFIG_EXECUTABLE = $$eval($${currentConfig}.tests.pkg-config.pkgConfig)
    qtConfOutputVar(assign, "privatePro", "PKG_CONFIG_EXECUTABLE", $$PKG_CONFIG_EXECUTABLE)
    export(PKG_CONFIG_EXECUTABLE)
    # this method also exports PKG_CONFIG_(LIB|SYSROOT)DIR, so that tests using pkgConfig will work correctly
    PKG_CONFIG_SYSROOT_DIR = $$eval($${currentConfig}.tests.pkg-config.pkgConfigSysrootDir)
    !isEmpty(PKG_CONFIG_SYSROOT_DIR) {
        qtConfOutputVar(assign, "publicPro", "PKG_CONFIG_SYSROOT_DIR", $$PKG_CONFIG_SYSROOT_DIR)
        export(PKG_CONFIG_SYSROOT_DIR)
    }
    PKG_CONFIG_LIBDIR = $$eval($${currentConfig}.tests.pkg-config.pkgConfigLibdir)
    !isEmpty(PKG_CONFIG_LIBDIR) {
        qtConfOutputVar(assign, "publicPro", "PKG_CONFIG_LIBDIR", $$PKG_CONFIG_LIBDIR)
        export(PKG_CONFIG_LIBDIR)
    }
}

defineTest(qtConfOutput_crossCompile) {
    !$${2}: return()

    # We need to preempt the output here, as subsequent tests rely on it
    CONFIG += cross_compile
    export(CONFIG)
}

defineTest(qtConfOutput_useBFDLinker) {
    !$${2}: return()

    # We need to preempt the output here, so that qtConfTest_linkerSupportsFlag can work properly in qtbase
    CONFIG += use_bfd_linker
    export(CONFIG)
}

defineTest(qtConfOutput_useGoldLinker) {
    !$${2}: return()

    # We need to preempt the output here, so that qtConfTest_linkerSupportsFlag can work properly in qtbase
    CONFIG += use_gold_linker
    export(CONFIG)
}

defineTest(qtConfOutput_useLLDLinker) {
    !$${2}: return()

    # We need to preempt the output here, so that qtConfTest_linkerSupportsFlag can work properly in qtbase
    CONFIG += use_lld_linker
    export(CONFIG)
}

defineTest(qtConfOutput_debugAndRelease) {
    $$qtConfEvaluate("features.debug") {
        qtConfOutputVar(append, "publicPro", "CONFIG", "debug")
        $${2}: qtConfOutputVar(append, "publicPro", "QT_CONFIG", "release")
        qtConfOutputVar(append, "publicPro", "QT_CONFIG", "debug")
    } else {
        qtConfOutputVar(append, "publicPro", "CONFIG", "release")
        $${2}: qtConfOutputVar(append, "publicPro", "QT_CONFIG", "debug")
        qtConfOutputVar(append, "publicPro", "QT_CONFIG", "release")
    }
}

defineTest(qtConfOutput_compilerFlags) {
    # this output also exports the variables locally, so that subsequent compiler tests can use them

    output =
    !isEmpty(config.input.wflags) {
        wflags = $$join(config.input.wflags, " -W", "-W")
        QMAKE_CFLAGS_WARN_ON += $$wflags
        QMAKE_CXXFLAGS_WARN_ON += $$wflags
        export(QMAKE_CFLAGS_WARN_ON)
        export(QMAKE_CXXFLAGS_WARN_ON)
        output += \
            "QMAKE_CFLAGS_WARN_ON += $$wflags" \
            "QMAKE_CXXFLAGS_WARN_ON += $$wflags"
    }
    !isEmpty(config.input.defines) {
        EXTRA_DEFINES += $$config.input.defines
        export(EXTRA_DEFINES)
        output += "EXTRA_DEFINES += $$val_escape(config.input.defines)"
    }
    !isEmpty(config.input.includes) {
        EXTRA_INCLUDEPATH += $$config.input.includes
        export(EXTRA_INCLUDEPATH)
        output += "EXTRA_INCLUDEPATH += $$val_escape(config.input.includes)"
    }

    !isEmpty(config.input.lpaths) {
        EXTRA_LIBDIR += $$config.input.lpaths
        export(EXTRA_LIBDIR)
        output += "EXTRA_LIBDIR += $$val_escape(config.input.lpaths)"
    }
    darwin:!isEmpty(config.input.fpaths) {
        EXTRA_FRAMEWORKPATH += $$config.input.fpaths
        export(EXTRA_FRAMEWORKPATH)
        output += "EXTRA_FRAMEWORKPATH += $$val_escape(config.input.fpaths)"
    }

    $${currentConfig}.output.privatePro += $$output
    export($${currentConfig}.output.privatePro)
}

defineTest(qtConfOutput_gccSysroot) {
    !$${2}: return()

    # This variable also needs to be exported immediately, so the compilation tests
    # can pick it up.
    EXTRA_QMAKE_ARGS += \
        "\"QMAKE_CFLAGS += --sysroot=$$config.input.sysroot\"" \
        "\"QMAKE_CXXFLAGS += --sysroot=$$config.input.sysroot\"" \
        "\"QMAKE_LFLAGS += --sysroot=$$config.input.sysroot\""
    export(EXTRA_QMAKE_ARGS)

    # This one is for qtConfToolchainSupportsFlag().
    QMAKE_CXXFLAGS += --sysroot=$$config.input.sysroot
    export(QMAKE_CXXFLAGS)

    output = \
        "!host_build {" \
        "    QMAKE_CFLAGS    += --sysroot=\$\$[QT_SYSROOT]" \
        "    QMAKE_CXXFLAGS  += --sysroot=\$\$[QT_SYSROOT]" \
        "    QMAKE_LFLAGS    += --sysroot=\$\$[QT_SYSROOT]" \
        "}"
    $${currentConfig}.output.publicPro += $$output
    export($${currentConfig}.output.publicPro)
}

defineTest(qtConfOutput_qmakeArgs) {
    !$${2}: return()

    $${currentConfig}.output.privatePro += "!host_build|!cross_compile {"
    for (a, config.input.qmakeArgs) {
        $${currentConfig}.output.privatePro += "    $$a"
        EXTRA_QMAKE_ARGS += $$system_quote($$a)
    }
    $${currentConfig}.output.privatePro += "}"
    export(EXTRA_QMAKE_ARGS)
    export($${currentConfig}.output.privatePro)
}

defineReplace(qtConfOutputPostProcess_publicPro) {
    qt_version = $$[QT_VERSION]
    output = \
        $$1 \
        "QT_VERSION = $$qt_version" \
        "QT_MAJOR_VERSION = $$section(qt_version, '.', 0, 0)" \
        "QT_MINOR_VERSION = $$section(qt_version, '.', 1, 1)" \
        "QT_PATCH_VERSION = $$section(qt_version, '.', 2, 2)"

    #libinfix and namespace
    !isEmpty(config.input.qt_libinfix): output += "QT_LIBINFIX = $$config.input.qt_libinfix"
    !isEmpty(config.input.qt_namespace): output += "QT_NAMESPACE = $$config.input.qt_namespace"

    !isEmpty(QMAKE_GCC_MAJOR_VERSION) {
        output += \
            "QT_GCC_MAJOR_VERSION = $$QMAKE_GCC_MAJOR_VERSION" \
            "QT_GCC_MINOR_VERSION = $$QMAKE_GCC_MINOR_VERSION" \
            "QT_GCC_PATCH_VERSION = $$QMAKE_GCC_PATCH_VERSION"
    }
    !isEmpty(QMAKE_MAC_SDK_VERSION): \
        output += "QT_MAC_SDK_VERSION = $$QMAKE_MAC_SDK_VERSION"
    !isEmpty(QMAKE_CLANG_MAJOR_VERSION) {
        output += \
            "QT_CLANG_MAJOR_VERSION = $$QMAKE_CLANG_MAJOR_VERSION" \
            "QT_CLANG_MINOR_VERSION = $$QMAKE_CLANG_MINOR_VERSION" \
            "QT_CLANG_PATCH_VERSION = $$QMAKE_CLANG_PATCH_VERSION"
    }
    !isEmpty(QMAKE_APPLE_CLANG_MAJOR_VERSION) {
        output += \
            "QT_APPLE_CLANG_MAJOR_VERSION = $$QMAKE_APPLE_CLANG_MAJOR_VERSION" \
            "QT_APPLE_CLANG_MINOR_VERSION = $$QMAKE_APPLE_CLANG_MINOR_VERSION" \
            "QT_APPLE_CLANG_PATCH_VERSION = $$QMAKE_APPLE_CLANG_PATCH_VERSION"
    }
    !isEmpty(QMAKE_MSC_VER) {
        output += \
            "QT_MSVC_MAJOR_VERSION = $$replace(QMAKE_MSC_FULL_VER, "(..)(..)(.*)", "\\1")" \
            "QT_MSVC_MINOR_VERSION = $$format_number($$replace(QMAKE_MSC_FULL_VER, "(..)(..)(.*)", "\\2"))" \
            "QT_MSVC_PATCH_VERSION = $$replace(QMAKE_MSC_FULL_VER, "(..)(..)(.*)", "\\3")"
    }
    !isEmpty(QMAKE_ICC_VER) {
        output += \
            "QT_ICC_MAJOR_VERSION = $$replace(QMAKE_ICC_VER, "(..)(..)", "\\1")" \
            "QT_ICC_MINOR_VERSION = $$format_number($$replace(QMAKE_ICC_VER, "(..)(..)", "\\2"))" \
            "QT_ICC_PATCH_VERSION = $$QMAKE_ICC_UPDATE_VER"
    }
    !isEmpty(QMAKE_GHS_VERSION) {
        output += \
            "QT_GHS_MAJOR_VERSION = $$replace(QMAKE_GHS_VERSION, "(.*)(.)(.)", "\\1")" \
            "QT_GHS_MINOR_VERSION = $$replace(QMAKE_GHS_VERSION, "(.*)(.)(.)", "\\2")" \
            "QT_GHS_PATCH_VERSION = $$replace(QMAKE_GHS_VERSION, "(.*)(.)(.)", "\\3")"
    }

    output += "QT_EDITION = $$config.input.qt_edition"
    !contains(config.input.qt_edition, "(OpenSource|Preview)") {
        output += \
            "QT_LICHECK = $$config.input.qt_licheck" \
            "QT_RELEASE_DATE = $$config.input.qt_release_date"
    }

    return($$output)
}

defineReplace(qtConfOutputPostProcess_privatePro) {
    output = $$1

    !isEmpty(config.input.external-hostbindir): \
        output += "HOST_QT_TOOLS = $$val_escape(config.input.external-hostbindir)"

    return($$output)
}

defineReplace(qtConfOutputPostProcess_publicHeader) {
    qt_version = $$[QT_VERSION]
    output = \
        $$1 \
        "$${LITERAL_HASH}define QT_VERSION_STR \"$$qt_version\"" \
        "$${LITERAL_HASH}define QT_VERSION_MAJOR $$section(qt_version, '.', 0, 0)" \
        "$${LITERAL_HASH}define QT_VERSION_MINOR $$section(qt_version, '.', 1, 1)" \
        "$${LITERAL_HASH}define QT_VERSION_PATCH $$section(qt_version, '.', 2, 2)"

    !$$qtConfEvaluate("features.shared") {
        output += \
            "/* Qt was configured for a static build */" \
            "$${LITERAL_HASH}if !defined(QT_SHARED) && !defined(QT_STATIC)" \
            "$${LITERAL_HASH} define QT_STATIC" \
            "$${LITERAL_HASH}endif"
    }

    !isEmpty(config.input.qt_libinfix): \
        output += "$${LITERAL_HASH}define QT_LIBINFIX \"$$eval(config.input.qt_libinfix)\""

    return($$output)
}


# custom reporting

defineTest(qtConfReport_buildParts) {
    qtConfReportPadded($${1}, $$qtConfEvaluate("tests.build_parts.value"))
}

defineReplace(qtConfReportArch) {
    arch = $$qtConfEvaluate('tests.$${1}.arch')
    subarch = $$qtConfEvaluate('tests.$${1}.subarch')
    isEmpty(subarch): subarch = <none>
    return("$$arch, CPU features: $$subarch")
}

defineReplace(qtConfReportCompiler) {
    clang_cl: {
        return("clang-cl $${QMAKE_CLANG_MAJOR_VERSION}.$${QMAKE_CLANG_MINOR_VERSION}.$${QMAKE_CLANG_PATCH_VERSION}")
    } else: clang {
        !isEmpty(QMAKE_APPLE_CLANG_MAJOR_VERSION) {
            return("clang (Apple) $${QMAKE_APPLE_CLANG_MAJOR_VERSION}.$${QMAKE_APPLE_CLANG_MINOR_VERSION}.$${QMAKE_APPLE_CLANG_PATCH_VERSION}")
        } else {
            return("clang $${QMAKE_CLANG_MAJOR_VERSION}.$${QMAKE_CLANG_MINOR_VERSION}.$${QMAKE_CLANG_PATCH_VERSION}")
        }
    } else: intel_icc {
        return("intel_icc $$QMAKE_ICC_VER")
    } else: intel_icl {
        return("intel_icl $$QMAKE_ICC_VER")
    } else: rim_qcc {
        return("rim_qcc $${QMAKE_GCC_MAJOR_VERSION}.$${QMAKE_GCC_MINOR_VERSION}.$${QMAKE_GCC_PATCH_VERSION}")
    } else: gcc {
        return("gcc $${QMAKE_GCC_MAJOR_VERSION}.$${QMAKE_GCC_MINOR_VERSION}.$${QMAKE_GCC_PATCH_VERSION}")
    } else: msvc {
        return("msvc $$QMAKE_MSC_FULL_VER")
    } else: ghs {
        return("ghs $$QMAKE_GHS_VERSION")
    } else {
        return("unknown ($$QMAKE_COMPILER)")
    }
}


defineTest(qtConfReport_buildTypeAndConfig) {
    !$$qtConfEvaluate("features.cross_compile") {
        qtConfAddReport("Build type: $$[QMAKE_SPEC] ($$qtConfReportArch(architecture))")
        qtConfAddReport("Compiler: $$qtConfReportCompiler()")
    } else {
        qtConfAddReport("Building on: $$[QMAKE_SPEC] ($$qtConfReportArch(host_architecture))")
        qtConfAddReport("Building for: $$[QMAKE_XSPEC] ($$qtConfReportArch(architecture))")
        qtConfAddReport("Target compiler: $$qtConfReportCompiler()")
    }

    qtConfAddReport()
    qtConfAddReport("Configuration: $$eval($${currentConfig}.output.privatePro.append.CONFIG) $$eval($${currentConfig}.output.publicPro.append.QT_CONFIG)")
    qtConfAddReport()
}

defineTest(qtConfReport_buildMode) {
    $$qtConfEvaluate("features.force_debug_info"): \
        release = "release (with debug info)"
    else: \
        release = "release"

    $$qtConfEvaluate("features.debug") {
        build_mode = "debug"
        raw_build_mode = "debug"
    } else {
        build_mode = $$release
        raw_build_mode = "release"
    }

    $$qtConfEvaluate("features.debug_and_release"): \
        build_mode = "debug and $$release; default link: $$raw_build_mode"

    $$qtConfEvaluate("features.release_tools"): \
        build_mode = "$$build_mode; optimized tools"

    qtConfReportPadded($$1, $$build_mode)
}

# ensure pristine environment for configuration
discard_from($$[QT_HOST_DATA/get]/mkspecs/qconfig.pri)
discard_from($$[QT_HOST_DATA/get]/mkspecs/qmodule.pri)
# ... and cause them to be reloaded afterwards
QMAKE_POST_CONFIGURE += \
    "include(\$\$[QT_HOST_DATA/get]/mkspecs/qconfig.pri)" \
    "include(\$\$[QT_HOST_DATA/get]/mkspecs/qmodule.pri)"

defineTest(createConfigStatus) {
    $$QMAKE_REDO_CONFIG: return()
    cfg = $$relative_path($$_PRO_FILE_PWD_/configure, $$OUT_PWD)
    ext =
    equals(QMAKE_HOST.os, Windows) {
        ext = .bat
        cont = \
            "$$system_quote($$system_path($$cfg)$$ext) -redo %*"
    } else {
        !contains(cfg, .*/.*): cfg = ./$$cfg
        cont = \
            "$${LITERAL_HASH}!/bin/sh" \
            "exec $$system_quote($$cfg) -redo \"$@\""
    }
    write_file($$OUT_PWD/config.status$$ext, cont, exe)|error()
}

QMAKE_POST_CONFIGURE += \
    "createConfigStatus()"<|MERGE_RESOLUTION|>--- conflicted
+++ resolved
@@ -289,42 +289,36 @@
     host = $$eval($${1}.host)
     isEmpty(host): host = false
     file_prefix =
-    ext =
+    exts = -
     $$host {
         equals(QMAKE_HOST.os, Windows): \
-            ext = .exe
+            exts = .exe
     } else {
         win32 {
-            ext = .exe
+            exts = .exe
         } else:android {
             file_prefix = lib
-            ext = .so
+            exts = .so
         } else:wasm {
-            ext = .wasm
+            exts = .wasm .o
         }
     }
 
     test = $$eval($${1}.test)
     output = $$eval($${1}.output)
     test_out_dir = $$OUT_PWD/$$basename(QMAKE_CONFIG_TESTS_DIR)/$$test
-<<<<<<< HEAD
-    unix:exists($$test_out_dir/arch): \
-        content = $$cat($$test_out_dir/arch, blob)
-    else: win32:exists($$test_out_dir/arch.exe): \
-        content = $$cat($$test_out_dir/arch.exe, blob)
-    else: android:exists($$test_out_dir/libarch.so): \
-        content = $$cat($$test_out_dir/libarch.so, blob)
-    else: wasm:exists($$test_out_dir/arch.wasm): \
-        content = $$cat($$test_out_dir/arch.wasm, blob)
-    else: wasm:exists($$test_out_dir/arch.o): \
-        content = $$cat($$test_out_dir/arch.o, blob)
-=======
-    test_out_file = $$test_out_dir/$$file_prefix$$output$$ext
-    exists($$test_out_file): \
-        content = $$cat($$test_out_file, blob)
->>>>>>> 786c5881
-    else: \
+    test_out_file =
+    for(ext, exts) {
+        equals(ext, -): ext =
+        f = $$test_out_dir/$$file_prefix$$output$$ext
+        exists($$f) {
+            test_out_file = $$f
+            break()
+        }
+    }
+    isEmpty(test_out_file): \
         error("$$eval($${1}.label) detection binary not found.")
+    content = $$cat($$test_out_file, blob)
 
     arch_magic = ".*==Qt=magic=Qt== Architecture:([^\\0]*).*"
     subarch_magic = ".*==Qt=magic=Qt== Sub-architecture:([^\\0]*).*"
