--- conflicted
+++ resolved
@@ -46,16 +46,13 @@
                 gestures \
                 xml
 
-<<<<<<< HEAD
 qpa:SUBDIRS += qpa
-=======
 !contains(QT_CONFIG, no-gui):contains(QT_CONFIG, multimedia) {
     SUBDIRS += multimedia
 }
 
 wince*|symbian|embedded|x11:!contains(QT_CONFIG, no-gui): SUBDIRS += embedded
 
->>>>>>> a06c8405
 embedded:SUBDIRS += qws
 contains(QT_BUILD_PARTS, tools):!contains(QT_CONFIG, no-gui):SUBDIRS += qtestlib
 contains(QT_CONFIG, opengl): SUBDIRS += opengl
