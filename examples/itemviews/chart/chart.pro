--- conflicted
+++ resolved
@@ -18,8 +18,5 @@
     TARGET.UID3 = 0xA000A647
     CONFIG += qt_example
 }
-<<<<<<< HEAD
 QT += widgets
-=======
 maemo5: include($$QT_SOURCE_TREE/examples/maemo5pkgrules.pri)
->>>>>>> f9f395c2
