--- conflicted
+++ resolved
@@ -19,10 +19,7 @@
 INSTALLS += target sources
 
 symbian: CONFIG += qt_example
-<<<<<<< HEAD
 QT += widgets
-maemo5: CONFIG += qt_example
-=======
 maemo5: CONFIG += qt_example
 
 examples_affine.subdir = affine
@@ -38,5 +35,4 @@
     examples_gradients.depends = painting_shared
     examples_composition.depends = painting_shared
     examples_pathstroke.depends = painting_shared
-}
->>>>>>> 83736a8d
+}