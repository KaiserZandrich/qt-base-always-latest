HEADERS         = highlighter.h \
                  mainwindow.h
SOURCES         = highlighter.cpp \
                  mainwindow.cpp \
                  main.cpp

# install
target.path = $$[QT_INSTALL_EXAMPLES]/qtbase/richtext/syntaxhighlighter
sources.files = $$SOURCES $$HEADERS $$RESOURCES $$FORMS syntaxhighlighter.pro examples
sources.path = $$[QT_INSTALL_EXAMPLES]/qtbase/richtext/syntaxhighlighter
INSTALLS += target sources

symbian: CONFIG += qt_example

wince*: {
   addFiles.files = main.cpp mainwindow.cpp
   addFiles.path = .
   DEPLOYMENT += addFiles
}
<<<<<<< HEAD
QT += widgets
=======
maemo5: include($$QT_SOURCE_TREE/examples/maemo5pkgrules.pri)
>>>>>>> f9f395c2
<|MERGE_RESOLUTION|>--- conflicted
+++ resolved
@@ -17,8 +17,5 @@
    addFiles.path = .
    DEPLOYMENT += addFiles
 }
-<<<<<<< HEAD
 QT += widgets
-=======
 maemo5: include($$QT_SOURCE_TREE/examples/maemo5pkgrules.pri)
->>>>>>> f9f395c2
