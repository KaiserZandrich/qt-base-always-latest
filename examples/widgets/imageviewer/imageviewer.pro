--- conflicted
+++ resolved
@@ -16,12 +16,9 @@
 wince*: {
    DEPLOYMENT_PLUGIN += qjpeg qmng qgif
 }
-<<<<<<< HEAD
 QT += widgets
-=======
 maemo5: include($$QT_SOURCE_TREE/examples/maemo5pkgrules.pri)
 
 symbian: warning(This example might not fully work on Symbian platform)
 maemo5: warning(This example might not fully work on Maemo platform)
-simulator: warning(This example might not fully work on Simulator platform)
->>>>>>> f9f395c2
+simulator: warning(This example might not fully work on Simulator platform)