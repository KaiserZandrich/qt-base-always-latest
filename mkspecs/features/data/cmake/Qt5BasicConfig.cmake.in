--- conflicted
+++ resolved
@@ -59,11 +59,7 @@
         file(STRINGS \"${prl_file_location}\" _prl_strings REGEX \"QMAKE_PRL_LIBS[ \\t]*=\")
         string(REGEX REPLACE \"QMAKE_PRL_LIBS[ \\t]*=[ \\t]*([^\\n]*)\" \"\\\\1\" _static_depends ${_prl_strings})
         string(REGEX REPLACE \"[ \\t]+\" \";\" _static_depends ${_static_depends})
-<<<<<<< HEAD
-        string(REGEX REPLACE \"[ \\t]+\" \";\" _standard_libraries ${CMAKE_CXX_STANDARD_LIBRARIES})
-=======
         string(REGEX REPLACE \"[ \\t]+\" \";\" _standard_libraries \"${CMAKE_CXX_STANDARD_LIBRARIES}\")
->>>>>>> 0d6b4b51
         set(_search_paths)
         string(REPLACE \"\\$\\$[QT_INSTALL_LIBS]\" \"${_qt5_install_libs}\" _static_depends \"${_static_depends}\")
         foreach(_flag ${_static_depends})
