load(default_post)

!no_objective_c:CONFIG += objective_c

qt {
    qtConfig(static) {
        # C++11 support means using libc++ instead of libstd++. As the
        # two libraries are incompatible we need to ensure the end user
        # project is built using the same C++11 support/no support as Qt.
        qtConfig(c++11) {
            CONFIG += c++11
        } else: c++11 {
            warning("Qt was not built with C++11 enabled, disabling feature")
            CONFIG -= c++11
        }

        !c++11 {
            # Explicitly use libstdc++ if C++11 support is not enabled,
            # as otherwise the compiler will choose the standard library
            # based on the deployment target, which for iOS 7 and OS X 10.9
            # is libc++, and we can't mix and match the two.
            QMAKE_CXXFLAGS += -stdlib=libstdc++
            QMAKE_LFLAGS   += -stdlib=libstdc++
        }
    }
}

<<<<<<< HEAD
# Add the same default rpaths as Xcode does for new projects.
# This is especially important for iOS/tvOS/watchOS where no other option is possible.
!no_default_rpath {
    QMAKE_RPATHDIR += @executable_path/Frameworks
    equals(TEMPLATE, lib):!plugin:lib_bundle: QMAKE_RPATHDIR += @loader_path/Frameworks
}

!bitcode: QMAKE_LFLAGS += $$QMAKE_LFLAGS_HEADERPAD

app_extension_api_only {
    QMAKE_CFLAGS              += -fapplication-extension
    QMAKE_CXXFLAGS            += -fapplication-extension
    QMAKE_CXXFLAGS_PRECOMPILE += -fapplication-extension
    QMAKE_LFLAGS              += -fapplication-extension
}
=======
# Don't pass -headerpad_max_install_names when using Bitcode.
# In that case the linker emits a warning stating that the flag is ignored when
# used with bitcode, for reasons that cannot be determined (rdar://problem/20748962).
# Using this flag is also unnecessary in practice on UIKit platforms since they
# are sandboxed, and only UIKit platforms support bitcode to begin with.
!bitcode: QMAKE_LFLAGS += -headerpad_max_install_names
>>>>>>> 3a1f4b18

macx-xcode {
    !isEmpty(QMAKE_XCODE_DEBUG_INFORMATION_FORMAT) {
        debug_information_format.name = DEBUG_INFORMATION_FORMAT
        debug_information_format.value = $$QMAKE_XCODE_DEBUG_INFORMATION_FORMAT
        debug_information_format.build = debug
        QMAKE_MAC_XCODE_SETTINGS += debug_information_format
    }

    QMAKE_XCODE_ARCHS =

    arch_device.name = "ARCHS[sdk=$${device.sdk}*]"
    arch_device.value = $$QMAKE_APPLE_DEVICE_ARCHS
    QMAKE_XCODE_ARCHS += $$QMAKE_APPLE_DEVICE_ARCHS
    QMAKE_MAC_XCODE_SETTINGS += arch_device

    simulator {
        arch_simulator.name = "ARCHS[sdk=$${simulator.sdk}*]"
        arch_simulator.value = $$QMAKE_APPLE_SIMULATOR_ARCHS
        QMAKE_XCODE_ARCHS += $$QMAKE_APPLE_SIMULATOR_ARCHS
        QMAKE_MAC_XCODE_SETTINGS += arch_simulator
    }

    only_active_arch.name = ONLY_ACTIVE_ARCH
    only_active_arch.value = YES
    only_active_arch.build = debug
    QMAKE_MAC_XCODE_SETTINGS += only_active_arch
} else {
    device|!simulator: VALID_DEVICE_ARCHS = $$QMAKE_APPLE_DEVICE_ARCHS
    simulator: VALID_SIMULATOR_ARCHS = $$QMAKE_APPLE_SIMULATOR_ARCHS
    VALID_ARCHS = $$VALID_DEVICE_ARCHS $$VALID_SIMULATOR_ARCHS

    isEmpty(VALID_ARCHS): \
        error("QMAKE_APPLE_DEVICE_ARCHS or QMAKE_APPLE_SIMULATOR_ARCHS must contain at least one architecture")

    single_arch: VALID_ARCHS = $$first(VALID_ARCHS)

    ACTIVE_ARCHS = $(filter $(EXPORT_VALID_ARCHS), $(ARCHS))
    ARCH_ARGS = $(foreach arch, $(if $(EXPORT_ACTIVE_ARCHS), $(EXPORT_ACTIVE_ARCHS), $(EXPORT_VALID_ARCHS)), -arch $(arch))

    QMAKE_EXTRA_VARIABLES += VALID_ARCHS ACTIVE_ARCHS ARCH_ARGS

    arch_flags = $(EXPORT_ARCH_ARGS)

    QMAKE_CFLAGS += $$arch_flags
    QMAKE_CXXFLAGS += $$arch_flags
    QMAKE_LFLAGS += $$arch_flags

    QMAKE_PCH_ARCHS = $$VALID_ARCHS

    macos: deployment_target = $$QMAKE_MACOSX_DEPLOYMENT_TARGET
    ios: deployment_target = $$QMAKE_IOS_DEPLOYMENT_TARGET
    tvos: deployment_target = $$QMAKE_TVOS_DEPLOYMENT_TARGET
    watchos: deployment_target = $$QMAKE_WATCHOS_DEPLOYMENT_TARGET

    # If we're doing a simulator and device build, device and simulator
    # architectures use different paths and flags for the sysroot and
    # deployment target switch, so we must multiplex them across multiple
    # architectures using -Xarch. Otherwise we fall back to the simple path.
    # This is not strictly necessary, but results in cleaner command lines
    # and makes it easier for people to override EXPORT_VALID_ARCHS to limit
    # individual rules to a different set of architecture(s) from the overall
    # build (such as machtest in QtCore).
    simulator:device {
        QMAKE_XARCH_CFLAGS =
        QMAKE_XARCH_LFLAGS =
        QMAKE_EXTRA_VARIABLES += QMAKE_XARCH_CFLAGS QMAKE_XARCH_LFLAGS

        for (arch, VALID_ARCHS) {
            contains(VALID_SIMULATOR_ARCHS, $$arch) {
                sdk = $$simulator.sdk
                version_identifier = $$simulator.deployment_identifier
            } else {
                sdk = $$device.sdk
                version_identifier = $$device.deployment_identifier
            }

            version_min_flags = \
                -Xarch_$${arch} \
                -m$${version_identifier}-version-min=$$deployment_target
            QMAKE_XARCH_CFLAGS_$${arch} = $$version_min_flags \
                -Xarch_$${arch} \
                -isysroot$$xcodeSDKInfo(Path, $$sdk)
            QMAKE_XARCH_LFLAGS_$${arch} = $$version_min_flags \
                -Xarch_$${arch} \
                -Wl,-syslibroot,$$xcodeSDKInfo(Path, $$sdk)

            QMAKE_XARCH_CFLAGS += $(EXPORT_QMAKE_XARCH_CFLAGS_$${arch})
            QMAKE_XARCH_LFLAGS += $(EXPORT_QMAKE_XARCH_LFLAGS_$${arch})

            QMAKE_EXTRA_VARIABLES += \
                QMAKE_XARCH_CFLAGS_$${arch} \
                QMAKE_XARCH_LFLAGS_$${arch}
        }

        QMAKE_CFLAGS += $(EXPORT_QMAKE_XARCH_CFLAGS)
        QMAKE_CXXFLAGS += $(EXPORT_QMAKE_XARCH_CFLAGS)
        QMAKE_LFLAGS += $(EXPORT_QMAKE_XARCH_LFLAGS)
    } else {
        simulator: \
            version_identifier = $$simulator.deployment_identifier
        else: \
            version_identifier = $$device.deployment_identifier
        version_min_flag = -m$${version_identifier}-version-min=$$deployment_target
        QMAKE_CFLAGS += -isysroot $$QMAKE_MAC_SDK_PATH $$version_min_flag
        QMAKE_CXXFLAGS += -isysroot $$QMAKE_MAC_SDK_PATH $$version_min_flag
        QMAKE_LFLAGS += -Wl,-syslibroot,$$QMAKE_MAC_SDK_PATH $$version_min_flag
    }

    # Enable precompiled headers for multiple architectures
    QMAKE_CFLAGS_USE_PRECOMPILE =
    for (arch, VALID_ARCHS) {
        QMAKE_CFLAGS_USE_PRECOMPILE += \
            -Xarch_$${arch} \
            -include${QMAKE_PCH_OUTPUT_$${arch}}
    }
    QMAKE_CXXFLAGS_USE_PRECOMPILE = $$QMAKE_CFLAGS_USE_PRECOMPILE
    QMAKE_OBJCFLAGS_USE_PRECOMPILE = $$QMAKE_CFLAGS_USE_PRECOMPILE
    QMAKE_OBJCXXFLAGS_USE_PRECOMPILE = $$QMAKE_CFLAGS_USE_PRECOMPILE

    QMAKE_PCH_OUTPUT_EXT = _${QMAKE_PCH_ARCH}$${QMAKE_PCH_OUTPUT_EXT}
}

cache(QMAKE_XCODE_DEVELOPER_PATH, stash)
cache(QMAKE_XCODE_VERSION, stash)

QMAKE_XCODE_LIBRARY_SUFFIX = $$qtPlatformTargetSuffix()<|MERGE_RESOLUTION|>--- conflicted
+++ resolved
@@ -25,7 +25,6 @@
     }
 }
 
-<<<<<<< HEAD
 # Add the same default rpaths as Xcode does for new projects.
 # This is especially important for iOS/tvOS/watchOS where no other option is possible.
 !no_default_rpath {
@@ -33,6 +32,11 @@
     equals(TEMPLATE, lib):!plugin:lib_bundle: QMAKE_RPATHDIR += @loader_path/Frameworks
 }
 
+# Don't pass -headerpad_max_install_names when using Bitcode.
+# In that case the linker emits a warning stating that the flag is ignored when
+# used with bitcode, for reasons that cannot be determined (rdar://problem/20748962).
+# Using this flag is also unnecessary in practice on UIKit platforms since they
+# are sandboxed, and only UIKit platforms support bitcode to begin with.
 !bitcode: QMAKE_LFLAGS += $$QMAKE_LFLAGS_HEADERPAD
 
 app_extension_api_only {
@@ -41,14 +45,6 @@
     QMAKE_CXXFLAGS_PRECOMPILE += -fapplication-extension
     QMAKE_LFLAGS              += -fapplication-extension
 }
-=======
-# Don't pass -headerpad_max_install_names when using Bitcode.
-# In that case the linker emits a warning stating that the flag is ignored when
-# used with bitcode, for reasons that cannot be determined (rdar://problem/20748962).
-# Using this flag is also unnecessary in practice on UIKit platforms since they
-# are sandboxed, and only UIKit platforms support bitcode to begin with.
-!bitcode: QMAKE_LFLAGS += -headerpad_max_install_names
->>>>>>> 3a1f4b18
 
 macx-xcode {
     !isEmpty(QMAKE_XCODE_DEBUG_INFORMATION_FORMAT) {
