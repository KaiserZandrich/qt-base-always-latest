<<<<<<< HEAD
qtConfig(thread)  {
    CONFIG *= thread
}
=======
# This avoids spurious errors when a project is explicitly disabled
# due to required Qt modules being missing.
!isEmpty(QMAKE_FAILED_REQUIREMENTS): return()

CONFIG *= thread

>>>>>>> e5a6e9bb
#handle defines
win32 {
   qtConfig(shared) {
      # this variable is read by qmake in qmake/generators/win32/msvc_vcproj.cpp
      # function VcprojGenerator::initDeploymentTool()
      QMAKE_DLL_PATHS += $$[QT_INSTALL_BINS/get]
   }
}
CONFIG(release, debug|release):DEFINES += QT_NO_DEBUG
qtConfig(force_asserts): DEFINES += QT_FORCE_ASSERTS
no_keywords:DEFINES += QT_NO_KEYWORDS
plugin { #Qt plugins
   static:DEFINES += QT_STATICPLUGIN
   DEFINES += QT_PLUGIN
}

qtestlib {
    warning("CONFIG+=qtestlib is deprecated. Use QT+=testlib instead.")
    QT += testlib
}
qdbus {
    warning("CONFIG+=qdbus is deprecated. Use QT+=dbus instead.")
    QT += dbus
}
help {
    warning("CONFIG+=help is deprecated. Use QT+=help instead.")
    QT += help-private   # sic!
}
designer {
    warning("CONFIG+=designer is deprecated. Use QT+=designer instead.")
    QT += designer
}
uitools {
    warning("CONFIG+=uitools is deprecated. Use QT+=uitools instead.")
    QT += uitools
}
qaxcontainer {
    warning("CONFIG+=qaxcontainer is deprecated. Use QT+=axcontainer instead.")
    QT += axcontainer
}
qaxserver {
    warning("CONFIG+=qaxserver is deprecated. Use QT+=axserver instead.")
    QT += axserver
}

!import_qpa_plugin {
    warning("CONFIG-=import_qpa_plugin is deprecated. Use QTPLUGIN.platforms=- instead.")
    QTPLUGIN.platforms = -
} else: qpa_minimal_plugin {
    warning("CONFIG+=qpa_minimal_plugin is deprecated. Use QTPLUGIN.platforms=qminimal instead.")
    QTPLUGIN.platforms = qminimal
}

!force_import_plugins:!contains(TEMPLATE, ".*app"):!if(contains(TEMPLATE, ".*lib"):dll): \
    CONFIG -= import_plugins

# qmake variables cannot contain dashes, so normalize the names first
CLEAN_QT = $$replace(QT, -private$, _private)
CLEAN_QT_PRIVATE = $$replace(QT_PRIVATE, -private$, _private)

qt_module_deps = $$CLEAN_QT $$CLEAN_QT_PRIVATE
all_qt_module_deps = $$resolve_depends(qt_module_deps, "QT.", ".depends" ".run_depends")

QTPLUGIN = $$unique($$list($$lower($$QTPLUGIN)))

import_plugins:qtConfig(static) {
    manualplugs = $$QTPLUGIN  # User may specify plugins. Mostly legacy.
    autoplugs =  # Auto-added plugins.
    # First round: explicitly specified modules.
    plugin_deps = $$all_qt_module_deps
    for(ever) {
        # Automatically link the default plugins for the linked Qt modules.
        for (qtmod, plugin_deps) {
            for (ptype, QT.$${qtmod}.plugin_types) {
                nptype = $$replace(ptype, [-/], _)
                isEmpty(QTPLUGIN.$$nptype) {
                    for (plug, QT_PLUGINS) {
                        equals(QT_PLUGIN.$${plug}.TYPE, $$ptype) {
                            for (dep, QT_PLUGIN.$${plug}.EXTENDS) {
                                !contains(all_qt_module_deps, $$dep) {
                                    plug =
                                    break()
                                }
                            }
                            autoplugs += $$plug
                        }
                    }
                } else {
                    plug = $$eval(QTPLUGIN.$$nptype)
                    !equals(plug, -): \
                        autoplugs += $$plug
                }
            }
        }
        QTPLUGIN = $$manualplugs $$autoplugs
        QTPLUGIN = $$unique(QTPLUGIN)

        # Obtain the plugins' Qt dependencies ...
        plugin_deps =
        for (plug, QTPLUGIN): \
            plugin_deps += $$eval(QT_PLUGIN.$${plug}.DEPENDS)
        plugin_deps = $$resolve_depends(plugin_deps, "QT.", ".depends" ".run_depends")
        plugin_deps -= $$all_qt_module_deps
        isEmpty(plugin_deps): \
            break()
        # ... and start over if any new Qt modules appeared,
        # as these may want to load plugins in turn.
        all_qt_module_deps += $$plugin_deps
    }
    extraplugs = $$manualplugs
    manualplugs -= $$autoplugs
    extraplugs -= $$manualplugs
    !isEmpty(extraplugs): \
        warning("Redundant entries in QTPLUGIN: $$extraplugs")

    !isEmpty(QTPLUGIN) {
        IMPORT_FILE_CONT = \
            "// This file is autogenerated by qmake. It imports static plugin classes for" \
            "// static plugins specified using QTPLUGIN and QT_PLUGIN_CLASS.<plugin> variables." \
            "$${LITERAL_HASH}include <QtPlugin>"
        for (plug, QTPLUGIN) {
            plug_class = $$eval(QT_PLUGIN.$${plug}.CLASS_NAME)
            !isEmpty(plug_class): \
                IMPORT_FILE_CONT += "Q_IMPORT_PLUGIN($$plug_class)"
            else: \
                warning("Plugin class name could not be determined for plugin '$$plug'.")
        }
        IMPORT_CPP = $$OUT_PWD/$$lower($$basename(TARGET))_plugin_import.cpp
        write_file($$IMPORT_CPP, IMPORT_FILE_CONT)|error()
        GENERATED_SOURCES += $$IMPORT_CPP
        QMAKE_DISTCLEAN += $$IMPORT_CPP
    }
}

# Only link against plugins in static builds
!isEmpty(QTPLUGIN):qtConfig(static) {
    for (plug, QTPLUGIN) {
        # Check if the plugin is known to Qt. We can use this to determine
        # the plugin path. Unknown plugins must rely on the default link path.
        plug_type = $$eval(QT_PLUGIN.$${plug}.TYPE)
        !isEmpty(plug_type) {
            plug_path = $$eval(QT_PLUGIN.$${plug}.PATH)
            isEmpty(plug_path): \
                plug_path = $$[QT_INSTALL_PLUGINS/get]
            LIBS += -L$$plug_path/$$plug_type
        }
        LIBS += -l$${plug}$$qtPlatformTargetSuffix()
    }
}

# target variable, flag source variable
defineTest(qtProcessModuleFlags) {
    for(flag, $$2) {
        contains(flag, ^-.*): \
            $$1 -= $$replace(flag, ^-, )
        else: \
            $$1 += $$flag
    }
    export($$1)
}

unset(using_privates)
var_sfx =
for(ever) {
    # Topological resolution of modules based on their QT.<module>.depends variable
    FULL_QT$$var_sfx = $$resolve_depends(CLEAN_QT$$var_sfx, "QT.")
    # Finally actually add the modules
    unset(BAD_QT)
    for(QTLIB, FULL_QT$$var_sfx) {
        MODULE_NAME = $$eval(QT.$${QTLIB}.name)
        MODULE_MODULE = $$eval(QT.$${QTLIB}.module)
        MODULE_INCLUDES = $$eval(QT.$${QTLIB}.includes)
        MODULE_LIBS = $$eval(QT.$${QTLIB}.libs)
        MODULE_FRAMEWORKS = $$eval(QT.$${QTLIB}.frameworks)
        MODULE_USES = $$eval(QT.$${QTLIB}.uses)
        MODULE_CONFIG = $$eval(QT.$${QTLIB}.module_config)

        isEmpty(MODULE_NAME) {
            BAD_QT += $$QTLIB
            next()
        }

        contains(MODULE_CONFIG, internal_module): \
            using_privates = true
        contains(MODULE_CONFIG, ltcg): \
            CONFIG += link_ltcg

        qtProcessModuleFlags(CONFIG, QT.$${QTLIB}.CONFIG)
        qtProcessModuleFlags(DEFINES, QT.$${QTLIB}.DEFINES)

        MODULE_INCLUDES -= $$QMAKE_DEFAULT_INCDIRS
        MODULE_LIBS_ADD = $$MODULE_LIBS
        MODULE_LIBS_ADD -= $$QMAKE_DEFAULT_LIBDIRS

        !contains(MODULE_CONFIG, v2) {
            # Backwards compatibility with pre-5.6 module .pri files

            contains(MODULE_CONFIG, lib_bundle) {
                MODULE_FRAMEWORKS = $$MODULE_LIBS
                inc = $$MODULE_LIBS/$${MODULE_NAME}.framework/Headers
                MODULE_INCLUDES = $$inc
                contains(MODULE_CONFIG, internal_module): \
                    MODULE_INCLUDES += \
                        $$inc/$$eval(QT.$${QTLIB}.VERSION) \
                        $$inc/$$eval(QT.$${QTLIB}.VERSION)/$$MODULE_NAME
            } else {
                # Re-insert the major version in the library name (cf qt5LibraryTarget above)
                MODULE_NAME ~= s,^Qt,Qt$$QT_MAJOR_VERSION,
            }

            # Only link to this module if a libs directory is set, else this is just a module
            # to give access to sources or include files, and not for linking.
            !isEmpty(MODULE_LIBS):!contains(MODULE_CONFIG, no_link): \
                MODULE_MODULE = $${MODULE_NAME}$${QT_LIBINFIX}
        }

        # Frameworks shouldn't need include paths, but much code does not use
        # module-qualified #includes, so by default we add paths which point
        # directly into the frameworks. Private modules have somewhat convoluted
        # header paths, so adding them is necessary in every case.
        !if(contains(MODULE_CONFIG, lib_bundle):qt_no_framework_direct_includes) \
                |contains(MODULE_CONFIG, internal_module): \
            INCLUDEPATH *= $$MODULE_INCLUDES
        QMAKE_FRAMEWORKPATH *= $$MODULE_FRAMEWORKS
        !isEmpty(MODULE_MODULE) {
            contains(MODULE_CONFIG, lib_bundle) {
                LIBS$$var_sfx += -framework $$MODULE_MODULE
            } else {
                !isEmpty(MODULE_LIBS_ADD): \
                    LIBS$$var_sfx += -L$$MODULE_LIBS_ADD

                lib = $$MODULE_MODULE$$qtPlatformTargetSuffix()
                LIBS$$var_sfx += -l$$lib

                contains(MODULE_CONFIG, staticlib): \
                    PRE_TARGETDEPS *= $$MODULE_LIBS/$${QMAKE_PREFIX_STATICLIB}$${lib}.$${QMAKE_EXTENSION_STATICLIB}

                !isEmpty(QMAKE_LSB) {
                    !isEmpty(MODULE_LIBS_ADD): \
                        QMAKE_LFLAGS *= --lsb-libpath=$$MODULE_LIBS_ADD
                    QMAKE_LFLAGS *= --lsb-shared-libs=$$lib
                    QMAKE_LIBDIR *= /opt/lsb/lib
                }
            }
        }
        QMAKE_USE$$var_sfx += $$MODULE_USES
        # Add capabilities as defined by modules used in the project
        winrt {
            MODULE_WINRT_CAPABILITIES = $$eval(QT.$${QTLIB}.winrt_capabilities)
            !isEmpty(MODULE_WINRT_CAPABILITIES): \
                WINRT_MANIFEST.capabilities_default += $$MODULE_WINRT_CAPABILITIES
            MODULE_WINRT_CAPABILITIES_DEVICE = $$eval(QT.$${QTLIB}.winrt_capabilities_device)
            !isEmpty(MODULE_WINRT_CAPABILITIES_DEVICE): \
                WINRT_MANIFEST.capabilities_device_default += $$MODULE_WINRT_CAPABILITIES_DEVICE
        }
    }
    !isEmpty(BAD_QT):error("Unknown module(s) in QT$$var_sfx: $$replace(BAD_QT, _private$, -private)")

    !isEmpty(var_sfx): break()
    var_sfx = _PRIVATE
}
!isEmpty(using_privates):!no_private_qt_headers_warning:!build_pass {
    message("This project is using private headers and will therefore be tied to this specific Qt module build version.")
    message("Running this project against other versions of the Qt modules may crash at any arbitrary point.")
    message("This is not a bug, but a result of using Qt internals. You have been warned!")
}

!no_qt_rpath:!static:qtConfig(rpath):!qtConfig(static):\
        contains(all_qt_module_deps, core) {
    relative_qt_rpath:!isEmpty(QMAKE_REL_RPATH_BASE):contains(INSTALLS, target):\
            isEmpty(target.files):isEmpty(target.commands):isEmpty(target.extra) {
        # NOT the /dev property, as INSTALLS use host paths
        QMAKE_RPATHDIR += $$relative_path($$[QT_INSTALL_LIBS], $$qtRelativeRPathBase())
    } else {
        QMAKE_RPATHDIR += $$[QT_INSTALL_LIBS/dev]
    }
}

!isEmpty(QMAKE_LFLAGS_RPATHLINK):!qtConfig(static) {
    # -rpath-link is used by the linker to find dependencies of dynamic
    # libraries which were NOT specified on the command line.
    # This means that paths of direct dependencies (QT & QT_PRIVATE)
    # don't need to be listed, unlike their private dependencies' paths.
    privdep = $$all_qt_module_deps
    privdep -= $$resolve_depends(qt_module_deps, "QT.")
    rpaths =
    for(dep, privdep): \
        rpaths += $$eval(QT.$${dep}.libs)
    QMAKE_RPATHLINKDIR *= $$unique(rpaths)
}

# static builds: link qml import plugins into the target.
contains(all_qt_module_deps, qml): \
        qtConfig(static):import_plugins:!host_build:!no_import_scan {
    exists($$[QT_INSTALL_QML/get]): \
        QMLPATHS *= $$[QT_INSTALL_QML/get]

    # run qmlimportscanner
    qtPrepareTool(QMLIMPORTSCANNER, qmlimportscanner, , system)
    for (QMLPATH, QMLPATHS): \
        IMPORTPATHS += -importPath $$system_quote($$QMLPATH)

    #message(run $$QMLIMPORTSCANNER $$_PRO_FILE_PWD_  $$IMPORTPATHS)
    JSON = $$system($$QMLIMPORTSCANNER $$system_quote($$_PRO_FILE_PWD_) $$IMPORTPATHS)

    parseJson(JSON, IMPORTS)| error("Failed to parse qmlimportscanner output.")

    !isEmpty(IMPORTS._KEYS_) {
        # add import plugins to LIBS line
        for (key, IMPORTS._KEYS_) {
            PATH = $$eval(IMPORTS.$${key}.path)
            PLUGIN = $$eval(IMPORTS.$${key}.plugin)
            !isEmpty(PATH):!isEmpty(PLUGIN): LIBS *= -L$$PATH -l$${PLUGIN}$$qtPlatformTargetSuffix()
        }

        # create qml_plugin_import.cpp
        IMPORT_FILE_CONT = \
            "// This file is autogenerated by qmake. It imports static plugin classes for" \
            "// static plugins used by QML imports." \
            "$${LITERAL_HASH}include <QtPlugin>"
        for (key, IMPORTS._KEYS_) {
            PLUGIN = $$eval(IMPORTS.$${key}.plugin)
            CLASSNAME = $$eval(IMPORTS.$${key}.classname)
            !isEmpty(PLUGIN) {
                !isEmpty(CLASSNAME) {
                    !contains(ADDED_IMPORTS, $$PLUGIN)  {
                        ADDED_IMPORTS += $$PLUGIN
                        IMPORT_FILE_CONT += "Q_IMPORT_PLUGIN($$CLASSNAME)"
                    }
                } else {
                    error("Plugin $$PLUGIN is missing a classname entry, please add one to the qmldir file.")
                }
            }
        }
        QML_IMPORT_CPP = $$OUT_PWD/$$lower($$basename(TARGET))_qml_plugin_import.cpp
        write_file($$QML_IMPORT_CPP, IMPORT_FILE_CONT)|error()
        GENERATED_SOURCES += $$QML_IMPORT_CPP
        QMAKE_DISTCLEAN += $$QML_IMPORT_CPP
    }
}<|MERGE_RESOLUTION|>--- conflicted
+++ resolved
@@ -1,15 +1,11 @@
-<<<<<<< HEAD
-qtConfig(thread)  {
-    CONFIG *= thread
-}
-=======
 # This avoids spurious errors when a project is explicitly disabled
 # due to required Qt modules being missing.
 !isEmpty(QMAKE_FAILED_REQUIREMENTS): return()
 
-CONFIG *= thread
-
->>>>>>> e5a6e9bb
+qtConfig(thread)  {
+    CONFIG *= thread
+}
+
 #handle defines
 win32 {
    qtConfig(shared) {
