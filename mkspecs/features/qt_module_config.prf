!no_qt_module_warning:if(!contains(QMAKE_INTERNAL_INCLUDED_FILES, .*qmodule\\\\.pri)|isEmpty(QMAKE_QT_MODULE_PRI_LOADED)) {
    QMAKE_ACTUAL_PRO_FILE = $$basename(_PRO_FILE_)
    isEmpty(QMAKE_ACTUAL_PRO_FILE): QMAKE_ACTUAL_PRO_FILE=.pro
    warning("You should probably load(qt_module) first in $$QMAKE_ACTUAL_PRO_FILE for $$TARGET, as it also load()s qt_module_config.")
    message("Not doing so may lead to qt_module_config.prf overriding compiler/linker options in your .pro file.")
    message("Ignore this warning with CONFIG+=no_qt_module_warning if you know what you are doing.")
    unset(QMAKE_ACTUAL_PRO_FILE)
}
load(qt_module) # loads qmodule.pri if hasn't been loaded already

isEmpty(MODULE):MODULE = $$section($$list($$basename(_PRO_FILE_)), ., 0, 0)
isEmpty(TARGET):error("You must set TARGET before include()'ing $${_FILE_}")

MODULE_INCLUDES = $$eval(QT.$${MODULE}.includes)
MODULE_PRIVATE_INCLUDES = $$eval(QT.$${MODULE}.private_includes)
INCLUDEPATH *= $$MODULE_PRIVATE_INCLUDES
INCLUDEPATH *= $$MODULE_PRIVATE_INCLUDES/$$TARGET
INCLUDEPATH *= $$MODULE_INCLUDES $$MODULE_INCLUDES/.. #just for today to have some compat
!isEmpty(RCC_DIR): INCLUDEPATH += $$RCC_DIR
TEMPLATE        = lib
isEmpty(QT_MAJOR_VERSION) {
   VERSION=5.0.0
} else {
   VERSION=$${QT_MAJOR_VERSION}.$${QT_MINOR_VERSION}.$${QT_PATCH_VERSION}
}

#load up the headers info
CONFIG += qt_install_headers
#headers.pri is loaded from the last include path
LAST_MODULE_INCLUDE=$$MODULE_INCLUDES
for(include_path, MODULE_INCLUDES):LAST_MODULE_INCLUDE=$${include_path}
HEADERS_PRI = $$LAST_MODULE_INCLUDE/headers.pri
include($$HEADERS_PRI, "", true)|clear(HEADERS_PRI)

#other
DESTDIR          = $$eval(QT.$${MODULE}.libs)
win32:!wince*:DLLDESTDIR = $$[QT_INSTALL_PREFIX]/bin

CONFIG          += qt warn_on depend_includepath
CONFIG          += qmake_cache target_qt
CONFIG          -= fix_output_dirs
win32|mac:!macx-xcode:CONFIG += debug_and_release
linux*:QMAKE_LFLAGS += $$QMAKE_LFLAGS_NOUNDEF

CONFIG += create_cmake

contains(QT_CONFIG, reduce_exports):CONFIG += hide_symbols
unix:contains(QT_CONFIG, reduce_relocations):CONFIG += bsymbolic_functions
contains(QT_CONFIG, largefile):CONFIG += largefile
contains(QT_CONFIG, build_all):CONFIG += build_all
contains(QT_CONFIG, separate_debug_info):CONFIG += separate_debug_info
contains(QT_CONFIG, separate_debug_info_nocopy):CONFIG += separate_debug_info_nocopy

#mac frameworks
mac:!static:contains(QT_CONFIG, qt_framework) {
   #QMAKE_FRAMEWORK_VERSION = 4.0
   CONFIG += lib_bundle qt_no_framework_direct_includes qt_framework
   CONFIG(debug, debug|release) {
      !build_pass:CONFIG += build_all
   } else { #release
      !debug_and_release|build_pass {
          CONFIG -= qt_install_headers #no need to install these as well
          FRAMEWORK_HEADERS.version = Versions
          FRAMEWORK_HEADERS.files = $$SYNCQT.HEADER_FILES $$SYNCQT.HEADER_CLASSES
          FRAMEWORK_HEADERS.path = Headers
          equals(TARGET, QtCore) {
              #headers generated by configure
              !contains(FRAMEWORK_HEADERS.files, .*/qconfig.h) {
                  FRAMEWORK_HEADERS.files *= $$QT_BUILD_TREE/src/corelib/global/qconfig.h
              }
          }
      }
      QMAKE_BUNDLE_DATA += FRAMEWORK_HEADERS
   }
}

mac {
   CONFIG += explicitlib
   macx-g++ {
       QMAKE_CFLAGS += -fconstant-cfstrings
       QMAKE_CXXFLAGS += -fconstant-cfstrings
   }
}

win32:!shared:CONFIG += static

win32-borland {
    # Keep the size of the .tds file for the Qt library smaller than
    # 34 Mbytes to avoid linking problems
    QMAKE_CFLAGS_DEBUG += -vi -y-
    QMAKE_CXXFLAGS_DEBUG += -vi -y-
}

win32 {
    INCLUDEPATH += tmp
    !static: DEFINES+=QT_MAKEDLL
}
win32-borland:INCLUDEPATH += kernel

aix-g++* {
     QMAKE_CFLAGS   += -mminimal-toc
     QMAKE_CXXFLAGS += -mminimal-toc
}

embedded {
     EMBEDDED_H = $$EMBEDDED_CPP
}

DEPENDPATH += ;$$NETWORK_H;$$KERNEL_H;$$WIDGETS_H;$$SQL_H;$$TABLE_H;$$DIALOGS_H;
DEPENDPATH += $$ICONVIEW_H;$$OPENGL_H;$$THREAD_H;$$TOOLS_H;$$CODECS_H;
DEPENDPATH += $$WORKSPACE_H;$$XML_H;$$STYLES_H;$$COMPAT_H
embedded:DEPENDPATH += ;$$EMBEDDED_H

!static:PRL_EXPORT_DEFINES += QT_SHARED

#install directives
load(qt_installs)

<<<<<<< HEAD
unix|win32-g++* {
   CONFIG += create_pc
   QMAKE_PKGCONFIG_LIBDIR = $$[QT_INSTALL_LIBS]
   QMAKE_PKGCONFIG_INCDIR = $$[QT_INSTALL_HEADERS]/$$TARGET
   QMAKE_PKGCONFIG_CFLAGS = -I$$[QT_INSTALL_HEADERS]
=======
unix {
   CONFIG     += create_libtool create_pc explicitlib
   QMAKE_LIBTOOL_LIBDIR = $$[QT_RAW_INSTALL_LIBS]
   QMAKE_PRL_LIBDIR = $$[QT_RAW_INSTALL_LIBS] ### XXX
   QMAKE_PKGCONFIG_LIBDIR = $$[QT_RAW_INSTALL_LIBS]
   QMAKE_PKGCONFIG_INCDIR = $$[QT_RAW_INSTALL_HEADERS]/$$TARGET
   QMAKE_PKGCONFIG_CFLAGS = -I$$[QT_RAW_INSTALL_HEADERS]
>>>>>>> fb8c95ba
   QMAKE_PKGCONFIG_DESTDIR = pkgconfig
   include_replace.match = $$QMAKE_INCDIR_QT
   include_replace.replace = $$[QT_RAW_INSTALL_HEADERS]
   lib_replace.match = $$QMAKE_LIBDIR_QT
   lib_replace.replace = $$[QT_RAW_INSTALL_LIBS]
   prefix_replace.match = $$QT_BUILD_TREE
<<<<<<< HEAD
   prefix_replace.replace = $$[QT_INSTALL_PREFIX]
   QMAKE_PKGCONFIG_INSTALL_REPLACE += include_replace lib_replace prefix_replace
}

unix {
   CONFIG += create_libtool explicitlib
   QMAKE_LIBTOOL_LIBDIR = $$[QT_INSTALL_LIBS]
   QMAKE_PRL_LIBDIR = $$[QT_INSTALL_LIBS]
   QMAKE_PRL_INSTALL_REPLACE += include_replace lib_replace
   QMAKE_LIBTOOL_INSTALL_REPLACE += include_replace lib_replace
=======
   prefix_replace.replace = $$[QT_RAW_INSTALL_PREFIX]
   QMAKE_PRL_INSTALL_REPLACE += include_replace lib_replace
   QMAKE_LIBTOOL_INSTALL_REPLACE += include_replace lib_replace
   QMAKE_PKGCONFIG_INSTALL_REPLACE += include_replace lib_replace prefix_replace
}

win32-g++* {
   CONFIG += create_pc
   QMAKE_PKGCONFIG_LIBDIR = $$[QT_RAW_INSTALL_LIBS]
   QMAKE_PKGCONFIG_INCDIR = $$[QT_RAW_INSTALL_HEADERS]/$$TARGET
   QMAKE_PKGCONFIG_CFLAGS = -I$$[QT_RAW_INSTALL_HEADERS]
   QMAKE_PKGCONFIG_DESTDIR = pkgconfig
>>>>>>> fb8c95ba
}

contains(QT_PRODUCT, OpenSource.*):DEFINES *= QT_OPENSOURCE
DEFINES *= QT_NO_CAST_TO_ASCII QT_ASCII_CAST_WARNINGS
DEFINES *= QT_MOC_COMPAT #we don't need warnings from calling moc code in our generated code
DEFINES *= QT_USE_QSTRINGBUILDER

TARGET = $$qtLibraryTarget($$TARGET$$QT_LIBINFIX) #do this towards the end

qtPrepareTool(QMAKE_MOC, moc)
qtPrepareTool(QMAKE_UIC, uic)
qtPrepareTool(QMAKE_RCC, rcc)
qtPrepareTool(QMAKE_LUPDATE, lupdate)
qtPrepareTool(QMAKE_LRELEASE, lrelease)

moc_dir.name = moc_location
moc_dir.variable = QMAKE_MOC

uic_dir.name = uic_location
uic_dir.variable = QMAKE_UIC

rcc_dir.name = rcc_location
rcc_dir.variable = QMAKE_RCC

lupdate_dir.name = lupdate_location
lupdate_dir.variable = QMAKE_LUPDATE

lrelease_dir.name = lrelease_location
lrelease_dir.variable = QMAKE_LRELEASE

QMAKE_PKGCONFIG_VARIABLES += moc_dir uic_dir rcc_dir lupdate_dir lrelease_dir

load(qt_targets)

win32:DEFINES+=_USE_MATH_DEFINES
<|MERGE_RESOLUTION|>--- conflicted
+++ resolved
@@ -116,52 +116,27 @@
 #install directives
 load(qt_installs)
 
-<<<<<<< HEAD
 unix|win32-g++* {
    CONFIG += create_pc
-   QMAKE_PKGCONFIG_LIBDIR = $$[QT_INSTALL_LIBS]
-   QMAKE_PKGCONFIG_INCDIR = $$[QT_INSTALL_HEADERS]/$$TARGET
-   QMAKE_PKGCONFIG_CFLAGS = -I$$[QT_INSTALL_HEADERS]
-=======
-unix {
-   CONFIG     += create_libtool create_pc explicitlib
-   QMAKE_LIBTOOL_LIBDIR = $$[QT_RAW_INSTALL_LIBS]
-   QMAKE_PRL_LIBDIR = $$[QT_RAW_INSTALL_LIBS] ### XXX
    QMAKE_PKGCONFIG_LIBDIR = $$[QT_RAW_INSTALL_LIBS]
    QMAKE_PKGCONFIG_INCDIR = $$[QT_RAW_INSTALL_HEADERS]/$$TARGET
    QMAKE_PKGCONFIG_CFLAGS = -I$$[QT_RAW_INSTALL_HEADERS]
->>>>>>> fb8c95ba
    QMAKE_PKGCONFIG_DESTDIR = pkgconfig
    include_replace.match = $$QMAKE_INCDIR_QT
    include_replace.replace = $$[QT_RAW_INSTALL_HEADERS]
    lib_replace.match = $$QMAKE_LIBDIR_QT
    lib_replace.replace = $$[QT_RAW_INSTALL_LIBS]
    prefix_replace.match = $$QT_BUILD_TREE
-<<<<<<< HEAD
-   prefix_replace.replace = $$[QT_INSTALL_PREFIX]
+   prefix_replace.replace = $$[QT_RAW_INSTALL_PREFIX]
    QMAKE_PKGCONFIG_INSTALL_REPLACE += include_replace lib_replace prefix_replace
 }
 
 unix {
    CONFIG += create_libtool explicitlib
-   QMAKE_LIBTOOL_LIBDIR = $$[QT_INSTALL_LIBS]
-   QMAKE_PRL_LIBDIR = $$[QT_INSTALL_LIBS]
+   QMAKE_PRL_LIBDIR = $$[QT_RAW_INSTALL_LIBS] ### XXX
    QMAKE_PRL_INSTALL_REPLACE += include_replace lib_replace
+   QMAKE_LIBTOOL_LIBDIR = $$[QT_RAW_INSTALL_LIBS]
    QMAKE_LIBTOOL_INSTALL_REPLACE += include_replace lib_replace
-=======
-   prefix_replace.replace = $$[QT_RAW_INSTALL_PREFIX]
-   QMAKE_PRL_INSTALL_REPLACE += include_replace lib_replace
-   QMAKE_LIBTOOL_INSTALL_REPLACE += include_replace lib_replace
-   QMAKE_PKGCONFIG_INSTALL_REPLACE += include_replace lib_replace prefix_replace
-}
-
-win32-g++* {
-   CONFIG += create_pc
-   QMAKE_PKGCONFIG_LIBDIR = $$[QT_RAW_INSTALL_LIBS]
-   QMAKE_PKGCONFIG_INCDIR = $$[QT_RAW_INSTALL_HEADERS]/$$TARGET
-   QMAKE_PKGCONFIG_CFLAGS = -I$$[QT_RAW_INSTALL_HEADERS]
-   QMAKE_PKGCONFIG_DESTDIR = pkgconfig
->>>>>>> fb8c95ba
 }
 
 contains(QT_PRODUCT, OpenSource.*):DEFINES *= QT_OPENSOURCE
