#
# qmake configuration for win32-g++
#
# Written for MinGW-w64 / gcc 5.3 or higher
#
# Cross compile example for i686-w64-mingw32-g++:
#   configure -xplatform win32-g++ -device-option CROSS_COMPILE=i686-w64-mingw32-
#

load(device_config)
include(../common/gcc-base.conf)
include(../common/g++-base.conf)
include(../common/angle.conf)
include(../common/windows-vulkan.conf)

# modifications to gcc-base.conf and g++-base.conf

MAKEFILE_GENERATOR      = MINGW
QMAKE_PLATFORM          = win32 mingw
CONFIG                 += debug_and_release debug_and_release_target precompile_header
DEFINES                += UNICODE _UNICODE WIN32
QMAKE_COMPILER_DEFINES += __GNUC__ _WIN32
# can't add 'DEFINES += WIN64' and 'QMAKE_COMPILER_DEFINES += _WIN64' defines for
# x86_64 platform similar to 'msvc-desktop.conf' toolchain, because, unlike for MSVC,
# 'QMAKE_TARGET.arch' is inherently unavailable.

QMAKE_CC                = $${CROSS_COMPILE}gcc
QMAKE_LEX               = flex
QMAKE_LEXFLAGS          =
QMAKE_YACC              = bison -y
QMAKE_YACCFLAGS         = -d
QMAKE_CFLAGS           += -fno-keep-inline-dllexport
QMAKE_CFLAGS_WARN_ON   += -Wextra

QMAKE_CFLAGS_SSE2      += -mstackrealign
QMAKE_CFLAGS_AESNI      = -maes
QMAKE_CFLAGS_SHANI      = -msha

QMAKE_CXX               = $${CROSS_COMPILE}g++
QMAKE_CXXFLAGS          = $$QMAKE_CFLAGS
QMAKE_CXXFLAGS_WARN_ON  = $$QMAKE_CFLAGS_WARN_ON
QMAKE_CXXFLAGS_RTTI_ON  = -frtti
QMAKE_CXXFLAGS_RTTI_OFF = -fno-rtti
QMAKE_CXXFLAGS_EXCEPTIONS_ON = -fexceptions -mthreads

QMAKE_INCDIR            =

QMAKE_RUN_CC            = $(CC) -c $(CFLAGS) $(INCPATH) -o $obj $src
QMAKE_RUN_CC_IMP        = $(CC) -c $(CFLAGS) $(INCPATH) -o $@ $<
QMAKE_RUN_CXX           = $(CXX) -c $(CXXFLAGS) $(INCPATH) -o $obj $src
QMAKE_RUN_CXX_IMP       = $(CXX) -c $(CXXFLAGS) $(INCPATH) -o $@ $<

QMAKE_LINK              = $${CROSS_COMPILE}g++
QMAKE_LINK_C            = $${CROSS_COMPILE}gcc
QMAKE_LFLAGS_EXCEPTIONS_ON = -mthreads
QMAKE_LFLAGS_RELEASE    = -Wl,-s
QMAKE_LFLAGS_CONSOLE    = -Wl,-subsystem,console
QMAKE_LFLAGS_WINDOWS    = -Wl,-subsystem,windows
QMAKE_LFLAGS_DLL        = -shared
QMAKE_LFLAGS_GCSECTIONS = -Wl,--gc-sections
equals(QMAKE_HOST.os, Windows) {
    QMAKE_LINK_OBJECT_MAX = 10
    QMAKE_LINK_OBJECT_SCRIPT = object_script
}
QMAKE_EXT_OBJ           = .o
QMAKE_EXT_RES           = _res.o
QMAKE_PREFIX_SHLIB      =
QMAKE_EXTENSION_SHLIB   = dll
QMAKE_PREFIX_STATICLIB  = lib
QMAKE_EXTENSION_STATICLIB = a
QMAKE_LIB_EXTENSIONS    = a dll.a

QMAKE_LIBS              =
QMAKE_LIBS_GUI          = -lgdi32 -lcomdlg32 -loleaut32 -limm32 -lwinmm -lws2_32 -lole32 -luuid -luser32 -ladvapi32
QMAKE_LIBS_NETWORK      = -lws2_32
QMAKE_LIBS_OPENGL       = -lglu32 -lopengl32 -lgdi32 -luser32
QMAKE_LIBS_OPENGL_ES2   = -lgdi32 -luser32
QMAKE_LIBS_OPENGL_ES2_DEBUG = -lgdi32 -luser32
QMAKE_LIBS_COMPAT       = -ladvapi32 -lshell32 -lcomdlg32 -luser32 -lgdi32 -lws2_32
QMAKE_LIBS_QT_ENTRY     = -lmingw32 -lqtmain

QMAKE_IDL               = midl
QMAKE_LIB               = $${CROSS_COMPILE}ar -rc
QMAKE_RC                = $${CROSS_COMPILE}windres

QMAKE_STRIP             = $${CROSS_COMPILE}strip
QMAKE_STRIPFLAGS_LIB   += --strip-unneeded
QMAKE_OBJCOPY           = $${CROSS_COMPILE}objcopy
QMAKE_NM                = $${CROSS_COMPILE}nm -P

<<<<<<< HEAD
include(../common/angle.conf)
include(../common/windows-vulkan.conf)
include(../common/gcc-base.conf)

=======
>>>>>>> 4ba53561
load(qt_config)<|MERGE_RESOLUTION|>--- conflicted
+++ resolved
@@ -33,8 +33,6 @@
 QMAKE_CFLAGS_WARN_ON   += -Wextra
 
 QMAKE_CFLAGS_SSE2      += -mstackrealign
-QMAKE_CFLAGS_AESNI      = -maes
-QMAKE_CFLAGS_SHANI      = -msha
 
 QMAKE_CXX               = $${CROSS_COMPILE}g++
 QMAKE_CXXFLAGS          = $$QMAKE_CFLAGS
@@ -88,11 +86,4 @@
 QMAKE_OBJCOPY           = $${CROSS_COMPILE}objcopy
 QMAKE_NM                = $${CROSS_COMPILE}nm -P
 
-<<<<<<< HEAD
-include(../common/angle.conf)
-include(../common/windows-vulkan.conf)
-include(../common/gcc-base.conf)
-
-=======
->>>>>>> 4ba53561
 load(qt_config)