/****************************************************************************
**
** Copyright (C) 2016 The Qt Company Ltd.
** Contact: https://www.qt.io/licensing/
**
** This file is part of the qmake application of the Qt Toolkit.
**
** $QT_BEGIN_LICENSE:GPL-EXCEPT$
** Commercial License Usage
** Licensees holding valid commercial Qt licenses may use this file in
** accordance with the commercial license agreement provided with the
** Software or, alternatively, in accordance with the terms contained in
** a written agreement between you and The Qt Company. For licensing terms
** and conditions see https://www.qt.io/terms-conditions. For further
** information use the contact form at https://www.qt.io/contact-us.
**
** GNU General Public License Usage
** Alternatively, this file may be used under the terms of the GNU
** General Public License version 3 as published by the Free Software
** Foundation with exceptions as appearing in the file LICENSE.GPL3-EXCEPT
** included in the packaging of this file. Please review the following
** information to ensure the GNU General Public License requirements will
** be met: https://www.gnu.org/licenses/gpl-3.0.html.
**
** $QT_END_LICENSE$
**
****************************************************************************/

#include "makefile.h"
#include "option.h"
#include "cachekeys.h"
#include "meta.h"

#include <ioutils.h>

#include <qdir.h>
#include <qfile.h>
#include <qtextstream.h>
#include <qregexp.h>
#include <qhash.h>
#include <qdebug.h>
#include <qbuffer.h>
#include <qdatetime.h>

#if defined(Q_OS_UNIX)
#include <unistd.h>
#else
#include <io.h>
#endif
#include <stdio.h>
#include <stdlib.h>
#include <time.h>
#include <fcntl.h>
#include <sys/types.h>
#include <sys/stat.h>

#include <algorithm>

QT_BEGIN_NAMESPACE

using namespace QMakeInternal;

bool MakefileGenerator::canExecute(const QStringList &cmdline, int *a) const
{
    int argv0 = -1;
    for(int i = 0; i < cmdline.count(); ++i) {
        if(!cmdline.at(i).contains('=')) {
            argv0 = i;
            break;
        }
    }
    if(a)
        *a = argv0;
    if(argv0 != -1) {
        const QString c = Option::normalizePath(cmdline.at(argv0));
        if(exists(c))
            return true;
    }
    return false;
}

QString MakefileGenerator::mkdir_p_asstring(const QString &dir, bool escape) const
{
    return "@" + makedir.arg(
        escape ? escapeFilePath(Option::fixPathToTargetOS(dir, false, false)) : dir);
}

bool MakefileGenerator::mkdir(const QString &in_path) const
{
    QString path = Option::normalizePath(in_path);
    if(QFile::exists(path))
        return true;

    return QDir().mkpath(path);
}

void
MakefileGenerator::verifyCompilers()
{
    ProValueMap &v = project->variables();
    ProStringList &quc = v["QMAKE_EXTRA_COMPILERS"];
    for(int i = 0; i < quc.size(); ) {
        bool error = false;
        const ProString &comp = quc.at(i);
        const ProKey okey(comp + ".output");
        if (v[okey].isEmpty()) {
            const ProKey ofkey(comp + ".output_function");
            if (!v[ofkey].isEmpty()) {
                v[okey].append("${QMAKE_FUNC_FILE_IN_" + v[ofkey].first() + "}");
            } else {
                error = true;
                warn_msg(WarnLogic, "Compiler: %s: No output file specified", comp.toLatin1().constData());
            }
        } else if (v[ProKey(comp + ".input")].isEmpty()) {
            error = true;
            warn_msg(WarnLogic, "Compiler: %s: No input variable specified", comp.toLatin1().constData());
        }
        if(error)
            quc.removeAt(i);
        else
            ++i;
    }
}

void
MakefileGenerator::initOutPaths()
{
    ProValueMap &v = project->variables();
    //for shadow builds
    if(!v.contains("QMAKE_ABSOLUTE_SOURCE_PATH")) {
        if (Option::globals->do_cache && !project->cacheFile().isEmpty() &&
           v.contains("QMAKE_ABSOLUTE_SOURCE_ROOT")) {
            QString root = v["QMAKE_ABSOLUTE_SOURCE_ROOT"].first().toQString();
            root = QDir::fromNativeSeparators(root);
            if(!root.isEmpty()) {
                QFileInfo fi = fileInfo(project->cacheFile());
                if(!fi.makeAbsolute()) {
                    QString cache_r = fi.path(), pwd = Option::output_dir;
                    if(pwd.startsWith(cache_r) && !pwd.startsWith(root)) {
                        pwd = root + pwd.mid(cache_r.length());
                        if(exists(pwd))
                            v.insert("QMAKE_ABSOLUTE_SOURCE_PATH", ProStringList(pwd));
                    }
                }
            }
        }
    }
    if(!v["QMAKE_ABSOLUTE_SOURCE_PATH"].isEmpty()) {
        ProString &asp = v["QMAKE_ABSOLUTE_SOURCE_PATH"].first();
        asp = QDir::fromNativeSeparators(asp.toQString());
        if(asp.isEmpty() || asp == Option::output_dir) //if they're the same, why bother?
            v["QMAKE_ABSOLUTE_SOURCE_PATH"].clear();
    }

    //some builtin directories
    if(project->isEmpty("PRECOMPILED_DIR") && !project->isEmpty("OBJECTS_DIR"))
        v["PRECOMPILED_DIR"] = v["OBJECTS_DIR"];
    static const char * const dirs[] = { "OBJECTS_DIR", "DESTDIR",
                                         "SUBLIBS_DIR", "DLLDESTDIR",
                                         "PRECOMPILED_DIR", nullptr };
    for (int x = 0; dirs[x]; x++) {
        const ProKey dkey(dirs[x]);
        if (v[dkey].isEmpty())
            continue;
        const ProString orig_path = v[dkey].first();

        ProString &pathRef = v[dkey].first();
        pathRef = fileFixify(pathRef.toQString(), FileFixifyFromOutdir);

#ifdef Q_OS_WIN
        // We don't want to add a separator for DLLDESTDIR on Windows (###why?)
        if (dkey != "DLLDESTDIR")
#endif
        {
            if(!pathRef.endsWith(Option::dir_sep))
                pathRef += Option::dir_sep;
        }

        if (noIO() || (project->first("TEMPLATE") == "subdirs"))
            continue;

        QString path = project->first(dkey).toQString(); //not to be changed any further
        path = fileFixify(path, FileFixifyBackwards);
        debug_msg(3, "Fixed output_dir %s (%s) into %s", dirs[x],
                  orig_path.toLatin1().constData(), path.toLatin1().constData());
        if(!mkdir(path))
            warn_msg(WarnLogic, "%s: Cannot access directory '%s'", dirs[x],
                     path.toLatin1().constData());
    }

    //out paths from the extra compilers
    const ProStringList &quc = project->values("QMAKE_EXTRA_COMPILERS");
    for (ProStringList::ConstIterator it = quc.begin(); it != quc.end(); ++it) {
        QString tmp_out = project->first(ProKey(*it + ".output")).toQString();
        if(tmp_out.isEmpty())
            continue;
        const ProStringList &tmp = project->values(ProKey(*it + ".input"));
        for (ProStringList::ConstIterator it2 = tmp.begin(); it2 != tmp.end(); ++it2) {
            ProStringList &inputs = project->values((*it2).toKey());
            for (ProStringList::Iterator input = inputs.begin(); input != inputs.end(); ++input) {
                QString finp = fileFixify((*input).toQString(), FileFixifyFromOutdir);
                QString path = replaceExtraCompilerVariables(tmp_out, finp, QString(), NoShell);
                path = Option::normalizePath(path);
                int slash = path.lastIndexOf('/');
                if(slash != -1) {
                    path = path.left(slash);
                    // Make out path only if it does not contain makefile variables
                    if(!path.contains("${"))
                        if(path != "." &&
                           !mkdir(fileFixify(path, FileFixifyBackwards)))
                            warn_msg(WarnLogic, "%s: Cannot access directory '%s'",
                                     (*it).toLatin1().constData(), path.toLatin1().constData());
                }
            }
        }
    }

    if(!v["DESTDIR"].isEmpty()) {
        QDir d(v["DESTDIR"].first().toQString());
        if (Option::normalizePath(d.absolutePath()) == Option::normalizePath(Option::output_dir))
            v.remove("DESTDIR");
    }
}

QMakeProject
*MakefileGenerator::projectFile() const
{
    return project;
}

void
MakefileGenerator::setProjectFile(QMakeProject *p)
{
    if(project)
        return;
    project = p;
    if (project->isActiveConfig("win32"))
        target_mode = TARG_WIN_MODE;
    else if (project->isActiveConfig("mac"))
        target_mode = TARG_MAC_MODE;
    else
        target_mode = TARG_UNIX_MODE;
    init();
    bool linkPrl = (Option::qmake_mode == Option::QMAKE_GENERATE_MAKEFILE)
                   && project->isActiveConfig("link_prl");
    bool mergeLflags = !project->isActiveConfig("no_smart_library_merge")
                       && !project->isActiveConfig("no_lflags_merge");
    findLibraries(linkPrl, mergeLflags);
}

ProStringList
MakefileGenerator::findFilesInVPATH(ProStringList l, uchar flags, const QString &vpath_var)
{
    ProStringList vpath;
    const ProValueMap &v = project->variables();
    for(int val_it = 0; val_it < l.count(); ) {
        bool remove_file = false;
        ProString &val = l[val_it];
        if(!val.isEmpty()) {
            QString qval = val.toQString();
            QString file = fixEnvVariables(qval);
            if (file.isEmpty()) {
                ++val_it;
                continue;
            }
            if(!(flags & VPATH_NoFixify))
                file = fileFixify(file, FileFixifyBackwards);

            if(exists(file)) {
                ++val_it;
                continue;
            }
            bool found = false;
            if (QDir::isRelativePath(qval)) {
                if(vpath.isEmpty()) {
                    if(!vpath_var.isEmpty())
                        vpath = v[ProKey(vpath_var)];
                    vpath += v["VPATH"] + v["QMAKE_ABSOLUTE_SOURCE_PATH"];
                    if(Option::output_dir != qmake_getpwd())
                        vpath << Option::output_dir;
                }
                for (ProStringList::Iterator vpath_it = vpath.begin();
                    vpath_it != vpath.end(); ++vpath_it) {
                    QString real_dir = Option::normalizePath((*vpath_it).toQString());
                    if (exists(real_dir + '/' + val)) {
                        ProString dir = (*vpath_it);
                        if(!dir.endsWith(Option::dir_sep))
                            dir += Option::dir_sep;
                        val = dir + val;
                        if(!(flags & VPATH_NoFixify))
                            val = fileFixify(val.toQString());
                        found = true;
                        debug_msg(1, "Found file through vpath %s -> %s",
                                  file.toLatin1().constData(), val.toLatin1().constData());
                        break;
                    }
                }
            }
            if(!found) {
                QString dir, regex = val.toQString(), real_dir;
                if(regex.lastIndexOf(Option::dir_sep) != -1) {
                    dir = regex.left(regex.lastIndexOf(Option::dir_sep) + 1);
                    real_dir = dir;
                    if(!(flags & VPATH_NoFixify))
                        real_dir = fileFixify(real_dir, FileFixifyBackwards) + '/';
                    regex.remove(0, dir.length());
                }
                if(real_dir.isEmpty() || exists(real_dir)) {
                    QStringList files = QDir(real_dir).entryList(QStringList(regex),
                                                QDir::NoDotAndDotDot | QDir::AllEntries);
                    if(files.isEmpty()) {
                        debug_msg(1, "%s:%d Failure to find %s in vpath (%s)",
                                  __FILE__, __LINE__, val.toLatin1().constData(),
                                  vpath.join(QString("::")).toLatin1().constData());
                        if(flags & VPATH_RemoveMissingFiles)
                            remove_file = true;
                        else if(flags & VPATH_WarnMissingFiles)
                            warn_msg(WarnLogic, "Failure to find: %s", val.toLatin1().constData());
                    } else {
                        l.removeAt(val_it);
                        QString a;
                        for(int i = (int)files.count()-1; i >= 0; i--) {
                            a = real_dir + files[i];
                            if(!(flags & VPATH_NoFixify))
                                a = fileFixify(a);
                            l.insert(val_it, a);
                        }
                    }
                } else {
                    debug_msg(1, "%s:%d Cannot match %s%s, as %s does not exist.",
                              __FILE__, __LINE__, real_dir.toLatin1().constData(),
                              regex.toLatin1().constData(), real_dir.toLatin1().constData());
                    if(flags & VPATH_RemoveMissingFiles)
                        remove_file = true;
                    else if(flags & VPATH_WarnMissingFiles)
                        warn_msg(WarnLogic, "Failure to find: %s", val.toLatin1().constData());
                }
            }
        }
        if(remove_file)
            l.removeAt(val_it);
        else
            ++val_it;
    }
    return l;
}

void
MakefileGenerator::initCompiler(const MakefileGenerator::Compiler &comp)
{
    ProValueMap &v = project->variables();
    ProStringList &l = v[ProKey(comp.variable_in)];
    // find all the relevant file inputs
    if(!init_compiler_already.contains(comp.variable_in)) {
        init_compiler_already.insert(comp.variable_in, true);
        if(!noIO())
            l = findFilesInVPATH(l, (comp.flags & Compiler::CompilerRemoveNoExist) ?
                                 VPATH_RemoveMissingFiles : VPATH_WarnMissingFiles, "VPATH_" + comp.variable_in);
    }
}

void
MakefileGenerator::init()
{
    verifyCompilers();
    initOutPaths();

    ProValueMap &v = project->variables();

    v["QMAKE_BUILTIN_COMPILERS"] = ProStringList() << "C" << "CXX";

    v["QMAKE_LANGUAGE_C"] = ProString("c");
    v["QMAKE_LANGUAGE_CXX"] = ProString("c++");
    v["QMAKE_LANGUAGE_OBJC"] = ProString("objective-c");
    v["QMAKE_LANGUAGE_OBJCXX"] = ProString("objective-c++");

    if (v["TARGET"].isEmpty())
        warn_msg(WarnLogic, "TARGET is empty");

    makedir = v["QMAKE_MKDIR_CMD"].join(' ');
    chkexists = v["QMAKE_CHK_EXISTS"].join(' ');
    if (makedir.isEmpty()) { // Backwards compat with Qt < 5.0.2 specs
        if (isWindowsShell()) {
            makedir = "if not exist %1 mkdir %1 & if not exist %1 exit 1";
            chkexists = "if not exist %1";
        } else {
            makedir = "test -d %1 || mkdir -p %1";
            chkexists = "test -e %1 ||";
        }
    }

    if (v["QMAKE_CC_O_FLAG"].isEmpty())
        v["QMAKE_CC_O_FLAG"].append("-o ");

    if (v["QMAKE_LINK_O_FLAG"].isEmpty())
        v["QMAKE_LINK_O_FLAG"].append("-o ");

    setSystemIncludes(v["QMAKE_DEFAULT_INCDIRS"]);

    ProStringList &incs = project->values("INCLUDEPATH");
    if (!project->isActiveConfig("no_include_pwd")) {
        if (Option::output_dir != qmake_getpwd()) {
            // Pretend that the build dir is the source dir for #include purposes,
            // consistently with the "transparent shadow builds" strategy. This is
            // also consistent with #include "foo.h" falling back to #include <foo.h>
            // behavior if it doesn't find the file in the source dir.
            incs.prepend(Option::output_dir);
        }
        // This makes #include <foo.h> work if the header lives in the source dir.
        // The benefit of that is questionable, as generally the user should use the
        // correct include style, and extra compilers that put stuff in the source dir
        // should add the dir themselves.
        // More importantly, it makes #include "foo.h" work with MSVC when shadow-building,
        // as this compiler looks files up relative to %CD%, not the source file's parent.
        incs.prepend(qmake_getpwd());
    }
    incs.append(project->specDir());

    const auto platform = v["QMAKE_PLATFORM"];
    resolveDependenciesInFrameworks = platform.contains("darwin");

    const char * const cacheKeys[] = { "_QMAKE_STASH_", "_QMAKE_SUPER_CACHE_", nullptr };
    for (int i = 0; cacheKeys[i]; ++i) {
        if (v[cacheKeys[i]].isEmpty())
            continue;
        const ProString &file = v[cacheKeys[i]].first();
        if (file.isEmpty())
            continue;

        QFileInfo fi(fileInfo(file.toQString()));

        // If the file lives in the output dir we treat it as 'owned' by
        // the current project, so it should be distcleaned by it as well.
        if (fi.path() == Option::output_dir)
            v["QMAKE_DISTCLEAN"].append(fi.fileName());
    }

    ProStringList &quc = v["QMAKE_EXTRA_COMPILERS"];

    //make sure the COMPILERS are in the correct input/output chain order
    for(int comp_out = 0, jump_count = 0; comp_out < quc.size(); ++comp_out) {
    continue_compiler_chain:
        if(jump_count > quc.size()) //just to avoid an infinite loop here
            break;
        const ProKey vokey(quc.at(comp_out) + ".variable_out");
        if (v.contains(vokey)) {
            const ProStringList &outputs = v.value(vokey);
            for(int out = 0; out < outputs.size(); ++out) {
                for(int comp_in = 0; comp_in < quc.size(); ++comp_in) {
                    if(comp_in == comp_out)
                        continue;
                    const ProKey ikey(quc.at(comp_in) + ".input");
                    if (v.contains(ikey)) {
                        const ProStringList &inputs = v.value(ikey);
                        for(int in = 0; in < inputs.size(); ++in) {
                            if(inputs.at(in) == outputs.at(out) && comp_out > comp_in) {
                                ++jump_count;
                                //move comp_out to comp_in and continue the compiler chain
                                // quc.move(comp_out, comp_in);
                                quc.insert(comp_in, quc.value(comp_out));
                                // comp_out > comp_in, so the insertion did move everything up
                                quc.remove(comp_out + 1);
                                comp_out = comp_in;
                                goto continue_compiler_chain;
                            }
                        }
                    }
                }
            }
        }
    }

    if(!project->isEmpty("QMAKE_SUBSTITUTES")) {
        const ProStringList &subs = v["QMAKE_SUBSTITUTES"];
        for(int i = 0; i < subs.size(); ++i) {
            QString sub = subs.at(i).toQString();
            QString inn = sub + ".input", outn = sub + ".output";
            const ProKey innkey(inn), outnkey(outn);
            if (v.contains(innkey) || v.contains(outnkey)) {
                if (!v.contains(innkey) || !v.contains(outnkey)) {
                    warn_msg(WarnLogic, "Substitute '%s' has only one of .input and .output",
                             sub.toLatin1().constData());
                    continue;
                }
                const ProStringList &tinn = v[innkey], &toutn = v[outnkey];
                if (tinn.length() != 1) {
                    warn_msg(WarnLogic, "Substitute '%s.input' does not have exactly one value",
                             sub.toLatin1().constData());
                    continue;
                }
                if (toutn.length() != 1) {
                    warn_msg(WarnLogic, "Substitute '%s.output' does not have exactly one value",
                             sub.toLatin1().constData());
                    continue;
                }
                inn = fileFixify(tinn.first().toQString(), FileFixifyToIndir);
                outn = fileFixify(toutn.first().toQString(), FileFixifyBackwards);
            } else {
                inn = fileFixify(sub, FileFixifyToIndir);
                if (!QFile::exists(inn)) {
                    // random insanity for backwards compat: .in file specified with absolute out dir
                    inn = fileFixify(sub);
                }
                if(!inn.endsWith(".in")) {
                    warn_msg(WarnLogic, "Substitute '%s' does not end with '.in'",
                             inn.toLatin1().constData());
                    continue;
                }
                outn = fileFixify(inn.left(inn.length() - 3), FileFixifyBackwards);
            }

            const ProKey confign(sub + ".CONFIG");
            bool verbatim  = false;
            if (v.contains(confign))
                verbatim = v[confign].contains(QLatin1String("verbatim"));

            QFile in(inn);
            if (in.open(QFile::ReadOnly)) {
                QByteArray contentBytes;
                if (verbatim) {
                    contentBytes = in.readAll();
                } else {
                    QString contents;
                    QStack<int> state;
                    enum { IN_CONDITION, MET_CONDITION, PENDING_CONDITION };
                    for (int count = 1; !in.atEnd(); ++count) {
                        QString line = QString::fromLatin1(in.readLine());
                        if (line.startsWith("!!IF ")) {
                            if (state.isEmpty() || state.top() == IN_CONDITION) {
                                QString test = line.mid(5, line.length()-(5+1));
                                if (project->test(test, inn, count))
                                    state.push(IN_CONDITION);
                                else
                                    state.push(PENDING_CONDITION);
                            } else {
                                state.push(MET_CONDITION);
                            }
                        } else if (line.startsWith("!!ELIF ")) {
                            if (state.isEmpty()) {
                                warn_msg(WarnLogic, "(%s:%d): Unexpected else condition",
                                        in.fileName().toLatin1().constData(), count);
                            } else if (state.top() == PENDING_CONDITION) {
                                QString test = line.mid(7, line.length()-(7+1));
                                if (project->test(test, inn, count))  {
                                    state.pop();
                                    state.push(IN_CONDITION);
                                }
                            } else if (state.top() == IN_CONDITION) {
                                state.pop();
                                state.push(MET_CONDITION);
                            }
                        } else if (line.startsWith("!!ELSE")) {
                            if (state.isEmpty()) {
                                warn_msg(WarnLogic, "(%s:%d): Unexpected else condition",
                                        in.fileName().toLatin1().constData(), count);
                            } else if (state.top() == PENDING_CONDITION) {
                                state.pop();
                                state.push(IN_CONDITION);
                            } else if (state.top() == IN_CONDITION) {
                                state.pop();
                                state.push(MET_CONDITION);
                            }
                        } else if (line.startsWith("!!ENDIF")) {
                            if (state.isEmpty())
                                warn_msg(WarnLogic, "(%s:%d): Unexpected endif",
                                        in.fileName().toLatin1().constData(), count);
                            else
                                state.pop();
                        } else if (state.isEmpty() || state.top() == IN_CONDITION) {
                            contents += project->expand(line, in.fileName(), count);
                        }
                    }
                    contentBytes = contents.toLatin1();
                }
                QFile out(outn);
                QFileInfo outfi(out);
                if (out.exists() && out.open(QFile::ReadOnly)) {
                    QByteArray old = out.readAll();
                    if (contentBytes == old) {
                        v["QMAKE_INTERNAL_INCLUDED_FILES"].append(in.fileName());
                        v["QMAKE_DISTCLEAN"].append(outfi.absoluteFilePath());
                        continue;
                    }
                    out.close();
                    if(!out.remove()) {
                        warn_msg(WarnLogic, "Cannot clear substitute '%s'",
                                 out.fileName().toLatin1().constData());
                        continue;
                    }
                }
                mkdir(outfi.absolutePath());
                if(out.open(QFile::WriteOnly)) {
                    v["QMAKE_INTERNAL_INCLUDED_FILES"].append(in.fileName());
                    v["QMAKE_DISTCLEAN"].append(outfi.absoluteFilePath());
                    out.write(contentBytes);
                } else {
                    warn_msg(WarnLogic, "Cannot open substitute for output '%s'",
                             out.fileName().toLatin1().constData());
                }
            } else {
                warn_msg(WarnLogic, "Cannot open substitute for input '%s'",
                         in.fileName().toLatin1().constData());
            }
        }
    }

    int x;

    //build up a list of compilers
    QVector<Compiler> compilers;
    {
        const char *builtins[] = { "OBJECTS", "SOURCES", "PRECOMPILED_HEADER", nullptr };
        for(x = 0; builtins[x]; ++x) {
            Compiler compiler;
            compiler.variable_in = builtins[x];
            compiler.flags = Compiler::CompilerBuiltin;
            compiler.type = QMakeSourceFileInfo::TYPE_C;
            if(!strcmp(builtins[x], "OBJECTS"))
                compiler.flags |= Compiler::CompilerNoCheckDeps;
            compilers.append(compiler);
        }
        for (ProStringList::ConstIterator it = quc.cbegin(); it != quc.cend(); ++it) {
            const ProStringList &inputs = v[ProKey(*it + ".input")];
            for(x = 0; x < inputs.size(); ++x) {
                Compiler compiler;
                compiler.variable_in = inputs.at(x).toQString();
                compiler.flags = Compiler::CompilerNoFlags;
                const ProStringList &config = v[ProKey(*it + ".CONFIG")];
                if (config.indexOf("ignore_no_exist") != -1)
                    compiler.flags |= Compiler::CompilerRemoveNoExist;
                if (config.indexOf("no_dependencies") != -1)
                    compiler.flags |= Compiler::CompilerNoCheckDeps;
                if (config.indexOf("add_inputs_as_makefile_deps") != -1)
                    compiler.flags |= Compiler::CompilerAddInputsAsMakefileDeps;

                const ProKey dkey(*it + ".dependency_type");
                ProString dep_type;
                if (!project->isEmpty(dkey))
                    dep_type = project->first(dkey);
                if (dep_type.isEmpty())
                    compiler.type = QMakeSourceFileInfo::TYPE_UNKNOWN;
                else if(dep_type == "TYPE_UI")
                    compiler.type = QMakeSourceFileInfo::TYPE_UI;
                else
                    compiler.type = QMakeSourceFileInfo::TYPE_C;
                compilers.append(compiler);
            }
        }
    }
    { //do the path fixifying
        ProStringList paths;
        for(x = 0; x < compilers.count(); ++x) {
            if(!paths.contains(compilers.at(x).variable_in))
                paths << compilers.at(x).variable_in;
        }
        paths << "INCLUDEPATH" << "QMAKE_INTERNAL_INCLUDED_FILES" << "PRECOMPILED_HEADER";
        for(int y = 0; y < paths.count(); y++) {
            ProStringList &l = v[paths[y].toKey()];
            for (ProStringList::Iterator it = l.begin(); it != l.end(); ++it) {
                if((*it).isEmpty())
                    continue;
                QString fn = (*it).toQString();
                if (exists(fn))
                    (*it) = fileFixify(fn);
            }
        }
    }

    if(noIO() || !doDepends() || project->isActiveConfig("GNUmake"))
        QMakeSourceFileInfo::setDependencyMode(QMakeSourceFileInfo::NonRecursive);
    for(x = 0; x < compilers.count(); ++x)
        initCompiler(compilers.at(x));

    //merge actual compiler outputs into their variable_out. This is done last so that
    //files are already properly fixified.
    for (ProStringList::Iterator it = quc.begin(); it != quc.end(); ++it) {
        const ProKey ikey(*it + ".input");
        const ProKey vokey(*it + ".variable_out");
        const ProStringList &config = project->values(ProKey(*it + ".CONFIG"));
        const ProString &tmp_out = project->first(ProKey(*it + ".output"));
        if(tmp_out.isEmpty())
            continue;
        if (config.indexOf("combine") != -1) {
            const ProStringList &compilerInputs = project->values(ikey);
            // Don't generate compiler output if it doesn't have input.
            if (compilerInputs.isEmpty() || project->values(compilerInputs.first().toKey()).isEmpty())
                continue;
            if(tmp_out.indexOf("$") == -1) {
                if(!verifyExtraCompiler((*it), QString())) //verify
                    continue;
                QString out = fileFixify(tmp_out.toQString(), FileFixifyFromOutdir);
                bool pre_dep = (config.indexOf("target_predeps") != -1);
                if (v.contains(vokey)) {
                    const ProStringList &var_out = v.value(vokey);
                    for(int i = 0; i < var_out.size(); ++i) {
                        ProKey v = var_out.at(i).toKey();
                        if(v == QLatin1String("SOURCES"))
                            v = "GENERATED_SOURCES";
                        else if(v == QLatin1String("OBJECTS"))
                            pre_dep = false;
                        ProStringList &list = project->values(v);
                        if(!list.contains(out))
                            list.append(out);
                    }
                } else if (config.indexOf("no_link") == -1) {
                    ProStringList &list = project->values("OBJECTS");
                    pre_dep = false;
                    if(!list.contains(out))
                        list.append(out);
                } else {
                        ProStringList &list = project->values("UNUSED_SOURCES");
                        if(!list.contains(out))
                            list.append(out);
                }
                if(pre_dep) {
                    ProStringList &list = project->values("PRE_TARGETDEPS");
                    if(!list.contains(out))
                        list.append(out);
                }
            }
        } else {
            const ProStringList &tmp = project->values(ikey);
            for (ProStringList::ConstIterator it2 = tmp.begin(); it2 != tmp.end(); ++it2) {
                const ProStringList &inputs = project->values((*it2).toKey());
                for (ProStringList::ConstIterator input = inputs.constBegin(); input != inputs.constEnd(); ++input) {
                    if((*input).isEmpty())
                        continue;
                    QString inpf = (*input).toQString();
                    if (!verifyExtraCompiler((*it).toQString(), inpf)) //verify
                        continue;
                    QString out = replaceExtraCompilerVariables(tmp_out.toQString(), inpf, QString(), NoShell);
                    out = fileFixify(out, FileFixifyFromOutdir);
                    bool pre_dep = (config.indexOf("target_predeps") != -1);
                    if (v.contains(vokey)) {
                        const ProStringList &var_out = project->values(vokey);
                        for(int i = 0; i < var_out.size(); ++i) {
                            ProKey v = var_out.at(i).toKey();
                            if(v == QLatin1String("SOURCES"))
                                v = "GENERATED_SOURCES";
                            else if(v == QLatin1String("OBJECTS"))
                                pre_dep = false;
                            ProStringList &list = project->values(v);
                            if(!list.contains(out))
                                list.append(out);
                        }
                    } else if (config.indexOf("no_link") == -1) {
                        pre_dep = false;
                        ProStringList &list = project->values("OBJECTS");
                        if(!list.contains(out))
                            list.append(out);
                    } else {
                        ProStringList &list = project->values("UNUSED_SOURCES");
                        if(!list.contains(out))
                            list.append(out);
                    }
                    if(pre_dep) {
                        ProStringList &list = project->values("PRE_TARGETDEPS");
                        if(!list.contains(out))
                            list.append(out);
                    }
                }
            }
        }
    }

    //handle dependencies
    depHeuristicsCache.clear();
    if(!noIO()) {
        // dependency paths
        ProStringList incDirs = v["DEPENDPATH"] + v["QMAKE_ABSOLUTE_SOURCE_PATH"];
        if(project->isActiveConfig("depend_includepath"))
            incDirs += v["INCLUDEPATH"];
        QList<QMakeLocalFileName> deplist;
        deplist.reserve(incDirs.size());
        for (ProStringList::Iterator it = incDirs.begin(); it != incDirs.end(); ++it)
            deplist.append(QMakeLocalFileName((*it).toQString()));
        QMakeSourceFileInfo::setDependencyPaths(deplist);
        debug_msg(1, "Dependency Directories: %s",
                  incDirs.join(QString(" :: ")).toLatin1().constData());
        //cache info
        if(project->isActiveConfig("qmake_cache")) {
            QString cache_file;
            if(!project->isEmpty("QMAKE_INTERNAL_CACHE_FILE")) {
                cache_file = QDir::fromNativeSeparators(project->first("QMAKE_INTERNAL_CACHE_FILE").toQString());
            } else {
                cache_file = ".qmake.internal.cache";
                if(project->isActiveConfig("build_pass"))
                    cache_file += ".BUILD." + project->first("BUILD_PASS");
            }
            if(cache_file.indexOf('/') == -1)
                cache_file.prepend(Option::output_dir + '/');
            QMakeSourceFileInfo::setCacheFile(cache_file);
        }

        //add to dependency engine
        for(x = 0; x < compilers.count(); ++x) {
            const MakefileGenerator::Compiler &comp = compilers.at(x);
            if(!(comp.flags & Compiler::CompilerNoCheckDeps)) {
                const ProKey ikey(comp.variable_in);
                addSourceFiles(v[ikey], QMakeSourceFileInfo::SEEK_DEPS,
                               (QMakeSourceFileInfo::SourceFileType)comp.type);

                if (comp.flags & Compiler::CompilerAddInputsAsMakefileDeps) {
                    ProStringList &l = v[ikey];
                    for (int i=0; i < l.size(); ++i) {
                        if(v["QMAKE_INTERNAL_INCLUDED_FILES"].indexOf(l.at(i)) == -1)
                            v["QMAKE_INTERNAL_INCLUDED_FILES"].append(l.at(i));
                    }
                }
            }
        }
    }

    processSources(); //remove anything in SOURCES which is included (thus it need not be linked in)

    //all sources and generated sources must be turned into objects at some point (the one builtin compiler)
    v["OBJECTS"] += createObjectList(v["SOURCES"]) + createObjectList(v["GENERATED_SOURCES"]);

    //Translation files
    if(!project->isEmpty("TRANSLATIONS")) {
        ProStringList &trf = project->values("TRANSLATIONS");
        for (ProStringList::Iterator it = trf.begin(); it != trf.end(); ++it)
            (*it) = Option::fixPathToTargetOS((*it).toQString());
    }

    //fix up the target deps
    static const char * const fixpaths[] = { "PRE_TARGETDEPS", "POST_TARGETDEPS", nullptr };
    for (int path = 0; fixpaths[path]; path++) {
        ProStringList &l = v[fixpaths[path]];
        for (ProStringList::Iterator val_it = l.begin(); val_it != l.end(); ++val_it) {
            if(!(*val_it).isEmpty())
                (*val_it) = Option::fixPathToTargetOS((*val_it).toQString(), false, false);
        }
    }

    //extra depends
    if(!project->isEmpty("DEPENDS")) {
        ProStringList &l = v["DEPENDS"];
        for (ProStringList::Iterator it = l.begin(); it != l.end(); ++it) {
            const ProStringList &files = v[ProKey(*it + ".file")] + v[ProKey(*it + ".files")]; //why do I support such evil things?
            for (ProStringList::ConstIterator file_it = files.begin(); file_it != files.end(); ++file_it) {
                QStringList &out_deps = findDependencies((*file_it).toQString());
                const ProStringList &in_deps = v[ProKey(*it + ".depends")]; //even more evilness..
                for (ProStringList::ConstIterator dep_it = in_deps.begin(); dep_it != in_deps.end(); ++dep_it) {
                    QString dep = (*dep_it).toQString();
                    if (exists(dep)) {
                        out_deps.append(dep);
                    } else {
                        QString dir, regex = Option::normalizePath(dep);
                        if (regex.lastIndexOf('/') != -1) {
                            dir = regex.left(regex.lastIndexOf('/') + 1);
                            regex.remove(0, dir.length());
                        }
                        QStringList files = QDir(dir).entryList(QStringList(regex));
                        if(files.isEmpty()) {
                            warn_msg(WarnLogic, "Dependency for [%s]: Not found %s", (*file_it).toLatin1().constData(),
                                     dep.toLatin1().constData());
                        } else {
                            for(int i = 0; i < files.count(); i++)
                                out_deps.append(dir + files[i]);
                        }
                    }
                }
            }
        }
    }

    // escape qmake command
    project->values("QMAKE_QMAKE") =
            ProStringList(escapeFilePath(Option::fixPathToTargetOS(Option::globals->qmake_abslocation, false)));
}

bool
MakefileGenerator::processPrlFile(QString &file, bool baseOnly)
{
    QString f = fileFixify(file, FileFixifyBackwards);
    // Explicitly given full .prl name
    if (!baseOnly && f.endsWith(Option::prl_ext))
        return processPrlFileCore(file, QStringRef(), f);
    // Explicitly given or derived (from -l) base name
    if (processPrlFileCore(file, QStringRef(), f + Option::prl_ext))
        return true;
    if (!baseOnly) {
        // Explicitly given full library name
        int off = qMax(f.lastIndexOf('/'), f.lastIndexOf('\\')) + 1;
        int ext = f.midRef(off).lastIndexOf('.');
        if (ext != -1)
            return processPrlFileBase(file, f.midRef(off), f.leftRef(off + ext), off);
    }
    return false;
}

bool
MakefileGenerator::processPrlFileBase(QString &origFile, const QStringRef &origName,
                                      const QStringRef &fixedBase, int /*slashOff*/)
{
    return processPrlFileCore(origFile, origName, fixedBase + Option::prl_ext);
}

bool
MakefileGenerator::processPrlFileCore(QString &origFile, const QStringRef &origName,
                                      const QString &fixedFile)
{
    const QString meta_file = QMakeMetaInfo::checkLib(fixedFile);
    if (meta_file.isEmpty())
        return false;
    QMakeMetaInfo libinfo;
    debug_msg(1, "Processing PRL file: %s", meta_file.toLatin1().constData());
    if (!libinfo.readLib(meta_file)) {
        fprintf(stderr, "Error processing meta file %s\n", meta_file.toLatin1().constData());
        return false;
    }
    if (project->isActiveConfig("no_read_prl_qmake")) {
        debug_msg(2, "Ignored meta file %s", meta_file.toLatin1().constData());
        return false;
    }
    ProString tgt = libinfo.first("QMAKE_PRL_TARGET");
    if (tgt.isEmpty()) {
        fprintf(stderr, "Error: %s does not define QMAKE_PRL_TARGET\n",
                        meta_file.toLatin1().constData());
        return false;
    }
    if (!tgt.contains('.') && !libinfo.values("QMAKE_PRL_CONFIG").contains("lib_bundle")) {
        fprintf(stderr, "Error: %s defines QMAKE_PRL_TARGET without extension\n",
                        meta_file.toLatin1().constData());
        return false;
    }
    if (origName.isEmpty()) {
        // We got a .prl file as input, replace it with an actual library.
        int off = qMax(origFile.lastIndexOf('/'), origFile.lastIndexOf('\\')) + 1;
        debug_msg(1, "  Replacing library reference %s with %s",
                     origFile.mid(off).toLatin1().constData(),
                     tgt.toQString().toLatin1().constData());
        origFile.replace(off, 1000, tgt.toQString());
    } else if (tgt != origName) {
        // We got an actual library as input, and found the wrong .prl for it.
        debug_msg(2, "Mismatched meta file %s (want %s, got %s)",
                     meta_file.toLatin1().constData(),
                     origName.toLatin1().constData(), tgt.toLatin1().constData());
        return false;
    }
    project->values("QMAKE_CURRENT_PRL_LIBS") = libinfo.values("QMAKE_PRL_LIBS");
    ProStringList &defs = project->values("DEFINES");
    const ProStringList &prl_defs = project->values("PRL_EXPORT_DEFINES");
    for (const ProString &def : libinfo.values("QMAKE_PRL_DEFINES"))
        if (!defs.contains(def) && prl_defs.contains(def))
            defs.append(def);
    QString mf = fileFixify(meta_file);
    if (!project->values("QMAKE_PRL_INTERNAL_FILES").contains(mf))
       project->values("QMAKE_PRL_INTERNAL_FILES").append(mf);
    if (!project->values("QMAKE_INTERNAL_INCLUDED_FILES").contains(mf))
       project->values("QMAKE_INTERNAL_INCLUDED_FILES").append(mf);
    return true;
}

void
MakefileGenerator::filterIncludedFiles(const char *var)
{
    ProStringList &inputs = project->values(var);
    auto isIncluded = [this](const ProString &input) {
        return QMakeSourceFileInfo::included(input.toQString()) > 0;
    };
    inputs.erase(std::remove_if(inputs.begin(), inputs.end(),
                                isIncluded),
                 inputs.end());
}

static QString
qv(const ProString &val)
{
    return ' ' + QMakeEvaluator::quoteValue(val);
}

static QString
qv(const ProStringList &val)
{
    QString ret;
    for (const ProString &v : val)
        ret += qv(v);
    return ret;
}

void
MakefileGenerator::writePrlFile(QTextStream &t)
{
    QString bdir = Option::output_dir;
    if(bdir.isEmpty())
        bdir = qmake_getpwd();
    t << "QMAKE_PRL_BUILD_DIR =" << qv(bdir) << Qt::endl;

    t << "QMAKE_PRO_INPUT =" << qv(project->projectFile().section('/', -1)) << Qt::endl;

    if(!project->isEmpty("QMAKE_ABSOLUTE_SOURCE_PATH"))
        t << "QMAKE_PRL_SOURCE_DIR =" << qv(project->first("QMAKE_ABSOLUTE_SOURCE_PATH")) << Qt::endl;
    t << "QMAKE_PRL_TARGET =" << qv(project->first("LIB_TARGET")) << Qt::endl;
    if(!project->isEmpty("PRL_EXPORT_DEFINES"))
        t << "QMAKE_PRL_DEFINES =" << qv(project->values("PRL_EXPORT_DEFINES")) << Qt::endl;
    if(!project->isEmpty("PRL_EXPORT_CFLAGS"))
        t << "QMAKE_PRL_CFLAGS =" << qv(project->values("PRL_EXPORT_CFLAGS")) << Qt::endl;
    if(!project->isEmpty("PRL_EXPORT_CXXFLAGS"))
        t << "QMAKE_PRL_CXXFLAGS =" << qv(project->values("PRL_EXPORT_CXXFLAGS")) << Qt::endl;
    if(!project->isEmpty("CONFIG"))
        t << "QMAKE_PRL_CONFIG =" << qv(project->values("CONFIG")) << Qt::endl;
    if(!project->isEmpty("TARGET_VERSION_EXT"))
        t << "QMAKE_PRL_VERSION = " << project->first("TARGET_VERSION_EXT") << Qt::endl;
    else if(!project->isEmpty("VERSION"))
        t << "QMAKE_PRL_VERSION = " << project->first("VERSION") << Qt::endl;
    if(project->isActiveConfig("staticlib") || project->isActiveConfig("explicitlib")) {
        ProStringList libs;
        if (!project->isActiveConfig("staticlib"))
            libs << "LIBS" << "QMAKE_LIBS";
        else
            libs << "LIBS" << "LIBS_PRIVATE" << "QMAKE_LIBS" << "QMAKE_LIBS_PRIVATE";
        t << "QMAKE_PRL_LIBS =";
        for (ProStringList::Iterator it = libs.begin(); it != libs.end(); ++it)
            t << qv(project->values((*it).toKey()));
<<<<<<< HEAD
        t << Qt::endl;
=======
        t << endl;

        t << "QMAKE_PRL_LIBS_FOR_CMAKE = ";
        QString sep;
        for (ProStringList::Iterator it = libs.begin(); it != libs.end(); ++it) {
            t << sep << project->values((*it).toKey()).join(';').replace('\\', "\\\\");
            sep = ';';
        }
        t << endl;
>>>>>>> 6ad08b9c
    }
}

bool
MakefileGenerator::writeProjectMakefile()
{
    QTextStream t(&Option::output);

    //header
    writeHeader(t);

    QList<SubTarget*> targets;
    {
        ProStringList builds = project->values("BUILDS");
        targets.reserve(builds.size());
        for (ProStringList::Iterator it = builds.begin(); it != builds.end(); ++it) {
            SubTarget *st = new SubTarget;
            targets.append(st);
            st->makefile = "$(MAKEFILE)." + (*it);
            st->name = (*it).toQString();
            const ProKey tkey(*it + ".target");
            st->target = (project->isEmpty(tkey) ? (*it) : project->first(tkey)).toQString();
        }
    }
    if(project->isActiveConfig("build_all")) {
        t << "first: all\n";
        QList<SubTarget*>::Iterator it;

        //install
        t << "install: ";
        for (SubTarget *s : qAsConst(targets))
            t << s->target << '-';
        t << "install " << Qt::endl;

        //uninstall
        t << "uninstall: ";
        for(it = targets.begin(); it != targets.end(); ++it)
            t << (*it)->target << "-uninstall ";
        t << Qt::endl;
    } else {
        t << "first: " << targets.first()->target << Qt::endl
          << "install: " << targets.first()->target << "-install\n"
          << "uninstall: " << targets.first()->target << "-uninstall\n";
    }

    writeSubTargets(t, targets, SubTargetsNoFlags);
    if(!project->isActiveConfig("no_autoqmake")) {
        QString mkf = escapeDependencyPath(fileFixify(Option::output.fileName()));
        for(QList<SubTarget*>::Iterator it = targets.begin(); it != targets.end(); ++it)
            t << escapeDependencyPath((*it)->makefile) << ": " << mkf << Qt::endl;
    }
    qDeleteAll(targets);
    return true;
}

bool
MakefileGenerator::write()
{
    if(!project)
        return false;
    writePrlFile();
    if(Option::qmake_mode == Option::QMAKE_GENERATE_MAKEFILE || //write makefile
       Option::qmake_mode == Option::QMAKE_GENERATE_PROJECT) {
        QTextStream t(&Option::output);
        if(!writeMakefile(t)) {
#if 1
            warn_msg(WarnLogic, "Unable to generate output for: %s [TEMPLATE %s]",
                     Option::output.fileName().toLatin1().constData(),
                     project->first("TEMPLATE").toLatin1().constData());
            if(Option::output.exists())
                Option::output.remove();
#endif
        }
    }
    return true;
}

QString
MakefileGenerator::prlFileName(bool fixify)
{
    QString ret = project->first("PRL_TARGET") + Option::prl_ext;
    if(fixify) {
        if(!project->isEmpty("DESTDIR"))
            ret.prepend(project->first("DESTDIR").toQString());
        ret = fileFixify(ret, FileFixifyBackwards);
    }
    return ret;
}

void
MakefileGenerator::writePrlFile()
{
    if((Option::qmake_mode == Option::QMAKE_GENERATE_MAKEFILE ||
            Option::qmake_mode == Option::QMAKE_GENERATE_PRL)
       && project->values("QMAKE_FAILED_REQUIREMENTS").isEmpty()
       && project->isActiveConfig("create_prl")
       && (project->first("TEMPLATE") == "lib"
       || project->first("TEMPLATE") == "vclib"
       || project->first("TEMPLATE") == "aux")
       && (!project->isActiveConfig("plugin") || project->isActiveConfig("static"))) { //write prl file
        QString local_prl = prlFileName();
        QString prl = fileFixify(local_prl);
        mkdir(fileInfo(local_prl).path());
        QFile ft(local_prl);
        if(ft.open(QIODevice::WriteOnly)) {
            project->values("ALL_DEPS").append(prl);
            project->values("QMAKE_INTERNAL_PRL_FILE").append(prl);
            project->values("QMAKE_DISTCLEAN").append(prl);
            QTextStream t(&ft);
            writePrlFile(t);
        }
    }
}

void
MakefileGenerator::writeObj(QTextStream &t, const char *src)
{
    const ProStringList &srcl = project->values(src);
    const ProStringList objl = createObjectList(srcl);

    ProStringList::ConstIterator oit = objl.begin();
    ProStringList::ConstIterator sit = srcl.begin();
    QLatin1String stringSrc("$src");
    QLatin1String stringObj("$obj");
    for(;sit != srcl.end() && oit != objl.end(); ++oit, ++sit) {
        if((*sit).isEmpty())
            continue;

        QString srcf = (*sit).toQString();
        QString dstf = (*oit).toQString();
        t << escapeDependencyPath(dstf) << ": " << escapeDependencyPath(srcf)
          << " " << finalizeDependencyPaths(findDependencies(srcf)).join(" \\\n\t\t");

        ProKey comp;
        for (const ProString &compiler : project->values("QMAKE_BUILTIN_COMPILERS")) {
            // Unfortunately we were not consistent about the C++ naming
            ProString extensionSuffix = compiler;
            if (extensionSuffix == "CXX")
                extensionSuffix = ProString("CPP");

            // Nor the C naming
            ProString compilerSuffix = compiler;
            if (compilerSuffix == "C")
                compilerSuffix = ProString("CC");

            for (const ProString &extension : project->values(ProKey("QMAKE_EXT_" + extensionSuffix))) {
                if ((*sit).endsWith(extension)) {
                    comp = ProKey("QMAKE_RUN_" + compilerSuffix);
                    break;
                }
            }

            if (!comp.isNull())
                break;
        }

        if (comp.isEmpty())
            comp = "QMAKE_RUN_CC";
        if (!project->isEmpty(comp)) {
            QString p = var(comp);
            p.replace(stringSrc, escapeFilePath(srcf));
            p.replace(stringObj, escapeFilePath(dstf));
            t << "\n\t" << p;
        }
        t << Qt::endl << Qt::endl;
    }
}

QString
MakefileGenerator::filePrefixRoot(const QString &root, const QString &path)
{
    QString ret(path);
    if(path.length() > 2 && path[1] == ':') //c:\foo
        ret.insert(2, root);
    else
        ret.prepend(root);
    while (ret.endsWith('\\'))
        ret.chop(1);
    return ret;
}

void
MakefileGenerator::writeInstalls(QTextStream &t, bool noBuild)
{
    QString rm_dir_contents("-$(DEL_FILE)");
    if (!isWindowsShell()) //ick
        rm_dir_contents = "-$(DEL_FILE) -r";

    QString all_installs, all_uninstalls;
    QSet<QString> made_dirs, removed_dirs;
    const ProStringList &l = project->values("INSTALLS");
    for (ProStringList::ConstIterator it = l.begin(); it != l.end(); ++it) {
        const ProKey pvar(*it + ".path");
        const ProStringList &installConfigValues = project->values(ProKey(*it + ".CONFIG"));
        if (installConfigValues.indexOf("no_path") == -1 &&
            installConfigValues.indexOf("dummy_install") == -1 &&
           project->values(pvar).isEmpty()) {
            warn_msg(WarnLogic, "%s is not defined: install target not created\n", pvar.toLatin1().constData());
            continue;
        }

        bool do_default = true;
        const QString root = installRoot();
        QString dst;
        if (installConfigValues.indexOf("no_path") == -1 &&
            installConfigValues.indexOf("dummy_install") == -1) {
            dst = fileFixify(project->first(pvar).toQString(), FileFixifyAbsolute, false);
            if(!dst.endsWith(Option::dir_sep))
                dst += Option::dir_sep;
        }

        QStringList tmp, inst, uninst;
        //other
        ProStringList tmp2 = project->values(ProKey(*it + ".extra"));
        if (tmp2.isEmpty())
            tmp2 = project->values(ProKey(*it + ".commands")); //to allow compatible name
        if (!tmp2.isEmpty()) {
            do_default = false;
            inst << tmp2.join(' ');
        }
        //masks
        tmp2 = findFilesInVPATH(project->values(ProKey(*it + ".files")), VPATH_NoFixify);
        tmp = fileFixify(tmp2.toQStringList(), FileFixifyAbsolute);
        if(!tmp.isEmpty()) {
            do_default = false;
            QString base_path = project->first(ProKey(*it + ".base")).toQString();
            if (!base_path.isEmpty()) {
                base_path = Option::fixPathToTargetOS(base_path, false, true);
                if (!base_path.endsWith(Option::dir_sep))
                    base_path += Option::dir_sep;
            }
            for(QStringList::Iterator wild_it = tmp.begin(); wild_it != tmp.end(); ++wild_it) {
                QString wild = Option::fixPathToTargetOS((*wild_it), false, false);
                QString dirstr = qmake_getpwd(), filestr = wild;
                int slsh = filestr.lastIndexOf(Option::dir_sep);
                if(slsh != -1) {
                    dirstr = filestr.left(slsh+1);
                    filestr.remove(0, slsh+1);
                }
                if(!dirstr.endsWith(Option::dir_sep))
                    dirstr += Option::dir_sep;
                QString dst_dir = dst;
                if (!base_path.isEmpty()) {
                    if (!dirstr.startsWith(base_path)) {
                        warn_msg(WarnLogic, "File %s in install rule %s does not start with base %s",
                                            qPrintable(wild), qPrintable((*it).toQString()),
                                            qPrintable(base_path));
                    } else {
                        QString dir_sfx = dirstr.mid(base_path.length());
                        dst_dir += dir_sfx;
                        if (!dir_sfx.isEmpty() && !made_dirs.contains(dir_sfx)) {
                            made_dirs.insert(dir_sfx);
                            QString tmp_dst = fileFixify(dst_dir, FileFixifyAbsolute, false);
                            tmp_dst.chop(1);
                            inst << mkdir_p_asstring(filePrefixRoot(root, tmp_dst));
                            for (int i = dst.length(); i < dst_dir.length(); i++) {
                                if (dst_dir.at(i) == Option::dir_sep) {
                                    QString subd = dst_dir.left(i);
                                    if (!removed_dirs.contains(subd)) {
                                        removed_dirs.insert(subd);
                                        tmp_dst = fileFixify(subd, FileFixifyAbsolute, false);
                                        uninst << "-$(DEL_DIR) "
                                                  + escapeFilePath(filePrefixRoot(root, tmp_dst));
                                    }
                                }
                            }
                        }
                    }
                }
                bool is_target = (wild == fileFixify(var("TARGET"), FileFixifyAbsolute));
                const bool noStrip = installConfigValues.contains("nostrip");
                if(is_target || exists(wild)) { //real file or target
                    QFileInfo fi(fileInfo(wild));
                    QString dst_file = filePrefixRoot(root, dst_dir);
                    if (!dst_file.endsWith(Option::dir_sep))
                        dst_file += Option::dir_sep;
                    dst_file += fi.fileName();
                    QString cmd;
                    if (is_target || (!fi.isDir() && fi.isExecutable()))
                       cmd = QLatin1String("$(QINSTALL_PROGRAM)");
                    else
                       cmd = QLatin1String("$(QINSTALL)");
                    cmd += " " + escapeFilePath(wild) + " " + escapeFilePath(dst_file);
                    inst << cmd;
                    if (!noStrip && !project->isActiveConfig("debug_info") && !project->isActiveConfig("nostrip") &&
                       !fi.isDir() && fi.isExecutable() && !project->isEmpty("QMAKE_STRIP"))
                        inst << QString("-") + var("QMAKE_STRIP") + " " +
                                  escapeFilePath(filePrefixRoot(root, fileFixify(dst_dir + filestr, FileFixifyAbsolute, false)));
                    uninst.append(rm_dir_contents + " " + escapeFilePath(filePrefixRoot(root, fileFixify(dst_dir + filestr, FileFixifyAbsolute, false))));
                    continue;
                }
                QString local_dirstr = Option::normalizePath(dirstr);
                QStringList files = QDir(local_dirstr).entryList(QStringList(filestr),
                                            QDir::NoDotAndDotDot | QDir::AllEntries);
                if (installConfigValues.contains("no_check_exist") && files.isEmpty()) {
                    QString dst_file = filePrefixRoot(root, dst_dir);
                    if (!dst_file.endsWith(Option::dir_sep))
                        dst_file += Option::dir_sep;
                    dst_file += filestr;
                    QString cmd;
                    if (installConfigValues.contains("executable"))
                        cmd = QLatin1String("$(QINSTALL_PROGRAM)");
                    else
                        cmd = QLatin1String("$(QINSTALL)");
                    cmd += " " + escapeFilePath(wild) + " " + escapeFilePath(dst_file);
                    inst << cmd;
                    uninst.append(rm_dir_contents + " " + escapeFilePath(filePrefixRoot(root, fileFixify(dst_dir + filestr, FileFixifyAbsolute, false))));
                }
                for(int x = 0; x < files.count(); x++) {
                    QString file = files[x];
                    uninst.append(rm_dir_contents + " " + escapeFilePath(filePrefixRoot(root, fileFixify(dst_dir + file, FileFixifyAbsolute, false))));
                    QFileInfo fi(fileInfo(dirstr + file));
                    QString dst_file = filePrefixRoot(root, fileFixify(dst_dir, FileFixifyAbsolute, false));
                    if (!dst_file.endsWith(Option::dir_sep))
                        dst_file += Option::dir_sep;
                    dst_file += fi.fileName();
                    QString cmd = QLatin1String("$(QINSTALL) ") +
                                  escapeFilePath(dirstr + file) + " " + escapeFilePath(dst_file);
                    inst << cmd;
                    if (!noStrip && !project->isActiveConfig("debug_info") && !project->isActiveConfig("nostrip") &&
                       !fi.isDir() && fi.isExecutable() && !project->isEmpty("QMAKE_STRIP"))
                        inst << QString("-") + var("QMAKE_STRIP") + " " +
                                  escapeFilePath(filePrefixRoot(root, fileFixify(dst_dir + file, FileFixifyAbsolute, false)));
                }
            }
        }
        QString target;
        //default?
        if (do_default)
            target = defaultInstall((*it).toQString());
        else
            target = inst.join("\n\t");
        QString puninst = project->values(ProKey(*it + ".uninstall")).join(' ');
        if (!puninst.isEmpty())
            uninst << puninst;

        if (!target.isEmpty() || installConfigValues.indexOf("dummy_install") != -1) {
            if (noBuild || installConfigValues.indexOf("no_build") != -1)
                t << "install_" << (*it) << ":";
            else if(project->isActiveConfig("build_all"))
                t << "install_" << (*it) << ": all";
            else
                t << "install_" << (*it) << ": first";
            const ProStringList &deps = project->values(ProKey(*it + ".depends"));
            if(!deps.isEmpty()) {
                for (ProStringList::ConstIterator dep_it = deps.begin(); dep_it != deps.end(); ++dep_it) {
                    QString targ = var(ProKey(*dep_it + ".target"));
                    if(targ.isEmpty())
                        targ = (*dep_it).toQString();
                    t << " " << escapeDependencyPath(targ);
                }
            }
            t << " FORCE\n\t";
            const ProStringList &dirs = project->values(pvar);
            for (ProStringList::ConstIterator pit = dirs.begin(); pit != dirs.end(); ++pit) {
                QString tmp_dst = fileFixify((*pit).toQString(), FileFixifyAbsolute, false);
                t << mkdir_p_asstring(filePrefixRoot(root, tmp_dst)) << "\n\t";
            }
            t << target << Qt::endl << Qt::endl;
            if(!uninst.isEmpty()) {
                t << "uninstall_" << (*it) << ": FORCE";
                for (int i = uninst.size(); --i >= 0; )
                    t << "\n\t" << uninst.at(i);
                t << "\n\t-$(DEL_DIR) " << escapeFilePath(filePrefixRoot(root, dst)) << " \n\n";
            }
            t << Qt::endl;

            if (installConfigValues.indexOf("no_default_install") == -1) {
                all_installs += QString("install_") + (*it) + " ";
                if(!uninst.isEmpty())
                    all_uninstalls += "uninstall_" + (*it) + " ";
            }
        }   else {
            debug_msg(1, "no definition for install %s: install target not created",(*it).toLatin1().constData());
        }
    }
    t << "install:" << depVar("INSTALLDEPS") << ' ' << all_installs
      << " FORCE\n\nuninstall: " << all_uninstalls << depVar("UNINSTALLDEPS")
      << " FORCE\n\n";
}

QString
MakefileGenerator::var(const ProKey &var) const
{
    return val(project->values(var));
}

QString
MakefileGenerator::fileVar(const ProKey &var) const
{
    return val(escapeFilePaths(project->values(var)));
}

QString
MakefileGenerator::fileVarList(const ProKey &var) const
{
    return valList(escapeFilePaths(project->values(var)));
}

QString
MakefileGenerator::depVar(const ProKey &var) const
{
    return val(escapeDependencyPaths(project->values(var)));
}

QString
MakefileGenerator::val(const ProStringList &varList) const
{
    return valGlue(varList, "", " ", "");
}

QString
MakefileGenerator::val(const QStringList &varList) const
{
    return valGlue(varList, "", " ", "");
}

QString
MakefileGenerator::varGlue(const ProKey &var, const QString &before, const QString &glue, const QString &after) const
{
    return valGlue(project->values(var), before, glue, after);
}

QString
MakefileGenerator::fileVarGlue(const ProKey &var, const QString &before, const QString &glue, const QString &after) const
{
    return valGlue(escapeFilePaths(project->values(var)), before, glue, after);
}

QString
MakefileGenerator::fixFileVarGlue(const ProKey &var, const QString &before, const QString &glue, const QString &after) const
{
    ProStringList varList;
    const auto values = project->values(var);
    varList.reserve(values.size());
    for (const ProString &val : values)
        varList << escapeFilePath(Option::fixPathToTargetOS(val.toQString()));
    return valGlue(varList, before, glue, after);
}

QString
MakefileGenerator::valGlue(const ProStringList &varList, const QString &before, const QString &glue, const QString &after) const
{
    QString ret;
    for (ProStringList::ConstIterator it = varList.begin(); it != varList.end(); ++it) {
        if (!(*it).isEmpty()) {
            if (!ret.isEmpty())
                ret += glue;
            ret += (*it).toQString();
        }
    }
    return ret.isEmpty() ? QString("") : before + ret + after;
}

QString
MakefileGenerator::valGlue(const QStringList &varList, const QString &before, const QString &glue, const QString &after) const
{
    QString ret;
    for(QStringList::ConstIterator it = varList.begin(); it != varList.end(); ++it) {
        if(!(*it).isEmpty()) {
            if(!ret.isEmpty())
                ret += glue;
            ret += (*it);
        }
    }
    return ret.isEmpty() ? QString("") : before + ret + after;
}


QString
MakefileGenerator::varList(const ProKey &var) const
{
    return valList(project->values(var));
}

QString
MakefileGenerator::valList(const ProStringList &varList) const
{
    return valGlue(varList, "", " \\\n\t\t", "");
}

QString
MakefileGenerator::valList(const QStringList &varList) const
{
    return valGlue(varList, "", " \\\n\t\t", "");
}

ProStringList
MakefileGenerator::createObjectList(const ProStringList &sources)
{
    ProStringList ret;
    QString objdir;
    if(!project->values("OBJECTS_DIR").isEmpty())
        objdir = project->first("OBJECTS_DIR").toQString();
    for (ProStringList::ConstIterator it = sources.begin(); it != sources.end(); ++it) {
        QString sfn = (*it).toQString();
        QFileInfo fi(fileInfo(Option::normalizePath(sfn)));
        QString dir;
        if (project->isActiveConfig("object_parallel_to_source")) {
            // The source paths are relative to the output dir, but we need source-relative paths
            QString sourceRelativePath = fileFixify(sfn, FileFixifyBackwards);

            if (sourceRelativePath.startsWith(".." + Option::dir_sep))
                sourceRelativePath = fileFixify(sourceRelativePath, FileFixifyAbsolute);

            if (QDir::isAbsolutePath(sourceRelativePath))
                sourceRelativePath.remove(0, sourceRelativePath.indexOf(Option::dir_sep) + 1);

            dir = objdir; // We still respect OBJECTS_DIR

            int lastDirSepPosition = sourceRelativePath.lastIndexOf(Option::dir_sep);
            if (lastDirSepPosition != -1)
                dir += sourceRelativePath.leftRef(lastDirSepPosition + 1);

            if (!noIO()) {
                // Ensure that the final output directory of each object exists
                QString outRelativePath = fileFixify(dir, FileFixifyBackwards);
                if (!mkdir(outRelativePath))
                    warn_msg(WarnLogic, "Cannot create directory '%s'", outRelativePath.toLatin1().constData());
            }
        } else {
            dir = objdir;
        }
        ret.append(dir + fi.completeBaseName() + Option::obj_ext);
    }
    return ret;
}

ReplaceExtraCompilerCacheKey::ReplaceExtraCompilerCacheKey(
        const QString &v, const QStringList &i, const QStringList &o, MakefileGenerator::ReplaceFor s)
{
    static QString doubleColon = QLatin1String("::");

    hash = 0;
    pwd = qmake_getpwd();
    var = v;
    {
        QStringList il = i;
        il.sort();
        in = il.join(doubleColon);
    }
    {
        QStringList ol = o;
        ol.sort();
        out = ol.join(doubleColon);
    }
    forShell = s;
}

bool ReplaceExtraCompilerCacheKey::operator==(const ReplaceExtraCompilerCacheKey &f) const
{
    return (hashCode() == f.hashCode() &&
            f.forShell == forShell &&
            f.in == in &&
            f.out == out &&
            f.var == var &&
            f.pwd == pwd);
}


QString
MakefileGenerator::replaceExtraCompilerVariables(
        const QString &orig_var, const QStringList &in, const QStringList &out, ReplaceFor forShell)
{
    //lazy cache
    ReplaceExtraCompilerCacheKey cacheKey(orig_var, in, out, forShell);
    QString cacheVal = extraCompilerVariablesCache.value(cacheKey);
    if(!cacheVal.isNull())
        return cacheVal;

    //do the work
    QString ret = orig_var;
    QRegExp reg_var("\\$\\{.*\\}");
    reg_var.setMinimal(true);
    for(int rep = 0; (rep = reg_var.indexIn(ret, rep)) != -1; ) {
        QStringList val;
        const ProString var(ret.mid(rep + 2, reg_var.matchedLength() - 3));
        bool filePath = false;
        if(val.isEmpty() && var.startsWith(QLatin1String("QMAKE_VAR_"))) {
            const ProKey varname = var.mid(10).toKey();
            val += project->values(varname).toQStringList();
        }
        if(val.isEmpty() && var.startsWith(QLatin1String("QMAKE_VAR_FIRST_"))) {
            const ProKey varname = var.mid(16).toKey();
            val += project->first(varname).toQString();
        }

        if(val.isEmpty() && !in.isEmpty()) {
            if(var.startsWith(QLatin1String("QMAKE_FUNC_FILE_IN_"))) {
                filePath = true;
                const ProKey funcname = var.mid(19).toKey();
                val += project->expand(funcname, QList<ProStringList>() << ProStringList(in));
            } else if(var == QLatin1String("QMAKE_FILE_BASE") || var == QLatin1String("QMAKE_FILE_IN_BASE")) {
                filePath = true;
                for(int i = 0; i < in.size(); ++i) {
                    QFileInfo fi(fileInfo(Option::normalizePath(in.at(i))));
                    QString base = fi.completeBaseName();
                    if(base.isNull())
                        base = fi.fileName();
                    val += base;
                }
            } else if (var == QLatin1String("QMAKE_FILE_EXT") || var == QLatin1String("QMAKE_FILE_IN_EXT")) {
                filePath = true;
                for(int i = 0; i < in.size(); ++i) {
                    QFileInfo fi(fileInfo(Option::normalizePath(in.at(i))));
                    QString ext;
                    // Ensure complementarity with QMAKE_FILE_BASE
                    int baseLen = fi.completeBaseName().length();
                    if(baseLen == 0)
                        ext = fi.fileName();
                    else
                        ext = fi.fileName().remove(0, baseLen);
                    val += ext;
                }
            } else if (var == QLatin1String("QMAKE_FILE_IN_NAME")) {
                filePath = true;
                for (int i = 0; i < in.size(); ++i)
                    val += fileInfo(Option::normalizePath(in.at(i))).fileName();
            } else if(var == QLatin1String("QMAKE_FILE_PATH") || var == QLatin1String("QMAKE_FILE_IN_PATH")) {
                filePath = true;
                for(int i = 0; i < in.size(); ++i)
                    val += fileInfo(Option::normalizePath(in.at(i))).path();
            } else if(var == QLatin1String("QMAKE_FILE_NAME") || var == QLatin1String("QMAKE_FILE_IN")) {
                filePath = true;
                for(int i = 0; i < in.size(); ++i)
                    val += fileInfo(Option::normalizePath(in.at(i))).filePath();

            }
        }
        if(val.isEmpty() && !out.isEmpty()) {
            if(var.startsWith(QLatin1String("QMAKE_FUNC_FILE_OUT_"))) {
                filePath = true;
                const ProKey funcname = var.mid(20).toKey();
                val += project->expand(funcname, QList<ProStringList>() << ProStringList(out));
            } else if (var == QLatin1String("QMAKE_FILE_OUT_PATH")) {
                filePath = true;
                for (int i = 0; i < out.size(); ++i)
                    val += fileInfo(Option::normalizePath(out.at(i))).path();
            } else if(var == QLatin1String("QMAKE_FILE_OUT")) {
                filePath = true;
                for(int i = 0; i < out.size(); ++i)
                    val += fileInfo(Option::normalizePath(out.at(i))).filePath();
            } else if(var == QLatin1String("QMAKE_FILE_OUT_BASE")) {
                filePath = true;
                for(int i = 0; i < out.size(); ++i) {
                    QFileInfo fi(fileInfo(Option::normalizePath(out.at(i))));
                    QString base = fi.completeBaseName();
                    if(base.isNull())
                        base = fi.fileName();
                    val += base;
                }
            }
        }
        if(val.isEmpty() && var.startsWith(QLatin1String("QMAKE_FUNC_"))) {
            const ProKey funcname = var.mid(11).toKey();
            val += project->expand(funcname, QList<ProStringList>() << ProStringList(in) << ProStringList(out));
        }

        if(!val.isEmpty()) {
            QString fullVal;
            if (filePath && forShell != NoShell) {
                for(int i = 0; i < val.size(); ++i) {
                    if(!fullVal.isEmpty())
                        fullVal += " ";
                    if (forShell == LocalShell)
                        fullVal += IoUtils::shellQuote(Option::fixPathToLocalOS(val.at(i), false));
                    else
                        fullVal += escapeFilePath(Option::fixPathToTargetOS(val.at(i), false));
                }
            } else {
                fullVal = val.join(' ');
            }
            ret.replace(rep, reg_var.matchedLength(), fullVal);
            rep += fullVal.length();
        } else {
            rep += reg_var.matchedLength();
        }
    }

    //cache the value
    extraCompilerVariablesCache.insert(cacheKey, ret);
    return ret;
}

bool
MakefileGenerator::verifyExtraCompiler(const ProString &comp, const QString &file_unfixed)
{
    if(noIO())
        return false;
    const QString file = Option::normalizePath(file_unfixed);

    const ProStringList &config = project->values(ProKey(comp + ".CONFIG"));
    if (config.indexOf("moc_verify") != -1) {
        if(!file.isNull()) {
            QMakeSourceFileInfo::addSourceFile(file, QMakeSourceFileInfo::SEEK_MOCS);
            if(!mocable(file)) {
                return false;
            } else {
                project->values("MOCABLES").append(file);
            }
        }
    } else if (config.indexOf("function_verify") != -1) {
        ProString tmp_out = project->first(ProKey(comp + ".output"));
        if(tmp_out.isEmpty())
            return false;
        ProStringList verify_function = project->values(ProKey(comp + ".verify_function"));
        if(verify_function.isEmpty())
            return false;

        for(int i = 0; i < verify_function.size(); ++i) {
            bool invert = false;
            ProString verify = verify_function.at(i);
            if(verify.at(0) == QLatin1Char('!')) {
                invert = true;
                verify = verify.mid(1);
            }

            if (config.indexOf("combine") != -1) {
                bool pass = project->test(verify.toKey(), QList<ProStringList>() << ProStringList(tmp_out) << ProStringList(file));
                if(invert)
                    pass = !pass;
                if(!pass)
                    return false;
            } else {
                const ProStringList &tmp = project->values(ProKey(comp + ".input"));
                for (ProStringList::ConstIterator it = tmp.begin(); it != tmp.end(); ++it) {
                    const ProStringList &inputs = project->values((*it).toKey());
                    for (ProStringList::ConstIterator input = inputs.begin(); input != inputs.end(); ++input) {
                        if((*input).isEmpty())
                            continue;
                        QString inpf = (*input).toQString();
                        QString in = fileFixify(inpf);
                        if(in == file) {
                            bool pass = project->test(verify.toKey(),
                                                      QList<ProStringList>() << ProStringList(replaceExtraCompilerVariables(tmp_out.toQString(), inpf, QString(), NoShell)) <<
                                                      ProStringList(file));
                            if(invert)
                                pass = !pass;
                            if(!pass)
                                return false;
                            break;
                        }
                    }
                }
            }
        }
    } else if (config.indexOf("verify") != -1) {
        QString tmp_out = project->first(ProKey(comp + ".output")).toQString();
        if(tmp_out.isEmpty())
            return false;
        const QString tmp_cmd = project->values(ProKey(comp + ".commands")).join(' ');
        if (config.indexOf("combine") != -1) {
            QString cmd = replaceExtraCompilerVariables(tmp_cmd, QString(), tmp_out, LocalShell);
            if(system(cmd.toLatin1().constData()))
                return false;
        } else {
            const ProStringList &tmp = project->values(ProKey(comp + ".input"));
            for (ProStringList::ConstIterator it = tmp.begin(); it != tmp.end(); ++it) {
                const ProStringList &inputs = project->values((*it).toKey());
                for (ProStringList::ConstIterator input = inputs.begin(); input != inputs.end(); ++input) {
                    if((*input).isEmpty())
                        continue;
                    QString inpf = (*input).toQString();
                    QString in = fileFixify(inpf);
                    if(in == file) {
                        QString out = replaceExtraCompilerVariables(tmp_out, inpf, QString(), NoShell);
                        QString cmd = replaceExtraCompilerVariables(tmp_cmd, in, out, LocalShell);
                        if(system(cmd.toLatin1().constData()))
                            return false;
                        break;
                    }
                }
            }
        }
    }
    return true;
}

void
MakefileGenerator::writeExtraTargets(QTextStream &t)
{
    const ProStringList &qut = project->values("QMAKE_EXTRA_TARGETS");
    for (ProStringList::ConstIterator it = qut.begin(); it != qut.end(); ++it) {
        QString targ = var(ProKey(*it + ".target")),
                 cmd = var(ProKey(*it + ".commands")), deps;
        if(targ.isEmpty())
            targ = (*it).toQString();
        const ProStringList &deplist = project->values(ProKey(*it + ".depends"));
        for (ProStringList::ConstIterator dep_it = deplist.begin(); dep_it != deplist.end(); ++dep_it) {
            QString dep = var(ProKey(*dep_it + ".target"));
            if(dep.isEmpty())
                dep = (*dep_it).toQString();
            deps += " " + escapeDependencyPath(dep);
        }
        const ProStringList &config = project->values(ProKey(*it + ".CONFIG"));
        if (config.indexOf("fix_target") != -1)
            targ = fileFixify(targ, FileFixifyFromOutdir);
        if (config.indexOf("phony") != -1)
            deps += QLatin1String(" FORCE");
        t << escapeDependencyPath(targ) << ":" << deps;
        if(!cmd.isEmpty())
            t << "\n\t" << cmd;
        t << Qt::endl << Qt::endl;
    }
}

static QStringList splitDeps(const QString &indeps, bool lineMode)
{
    if (!lineMode)
        return indeps.simplified().split(' ');
    QStringList deps = indeps.split('\n', QString::SkipEmptyParts);
#ifdef Q_OS_WIN
    for (auto &dep : deps) {
        if (dep.endsWith(QLatin1Char('\r')))
            dep.chop(1);
    }
#endif
    return deps;
}

QString MakefileGenerator::resolveDependency(const QDir &outDir, const QString &file)
{
    const QList<QMakeLocalFileName> &depdirs = QMakeSourceFileInfo::dependencyPaths();
    for (const auto &depdir : depdirs) {
        const QString &local = depdir.local();
        QString lf = outDir.absoluteFilePath(local + '/' + file);
        if (exists(lf))
            return lf;

        if (resolveDependenciesInFrameworks) {
            // Given a file like "QtWidgets/QWidget", try to resolve it
            // as framework header "QtWidgets.framework/Headers/QWidget".
            int cut = file.indexOf('/');
            if (cut < 0 || cut + 1 >= file.size())
                continue;
            QStringRef framework = file.leftRef(cut);
            QStringRef include = file.midRef(cut + 1);
            if (local.endsWith('/' + framework + ".framework/Headers")) {
                lf = outDir.absoluteFilePath(local + '/' + include);
                if (exists(lf))
                    return lf;
            }
        }
    }
    return {};
}

void MakefileGenerator::callExtraCompilerDependCommand(const ProString &extraCompiler,
                                                       const QString &dep_cd_cmd,
                                                       const QString &tmp_dep_cmd,
                                                       const QString &inpf,
                                                       const QString &tmp_out,
                                                       bool dep_lines,
                                                       QStringList *deps)
{
    char buff[256];
    QString dep_cmd = replaceExtraCompilerVariables(tmp_dep_cmd, inpf, tmp_out, LocalShell);
    dep_cmd = dep_cd_cmd + fixEnvVariables(dep_cmd);
    if (FILE *proc = QT_POPEN(dep_cmd.toLatin1().constData(), QT_POPEN_READ)) {
        QByteArray depData;
        while (int read_in = feof(proc) ? 0 : (int)fread(buff, 1, 255, proc))
            depData.append(buff, read_in);
        QT_PCLOSE(proc);
        const QString indeps = QString::fromLocal8Bit(depData);
        if (indeps.isEmpty())
            return;
        QDir outDir(Option::output_dir);
        QStringList dep_cmd_deps = splitDeps(indeps, dep_lines);
        for (int i = 0; i < dep_cmd_deps.count(); ++i) {
            QString &file = dep_cmd_deps[i];
            const QString absFile = outDir.absoluteFilePath(file);
            if (absFile == file) {
                // already absolute; don't do any checks.
            } else if (exists(absFile)) {
                file = absFile;
            } else {
                const QString localFile = resolveDependency(outDir, file);
                if (localFile.isEmpty()) {
                    if (exists(file)) {
                        warn_msg(WarnDeprecated, ".depend_command for extra compiler %s"
                                 " prints paths relative to source directory",
                                 extraCompiler.toLatin1().constData());
                    } else {
                        file = absFile;  // fallback for generated resources
                    }
                } else {
                    file = localFile;
                }
            }
            if (!file.isEmpty())
                file = fileFixify(file);
        }
        deps->append(dep_cmd_deps);
    }
}

void
MakefileGenerator::writeExtraCompilerTargets(QTextStream &t)
{
    QString clean_targets;
    const ProStringList &quc = project->values("QMAKE_EXTRA_COMPILERS");
    for (ProStringList::ConstIterator it = quc.begin(); it != quc.end(); ++it) {
        const ProStringList &config = project->values(ProKey(*it + ".CONFIG"));
        QString tmp_out = fileFixify(project->first(ProKey(*it + ".output")).toQString(),
                                     FileFixifyFromOutdir);
        const QString tmp_cmd = project->values(ProKey(*it + ".commands")).join(' ');
        const QString tmp_dep_cmd = project->values(ProKey(*it + ".depend_command")).join(' ');
        QString dep_cd_cmd;
        if (!tmp_dep_cmd.isEmpty()) {
            dep_cd_cmd = QLatin1String("cd ")
                 + IoUtils::shellQuote(Option::fixPathToLocalOS(Option::output_dir, false))
                 + QLatin1String(" && ");
        }
        const bool dep_lines = (config.indexOf("dep_lines") != -1);
        const ProStringList &vars = project->values(ProKey(*it + ".variables"));
        if(tmp_out.isEmpty() || tmp_cmd.isEmpty())
            continue;
        ProStringList tmp_inputs;
        {
            const ProStringList &comp_inputs = project->values(ProKey(*it + ".input"));
            for (ProStringList::ConstIterator it2 = comp_inputs.begin(); it2 != comp_inputs.end(); ++it2) {
                const ProStringList &tmp = project->values((*it2).toKey());
                for (ProStringList::ConstIterator input = tmp.begin(); input != tmp.end(); ++input) {
                    if (verifyExtraCompiler((*it), (*input).toQString()))
                        tmp_inputs.append((*input));
                }
            }
        }

        t << "compiler_" << (*it) << "_make_all:";
        if (config.indexOf("combine") != -1) {
            // compilers with a combined input only have one output
            QString input = project->first(ProKey(*it + ".output")).toQString();
            t << ' ' << escapeDependencyPath(fileFixify(
                    replaceExtraCompilerVariables(tmp_out, input, QString(), NoShell),
                    FileFixifyFromOutdir));
        } else {
            for (ProStringList::ConstIterator input = tmp_inputs.cbegin(); input != tmp_inputs.cend(); ++input) {
                t << ' ' << escapeDependencyPath(fileFixify(
                        replaceExtraCompilerVariables(tmp_out, (*input).toQString(), QString(), NoShell),
                        FileFixifyFromOutdir));
            }
        }
        t << Qt::endl;

        if (config.indexOf("no_clean") == -1) {
            QStringList raw_clean = project->values(ProKey(*it + ".clean")).toQStringList();
            if (raw_clean.isEmpty())
                raw_clean << tmp_out;
            QString tmp_clean;
            for (const QString &rc : qAsConst(raw_clean))
                tmp_clean += ' ' + escapeFilePath(Option::fixPathToTargetOS(rc));
            QString tmp_clean_cmds = project->values(ProKey(*it + ".clean_commands")).join(' ');
            if(!tmp_inputs.isEmpty())
                clean_targets += QString("compiler_" + (*it) + "_clean ");
            t << "compiler_" << (*it) << "_clean:";
            bool wrote_clean_cmds = false, wrote_clean = false;
            if(tmp_clean_cmds.isEmpty()) {
                wrote_clean_cmds = true;
            } else if(tmp_clean_cmds.indexOf("${QMAKE_") == -1) {
                t << "\n\t" << tmp_clean_cmds;
                wrote_clean_cmds = true;
            }
            if(tmp_clean.indexOf("${QMAKE_") == -1) {
                t << "\n\t-$(DEL_FILE)" << tmp_clean;
                wrote_clean = true;
            }
            if(!wrote_clean_cmds || !wrote_clean) {
                QStringList cleans;
                const QString del_statement("-$(DEL_FILE)");
                if(!wrote_clean) {
                    QStringList dels;
                    for (ProStringList::ConstIterator input = tmp_inputs.cbegin(); input != tmp_inputs.cend(); ++input) {
                        QString tinp = (*input).toQString();
                        QString out = replaceExtraCompilerVariables(tmp_out, tinp, QString(), NoShell);
                        for (const QString &rc : qAsConst(raw_clean)) {
                            dels << ' ' + escapeFilePath(fileFixify(
                                    replaceExtraCompilerVariables(rc, tinp, out, NoShell),
                                    FileFixifyFromOutdir));
                        }
                    }
                    if(project->isActiveConfig("no_delete_multiple_files")) {
                        cleans = dels;
                    } else {
                        QString files;
                        const int commandlineLimit = 2047; // NT limit, expanded
                        for (const QString &file : qAsConst(dels)) {
                            if(del_statement.length() + files.length() +
                               qMax(fixEnvVariables(file).length(), file.length()) > commandlineLimit) {
                                cleans.append(files);
                                files.clear();
                            }
                            files += file;
                        }
                        if(!files.isEmpty())
                            cleans.append(files);
                    }
                }
                if(!cleans.isEmpty())
                    t << valGlue(cleans, "\n\t" + del_statement, "\n\t" + del_statement, "");
                if(!wrote_clean_cmds) {
                    for (ProStringList::ConstIterator input = tmp_inputs.cbegin(); input != tmp_inputs.cend(); ++input) {
                        QString tinp = (*input).toQString();
                        t << "\n\t" << replaceExtraCompilerVariables(tmp_clean_cmds, tinp,
                                         replaceExtraCompilerVariables(tmp_out, tinp, QString(), NoShell), TargetShell);
                    }
                }
            }
            t << Qt::endl;
        }
        QStringList tmp_dep = project->values(ProKey(*it + ".depends")).toQStringList();
        if (config.indexOf("combine") != -1) {
            if (tmp_out.contains(QRegExp("(^|[^$])\\$\\{QMAKE_(?!VAR_)"))) {
                warn_msg(WarnLogic, "QMAKE_EXTRA_COMPILERS(%s) with combine has variable output.",
                         (*it).toLatin1().constData());
                continue;
            }
            QStringList deps, inputs;
            if(!tmp_dep.isEmpty())
                deps += fileFixify(tmp_dep, FileFixifyFromOutdir);
            for (ProStringList::ConstIterator input = tmp_inputs.cbegin(); input != tmp_inputs.cend(); ++input) {
                QString inpf = (*input).toQString();
                deps += findDependencies(inpf);
                inputs += Option::fixPathToTargetOS(inpf, false);
                if(!tmp_dep_cmd.isEmpty() && doDepends()) {
                    callExtraCompilerDependCommand(*it, dep_cd_cmd, tmp_dep_cmd, inpf,
                                                   tmp_out, dep_lines, &deps);
                }
            }
            for(int i = 0; i < inputs.size(); ) {
                if(tmp_out == inputs.at(i))
                    inputs.removeAt(i);
                else
                    ++i;
            }
            for(int i = 0; i < deps.size(); ) {
                if(tmp_out == deps.at(i))
                    deps.removeAt(i);
                else
                    ++i;
            }
            if (inputs.isEmpty())
                continue;

            QString out = replaceExtraCompilerVariables(tmp_out, QString(), QString(), NoShell);
            QString cmd = replaceExtraCompilerVariables(tmp_cmd, inputs, QStringList() << out, TargetShell);
            t << escapeDependencyPath(fileFixify(out, FileFixifyFromOutdir)) << ":";
            // compiler.CONFIG+=explicit_dependencies means that ONLY compiler.depends gets to cause Makefile dependencies
            if (config.indexOf("explicit_dependencies") != -1) {
                t << " " << valList(escapeDependencyPaths(fileFixify(tmp_dep, FileFixifyFromOutdir)));
            } else {
                t << " " << valList(escapeDependencyPaths(inputs)) << " " << valList(finalizeDependencyPaths(deps));
            }
            t << "\n\t" << cmd << Qt::endl << Qt::endl;
            continue;
        }
        for (ProStringList::ConstIterator input = tmp_inputs.cbegin(); input != tmp_inputs.cend(); ++input) {
            QString inpf = (*input).toQString();
            QStringList deps;
            deps << fileFixify(inpf, FileFixifyFromOutdir);
            deps += findDependencies(inpf);
            QString out = fileFixify(replaceExtraCompilerVariables(tmp_out, inpf, QString(), NoShell),
                                     FileFixifyFromOutdir);
            if(!tmp_dep.isEmpty()) {
                QStringList pre_deps = fileFixify(tmp_dep, FileFixifyFromOutdir);
                for(int i = 0; i < pre_deps.size(); ++i)
                   deps << fileFixify(replaceExtraCompilerVariables(pre_deps.at(i), inpf, out, NoShell),
                                      FileFixifyFromOutdir);
            }
            QString cmd = replaceExtraCompilerVariables(tmp_cmd, inpf, out, TargetShell);
            // NOTE: The var -> QMAKE_COMP_var replace feature is unsupported, do not use!
            for (ProStringList::ConstIterator it3 = vars.constBegin(); it3 != vars.constEnd(); ++it3)
                cmd.replace("$(" + (*it3) + ")", "$(QMAKE_COMP_" + (*it3)+")");
            if(!tmp_dep_cmd.isEmpty() && doDepends()) {
                callExtraCompilerDependCommand(*it, dep_cd_cmd, tmp_dep_cmd, inpf,
                                               tmp_out, dep_lines, &deps);
                //use the depend system to find includes of these included files
                QStringList inc_deps;
                for(int i = 0; i < deps.size(); ++i) {
                    const QString dep = fileFixify(deps.at(i), FileFixifyFromOutdir | FileFixifyAbsolute);
                    if(QFile::exists(dep)) {
                        SourceFileType type = TYPE_UNKNOWN;
                        if(type == TYPE_UNKNOWN) {
                            for(QStringList::Iterator cit = Option::c_ext.begin();
                                cit != Option::c_ext.end(); ++cit) {
                                if(dep.endsWith((*cit))) {
                                   type = TYPE_C;
                                   break;
                                }
                            }
                        }
                        if(type == TYPE_UNKNOWN) {
                            for(QStringList::Iterator cppit = Option::cpp_ext.begin();
                                cppit != Option::cpp_ext.end(); ++cppit) {
                                if(dep.endsWith((*cppit))) {
                                    type = TYPE_C;
                                    break;
                                }
                            }
                        }
                        if(type == TYPE_UNKNOWN) {
                            for(QStringList::Iterator hit = Option::h_ext.begin();
                                type == TYPE_UNKNOWN && hit != Option::h_ext.end(); ++hit) {
                                if(dep.endsWith((*hit))) {
                                    type = TYPE_C;
                                    break;
                                }
                            }
                        }
                        if(type != TYPE_UNKNOWN) {
                            if(!QMakeSourceFileInfo::containsSourceFile(dep, type))
                                QMakeSourceFileInfo::addSourceFile(dep, type);
                            inc_deps += QMakeSourceFileInfo::dependencies(dep);
                        }
                    }
                }
                deps += fileFixify(inc_deps, FileFixifyFromOutdir);
            }
            for(int i = 0; i < deps.size(); ) {
                QString &dep = deps[i];
                if(out == dep)
                    deps.removeAt(i);
                else
                    ++i;
            }
            t << escapeDependencyPath(out) << ": " << valList(finalizeDependencyPaths(deps)) << "\n\t"
              << cmd << Qt::endl << Qt::endl;
        }
    }
    t << "compiler_clean: " << clean_targets << Qt::endl << Qt::endl;
}

void
MakefileGenerator::writeExtraCompilerVariables(QTextStream &t)
{
    bool first = true;
    const ProStringList &quc = project->values("QMAKE_EXTRA_COMPILERS");
    for (ProStringList::ConstIterator it = quc.begin(); it != quc.end(); ++it) {
        const ProStringList &vars = project->values(ProKey(*it + ".variables"));
        for (ProStringList::ConstIterator varit = vars.begin(); varit != vars.end(); ++varit) {
            if(first) {
                t << "\n####### Custom Compiler Variables\n";
                first = false;
            }
            t << "QMAKE_COMP_" << (*varit) << " = "
              << valList(project->values((*varit).toKey())) << Qt::endl;
        }
    }
    if(!first)
        t << Qt::endl;
}

void
MakefileGenerator::writeExtraVariables(QTextStream &t)
{
    t << Qt::endl;

    ProStringList outlist;
    const ProValueMap &vars = project->variables();
    const ProStringList &exports = project->values("QMAKE_EXTRA_VARIABLES");
    for (ProStringList::ConstIterator exp_it = exports.begin(); exp_it != exports.end(); ++exp_it) {
        QRegExp rx((*exp_it).toQString(), Qt::CaseInsensitive, QRegExp::Wildcard);
        for (ProValueMap::ConstIterator it = vars.begin(); it != vars.end(); ++it) {
            if (rx.exactMatch(it.key().toQString()))
                outlist << ("EXPORT_" + it.key() + " = " + it.value().join(' '));
        }
    }
    if (!outlist.isEmpty()) {
        t << "####### Custom Variables\n";
        t << outlist.join('\n') << Qt::endl << Qt::endl;
    }
}

// This is a more powerful alternative to the above function.
// It's meant to be internal, as one can make quite a mess with it.
void
MakefileGenerator::writeExportedVariables(QTextStream &t)
{
    const auto &vars = project->values("QMAKE_EXPORTED_VARIABLES");
    if (vars.isEmpty())
        return;
    for (const auto &exp : vars) {
        const ProString &name = project->first(ProKey(exp + ".name"));
        const ProString &value = project->first(ProKey(exp + ".value"));
        if (!value.isEmpty())
            t << name << " = " << value << Qt::endl;
        else
            t << name << " =\n";
    }
    t << Qt::endl;
}

bool
MakefileGenerator::writeDummyMakefile(QTextStream &t)
{
    if (project->values("QMAKE_FAILED_REQUIREMENTS").isEmpty())
        return false;
    t << "QMAKE    = " << var("QMAKE_QMAKE") << Qt::endl;
    const ProStringList &qut = project->values("QMAKE_EXTRA_TARGETS");
    for (ProStringList::ConstIterator it = qut.begin(); it != qut.end(); ++it)
        t << *it << " ";
    t << "first all clean install distclean uninstall qmake_all:\n\t"
      << "@echo \"Some of the required modules ("
      << var("QMAKE_FAILED_REQUIREMENTS") << ") are not available.\"\n\t"
      << "@echo \"Skipped.\"\n\n";
    writeMakeQmake(t);
    t << "FORCE:\n\n";
    return true;
}

bool
MakefileGenerator::writeStubMakefile(QTextStream &t)
{
    t << "QMAKE    = " << var("QMAKE_QMAKE") << Qt::endl;
    const ProStringList &qut = project->values("QMAKE_EXTRA_TARGETS");
    for (ProStringList::ConstIterator it = qut.begin(); it != qut.end(); ++it)
        t << *it << " ";
    //const QString ofile = Option::fixPathToTargetOS(fileFixify(Option::output.fileName()));
    t << "first all clean install distclean uninstall: qmake\n"
      << "qmake_all:\n";
    writeMakeQmake(t);
    t << "FORCE:\n\n";
    return true;
}

bool
MakefileGenerator::writeMakefile(QTextStream &t)
{
    t << "####### Compile\n\n";
    writeObj(t, "SOURCES");
    writeObj(t, "GENERATED_SOURCES");

    t << "####### Install\n\n";
    writeInstalls(t);

    t << "FORCE:\n\n";
    return true;
}

void
MakefileGenerator::writeDefaultVariables(QTextStream &t)
{
    t << "QMAKE         = " << var("QMAKE_QMAKE") << Qt::endl;
    t << "DEL_FILE      = " << var("QMAKE_DEL_FILE") << Qt::endl;
    t << "CHK_DIR_EXISTS= " << var("QMAKE_CHK_DIR_EXISTS") << Qt::endl;
    t << "MKDIR         = " << var("QMAKE_MKDIR") << Qt::endl;
    t << "COPY          = " << var("QMAKE_COPY") << Qt::endl;
    t << "COPY_FILE     = " << var("QMAKE_COPY_FILE") << Qt::endl;
    t << "COPY_DIR      = " << var("QMAKE_COPY_DIR") << Qt::endl;
    t << "INSTALL_FILE  = " << var("QMAKE_INSTALL_FILE") << Qt::endl;
    t << "INSTALL_PROGRAM = " << var("QMAKE_INSTALL_PROGRAM") << Qt::endl;
    t << "INSTALL_DIR   = " << var("QMAKE_INSTALL_DIR") << Qt::endl;
    t << "QINSTALL      = " << var("QMAKE_QMAKE") << " -install qinstall" << Qt::endl;
    t << "QINSTALL_PROGRAM = " << var("QMAKE_QMAKE") << " -install qinstall -exe" << Qt::endl;
    t << "DEL_FILE      = " << var("QMAKE_DEL_FILE") << Qt::endl;
    t << "SYMLINK       = " << var("QMAKE_SYMBOLIC_LINK") << Qt::endl;
    t << "DEL_DIR       = " << var("QMAKE_DEL_DIR") << Qt::endl;
    t << "MOVE          = " << var("QMAKE_MOVE") << Qt::endl;
}

QString MakefileGenerator::buildArgs(bool withExtra)
{
    QString ret;

    for (const QString &arg : qAsConst(Option::globals->qmake_args))
        ret += " " + shellQuote(arg);
    if (withExtra && !Option::globals->qmake_extra_args.isEmpty()) {
        ret += " --";
        for (const QString &arg : qAsConst(Option::globals->qmake_extra_args))
            ret += " " + shellQuote(arg);
    }
    return ret;
}

//could get stored argv, but then it would have more options than are
//probably necesary this will try to guess the bare minimum..
QString MakefileGenerator::build_args()
{
    QString ret = "$(QMAKE)";

    //output
    QString ofile = fileFixify(Option::output.fileName());
    if(!ofile.isEmpty() && ofile != project->first("QMAKE_MAKEFILE"))
        ret += " -o " + escapeFilePath(ofile);

    //inputs
    ret += " " + escapeFilePath(fileFixify(project->projectFile()));

    // general options and arguments
    ret += buildArgs(true);

    return ret;
}

void
MakefileGenerator::writeHeader(QTextStream &t)
{
    t << "#############################################################################\n";
    t << "# Makefile for building: " << escapeFilePath(var("TARGET")) << Qt::endl;
    t << "# Generated by qmake (" QMAKE_VERSION_STR ") (Qt " QT_VERSION_STR ")\n";
    t << "# Project:  " << fileFixify(project->projectFile()) << Qt::endl;
    t << "# Template: " << var("TEMPLATE") << Qt::endl;
    if(!project->isActiveConfig("build_pass"))
        t << "# Command: " << build_args().replace(QLatin1String("$(QMAKE)"), var("QMAKE_QMAKE")) << Qt::endl;
    t << "#############################################################################\n";
    t << Qt::endl;
    QString ofile = Option::fixPathToTargetOS(Option::output.fileName());
    if (ofile.lastIndexOf(Option::dir_sep) != -1)
        ofile.remove(0, ofile.lastIndexOf(Option::dir_sep) +1);
    t << "MAKEFILE      = " << escapeFilePath(ofile) << Qt::endl << Qt::endl;
    t << "EQ            = =\n\n";
}

QList<MakefileGenerator::SubTarget*>
MakefileGenerator::findSubDirsSubTargets() const
{
    QList<SubTarget*> targets;
    {
        const ProStringList &subdirs = project->values("SUBDIRS");
        for(int subdir = 0; subdir < subdirs.size(); ++subdir) {
            ProString ofile = subdirs[subdir];
            QString oname = ofile.toQString();
            QString fixedSubdir = oname;
            fixedSubdir.replace(QRegExp("[^a-zA-Z0-9_]"),"-");

            SubTarget *st = new SubTarget;
            st->name = oname;
            targets.append(st);

            bool fromFile = false;
            const ProKey fkey(fixedSubdir + ".file");
            const ProKey skey(fixedSubdir + ".subdir");
            if (!project->isEmpty(fkey)) {
                if (!project->isEmpty(skey))
                    warn_msg(WarnLogic, "Cannot assign both file and subdir for subdir %s",
                             subdirs[subdir].toLatin1().constData());
                ofile = project->first(fkey);
                fromFile = true;
            } else if (!project->isEmpty(skey)) {
                ofile = project->first(skey);
                fromFile = false;
            } else {
                fromFile = ofile.endsWith(Option::pro_ext);
            }
            QString file = Option::fixPathToTargetOS(ofile.toQString());

            if(fromFile) {
                int slsh = file.lastIndexOf(Option::dir_sep);
                if(slsh != -1) {
                    st->in_directory = file.left(slsh+1);
                    st->profile = file.mid(slsh+1);
                } else {
                    st->profile = file;
                }
            } else {
                if (!file.isEmpty() && !project->isActiveConfig("subdir_first_pro")) {
                    const QString baseName = file.section(Option::dir_sep, -1);
                    if (baseName.isEmpty()) {
                        warn_msg(WarnLogic, "Ignoring invalid SUBDIRS entry %s",
                                 subdirs[subdir].toLatin1().constData());
                        continue;
                    }
                    st->profile = baseName + Option::pro_ext;
                }
                st->in_directory = file;
            }
            while(st->in_directory.endsWith(Option::dir_sep))
                st->in_directory.chop(1);
            if(fileInfo(st->in_directory).isRelative())
                st->out_directory = st->in_directory;
            else
                st->out_directory = fileFixify(st->in_directory, FileFixifyBackwards);
            const ProKey mkey(fixedSubdir + ".makefile");
            if (!project->isEmpty(mkey)) {
                st->makefile = project->first(mkey).toQString();
            } else {
                st->makefile = "Makefile";
                if(!st->profile.isEmpty()) {
                    QString basename = st->in_directory;
                    int new_slsh = basename.lastIndexOf(Option::dir_sep);
                    if(new_slsh != -1)
                        basename = basename.mid(new_slsh+1);
                    if(st->profile != basename + Option::pro_ext)
                        st->makefile += "." + st->profile.left(st->profile.length() - Option::pro_ext.length());
                }
            }
            const ProKey dkey(fixedSubdir + ".depends");
            if (!project->isEmpty(dkey)) {
                const ProStringList &depends = project->values(dkey);
                for(int depend = 0; depend < depends.size(); ++depend) {
                    bool found = false;
                    for(int subDep = 0; subDep < subdirs.size(); ++subDep) {
                        if(subdirs[subDep] == depends.at(depend)) {
                            QString subName = subdirs[subDep].toQString();
                            QString fixedSubDep = subName;
                            fixedSubDep.replace(QRegExp("[^a-zA-Z0-9_]"),"-");
                            const ProKey dtkey(fixedSubDep + ".target");
                            if (!project->isEmpty(dtkey)) {
                                st->depends += project->first(dtkey);
                            } else {
                                QString d = Option::fixPathToTargetOS(subName);
                                const ProKey dfkey(fixedSubDep + ".file");
                                if (!project->isEmpty(dfkey)) {
                                    d = project->first(dfkey).toQString();
                                } else {
                                    const ProKey dskey(fixedSubDep + ".subdir");
                                    if (!project->isEmpty(dskey))
                                        d = project->first(dskey).toQString();
                                }
                                st->depends += "sub-" + d.replace(QRegExp("[^a-zA-Z0-9_]"),"-");
                            }
                            found = true;
                            break;
                        }
                    }
                    if(!found) {
                        QString depend_str = depends.at(depend).toQString();
                        st->depends += depend_str.replace(QRegExp("[^a-zA-Z0-9_]"),"-");
                    }
                }
            }
            const ProKey tkey(fixedSubdir + ".target");
            if (!project->isEmpty(tkey)) {
                st->target = project->first(tkey).toQString();
            } else {
                st->target = "sub-" + file;
                st->target.replace(QRegExp("[^a-zA-Z0-9_]"), "-");
            }
        }
    }
    return targets;
}

void
MakefileGenerator::writeSubDirs(QTextStream &t)
{
    QList<SubTarget*> targets = findSubDirsSubTargets();
    t << "first: make_first\n";
    int flags = SubTargetInstalls;
    if(project->isActiveConfig("ordered"))
        flags |= SubTargetOrdered;
    writeSubTargets(t, targets, flags);
    qDeleteAll(targets);
}

void MakefileGenerator::writeSubMakeCall(QTextStream &t, const QString &callPrefix,
                                         const QString &makeArguments)
{
    t << callPrefix << "$(MAKE)" << makeArguments << Qt::endl;
}

void
MakefileGenerator::writeSubTargetCall(QTextStream &t,
        const QString &in_directory, const QString &in, const QString &out_directory, const QString &out,
        const QString &out_directory_cdin, const QString &makefilein)
{
    QString pfx;
    if (!in.isEmpty()) {
        if (!in_directory.isEmpty())
            t << "\n\t" << mkdir_p_asstring(out_directory);
        pfx = "( " + chkexists.arg(out) +
              + " $(QMAKE) -o " + out + ' ' + in + buildArgs(false)
              + " ) && ";
    }
    writeSubMakeCall(t, out_directory_cdin + pfx, makefilein);
}

static void chopEndLines(QString *s)
{
    while (!s->isEmpty()) {
        const ushort c = s->at(s->size() - 1).unicode();
        if (c != '\n' && c != '\r')
            break;
        s->chop(1);
    }
}

void
MakefileGenerator::writeSubTargets(QTextStream &t, QList<MakefileGenerator::SubTarget*> targets, int flags)
{
    // blasted includes
    const ProStringList &qeui = project->values("QMAKE_EXTRA_INCLUDES");
    for (ProStringList::ConstIterator qeui_it = qeui.begin(); qeui_it != qeui.end(); ++qeui_it)
        t << "include " << (*qeui_it) << Qt::endl;

    if (!(flags & SubTargetSkipDefaultVariables)) {
        writeDefaultVariables(t);
        t << "SUBTARGETS    = ";     // subtargets are sub-directory
        for(int target = 0; target < targets.size(); ++target)
            t << " \\\n\t\t" << targets.at(target)->target;
        t << Qt::endl << Qt::endl;
    }
    writeExtraVariables(t);

    QStringList targetSuffixes;
    const QString abs_source_path = project->first("QMAKE_ABSOLUTE_SOURCE_PATH").toQString();
    if (!(flags & SubTargetSkipDefaultTargets)) {
        targetSuffixes << "make_first" << "all" << "clean" << "distclean"
                       << QString((flags & SubTargetInstalls) ? "install_subtargets" : "install")
                       << QString((flags & SubTargetInstalls) ? "uninstall_subtargets" : "uninstall");
    }

    struct SequentialInstallData
    {
        QString targetPrefix;
        QString commands;
        QTextStream commandsStream;
        SequentialInstallData() : commandsStream(&commands) {}
    };
    std::unique_ptr<SequentialInstallData> sequentialInstallData;
    bool dont_recurse = project->isActiveConfig("dont_recurse");

    // generate target rules
    for(int target = 0; target < targets.size(); ++target) {
        SubTarget *subtarget = targets.at(target);
        QString in_directory = subtarget->in_directory;
        if(!in_directory.isEmpty() && !in_directory.endsWith(Option::dir_sep))
            in_directory += Option::dir_sep;
        QString out_directory = subtarget->out_directory;
        if(!out_directory.isEmpty() && !out_directory.endsWith(Option::dir_sep))
            out_directory += Option::dir_sep;
        if(!abs_source_path.isEmpty() && out_directory.startsWith(abs_source_path))
            out_directory = Option::output_dir + out_directory.mid(abs_source_path.length());

        QString out_directory_cdin = out_directory.isEmpty() ? "\n\t"
                                                             : "\n\tcd " + escapeFilePath(out_directory) + " && ";
        QString makefilein = " -f " + escapeFilePath(subtarget->makefile);

        //qmake it
        QString out;
        QString in;
        if(!subtarget->profile.isEmpty()) {
            out = subtarget->makefile;
            in = escapeFilePath(fileFixify(in_directory + subtarget->profile, FileFixifyAbsolute));
            if(out.startsWith(in_directory))
                out = out.mid(in_directory.length());
            out = escapeFilePath(out);
            t << subtarget->target << "-qmake_all: ";
            if (flags & SubTargetOrdered) {
                if (target)
                    t << targets.at(target - 1)->target << "-qmake_all";
            } else {
                if (!subtarget->depends.isEmpty())
                    t << valGlue(subtarget->depends, QString(), "-qmake_all ", "-qmake_all");
            }
            t << " FORCE\n\t";
            if(!in_directory.isEmpty()) {
                t << mkdir_p_asstring(out_directory)
                  << out_directory_cdin;
            }
            t << "$(QMAKE) -o " << out << ' ' << in << buildArgs(false);
            if (!dont_recurse)
                writeSubMakeCall(t, out_directory_cdin, makefilein + " qmake_all");
            else
                t << Qt::endl;
        }

        { //actually compile
            t << subtarget->target << ":";
            auto extraDeps = extraSubTargetDependencies();
            if (!extraDeps.isEmpty())
                t << " " << valList(extraDeps);
            if(!subtarget->depends.isEmpty())
                t << " " << valList(subtarget->depends);
            t << " FORCE";
            writeSubTargetCall(t, in_directory, in, out_directory, out,
                               out_directory_cdin, makefilein);
        }

        for(int suffix = 0; suffix < targetSuffixes.size(); ++suffix) {
            QString s = targetSuffixes.at(suffix);
            if(s == "install_subtargets")
                s = "install";
            else if(s == "uninstall_subtargets")
                s = "uninstall";
            else if(s == "make_first")
                s = QString();

            if (project->isActiveConfig("build_all") && s == "install") {
                if (!sequentialInstallData)
                    sequentialInstallData.reset(new SequentialInstallData);
                sequentialInstallData->targetPrefix += subtarget->target + '-';
                writeSubTargetCall(sequentialInstallData->commandsStream, in_directory, in,
                                   out_directory, out, out_directory_cdin,
                                   makefilein + " " + s);
                chopEndLines(&sequentialInstallData->commands);
            }

            if(flags & SubTargetOrdered) {
                t << subtarget->target << "-" << targetSuffixes.at(suffix) << "-ordered:";
                if(target)
                    t << " " << targets.at(target-1)->target << "-" << targetSuffixes.at(suffix) << "-ordered ";
                t << " FORCE";
                writeSubTargetCall(t, in_directory, in, out_directory, out,
                                   out_directory_cdin, makefilein + " " + s);
            }
            t << subtarget->target << "-" << targetSuffixes.at(suffix) << ":";
            if(!subtarget->depends.isEmpty())
                t << " " << valGlue(subtarget->depends, QString(), "-" + targetSuffixes.at(suffix) + " ",
                                    "-"+targetSuffixes.at(suffix));
            t << " FORCE";
            writeSubTargetCall(t, in_directory, in, out_directory, out,
                               out_directory_cdin, makefilein + " " + s);
        }
    }
    t << Qt::endl;

    if (sequentialInstallData) {
        t << sequentialInstallData->targetPrefix << "install: FORCE"
          << sequentialInstallData->commands << Qt::endl << Qt::endl;
    }

    if (!(flags & SubTargetSkipDefaultTargets)) {
        writeMakeQmake(t, true);

        t << "qmake_all:";
        if(!targets.isEmpty()) {
            for(QList<SubTarget*>::Iterator it = targets.begin(); it != targets.end(); ++it) {
                if(!(*it)->profile.isEmpty())
                    t << " " << (*it)->target << "-qmake_all";
            }
        }
        t << " FORCE\n\n";
    }

    for(int s = 0; s < targetSuffixes.size(); ++s) {
        QString suffix = targetSuffixes.at(s);
        if(!(flags & SubTargetInstalls) && suffix.endsWith("install"))
            continue;

        t << suffix << ":";
        for(int target = 0; target < targets.size(); ++target) {
            SubTarget *subTarget = targets.at(target);
            const ProStringList &config = project->values(ProKey(subTarget->name + ".CONFIG"));
            if (suffix == "make_first"
                && config.indexOf("no_default_target") != -1) {
                continue;
            }
            if((suffix == "install_subtargets" || suffix == "uninstall_subtargets")
                && config.indexOf("no_default_install") != -1) {
                continue;
            }
            QString targetRule = subTarget->target + "-" + suffix;
            if(flags & SubTargetOrdered)
                targetRule += "-ordered";
            t << " " << targetRule;
        }
        if(suffix == "all" || suffix == "make_first")
            t << ' ' << depVar("ALL_DEPS");
        if(suffix == "clean")
            t << ' ' << depVar("CLEAN_DEPS");
        else if (suffix == "distclean")
            t << ' ' << depVar("DISTCLEAN_DEPS");
        t << " FORCE\n";
        if(suffix == "clean") {
            t << fixFileVarGlue("QMAKE_CLEAN", "\t-$(DEL_FILE) ", "\n\t-$(DEL_FILE) ", "\n");
        } else if(suffix == "distclean") {
            QString ofile = fileFixify(Option::output.fileName());
            if(!ofile.isEmpty())
                t << "\t-$(DEL_FILE) " << escapeFilePath(ofile) << Qt::endl;
            t << fixFileVarGlue("QMAKE_DISTCLEAN", "\t-$(DEL_FILE) ", " ", "\n");
        }
    }

    // user defined targets
    const ProStringList &qut = project->values("QMAKE_EXTRA_TARGETS");
    for (ProStringList::ConstIterator qut_it = qut.begin(); qut_it != qut.end(); ++qut_it) {
        const ProStringList &config = project->values(ProKey(*qut_it + ".CONFIG"));
        QString targ = var(ProKey(*qut_it + ".target")),
                 cmd = var(ProKey(*qut_it + ".commands")), deps;
        if(targ.isEmpty())
            targ = (*qut_it).toQString();
        t << Qt::endl;

        const ProStringList &deplist = project->values(ProKey(*qut_it + ".depends"));
        for (ProStringList::ConstIterator dep_it = deplist.begin(); dep_it != deplist.end(); ++dep_it) {
            QString dep = var(ProKey(*dep_it + ".target"));
            if(dep.isEmpty())
                dep = (*dep_it).toQString();
            deps += ' ' + escapeDependencyPath(Option::fixPathToTargetOS(dep, false));
        }
        if (config.indexOf("recursive") != -1) {
            QSet<QString> recurse;
            const ProKey rkey(*qut_it + ".recurse");
            if (project->isSet(rkey)) {
                const QStringList values = project->values(rkey).toQStringList();
                recurse = QSet<QString>(values.begin(), values.end());
            } else {
                for(int target = 0; target < targets.size(); ++target)
                    recurse.insert(targets.at(target)->name);
            }
            for(int target = 0; target < targets.size(); ++target) {
                SubTarget *subtarget = targets.at(target);
                QString in_directory = subtarget->in_directory;
                if(!in_directory.isEmpty() && !in_directory.endsWith(Option::dir_sep))
                    in_directory += Option::dir_sep;
                QString out_directory = subtarget->out_directory;
                if(!out_directory.isEmpty() && !out_directory.endsWith(Option::dir_sep))
                    out_directory += Option::dir_sep;
                if(!abs_source_path.isEmpty() && out_directory.startsWith(abs_source_path))
                    out_directory = Option::output_dir + out_directory.mid(abs_source_path.length());

                if(!recurse.contains(subtarget->name))
                    continue;

                QString out_directory_cdin = out_directory.isEmpty() ? "\n\t"
                                                                     : "\n\tcd " + escapeFilePath(out_directory) + " && ";
                QString makefilein = " -f " + escapeFilePath(subtarget->makefile);

                QString out;
                QString in;
                if (!subtarget->profile.isEmpty()) {
                    out = subtarget->makefile;
                    in = escapeFilePath(fileFixify(in_directory + subtarget->profile, FileFixifyAbsolute));
                    if (out.startsWith(in_directory))
                        out = out.mid(in_directory.length());
                    out = escapeFilePath(out);
                }

                //write the rule/depends
                if(flags & SubTargetOrdered) {
                    const QString dep = subtarget->target + "-" + (*qut_it) + "_ordered";
                    t << dep << ":";
                    if(target)
                        t << " " << targets.at(target-1)->target << "-" << (*qut_it) << "_ordered ";
                    deps += " " + dep;
                } else {
                    const QString dep = subtarget->target + "-" + (*qut_it);
                    t << dep << ":";
                    if(!subtarget->depends.isEmpty())
                        t << " " << valGlue(subtarget->depends, QString(), "-" + (*qut_it) + " ", "-" + (*qut_it));
                    deps += " " + dep;
                }

                QString sub_targ = targ;
                const ProKey rtkey(*qut_it + ".recurse_target");
                if (project->isSet(rtkey))
                    sub_targ = project->first(rtkey).toQString();

                //write the commands
                writeSubTargetCall(t, in_directory, in, out_directory, out,
                                   out_directory_cdin, makefilein + " " + sub_targ);
            }
        }
        if (config.indexOf("phony") != -1)
            deps += " FORCE";
        t << escapeDependencyPath(Option::fixPathToTargetOS(targ, false)) << ":" << deps << "\n";
        if(!cmd.isEmpty())
            t << "\t" << cmd << Qt::endl;
    }

    if(flags & SubTargetInstalls) {
        project->values("INSTALLDEPS")   += "install_subtargets";
        project->values("UNINSTALLDEPS") += "uninstall_subtargets";
        writeInstalls(t, true);
    }
    t << "FORCE:\n\n";
}

void
MakefileGenerator::writeMakeQmake(QTextStream &t, bool noDummyQmakeAll)
{
    QString ofile = fileFixify(Option::output.fileName());
    if(project->isEmpty("QMAKE_FAILED_REQUIREMENTS") && !project->isEmpty("QMAKE_INTERNAL_PRL_FILE")) {
        QStringList files = escapeFilePaths(fileFixify(Option::mkfile::project_files));
        t << escapeDependencyPath(project->first("QMAKE_INTERNAL_PRL_FILE").toQString()) << ": \n\t"
          << "@$(QMAKE) -prl " << files.join(' ') << ' ' << buildArgs(true) << Qt::endl;
    }

        QString qmake = build_args();
        if(!ofile.isEmpty() && !project->isActiveConfig("no_autoqmake")) {
            t << escapeDependencyPath(ofile) << ": "
              << escapeDependencyPath(fileFixify(project->projectFile())) << " ";
            if (Option::globals->do_cache) {
                if (!project->confFile().isEmpty())
                    t <<  escapeDependencyPath(fileFixify(project->confFile())) << " ";
                if (!project->cacheFile().isEmpty())
                    t <<  escapeDependencyPath(fileFixify(project->cacheFile())) << " ";
            }
            if(!specdir().isEmpty()) {
                if (exists(Option::normalizePath(specdir() + "/qmake.conf")))
                    t << escapeDependencyPath(specdir() + Option::dir_sep + "qmake.conf") << " ";
            }
            const ProStringList &included = escapeDependencyPaths(project->values("QMAKE_INTERNAL_INCLUDED_FILES"));
            t << included.join(QString(" \\\n\t\t")) << "\n\t"
              << qmake << Qt::endl;
            const ProStringList &extraCommands = project->values("QMAKE_MAKE_QMAKE_EXTRA_COMMANDS");
            if (!extraCommands.isEmpty())
                t << "\t" << extraCommands.join(QString("\n\t")) << Qt::endl;
            for(int include = 0; include < included.size(); ++include) {
                const ProString &i = included.at(include);
                if(!i.isEmpty())
                    t << i << ":\n";
            }
        }
        if(project->first("QMAKE_ORIG_TARGET") != "qmake") {
            t << "qmake: FORCE\n\t@" << qmake << Qt::endl << Qt::endl;
            if (!noDummyQmakeAll)
                t << "qmake_all: FORCE\n\n";
        }
}

QFileInfo
MakefileGenerator::fileInfo(QString file) const
{
    static QHash<FileInfoCacheKey, QFileInfo> *cache = nullptr;
    static QFileInfo noInfo = QFileInfo();
    if(!cache) {
        cache = new QHash<FileInfoCacheKey, QFileInfo>;
        qmakeAddCacheClear(qmakeDeleteCacheClear<QHash<FileInfoCacheKey, QFileInfo> >, (void**)&cache);
    }
    FileInfoCacheKey cacheKey(file);
    QFileInfo value = cache->value(cacheKey, noInfo);
    if (value != noInfo)
        return value;

    QFileInfo fi(file);
    if (fi.exists())
        cache->insert(cacheKey, fi);
    return fi;
}

MakefileGenerator::LibFlagType
MakefileGenerator::parseLibFlag(const ProString &flag, ProString *arg)
{
    if (flag.startsWith("-L")) {
        *arg = flag.mid(2);
        return LibFlagPath;
    }
    if (flag.startsWith("-l")) {
        *arg = flag.mid(2);
        return LibFlagLib;
    }
    if (flag.startsWith('-'))
        return LibFlagOther;
    return LibFlagFile;
}

ProStringList
MakefileGenerator::fixLibFlags(const ProKey &var)
{
    const ProStringList &in = project->values(var);
    ProStringList ret;

    ret.reserve(in.length());
    for (const ProString &v : in)
        ret << fixLibFlag(v);
    return ret;
}

ProString MakefileGenerator::fixLibFlag(const ProString &)
{
    qFatal("MakefileGenerator::fixLibFlag() called");
    return ProString();
}

ProString
MakefileGenerator::escapeFilePath(const ProString &path) const
{
    return ProString(escapeFilePath(path.toQString()));
}

QStringList
MakefileGenerator::escapeFilePaths(const QStringList &paths) const
{
    QStringList ret;
    for(int i = 0; i < paths.size(); ++i)
        ret.append(escapeFilePath(paths.at(i)));
    return ret;
}

ProStringList
MakefileGenerator::escapeFilePaths(const ProStringList &paths) const
{
    ProStringList ret;
    const int size = paths.size();
    ret.reserve(size);
    for (int i = 0; i < size; ++i)
        ret.append(escapeFilePath(paths.at(i)));
    return ret;
}

QString
MakefileGenerator::escapeDependencyPath(const QString &path) const
{
    QString ret = path;
    if (!ret.isEmpty()) {
        // Unix make semantics, to be inherited by unix and mingw generators.
#ifdef Q_OS_UNIX
        // When running on Unix, we need to escape colons (which may appear
        // anywhere in a path, and would be mis-parsed as dependency separators).
        static const QRegExp criticalChars(QStringLiteral("([\t :#])"));
#else
        // MinGW make has a hack for colons which denote drive letters, and no
        // other colons may appear in paths. And escaping colons actually breaks
        // the make from the Android SDK.
        static const QRegExp criticalChars(QStringLiteral("([\t #])"));
#endif
        ret.replace(criticalChars, QStringLiteral("\\\\1"));
        ret.replace(QLatin1Char('='), QStringLiteral("$(EQ)"));
        debug_msg(2, "escapeDependencyPath: %s -> %s", path.toLatin1().constData(), ret.toLatin1().constData());
    }
    return ret;
}

ProString
MakefileGenerator::escapeDependencyPath(const ProString &path) const
{
    return ProString(escapeDependencyPath(path.toQString()));
}

QStringList
MakefileGenerator::escapeDependencyPaths(const QStringList &paths) const
{
    QStringList ret;
    const int size = paths.size();
    ret.reserve(size);
    for (int i = 0; i < size; ++i)
        ret.append(escapeDependencyPath(paths.at(i)));
    return ret;
}

ProStringList
MakefileGenerator::escapeDependencyPaths(const ProStringList &paths) const
{
    ProStringList ret;
    const int size = paths.size();
    ret.reserve(size);
    for (int i = 0; i < size; ++i)
        ret.append(escapeDependencyPath(paths.at(i).toQString()));
    return ret;
}

QStringList
MakefileGenerator::finalizeDependencyPaths(const QStringList &paths) const
{
    QStringList ret;
    const int size = paths.size();
    ret.reserve(size);
    for (int i = 0; i < size; ++i)
        ret.append(escapeDependencyPath(Option::fixPathToTargetOS(paths.at(i), false)));
    return ret;
}

QStringList
MakefileGenerator::fileFixify(const QStringList &files, FileFixifyTypes fix, bool canon) const
{
    if(files.isEmpty())
        return files;
    QStringList ret;
    for(QStringList::ConstIterator it = files.begin(); it != files.end(); ++it) {
        if(!(*it).isEmpty())
            ret << fileFixify((*it), fix, canon);
    }
    return ret;
}

QString
MakefileGenerator::fileFixify(const QString &file, FileFixifyTypes fix, bool canon) const
{
    if(file.isEmpty())
        return file;
    QString ret = file;

    //do the fixin'
    QString orig_file = ret;
    if(ret.startsWith(QLatin1Char('~'))) {
        if(ret.startsWith(QLatin1String("~/")))
            ret = QDir::homePath() + ret.mid(1);
        else
            warn_msg(WarnLogic, "Unable to expand ~ in %s", ret.toLatin1().constData());
    }
    if ((fix & FileFixifyAbsolute)
            || (!(fix & FileFixifyRelative) && project->isActiveConfig("no_fixpath"))) {
        if ((fix & FileFixifyAbsolute) && QDir::isRelativePath(ret)) {
            QString pwd = !(fix & FileFixifyFromOutdir) ? project->projectDir() : Option::output_dir;
            {
                QFileInfo in_fi(fileInfo(pwd));
                if (in_fi.exists())
                    pwd = in_fi.canonicalFilePath();
            }
            if (!pwd.endsWith(QLatin1Char('/')))
                pwd += QLatin1Char('/');
            ret.prepend(pwd);
        }
        ret = Option::fixPathToTargetOS(ret, false, canon);
    } else { //fix it..
        QString out_dir = (fix & FileFixifyToIndir) ? project->projectDir() : Option::output_dir;
        QString in_dir  = !(fix & FileFixifyFromOutdir) ? project->projectDir() : Option::output_dir;
        {
            QFileInfo in_fi(fileInfo(in_dir));
            if(in_fi.exists())
                in_dir = in_fi.canonicalFilePath();
            QFileInfo out_fi(fileInfo(out_dir));
            if(out_fi.exists())
                out_dir = out_fi.canonicalFilePath();
        }

        QString qfile(Option::normalizePath(ret));
        QFileInfo qfileinfo(fileInfo(qfile));
        if(out_dir != in_dir || !qfileinfo.isRelative()) {
            if(qfileinfo.isRelative()) {
                ret = in_dir + "/" + qfile;
                qfileinfo.setFile(ret);
            }
            ret = Option::fixPathToTargetOS(ret, false, canon);
            QString match_dir = Option::fixPathToTargetOS(out_dir, false, canon);
            if(ret == match_dir) {
                ret = "";
            } else if(ret.startsWith(match_dir + Option::dir_sep)) {
                ret = ret.mid(match_dir.length() + Option::dir_sep.length());
            } else {
                //figure out the depth
                int depth = 4;
                if(Option::qmake_mode == Option::QMAKE_GENERATE_MAKEFILE ||
                   Option::qmake_mode == Option::QMAKE_GENERATE_PRL) {
                    if(project && !project->isEmpty("QMAKE_PROJECT_DEPTH"))
                        depth = project->first("QMAKE_PROJECT_DEPTH").toInt();
                    else if(Option::mkfile::cachefile_depth != -1)
                        depth = Option::mkfile::cachefile_depth;
                }
                //calculate how much can be removed
                QString dot_prefix;
                for(int i = 1; i <= depth; i++) {
                    int sl = match_dir.lastIndexOf(Option::dir_sep);
                    if(sl == -1)
                        break;
                    match_dir = match_dir.left(sl);
                    if(match_dir.isEmpty())
                        break;
                    if(ret.startsWith(match_dir + Option::dir_sep)) {
                        //concat
                        int remlen = ret.length() - (match_dir.length() + 1);
                        if(remlen < 0)
                            remlen = 0;
                        ret = ret.right(remlen);
                        //prepend
                        for(int o = 0; o < i; o++)
                            dot_prefix += ".." + Option::dir_sep;
                        break;
                    }
                }
                ret.prepend(dot_prefix);
            }
        } else {
            ret = Option::fixPathToTargetOS(ret, false, canon);
        }
    }
    if(ret.isEmpty())
        ret = ".";
    debug_msg(3, "Fixed[%d,%d] %s :: to :: %s [%s::%s]",
              int(fix), canon, orig_file.toLatin1().constData(), ret.toLatin1().constData(),
              qmake_getpwd().toLatin1().constData(), Option::output_dir.toLatin1().constData());
    return ret;
}

QMakeLocalFileName
MakefileGenerator::fixPathForFile(const QMakeLocalFileName &file, bool forOpen)
{
    if(forOpen)
        return QMakeLocalFileName(fileFixify(file.real(), FileFixifyBackwards));
    return QMakeLocalFileName(fileFixify(file.real()));
}

QFileInfo
MakefileGenerator::findFileInfo(const QMakeLocalFileName &file)
{
    return fileInfo(file.local());
}

QMakeLocalFileName
MakefileGenerator::findFileForDep(const QMakeLocalFileName &dep, const QMakeLocalFileName &file)
{
    QMakeLocalFileName ret;
    if(!project->isEmpty("SKIP_DEPENDS")) {
        bool found = false;
        const ProStringList &nodeplist = project->values("SKIP_DEPENDS");
        for (ProStringList::ConstIterator it = nodeplist.begin();
            it != nodeplist.end(); ++it) {
            QRegExp regx((*it).toQString());
            if(regx.indexIn(dep.local()) != -1) {
                found = true;
                break;
            }
        }
        if(found)
            return ret;
    }

    ret = QMakeSourceFileInfo::findFileForDep(dep, file);
    if(!ret.isNull())
        return ret;

    //these are some "hacky" heuristics it will try to do on an include
    //however these can be turned off at runtime, I'm not sure how
    //reliable these will be, most likely when problems arise turn it off
    //and see if they go away..
    if(Option::mkfile::do_dep_heuristics) {
        if(depHeuristicsCache.contains(dep.real()))
            return depHeuristicsCache[dep.real()];

        if(Option::output_dir != qmake_getpwd()
           && QDir::isRelativePath(dep.real())) { //is it from the shadow tree
            QList<QMakeLocalFileName> depdirs = QMakeSourceFileInfo::dependencyPaths();
            depdirs.prepend(fileInfo(file.real()).absoluteDir().path());
            QString pwd = qmake_getpwd();
            if(pwd.at(pwd.length()-1) != '/')
                pwd += '/';
            for(int i = 0; i < depdirs.count(); i++) {
                QString dir = depdirs.at(i).real();
                if(!QDir::isRelativePath(dir) && dir.startsWith(pwd))
                    dir = dir.mid(pwd.length());
                if(QDir::isRelativePath(dir)) {
                    if(!dir.endsWith(Option::dir_sep))
                        dir += Option::dir_sep;
                    QString shadow = fileFixify(dir + dep.local(), FileFixifyBackwards);
                    if(exists(shadow)) {
                        ret = QMakeLocalFileName(shadow);
                        goto found_dep_from_heuristic;
                    }
                }
            }
        }
        { //is it from an EXTRA_TARGET
            const QString dep_basename = dep.local().section('/', -1);
            const ProStringList &qut = project->values("QMAKE_EXTRA_TARGETS");
            for (ProStringList::ConstIterator it = qut.begin(); it != qut.end(); ++it) {
                QString targ = var(ProKey(*it + ".target"));
                if(targ.isEmpty())
                    targ = (*it).toQString();
                QString out = Option::fixPathToTargetOS(targ);
                if(out == dep.real() || out.section(Option::dir_sep, -1) == dep_basename) {
                    ret = QMakeLocalFileName(out);
                    goto found_dep_from_heuristic;
                }
            }
        }
        { //is it from an EXTRA_COMPILER
            const QString dep_basename = dep.local().section('/', -1);
            const ProStringList &quc = project->values("QMAKE_EXTRA_COMPILERS");
            for (ProStringList::ConstIterator it = quc.begin(); it != quc.end(); ++it) {
                const ProString &tmp_out = project->first(ProKey(*it + ".output"));
                if(tmp_out.isEmpty())
                    continue;
                const ProStringList &tmp = project->values(ProKey(*it + ".input"));
                for (ProStringList::ConstIterator it2 = tmp.begin(); it2 != tmp.end(); ++it2) {
                    const ProStringList &inputs = project->values((*it2).toKey());
                    for (ProStringList::ConstIterator input = inputs.begin(); input != inputs.end(); ++input) {
                        QString out = Option::fixPathToTargetOS(
                                replaceExtraCompilerVariables(tmp_out.toQString(), (*input).toQString(), QString(), NoShell));
                        if (out == dep.real() || out.section(Option::dir_sep, -1) == dep_basename) {
                            ret = QMakeLocalFileName(fileFixify(out, FileFixifyBackwards));
                            goto found_dep_from_heuristic;
                        }
                    }
                }
            }
        }
    found_dep_from_heuristic:
        depHeuristicsCache.insert(dep.real(), ret);
    }
    return ret;
}

QStringList
&MakefileGenerator::findDependencies(const QString &file)
{
    const QString fixedFile = fileFixify(file);
    if(!dependsCache.contains(fixedFile)) {
#if 1
        QStringList deps = QMakeSourceFileInfo::dependencies(file);
        if(file != fixedFile)
            deps += QMakeSourceFileInfo::dependencies(fixedFile);
#else
        QStringList deps = QMakeSourceFileInfo::dependencies(fixedFile);
#endif
        dependsCache.insert(fixedFile, deps);
    }
    return dependsCache[fixedFile];
}

QString
MakefileGenerator::specdir()
{
    if (spec.isEmpty())
        spec = fileFixify(project->specDir());
    return spec;
}

bool
MakefileGenerator::openOutput(QFile &file, const QString &build) const
{
    debug_msg(3, "asked to open output file '%s' in %s",
        qPrintable(file.fileName()), qPrintable(Option::output_dir));

    if (file.fileName().isEmpty()) {
        file.setFileName(!project->isEmpty("MAKEFILE")
                         ? project->first("MAKEFILE").toQString() : "Makefile");
    }

    file.setFileName(QDir(Option::output_dir).absoluteFilePath(file.fileName()));

    if (!build.isEmpty())
        file.setFileName(file.fileName() + "." + build);

    if (project->isEmpty("QMAKE_MAKEFILE"))
        project->values("QMAKE_MAKEFILE").append(file.fileName());

    // Make required directories. Note that we do this based on the
    // filename, not Option::output_dir, as the filename may include
    // generator specific directories not included in output_dir.
    int slsh = file.fileName().lastIndexOf('/');
    if (slsh != -1)
        mkdir(file.fileName().left(slsh));

    debug_msg(3, "opening output file %s", qPrintable(file.fileName()));
    return file.open(QIODevice::WriteOnly | QIODevice::Text | QIODevice::Truncate);
}

QString
MakefileGenerator::pkgConfigFileName(bool fixify)
{
    QString ret = project->first("QMAKE_PKGCONFIG_FILE").toQString();
    if (ret.isEmpty()) {
        ret = project->first("TARGET").toQString();
        int slsh = ret.lastIndexOf(Option::dir_sep);
        if (slsh != -1)
            ret = ret.right(ret.length() - slsh - 1);
        if (ret.startsWith("lib"))
            ret = ret.mid(3);
        int dot = ret.indexOf('.');
        if (dot != -1)
            ret = ret.left(dot);
    }
    ret += Option::pkgcfg_ext;
    QString subdir = project->first("QMAKE_PKGCONFIG_DESTDIR").toQString();
    if(!subdir.isEmpty()) {
        // initOutPaths() appends dir_sep, but just to be safe..
        if (!subdir.endsWith(Option::dir_sep))
            ret.prepend(Option::dir_sep);
        ret.prepend(subdir);
    }
    if(fixify) {
        if(QDir::isRelativePath(ret) && !project->isEmpty("DESTDIR"))
            ret.prepend(project->first("DESTDIR").toQString());
        ret = fileFixify(ret, FileFixifyBackwards);
    }
    return ret;
}

QString
MakefileGenerator::pkgConfigPrefix() const
{
    if(!project->isEmpty("QMAKE_PKGCONFIG_PREFIX"))
        return project->first("QMAKE_PKGCONFIG_PREFIX").toQString();
    return project->propertyValue(ProKey("QT_INSTALL_PREFIX")).toQString();
}

QString
MakefileGenerator::pkgConfigFixPath(QString path) const
{
    QString prefix = pkgConfigPrefix();
    if(path.startsWith(prefix))
        path.replace(prefix, QLatin1String("${prefix}"));
    return path;
}

void
MakefileGenerator::writePkgConfigFile()
{
    QString fname = pkgConfigFileName();
    mkdir(fileInfo(fname).path());
    QFile ft(fname);
    if(!ft.open(QIODevice::WriteOnly))
        return;
    QString ffname(fileFixify(fname));
    project->values("ALL_DEPS").append(ffname);
    project->values("QMAKE_DISTCLEAN").append(ffname);
    QTextStream t(&ft);

    QString prefix = pkgConfigPrefix();
    QString libDir = project->first("QMAKE_PKGCONFIG_LIBDIR").toQString();
    if(libDir.isEmpty())
        libDir = prefix + "/lib";
    QString includeDir = project->first("QMAKE_PKGCONFIG_INCDIR").toQString();
    if(includeDir.isEmpty())
        includeDir = prefix + "/include";

    t << "prefix=" << prefix << Qt::endl;
    t << "exec_prefix=${prefix}\n"
      << "libdir=" << pkgConfigFixPath(libDir) << "\n"
      << "includedir=" << pkgConfigFixPath(includeDir) << Qt::endl;
    t << Qt::endl;

    //extra PKGCONFIG variables
    const ProStringList &pkgconfig_vars = project->values("QMAKE_PKGCONFIG_VARIABLES");
    for(int i = 0; i < pkgconfig_vars.size(); ++i) {
        const ProString &var = project->first(ProKey(pkgconfig_vars.at(i) + ".name"));
        QString val = project->values(ProKey(pkgconfig_vars.at(i) + ".value")).join(' ');
        if(var.isEmpty())
            continue;
        if(val.isEmpty()) {
            const ProStringList &var_vars = project->values(ProKey(pkgconfig_vars.at(i) + ".variable"));
            for(int v = 0; v < var_vars.size(); ++v) {
                const ProStringList &vars = project->values(var_vars.at(v).toKey());
                for(int var = 0; var < vars.size(); ++var) {
                    if(!val.isEmpty())
                        val += " ";
                    val += pkgConfigFixPath(vars.at(var).toQString());
                }
            }
        }
        if (!val.isEmpty())
            t << var << "=" << val << Qt::endl;
    }

    t << Qt::endl;

    QString name = project->first("QMAKE_PKGCONFIG_NAME").toQString();
    if(name.isEmpty()) {
        name = project->first("QMAKE_ORIG_TARGET").toQString().toLower();
        name.replace(0, 1, name[0].toUpper());
    }
    t << "Name: " << name << Qt::endl;
    QString desc = project->values("QMAKE_PKGCONFIG_DESCRIPTION").join(' ');
    if(desc.isEmpty()) {
        if(name.isEmpty()) {
            desc = project->first("QMAKE_ORIG_TARGET").toQString().toLower();
            desc.replace(0, 1, desc[0].toUpper());
        } else {
            desc = name;
        }
        if(project->first("TEMPLATE") == "lib") {
            if(project->isActiveConfig("plugin"))
               desc += " Plugin";
            else
               desc += " Library";
        } else if(project->first("TEMPLATE") == "app") {
            desc += " Application";
        }
    }
    t << "Description: " << desc << Qt::endl;
    ProString version = project->first("QMAKE_PKGCONFIG_VERSION");
    if (version.isEmpty())
        version = project->first("VERSION");
    if (!version.isEmpty())
        t << "Version: " << version << Qt::endl;

    if (project->first("TEMPLATE") == "lib") {
        // libs
        t << "Libs: ";
        QString pkgConfiglibName;
        if (target_mode == TARG_MAC_MODE && project->isActiveConfig("lib_bundle")) {
            if (libDir != QLatin1String("/Library/Frameworks"))
                t << "-F${libdir} ";
            ProString bundle;
            if (!project->isEmpty("QMAKE_FRAMEWORK_BUNDLE_NAME"))
                bundle = project->first("QMAKE_FRAMEWORK_BUNDLE_NAME");
            else
                bundle = project->first("TARGET");
            int suffix = bundle.lastIndexOf(".framework");
            if (suffix != -1)
                bundle = bundle.left(suffix);
            t << "-framework ";
            pkgConfiglibName = bundle.toQString();
        } else {
            if (!project->values("QMAKE_DEFAULT_LIBDIRS").contains(libDir))
                t << "-L${libdir} ";
            pkgConfiglibName = "-l" + project->first("QMAKE_ORIG_TARGET");
            if (project->isActiveConfig("shared"))
                pkgConfiglibName += project->first("TARGET_VERSION_EXT").toQString();
        }
        t << shellQuote(pkgConfiglibName) << " \n";

        if (project->isActiveConfig("staticlib")) {
            ProStringList libs;
            libs << "LIBS";  // FIXME: this should not be conditional on staticlib
            libs << "LIBS_PRIVATE";
            libs << "QMAKE_LIBS";  // FIXME: this should not be conditional on staticlib
            libs << "QMAKE_LIBS_PRIVATE";
            libs << "QMAKE_LFLAGS_THREAD"; //not sure about this one, but what about things like -pthread?
            t << "Libs.private:";
            for (ProStringList::ConstIterator it = libs.cbegin(); it != libs.cend(); ++it)
                t << ' ' << fixLibFlags((*it).toKey()).join(' ');
            t << Qt::endl;
        }
    }

    // flags
    // ### too many
    t << "Cflags: "
        // << var("QMAKE_CXXFLAGS") << " "
      << varGlue("PRL_EXPORT_DEFINES","-D"," -D"," ")
      << varGlue("PRL_EXPORT_CXXFLAGS", "", " ", " ")
      << varGlue("QMAKE_PKGCONFIG_CFLAGS", "", " ", " ")
        //      << varGlue("DEFINES","-D"," -D"," ")
         ;
    if (!project->values("QMAKE_DEFAULT_INCDIRS").contains(includeDir))
        t << "-I${includedir}";
    if (target_mode == TARG_MAC_MODE && project->isActiveConfig("lib_bundle")
        && libDir != QLatin1String("/Library/Frameworks")) {
            t << " -F${libdir}";
    }
    t << Qt::endl;

    // requires
    const QString requires = project->values("QMAKE_PKGCONFIG_REQUIRES").join(' ');
    if (!requires.isEmpty()) {
        t << "Requires: " << requires << Qt::endl;
    }

    t << Qt::endl;
}

static QString windowsifyPath(const QString &str)
{
    // The paths are escaped in prl files, so every slash needs to turn into two backslashes.
    // Then each backslash needs to be escaped for sed. And another level for C quoting here.
    return QString(str).replace('/', QLatin1String("\\\\\\\\"));
}

QString MakefileGenerator::installMetaFile(const ProKey &replace_rule, const QString &src, const QString &dst)
{
    QString ret;
    if (project->isEmpty(replace_rule)
        || project->isActiveConfig("no_sed_meta_install")) {
        ret += "$(INSTALL_FILE) " + escapeFilePath(src) + ' ' + escapeFilePath(dst);
    } else {
        QString sedargs;
        const ProStringList &replace_rules = project->values(replace_rule);
        for (int r = 0; r < replace_rules.size(); ++r) {
            const ProString match = project->first(ProKey(replace_rules.at(r) + ".match")),
                        replace = project->first(ProKey(replace_rules.at(r) + ".replace"));
            if (!match.isEmpty() /*&& match != replace*/) {
                sedargs += " -e " + shellQuote("s," + match + "," + replace + ",g");
                if (isWindowsShell() && project->first(ProKey(replace_rules.at(r) + ".CONFIG")).contains("path"))
                    sedargs += " -e " + shellQuote("s," + windowsifyPath(match.toQString())
                                               + "," + windowsifyPath(replace.toQString()) + ",gi");
            }
        }
        if (sedargs.isEmpty()) {
            ret += "$(INSTALL_FILE) " + escapeFilePath(src) + ' ' + escapeFilePath(dst);
        } else {
            ret += "$(SED) " + sedargs + ' ' + escapeFilePath(src) + " > " + escapeFilePath(dst);
        }
    }
    return ret;
}

QString MakefileGenerator::shellQuote(const QString &str)
{
    return isWindowsShell() ? IoUtils::shellQuoteWin(str) : IoUtils::shellQuoteUnix(str);
}

QT_END_NAMESPACE<|MERGE_RESOLUTION|>--- conflicted
+++ resolved
@@ -1014,10 +1014,7 @@
         t << "QMAKE_PRL_LIBS =";
         for (ProStringList::Iterator it = libs.begin(); it != libs.end(); ++it)
             t << qv(project->values((*it).toKey()));
-<<<<<<< HEAD
         t << Qt::endl;
-=======
-        t << endl;
 
         t << "QMAKE_PRL_LIBS_FOR_CMAKE = ";
         QString sep;
@@ -1025,8 +1022,7 @@
             t << sep << project->values((*it).toKey()).join(';').replace('\\', "\\\\");
             sep = ';';
         }
-        t << endl;
->>>>>>> 6ad08b9c
+        t << Qt::endl;
     }
 }
 
