/****************************************************************************
**
** Copyright (C) 2016 The Qt Company Ltd.
** Contact: https://www.qt.io/licensing/
**
** This file is part of the qmake application of the Qt Toolkit.
**
** $QT_BEGIN_LICENSE:GPL-EXCEPT$
** Commercial License Usage
** Licensees holding valid commercial Qt licenses may use this file in
** accordance with the commercial license agreement provided with the
** Software or, alternatively, in accordance with the terms contained in
** a written agreement between you and The Qt Company. For licensing terms
** and conditions see https://www.qt.io/terms-conditions. For further
** information use the contact form at https://www.qt.io/contact-us.
**
** GNU General Public License Usage
** Alternatively, this file may be used under the terms of the GNU
** General Public License version 3 as published by the Free Software
** Foundation with exceptions as appearing in the file LICENSE.GPL3-EXCEPT
** included in the packaging of this file. Please review the following
** information to ensure the GNU General Public License requirements will
** be met: https://www.gnu.org/licenses/gpl-3.0.html.
**
** $QT_END_LICENSE$
**
****************************************************************************/

#include "mingw_make.h"
#include "option.h"

#include <proitems.h>

#include <qregexp.h>
#include <qdir.h>
#include <stdlib.h>
#include <time.h>

QT_BEGIN_NAMESPACE

QString MingwMakefileGenerator::escapeDependencyPath(const QString &path) const
{
    QString ret = path;
    ret.replace('\\', "/");  // ### this shouldn't be here
    return MakefileGenerator::escapeDependencyPath(ret);
}

QString MingwMakefileGenerator::getManifestFileForRcFile() const
{
    return project->first("QMAKE_MANIFEST").toQString();
}

ProString MingwMakefileGenerator::fixLibFlag(const ProString &lib)
{
    if (lib.startsWith("-l"))  // Fallback for unresolved -l libs.
        return QLatin1String("-l") + escapeFilePath(lib.mid(2));
    if (lib.startsWith("-L"))  // Lib search path. Needed only by -l above.
        return QLatin1String("-L")
                + escapeFilePath(Option::fixPathToTargetOS(lib.mid(2).toQString(), false));
    if (lib.startsWith("lib"))  // Fallback for unresolved MSVC-style libs.
        return QLatin1String("-l") + escapeFilePath(lib.mid(3).toQString());
    return escapeFilePath(Option::fixPathToTargetOS(lib.toQString(), false));
}

MakefileGenerator::LibFlagType
MingwMakefileGenerator::parseLibFlag(const ProString &flag, ProString *arg)
{
    // Skip MSVC handling from Win32MakefileGenerator
    return MakefileGenerator::parseLibFlag(flag, arg);
}

bool MingwMakefileGenerator::processPrlFileBase(QString &origFile, const QStringRef &origName,
                                                const QStringRef &fixedBase, int slashOff)
{
    if (origName.startsWith("lib")) {
        QString newFixedBase = fixedBase.left(slashOff) + fixedBase.mid(slashOff + 3);
        if (Win32MakefileGenerator::processPrlFileBase(origFile, origName,
                                                       QStringRef(&newFixedBase), slashOff)) {
            return true;
        }
    }
    return Win32MakefileGenerator::processPrlFileBase(origFile, origName, fixedBase, slashOff);
}

bool MingwMakefileGenerator::writeMakefile(QTextStream &t)
{
    writeHeader(t);
    if (writeDummyMakefile(t))
        return true;

    if(project->first("TEMPLATE") == "app" ||
       project->first("TEMPLATE") == "lib" ||
       project->first("TEMPLATE") == "aux") {
        if(project->isActiveConfig("create_pc") && project->first("TEMPLATE") == "lib")
            writePkgConfigFile();

        if(Option::mkfile::do_stub_makefile) {
            t << "QMAKE    = " << var("QMAKE_QMAKE") << Qt::endl;
            const ProStringList &qut = project->values("QMAKE_EXTRA_TARGETS");
            for (ProStringList::ConstIterator it = qut.begin(); it != qut.end(); ++it)
                t << escapeDependencyPath(*it) << ' ';
            t << "first all clean install distclean uninstall: qmake\n"
              << "qmake_all:\n";
            writeMakeQmake(t);
            t << "FORCE:\n\n";
            return true;
        }
        writeMingwParts(t);
        return MakefileGenerator::writeMakefile(t);
    }
    else if(project->first("TEMPLATE") == "subdirs") {
        writeSubDirs(t);
        return true;
    }
    return false;
 }

QString MingwMakefileGenerator::installRoot() const
{
    /*
      We include a magic prefix on the path to bypass mingw-make's "helpful"
      intervention in the environment, recognising variables that look like
      paths and adding the msys system root as prefix, which we don't want.
      Once this hack has smuggled INSTALL_ROOT into make's variable space, we
      can trivially strip the magic prefix back off to get the path we meant.
     */
    return QStringLiteral("$(INSTALL_ROOT:@msyshack@%=%)");
}

static void createResponseFile(const QString &fileName, const ProStringList &objList)
{
    QString filePath = Option::output_dir + QDir::separator() + fileName;
    QFile file(filePath);
    if (file.open(QIODevice::WriteOnly | QIODevice::Text)) {
        QTextStream t(&file);
        for (ProStringList::ConstIterator it = objList.constBegin(); it != objList.constEnd(); ++it) {
            QString path = (*it).toQString();
            // In response files, whitespace and special characters are
            // escaped with a backslash; backslashes themselves can either
            // be escaped into double backslashes, or, as this is a list of
            // path names, converted to forward slashes.
            path.replace(QLatin1Char('\\'), QLatin1String("/"))
                .replace(QLatin1Char(' '), QLatin1String("\\ "))
                .replace(QLatin1Char('\t'), QLatin1String("\\\t"))
                .replace(QLatin1Char('"'), QLatin1String("\\\""))
                .replace(QLatin1Char('\''), QLatin1String("\\'"));
            t << path << Qt::endl;
        }
        t.flush();
        file.close();
    }
}

<<<<<<< HEAD
void createArObjectScriptFile(const QString &fileName, const QString &target, const ProStringList &objList)
{
    QString filePath = Option::output_dir + QDir::separator() + fileName;
    QFile file(filePath);
    if (file.open(QIODevice::WriteOnly | QIODevice::Text)) {
        QTextStream t(&file);
        // ### quoting?
        t << "CREATE " << target << Qt::endl;
        for (ProStringList::ConstIterator it = objList.constBegin(); it != objList.constEnd(); ++it) {
            t << "ADDMOD " << *it << Qt::endl;
        }
        t << "SAVE\n";
        t.flush();
        file.close();
    }
}

=======
>>>>>>> 75f51d2f
void MingwMakefileGenerator::writeMingwParts(QTextStream &t)
{
    writeStandardParts(t);

    if (!preCompHeaderOut.isEmpty()) {
        QString header = project->first("PRECOMPILED_HEADER").toQString();
        QString cHeader = preCompHeaderOut + Option::dir_sep + "c";
        t << escapeDependencyPath(cHeader) << ": " << escapeDependencyPath(header) << " "
          << finalizeDependencyPaths(findDependencies(header)).join(" \\\n\t\t")
          << "\n\t" << mkdir_p_asstring(preCompHeaderOut)
          << "\n\t$(CC) -x c-header -c $(CFLAGS) $(INCPATH) -o " << escapeFilePath(cHeader)
          << ' ' << escapeFilePath(header) << Qt::endl << Qt::endl;
        QString cppHeader = preCompHeaderOut + Option::dir_sep + "c++";
        t << escapeDependencyPath(cppHeader) << ": " << escapeDependencyPath(header) << " "
          << finalizeDependencyPaths(findDependencies(header)).join(" \\\n\t\t")
          << "\n\t" << mkdir_p_asstring(preCompHeaderOut)
          << "\n\t$(CXX) -x c++-header -c $(CXXFLAGS) $(INCPATH) -o " << escapeFilePath(cppHeader)
          << ' ' << escapeFilePath(header) << Qt::endl << Qt::endl;
    }
}

void MingwMakefileGenerator::init()
{
    /* this should probably not be here, but I'm using it to wrap the .t files */
    if(project->first("TEMPLATE") == "app")
        project->values("QMAKE_APP_FLAG").append("1");
    else if(project->first("TEMPLATE") == "lib")
        project->values("QMAKE_LIB_FLAG").append("1");
    else if(project->first("TEMPLATE") == "subdirs") {
        MakefileGenerator::init();
        if(project->values("MAKEFILE").isEmpty())
            project->values("MAKEFILE").append("Makefile");
        return;
    }

    processVars();

    project->values("LIBS") += project->values("RES_FILE");

    if (project->isActiveConfig("dll")) {
        QString destDir = "";
        if(!project->first("DESTDIR").isEmpty())
            destDir = Option::fixPathToTargetOS(project->first("DESTDIR") + Option::dir_sep, false, false);
        project->values("MINGW_IMPORT_LIB").prepend(destDir + project->first("LIB_TARGET"));
        project->values("QMAKE_LFLAGS").append(QString("-Wl,--out-implib,") + fileVar("MINGW_IMPORT_LIB"));
    }

    if (!project->values("DEF_FILE").isEmpty()) {
        QString defFileName = fileFixify(project->first("DEF_FILE").toQString());
        project->values("QMAKE_LFLAGS").append(QString("-Wl,") + escapeFilePath(defFileName));
    }

    if (project->isActiveConfig("staticlib") && project->first("TEMPLATE") == "lib")
        project->values("QMAKE_LFLAGS").append("-static");

    MakefileGenerator::init();

    // precomp
    if (!project->first("PRECOMPILED_HEADER").isEmpty()
        && project->isActiveConfig("precompile_header")) {
        QString preCompHeader = var("PRECOMPILED_DIR")
                    + QFileInfo(project->first("PRECOMPILED_HEADER").toQString()).fileName();
        preCompHeaderOut = preCompHeader + ".gch";
        project->values("QMAKE_CLEAN").append(preCompHeaderOut + Option::dir_sep + "c");
        project->values("QMAKE_CLEAN").append(preCompHeaderOut + Option::dir_sep + "c++");

        preCompHeader = escapeFilePath(preCompHeader);
        project->values("QMAKE_RUN_CC").clear();
        project->values("QMAKE_RUN_CC").append("$(CC) -c -include " + preCompHeader +
                                                    " $(CFLAGS) $(INCPATH) " + var("QMAKE_CC_O_FLAG") + "$obj $src");
        project->values("QMAKE_RUN_CC_IMP").clear();
        project->values("QMAKE_RUN_CC_IMP").append("$(CC)  -c -include " + preCompHeader +
                                                        " $(CFLAGS) $(INCPATH) " + var("QMAKE_CC_O_FLAG") + "$@ $<");
        project->values("QMAKE_RUN_CXX").clear();
        project->values("QMAKE_RUN_CXX").append("$(CXX) -c -include " + preCompHeader +
                                                     " $(CXXFLAGS) $(INCPATH) " + var("QMAKE_CC_O_FLAG") + "$obj $src");
        project->values("QMAKE_RUN_CXX_IMP").clear();
        project->values("QMAKE_RUN_CXX_IMP").append("$(CXX) -c -include " + preCompHeader +
                                                         " $(CXXFLAGS) $(INCPATH) " + var("QMAKE_CC_O_FLAG") + "$@ $<");
    }

    if(project->isActiveConfig("dll")) {
        project->values("QMAKE_DISTCLEAN").append(project->first("MINGW_IMPORT_LIB"));
    }
}

void MingwMakefileGenerator::writeIncPart(QTextStream &t)
{
    t << "INCPATH       = ";

    QString isystem = var("QMAKE_CFLAGS_ISYSTEM");
    const ProStringList &incs = project->values("INCLUDEPATH");
    for (ProStringList::ConstIterator incit = incs.begin(); incit != incs.end(); ++incit) {
        QString inc = (*incit).toQString();
        inc.replace(QRegExp("\\\\$"), "");

        if (!isystem.isEmpty() && isSystemInclude(inc))
            t << isystem << ' ';
        else
            t << "-I";
        t << escapeFilePath(inc) << ' ';
    }
    t << Qt::endl;
}

void MingwMakefileGenerator::writeLibsPart(QTextStream &t)
{
    if(project->isActiveConfig("staticlib") && project->first("TEMPLATE") == "lib") {
        t << "LIB        =        " << var("QMAKE_LIB") << Qt::endl;
    } else {
        t << "LINKER      =        " << var("QMAKE_LINK") << Qt::endl;
        t << "LFLAGS        =        " << var("QMAKE_LFLAGS") << Qt::endl;
        t << "LIBS        =        "
          << fixLibFlags("LIBS").join(' ') << ' '
          << fixLibFlags("LIBS_PRIVATE").join(' ') << ' '
          << fixLibFlags("QMAKE_LIBS").join(' ') << ' '
          << fixLibFlags("QMAKE_LIBS_PRIVATE").join(' ') << Qt::endl;
    }
}

void MingwMakefileGenerator::writeObjectsPart(QTextStream &t)
{
    const ProString &objmax = project->first("QMAKE_LINK_OBJECT_MAX");
    if (objmax.isEmpty() || project->values("OBJECTS").count() < objmax.toInt()) {
        objectsLinkLine = "$(OBJECTS)";
    } else if (project->isActiveConfig("staticlib") && project->first("TEMPLATE") == "lib") {
        QString ar_response_file = var("QMAKE_LINK_OBJECT_SCRIPT") + "." + var("TARGET");
        if (!var("BUILD_NAME").isEmpty()) {
            ar_response_file += "." + var("BUILD_NAME");
        }
        if (!var("MAKEFILE").isEmpty())
            ar_response_file += "." + var("MAKEFILE");
        // QMAKE_LIB is used for win32, including mingw, whereas QMAKE_AR is used on Unix.
        QString ar_cmd = var("QMAKE_LIB");
        if (ar_cmd.isEmpty())
            ar_cmd = "ar -rc";
        createResponseFile(ar_response_file, project->values("OBJECTS"));
        objectsLinkLine = ar_cmd + ' ' + var("DEST_TARGET") + " @" + escapeFilePath(ar_response_file);
    } else {
        QString ld_response_file = var("QMAKE_LINK_OBJECT_SCRIPT") + "." + var("TARGET");
        if (!var("BUILD_NAME").isEmpty())
            ld_response_file += "." + var("BUILD_NAME");
        if (!var("MAKEFILE").isEmpty())
            ld_response_file += "." + var("MAKEFILE");
        createResponseFile(ld_response_file, project->values("OBJECTS"));
        objectsLinkLine = "@" + escapeFilePath(ld_response_file);
    }
    Win32MakefileGenerator::writeObjectsPart(t);
}

void MingwMakefileGenerator::writeBuildRulesPart(QTextStream &t)
{
    t << "first: all\n";
    t << "all: " << escapeDependencyPath(fileFixify(Option::output.fileName()))
      << ' ' << depVar("ALL_DEPS") << ' ' << depVar("DEST_TARGET") << "\n\n";
    t << depVar("DEST_TARGET") << ": "
      << depVar("PRE_TARGETDEPS") << " $(OBJECTS) " << depVar("POST_TARGETDEPS");
    if (project->first("TEMPLATE") == "aux") {
        t << "\n\n";
        return;
    }

    if(!project->isEmpty("QMAKE_PRE_LINK"))
        t << "\n\t" <<var("QMAKE_PRE_LINK");
    if(project->isActiveConfig("staticlib") && project->first("TEMPLATE") == "lib") {
        t << "\n\t-$(DEL_FILE) $(DESTDIR_TARGET) 2>" << var("QMAKE_SHELL_NULL_DEVICE");
        const ProString &objmax = project->first("QMAKE_LINK_OBJECT_MAX");
        if (objmax.isEmpty() || project->values("OBJECTS").count() < objmax.toInt()) {
            t << "\n\t$(LIB) $(DESTDIR_TARGET) " << objectsLinkLine << " " ;
        } else {
            t << "\n\t" << objectsLinkLine << " " ;
        }
    } else {
        t << "\n\t$(LINKER) $(LFLAGS) " << var("QMAKE_LINK_O_FLAG") << "$(DESTDIR_TARGET) " << objectsLinkLine << "  $(LIBS)";
    }
    if(!project->isEmpty("QMAKE_POST_LINK"))
        t << "\n\t" <<var("QMAKE_POST_LINK");
    t << Qt::endl;
}

void MingwMakefileGenerator::writeRcFilePart(QTextStream &t)
{
    const QString rc_file = fileFixify(project->first("RC_FILE").toQString());

    ProStringList rcIncPaths = project->values("RC_INCLUDEPATH");
    rcIncPaths.prepend(fileInfo(rc_file).path());
    QString incPathStr;
    for (int i = 0; i < rcIncPaths.count(); ++i) {
        const ProString &path = rcIncPaths.at(i);
        if (path.isEmpty())
            continue;
        incPathStr += QStringLiteral(" --include-dir=");
        if (path != "." && QDir::isRelativePath(path.toQString()))
            incPathStr += "./";
        incPathStr += escapeFilePath(path);
    }

    if (!rc_file.isEmpty()) {

        ProString defines = varGlue("RC_DEFINES", " -D", " -D", "");
        if (defines.isEmpty())
            defines = ProString(" $(DEFINES)");

        t << escapeDependencyPath(var("RES_FILE")) << ": " << escapeDependencyPath(rc_file) << "\n\t"
          << var("QMAKE_RC") << " -i " << escapeFilePath(rc_file) << " -o " << fileVar("RES_FILE")
          << incPathStr << defines << "\n\n";
    }
}

QStringList &MingwMakefileGenerator::findDependencies(const QString &file)
{
    QStringList &aList = MakefileGenerator::findDependencies(file);
    if (preCompHeaderOut.isEmpty())
        return aList;
    for (QStringList::Iterator it = Option::c_ext.begin(); it != Option::c_ext.end(); ++it) {
        if (file.endsWith(*it)) {
            QString cHeader = preCompHeaderOut + Option::dir_sep + "c";
            if (!aList.contains(cHeader))
                aList += cHeader;
            break;
        }
    }
    for (QStringList::Iterator it = Option::cpp_ext.begin(); it != Option::cpp_ext.end(); ++it) {
        if (file.endsWith(*it)) {
            QString cppHeader = preCompHeaderOut + Option::dir_sep + "c++";
            if (!aList.contains(cppHeader))
                aList += cppHeader;
            break;
        }
    }
    return aList;
}

QT_END_NAMESPACE<|MERGE_RESOLUTION|>--- conflicted
+++ resolved
@@ -151,26 +151,6 @@
     }
 }
 
-<<<<<<< HEAD
-void createArObjectScriptFile(const QString &fileName, const QString &target, const ProStringList &objList)
-{
-    QString filePath = Option::output_dir + QDir::separator() + fileName;
-    QFile file(filePath);
-    if (file.open(QIODevice::WriteOnly | QIODevice::Text)) {
-        QTextStream t(&file);
-        // ### quoting?
-        t << "CREATE " << target << Qt::endl;
-        for (ProStringList::ConstIterator it = objList.constBegin(); it != objList.constEnd(); ++it) {
-            t << "ADDMOD " << *it << Qt::endl;
-        }
-        t << "SAVE\n";
-        t.flush();
-        file.close();
-    }
-}
-
-=======
->>>>>>> 75f51d2f
 void MingwMakefileGenerator::writeMingwParts(QTextStream &t)
 {
     writeStandardParts(t);
