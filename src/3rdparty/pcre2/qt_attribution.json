--- conflicted
+++ resolved
@@ -7,13 +7,8 @@
 
     "Description": "The PCRE library is a set of functions that implement regular expression pattern matching using the same syntax and semantics as Perl 5.",
     "Homepage": "http://www.pcre.org/",
-<<<<<<< HEAD
-    "Version": "10.32",
-    "DownloadLocation": "https://ftp.pcre.org/pub/pcre/pcre2-10.32.tar.bz2",
-=======
     "Version": "10.33",
     "DownloadLocation": "https://ftp.pcre.org/pub/pcre/pcre2-10.33.tar.bz2",
->>>>>>> 6c0ced4b
     "License": "BSD 3-clause \"New\" or \"Revised\" License",
     "LicenseId": "BSD-3-Clause",
     "LicenseFile": "LICENCE",
@@ -29,13 +24,8 @@
     "Path": "src/sljit",
     "Description": "The PCRE library is a set of functions that implement regular expression pattern matching using the same syntax and semantics as Perl 5.",
     "Homepage": "http://www.pcre.org/",
-<<<<<<< HEAD
-    "Version": "10.32",
-    "DownloadLocation": "https://ftp.pcre.org/pub/pcre/pcre2-10.32.tar.bz2",
-=======
     "Version": "10.33",
     "DownloadLocation": "https://ftp.pcre.org/pub/pcre/pcre2-10.33.tar.bz2",
->>>>>>> 6c0ced4b
     "License": "BSD 2-clause \"Simplified\" License",
     "LicenseId": "BSD-2-Clause",
     "LicenseFile": "LICENCE",
