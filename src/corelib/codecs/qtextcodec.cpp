/****************************************************************************
**
** Copyright (C) 2018 The Qt Company Ltd.
** Copyright (C) 2018 Intel Corporation.
** Contact: https://www.qt.io/licensing/
**
** This file is part of the QtCore module of the Qt Toolkit.
**
** $QT_BEGIN_LICENSE:LGPL$
** Commercial License Usage
** Licensees holding valid commercial Qt licenses may use this file in
** accordance with the commercial license agreement provided with the
** Software or, alternatively, in accordance with the terms contained in
** a written agreement between you and The Qt Company. For licensing terms
** and conditions see https://www.qt.io/terms-conditions. For further
** information use the contact form at https://www.qt.io/contact-us.
**
** GNU Lesser General Public License Usage
** Alternatively, this file may be used under the terms of the GNU Lesser
** General Public License version 3 as published by the Free Software
** Foundation and appearing in the file LICENSE.LGPL3 included in the
** packaging of this file. Please review the following information to
** ensure the GNU Lesser General Public License version 3 requirements
** will be met: https://www.gnu.org/licenses/lgpl-3.0.html.
**
** GNU General Public License Usage
** Alternatively, this file may be used under the terms of the GNU
** General Public License version 2.0 or (at your option) the GNU General
** Public license version 3 or any later version approved by the KDE Free
** Qt Foundation. The licenses are as published by the Free Software
** Foundation and appearing in the file LICENSE.GPL2 and LICENSE.GPL3
** included in the packaging of this file. Please review the following
** information to ensure the GNU General Public License requirements will
** be met: https://www.gnu.org/licenses/gpl-2.0.html and
** https://www.gnu.org/licenses/gpl-3.0.html.
**
** $QT_END_LICENSE$
**
****************************************************************************/

#include "qplatformdefs.h"

#include "qtextcodec.h"
#include "qtextcodec_p.h"

#include "qbytearraymatcher.h"
#include "qendian.h"
#include "qfile.h"
#include "qlist.h"
#include "qstringlist.h"
#include "qvarlengtharray.h"
#if !defined(QT_BOOTSTRAPPED)
#include <private/qcoreapplication_p.h>
#endif
#include "private/qcoreglobaldata_p.h"

#include "qutfcodec_p.h"
#include "qlatincodec_p.h"

#if !defined(QT_BOOTSTRAPPED)
#if QT_CONFIG(codecs)
#  include "qtsciicodec_p.h"
#  include "qisciicodec_p.h"
#endif
#if QT_CONFIG(icu)
#include "qicucodec_p.h"
#else
#if QT_CONFIG(iconv)
#  include "qiconvcodec_p.h"
#endif
#ifdef Q_OS_WIN
#  include "qwindowscodec_p.h"
#endif
#  include "qsimplecodec_p.h"
#if QT_CONFIG(big_codecs)
#  ifndef Q_OS_INTEGRITY
#    include "qgb18030codec_p.h"
#    include "qeucjpcodec_p.h"
#    include "qjiscodec_p.h"
#    include "qsjiscodec_p.h"
#    include "qeuckrcodec_p.h"
#    include "qbig5codec_p.h"
#  endif // !Q_OS_INTEGRITY
#endif // big_codecs

#endif // icu
#endif // QT_BOOTSTRAPPED

#include "qmutex.h"

#include <stdlib.h>
#include <ctype.h>
#include <locale.h>
#if defined (_XOPEN_UNIX) && !defined(Q_OS_QNX) && !defined(Q_OS_ANDROID)
# include <langinfo.h>
#endif

QT_BEGIN_NAMESPACE

typedef QList<QTextCodec*>::ConstIterator TextCodecListConstIt;
typedef QList<QByteArray>::ConstIterator ByteArrayListConstIt;

Q_GLOBAL_STATIC_WITH_ARGS(QMutex, textCodecsMutex, (QMutex::Recursive));
QMutex *qTextCodecsMutex() { return textCodecsMutex(); }

#if !QT_CONFIG(icu)
static char qtolower(char c)
{ if (c >= 'A' && c <= 'Z') return c + 0x20; return c; }
static bool qisalnum(char c)
{ return (c >= '0' && c <= '9') || ((c | 0x20) >= 'a' && (c | 0x20) <= 'z'); }

bool qTextCodecNameMatch(const char *n, const char *h)
{
    if (qstricmp(n, h) == 0)
        return true;

    // if the letters and numbers are the same, we have a match
    while (*n != '\0') {
        if (qisalnum(*n)) {
            for (;;) {
                if (*h == '\0')
                    return false;
                if (qisalnum(*h))
                    break;
                ++h;
            }
            if (qtolower(*n) != qtolower(*h))
                return false;
            ++h;
        }
        ++n;
    }
    while (*h && !qisalnum(*h))
           ++h;
    return (*h == '\0');
}


#if !defined(Q_OS_WIN32) && !defined(QT_LOCALE_IS_UTF8)
static QTextCodec *checkForCodec(const QByteArray &name) {
    QTextCodec *c = QTextCodec::codecForName(name);
    if (!c) {
        const int index = name.indexOf('@');
        if (index != -1) {
            c = QTextCodec::codecForName(name.left(index));
        }
    }
    return c;
}
#endif

static void setup();

// \threadsafe
// this returns the codec the method sets up as locale codec to
// avoid a race condition in codecForLocale() when
// setCodecForLocale(0) is called at the same time.
static QTextCodec *setupLocaleMapper()
{
    QCoreGlobalData *globalData = QCoreGlobalData::instance();

    QTextCodec *locale = 0;

    {
        QMutexLocker locker(textCodecsMutex());
        if (globalData->allCodecs.isEmpty())
            setup();
    }

#if !defined(QT_BOOTSTRAPPED)
    QCoreApplicationPrivate::initLocale();
#endif

#if defined(QT_LOCALE_IS_UTF8)
    locale = QTextCodec::codecForName("UTF-8");
#elif defined(Q_OS_WIN)
    locale = QTextCodec::codecForName("System");
#else

    // First try getting the codecs name from nl_langinfo and see
    // if we have a builtin codec for it.
    // Only fall back to using iconv if we can't find a builtin codec
    // This is because the builtin utf8 codec is around 5 times faster
    // then the using QIconvCodec

#if defined (_XOPEN_UNIX)
    char *charset = nl_langinfo(CODESET);
    if (charset)
        locale = QTextCodec::codecForName(charset);
#endif
#if QT_CONFIG(iconv)
    if (!locale) {
        // no builtin codec for the locale found, let's try using iconv
        (void) new QIconvCodec();
        locale = QTextCodec::codecForName("System");
    }
#endif

    if (!locale) {
        // Very poorly defined and followed standards causes lots of
        // code to try to get all the cases... This logic is
        // duplicated in QIconvCodec, so if you change it here, change
        // it there too.

        // Try to determine locale codeset from locale name assigned to
        // LC_CTYPE category.

        // First part is getting that locale name.  First try setlocale() which
        // definitely knows it, but since we cannot fully trust it, get ready
        // to fall back to environment variables.
        const QByteArray ctype = setlocale(LC_CTYPE, 0);

        // Get the first nonempty value from $LC_ALL, $LC_CTYPE, and $LANG
        // environment variables.
        QByteArray lang = qgetenv("LC_ALL");
        if (lang.isEmpty() || lang == "C") {
            lang = qgetenv("LC_CTYPE");
        }
        if (lang.isEmpty() || lang == "C") {
            lang = qgetenv("LANG");
        }

        // Now try these in order:
        // 1. CODESET from ctype if it contains a .CODESET part (e.g. en_US.ISO8859-15)
        // 2. CODESET from lang if it contains a .CODESET part
        // 3. ctype (maybe the locale is named "ISO-8859-1" or something)
        // 4. locale (ditto)
        // 5. check for "@euro"
        // 6. guess locale from ctype unless ctype is "C"
        // 7. guess locale from lang

        // 1. CODESET from ctype if it contains a .CODESET part (e.g. en_US.ISO8859-15)
        int indexOfDot = ctype.indexOf('.');
        if (indexOfDot != -1)
            locale = checkForCodec( ctype.mid(indexOfDot + 1) );

        // 2. CODESET from lang if it contains a .CODESET part
        if (!locale) {
            indexOfDot = lang.indexOf('.');
            if (indexOfDot != -1)
                locale = checkForCodec( lang.mid(indexOfDot + 1) );
        }

        // 3. ctype (maybe the locale is named "ISO-8859-1" or something)
        if (!locale && !ctype.isEmpty() && ctype != "C")
            locale = checkForCodec(ctype);

        // 4. locale (ditto)
        if (!locale && !lang.isEmpty())
            locale = checkForCodec(lang);

        // 5. "@euro"
        if ((!locale && ctype.contains("@euro")) || lang.contains("@euro"))
            locale = checkForCodec("ISO 8859-15");
    }

#endif
    // If everything failed, we default to 8859-1
    if (!locale)
        locale = QTextCodec::codecForName("ISO 8859-1");
    globalData->codecForLocale.storeRelease(locale);
    return locale;
}


// textCodecsMutex need to be locked to enter this function
static void setup()
{
    static bool initialized = false;
    if (initialized)
        return;
    initialized = true;

#if QT_CONFIG(codecs) && !defined(QT_BOOTSTRAPPED)
    (void)new QTsciiCodec;
    for (int i = 0; i < 9; ++i)
        (void)new QIsciiCodec(i);
    for (int i = 0; i < QSimpleTextCodec::numSimpleCodecs; ++i)
        (void)new QSimpleTextCodec(i);

#  if QT_CONFIG(big_codecs) && !defined(Q_OS_INTEGRITY)
    (void)new QGb18030Codec;
    (void)new QGbkCodec;
    (void)new QGb2312Codec;
    (void)new QEucJpCodec;
    (void)new QJisCodec;
    (void)new QSjisCodec;
    (void)new QEucKrCodec;
    (void)new QCP949Codec;
    (void)new QBig5Codec;
    (void)new QBig5hkscsCodec;
#  endif // big_codecs && !Q_OS_INTEGRITY
#if QT_CONFIG(iconv)
    (void) new QIconvCodec;
#endif
#if defined(Q_OS_WIN32)
    (void) new QWindowsLocalCodec;
#endif // Q_OS_WIN32
#endif // codecs && !QT_BOOTSTRAPPED

    (void)new QUtf16Codec;
    (void)new QUtf16BECodec;
    (void)new QUtf16LECodec;
    (void)new QUtf32Codec;
    (void)new QUtf32BECodec;
    (void)new QUtf32LECodec;
    (void)new QLatin15Codec;
    (void)new QLatin1Codec;
    (void)new QUtf8Codec;
}
#else
static void setup() {}
#endif // icu

/*!
    \enum QTextCodec::ConversionFlag

    \value DefaultConversion  No flag is set.
    \value ConvertInvalidToNull  If this flag is set, each invalid input
                                 character is output as a null character.
    \value IgnoreHeader  Ignore any Unicode byte-order mark and don't generate any.

    \omitvalue FreeFunction
*/

/*!
    \fn QTextCodec::ConverterState::ConverterState(ConversionFlags flags)

    Constructs a ConverterState object initialized with the given \a flags.
*/

/*!
    Destroys the ConverterState object.
*/
QTextCodec::ConverterState::~ConverterState()
{
    if (flags & FreeFunction)
        (QTextCodecUnalignedPointer::decode(state_data))(this);
    else if (d)
        free(d);
}

/*!
    \class QTextCodec
    \inmodule QtCore
    \brief The QTextCodec class provides conversions between text encodings.
    \reentrant
    \ingroup i18n

    Qt uses Unicode to store, draw and manipulate strings. In many
    situations you may wish to deal with data that uses a different
    encoding. For example, most Japanese documents are still stored
    in Shift-JIS or ISO 2022-JP, while Russian users often have their
    documents in KOI8-R or Windows-1251.

    Qt provides a set of QTextCodec classes to help with converting
    non-Unicode formats to and from Unicode. You can also create your
    own codec classes.

    The supported encodings are:

    \list
    \li \l{Big5 Text Codec}{Big5}
    \li \l{Big5-HKSCS Text Codec}{Big5-HKSCS}
    \li CP949
    \li \l{EUC-JP Text Codec}{EUC-JP}
    \li \l{EUC-KR Text Codec}{EUC-KR}
    \li \l{GBK Text Codec}{GB18030}
    \li HP-ROMAN8
    \li IBM 850
    \li IBM 866
    \li IBM 874
    \li \l{ISO 2022-JP (JIS) Text Codec}{ISO 2022-JP}
    \li ISO 8859-1 to 10
    \li ISO 8859-13 to 16
    \li Iscii-Bng, Dev, Gjr, Knd, Mlm, Ori, Pnj, Tlg, and Tml
    \li KOI8-R
    \li KOI8-U
    \li Macintosh
    \li \l{Shift-JIS Text Codec}{Shift-JIS}
    \li TIS-620
    \li \l{TSCII Text Codec}{TSCII}
    \li UTF-8
    \li UTF-16
    \li UTF-16BE
    \li UTF-16LE
    \li UTF-32
    \li UTF-32BE
    \li UTF-32LE
    \li Windows-1250 to 1258
    \endlist

    If Qt is compiled with ICU support enabled, most codecs supported by
    ICU will also be available to the application.

    \l {QTextCodec}s can be used as follows to convert some locally encoded
    string to Unicode. Suppose you have some string encoded in Russian
    KOI8-R encoding, and want to convert it to Unicode. The simple way
    to do it is like this:

    \snippet code/src_corelib_codecs_qtextcodec.cpp 0

    After this, \c string holds the text converted to Unicode.
    Converting a string from Unicode to the local encoding is just as
    easy:

    \snippet code/src_corelib_codecs_qtextcodec.cpp 1

    To read or write files in various encodings, use QTextStream and
    its \l{QTextStream::setCodec()}{setCodec()} function. See the
    \l{tools/codecs}{Codecs} example for an application of QTextCodec
    to file I/O.

    Some care must be taken when trying to convert the data in chunks,
    for example, when receiving it over a network. In such cases it is
    possible that a multi-byte character will be split over two
    chunks. At best this might result in the loss of a character and
    at worst cause the entire conversion to fail.

    The approach to use in these situations is to create a QTextDecoder
    object for the codec and use this QTextDecoder for the whole
    decoding process, as shown below:

    \snippet code/src_corelib_codecs_qtextcodec.cpp 2

    The QTextDecoder object maintains state between chunks and therefore
    works correctly even if a multi-byte character is split between
    chunks.

    \section1 Creating Your Own Codec Class

    Support for new text encodings can be added to Qt by creating
    QTextCodec subclasses.

    The pure virtual functions describe the encoder to the system and
    the coder is used as required in the different text file formats
    supported by QTextStream, and under X11, for the locale-specific
    character input and output.

    To add support for another encoding to Qt, make a subclass of
    QTextCodec and implement the functions listed in the table below.

    \table
    \header \li Function \li Description

    \row \li name()
         \li Returns the official name for the encoding. If the
            encoding is listed in the
            \l{IANA character-sets encoding file}, the name
            should be the preferred MIME name for the encoding.

    \row \li aliases()
         \li Returns a list of alternative names for the encoding.
            QTextCodec provides a default implementation that returns
            an empty list. For example, "ISO-8859-1" has "latin1",
            "CP819", "IBM819", and "iso-ir-100" as aliases.

    \row \li \l{QTextCodec::mibEnum()}{mibEnum()}
         \li Return the MIB enum for the encoding if it is listed in
            the \l{IANA character-sets encoding file}.

    \row \li convertToUnicode()
         \li Converts an 8-bit character string to Unicode.

    \row \li convertFromUnicode()
         \li Converts a Unicode string to an 8-bit character string.
    \endtable

    \sa QTextStream, QTextDecoder, QTextEncoder, {Text Codecs Example}
*/

/*!
    Constructs a QTextCodec, and gives it the highest precedence. The
    QTextCodec should always be constructed on the heap (i.e. with \c
    new). Qt takes ownership and will delete it when the application
    terminates.
*/
QTextCodec::QTextCodec()
{
    QMutexLocker locker(textCodecsMutex());

    QCoreGlobalData *globalInstance = QCoreGlobalData::instance();
    if (globalInstance->allCodecs.isEmpty())
        setup();

    globalInstance->allCodecs.prepend(this);
}


/*!
    \nonreentrant

    Destroys the QTextCodec. Note that you should not delete codecs
    yourself: once created they become Qt's responsibility.
*/
QTextCodec::~QTextCodec()
{
    QCoreGlobalData *globalData = QCoreGlobalData::instance();
    if (!globalData)
        return;

    globalData->codecForLocale.testAndSetRelaxed(this, nullptr);

    QMutexLocker locker(textCodecsMutex());

    globalData->allCodecs.removeOne(this);

    auto it = globalData->codecCache.cbegin();

    while (it != globalData->codecCache.cend()) {
        if (it.value() == this)
            it = globalData->codecCache.erase(it);
        else
            ++it;
    }
}

/*!
    \fn QTextCodec *QTextCodec::codecForName(const char *name)

    Searches all installed QTextCodec objects and returns the one
    which best matches \a name; the match is case-insensitive. Returns
    0 if no codec matching the name \a name could be found.
*/

/*!
    \threadsafe
    Searches all installed QTextCodec objects and returns the one
    which best matches \a name; the match is case-insensitive. Returns
    0 if no codec matching the name \a name could be found.
*/
QTextCodec *QTextCodec::codecForName(const QByteArray &name)
{
    if (name.isEmpty())
        return 0;

    QMutexLocker locker(textCodecsMutex());

    QCoreGlobalData *globalData = QCoreGlobalData::instance();
    if (!globalData)
        return 0;
    setup();

#if !QT_CONFIG(icu)
    QTextCodecCache *cache = &globalData->codecCache;
    QTextCodec *codec;
    if (cache) {
        codec = cache->value(name);
        if (codec)
            return codec;
    }

    for (TextCodecListConstIt it = globalData->allCodecs.constBegin(), cend = globalData->allCodecs.constEnd(); it != cend; ++it) {
        QTextCodec *cursor = *it;
        if (qTextCodecNameMatch(cursor->name(), name)) {
            if (cache)
                cache->insert(name, cursor);
            return cursor;
        }
        QList<QByteArray> aliases = cursor->aliases();
        for (ByteArrayListConstIt ait = aliases.constBegin(), acend = aliases.constEnd(); ait != acend; ++ait) {
            if (qTextCodecNameMatch(*ait, name)) {
                if (cache)
                    cache->insert(name, cursor);
                return cursor;
            }
        }
    }

    return 0;
#else
    return QIcuCodec::codecForNameUnlocked(name);
#endif
}


/*!
    \threadsafe
    Returns the QTextCodec which matches the
    \l{QTextCodec::mibEnum()}{MIBenum} \a mib.
*/
QTextCodec* QTextCodec::codecForMib(int mib)
{
    QMutexLocker locker(textCodecsMutex());

    QCoreGlobalData *globalData = QCoreGlobalData::instance();
    if (!globalData)
        return 0;
    if (globalData->allCodecs.isEmpty())
        setup();

    QByteArray key = "MIB: " + QByteArray::number(mib);

    QTextCodecCache *cache = &globalData->codecCache;
    QTextCodec *codec;
    if (cache) {
        codec = cache->value(key);
        if (codec)
            return codec;
    }

    for (TextCodecListConstIt it = globalData->allCodecs.constBegin(), cend = globalData->allCodecs.constEnd(); it != cend; ++it) {
        QTextCodec *cursor = *it;
        if (cursor->mibEnum() == mib) {
            if (cache)
                cache->insert(key, cursor);
            return cursor;
        }
    }

#if QT_CONFIG(icu)
    return QIcuCodec::codecForMibUnlocked(mib);
#else
    return 0;
#endif
}

/*!
    \threadsafe
    Returns the list of all available codecs, by name. Call
    QTextCodec::codecForName() to obtain the QTextCodec for the name.

    The list may contain many mentions of the same codec
    if the codec has aliases.

    \sa availableMibs(), name(), aliases()
*/
QList<QByteArray> QTextCodec::availableCodecs()
{
    QMutexLocker locker(textCodecsMutex());

    QCoreGlobalData *globalData = QCoreGlobalData::instance();
    if (globalData->allCodecs.isEmpty())
        setup();

    QList<QByteArray> codecs;

    for (TextCodecListConstIt it = globalData->allCodecs.constBegin(), cend = globalData->allCodecs.constEnd(); it != cend; ++it) {
        codecs += (*it)->name();
        codecs += (*it)->aliases();
    }

#if QT_CONFIG(icu)
    codecs += QIcuCodec::availableCodecs();
#endif

    return codecs;
}

/*!
    \threadsafe
    Returns the list of MIBs for all available codecs. Call
    QTextCodec::codecForMib() to obtain the QTextCodec for the MIB.

    \sa availableCodecs(), mibEnum()
*/
QList<int> QTextCodec::availableMibs()
{
#if QT_CONFIG(icu)
    return QIcuCodec::availableMibs();
#else
    QMutexLocker locker(textCodecsMutex());

    QCoreGlobalData *globalData = QCoreGlobalData::instance();
    if (globalData->allCodecs.isEmpty())
        setup();

    QList<int> codecs;

    for (TextCodecListConstIt it = globalData->allCodecs.constBegin(), cend = globalData->allCodecs.constEnd(); it != cend; ++it)
        codecs += (*it)->mibEnum();

    return codecs;
#endif
}

/*!
    \nonreentrant

    Set the codec to \a c; this will be returned by
    codecForLocale(). If \a c is a null pointer, the codec is reset to
    the default.

    This might be needed for some applications that want to use their
    own mechanism for setting the locale.

    \sa codecForLocale()
*/
void QTextCodec::setCodecForLocale(QTextCodec *c)
{
    QCoreGlobalData::instance()->codecForLocale.storeRelease(c);
}

/*!
    \threadsafe
    Returns a pointer to the codec most suitable for this locale.

    On Windows, the codec will be based on a system locale. On Unix
    systems, the codec will might fall back to using the \e iconv
    library if no builtin codec for the locale can be found.

    Note that in these cases the codec's name will be "System".
*/

QTextCodec* QTextCodec::codecForLocale()
{
    QCoreGlobalData *globalData = QCoreGlobalData::instance();
    if (!globalData)
        return 0;

    QTextCodec *codec = globalData->codecForLocale.loadAcquire();
    if (!codec) {
#if QT_CONFIG(icu)
        textCodecsMutex()->lock();
        codec = QIcuCodec::defaultCodecUnlocked();
        textCodecsMutex()->unlock();
#else
        // setupLocaleMapper locks as necessary
        codec = setupLocaleMapper();
#endif
    }

    return codec;
}


/*!
    \fn QByteArray QTextCodec::name() const

    QTextCodec subclasses must reimplement this function. It returns
    the name of the encoding supported by the subclass.

    If the codec is registered as a character set in the
    \l{IANA character-sets encoding file} this method should
    return the preferred mime name for the codec if defined,
    otherwise its name.
*/

/*!
    \fn int QTextCodec::mibEnum() const

    Subclasses of QTextCodec must reimplement this function. It
    returns the \l{QTextCodec::mibEnum()}{MIBenum} (see \l{IANA character-sets encoding file}
    for more information). It is important that each QTextCodec
    subclass returns the correct unique value for this function.
*/

/*!
  Subclasses can return a number of aliases for the codec in question.

  Standard aliases for codecs can be found in the
  \l{IANA character-sets encoding file}.
*/
QList<QByteArray> QTextCodec::aliases() const
{
    return QList<QByteArray>();
}

/*!
    \fn QString QTextCodec::convertToUnicode(const char *chars, int len,
                                             ConverterState *state) const

    QTextCodec subclasses must reimplement this function.

    Converts the first \a len characters of \a chars from the
    encoding of the subclass to Unicode, and returns the result in a
    QString.

    \a state can be 0, in which case the conversion is stateless and
    default conversion rules should be used. If state is not 0, the
    codec should save the state after the conversion in \a state, and
    adjust the \c remainingChars and \c invalidChars members of the struct.
*/

/*!
    \fn QByteArray QTextCodec::convertFromUnicode(const QChar *input, int number,
                                                  ConverterState *state) const

    QTextCodec subclasses must reimplement this function.

    Converts the first \a number of characters from the \a input array
    from Unicode to the encoding of the subclass, and returns the result
    in a QByteArray.

    \a state can be 0 in which case the conversion is stateless and
    default conversion rules should be used. If state is not 0, the
    codec should save the state after the conversion in \a state, and
    adjust the \c remainingChars and \c invalidChars members of the struct.
*/

/*!
    Creates a QTextDecoder with a specified \a flags to decode chunks
    of \c{char *} data to create chunks of Unicode data.

    The caller is responsible for deleting the returned object.

    \since 4.7
*/
QTextDecoder* QTextCodec::makeDecoder(QTextCodec::ConversionFlags flags) const
{
    return new QTextDecoder(this, flags);
}

/*!
    Creates a QTextEncoder with a specified \a flags to encode chunks
    of Unicode data as \c{char *} data.

    The caller is responsible for deleting the returned object.

    \since 4.7
*/
QTextEncoder* QTextCodec::makeEncoder(QTextCodec::ConversionFlags flags) const
{
    return new QTextEncoder(this, flags);
}

/*!
    \fn QByteArray QTextCodec::fromUnicode(const QChar *input, int number,
                                           ConverterState *state) const

    Converts the first \a number of characters from the \a input array
    from Unicode to the encoding of this codec, and returns the result
    in a QByteArray.

    The \a state of the convertor used is updated.
*/

#if QT_STRINGVIEW_LEVEL < 2
/*!
    Converts \a str from Unicode to the encoding of this codec, and
    returns the result in a QByteArray.
*/
QByteArray QTextCodec::fromUnicode(const QString& str) const
{
    return convertFromUnicode(str.constData(), str.length(), 0);
}
#endif

/*!
    \overload
    \since 5.10

    Converts \a str from Unicode to the encoding of this codec, and
    returns the result in a QByteArray.
*/
QByteArray QTextCodec::fromUnicode(QStringView str) const
{
    return convertFromUnicode(str.data(), str.length(), nullptr);
}

/*!
    \fn QString QTextCodec::toUnicode(const char *input, int size,
                                      ConverterState *state) const

    Converts the first \a size characters from the \a input from the
    encoding of this codec to Unicode, and returns the result in a
    QString.

    The \a state of the convertor used is updated.
*/

/*!
    Converts \a a from the encoding of this codec to Unicode, and
    returns the result in a QString.
*/
QString QTextCodec::toUnicode(const QByteArray& a) const
{
    return convertToUnicode(a.constData(), a.length(), 0);
}

/*!
    Returns \c true if the Unicode character \a ch can be fully encoded
    with this codec; otherwise returns \c false.
*/
bool QTextCodec::canEncode(QChar ch) const
{
    ConverterState state;
    state.flags = ConvertInvalidToNull;
    convertFromUnicode(&ch, 1, &state);
    return (state.invalidChars == 0);
}

#if QT_STRINGVIEW_LEVEL < 2
/*!
    \overload

    \a s contains the string being tested for encode-ability.
*/
bool QTextCodec::canEncode(const QString& s) const
{
    ConverterState state;
    state.flags = ConvertInvalidToNull;
    convertFromUnicode(s.constData(), s.length(), &state);
    return (state.invalidChars == 0);
}
#endif

/*!
    \overload
    \since 5.10

    Returns \c true if the Unicode string \a s can be fully encoded
    with this codec; otherwise returns \c false.
*/
bool QTextCodec::canEncode(QStringView s) const
{
    ConverterState state;
    state.flags = ConvertInvalidToNull;
    convertFromUnicode(s.data(), s.length(), &state);
    return !state.invalidChars;
}
/*!
    \overload

    \a chars contains the source characters.
*/
QString QTextCodec::toUnicode(const char *chars) const
{
    int len = qstrlen(chars);
    return convertToUnicode(chars, len, 0);
}


/*!
    \class QTextEncoder
    \inmodule QtCore
    \brief The QTextEncoder class provides a state-based encoder.
    \reentrant
    \ingroup i18n

    A text encoder converts text from Unicode into an encoded text format
    using a specific codec.

    The encoder converts Unicode into another format, remembering any
    state that is required between calls.

    \sa QTextCodec::makeEncoder(), QTextDecoder
*/

/*!
    \fn QTextEncoder::QTextEncoder(const QTextCodec *codec)

    Constructs a text encoder for the given \a codec.
*/

/*!
    Constructs a text encoder for the given \a codec and conversion \a flags.

    \since 4.7
*/
QTextEncoder::QTextEncoder(const QTextCodec *codec, QTextCodec::ConversionFlags flags)
    : c(codec), state()
{
    state.flags = flags;
}

/*!
    Destroys the encoder.
*/
QTextEncoder::~QTextEncoder()
{
}

/*!
    \internal
    \since 4.5
    Determines whether the eecoder encountered a failure while decoding the input. If
    an error was encountered, the produced result is undefined, and gets converted as according
    to the conversion flags.
 */
bool QTextEncoder::hasFailure() const
{
    return state.invalidChars != 0;
}

#if QT_STRINGVIEW_LEVEL < 2
/*!
    Converts the Unicode string \a str into an encoded QByteArray.
*/
QByteArray QTextEncoder::fromUnicode(const QString& str)
{
    QByteArray result = c->fromUnicode(str.constData(), str.length(), &state);
    return result;
}
#endif

/*!
    \overload
    \since 5.10
    Converts the Unicode string \a str into an encoded QByteArray.
*/
QByteArray QTextEncoder::fromUnicode(QStringView str)
{
    return c->fromUnicode(str.data(), str.length(), &state);
}

/*!
    \overload

    Converts \a len characters (not bytes) from \a uc, and returns the
    result in a QByteArray.
*/
QByteArray QTextEncoder::fromUnicode(const QChar *uc, int len)
{
    QByteArray result = c->fromUnicode(uc, len, &state);
    return result;
}

/*!
    \class QTextDecoder
    \inmodule QtCore
    \brief The QTextDecoder class provides a state-based decoder.
    \reentrant
    \ingroup i18n

    A text decoder converts text from an encoded text format into Unicode
    using a specific codec.

    The decoder converts text in this format into Unicode, remembering any
    state that is required between calls.

    \sa QTextCodec::makeDecoder(), QTextEncoder
*/

/*!
    \fn QTextDecoder::QTextDecoder(const QTextCodec *codec)

    Constructs a text decoder for the given \a codec.
*/

/*!
    Constructs a text decoder for the given \a codec and conversion \a flags.

    \since 4.7
*/

QTextDecoder::QTextDecoder(const QTextCodec *codec, QTextCodec::ConversionFlags flags)
    : c(codec), state()
{
    state.flags = flags;
}

/*!
    Destroys the decoder.
*/
QTextDecoder::~QTextDecoder()
{
}

/*!
    \fn QString QTextDecoder::toUnicode(const char *chars, int len)

    Converts the first \a len bytes in \a chars to Unicode, returning
    the result.

    If not all characters are used (e.g. if only part of a multi-byte
    encoding is at the end of the characters), the decoder remembers
    enough state to continue with the next call to this function.
*/
QString QTextDecoder::toUnicode(const char *chars, int len)
{
    return c->toUnicode(chars, len, &state);
}

// in qstring.cpp:
void qt_from_latin1(ushort *dst, const char *str, size_t size) Q_DECL_NOTHROW;

/*! \overload

    The converted string is returned in \a target.
 */
void QTextDecoder::toUnicode(QString *target, const char *chars, int len)
{
    Q_ASSERT(target);
    switch (c->mibEnum()) {
    case 106: // utf8
        static_cast<const QUtf8Codec*>(c)->convertToUnicode(target, chars, len, &state);
        break;
    case 4: // latin1
        target->resize(len);
        qt_from_latin1((ushort*)target->data(), chars, len);
        break;
    default:
        *target = c->toUnicode(chars, len, &state);
    }
}


/*!
    \overload

    Converts the bytes in the byte array specified by \a ba to Unicode
    and returns the result.
*/
QString QTextDecoder::toUnicode(const QByteArray &ba)
{
    return c->toUnicode(ba.constData(), ba.length(), &state);
}

/*!
    \since 4.4

    Tries to detect the encoding of the provided snippet of HTML in
    the given byte array, \a ba, by checking the BOM (Byte Order Mark)
    and the content-type meta header and returns a QTextCodec instance
    that is capable of decoding the html to unicode.  If the codec
    cannot be detected from the content provided, \a defaultCodec is
    returned.

    \sa codecForUtfText()
*/
QTextCodec *QTextCodec::codecForHtml(const QByteArray &ba, QTextCodec *defaultCodec)
{
    // determine charset
    QTextCodec *c = QTextCodec::codecForUtfText(ba, 0);
    if (!c) {
        static Q_RELAXED_CONSTEXPR auto matcher = qMakeStaticByteArrayMatcher("meta ");
        QByteArray header = ba.left(1024).toLower();
        int pos = matcher.indexIn(header);
        if (pos != -1) {
            static Q_RELAXED_CONSTEXPR auto matcher = qMakeStaticByteArrayMatcher("charset=");
            pos = matcher.indexIn(header, pos);
            if (pos != -1) {
                pos += qstrlen("charset=");

                int pos2 = pos;
                // The attribute can be closed with either """, "'", ">" or "/",
                // none of which are valid charset characters.
                while (++pos2 < header.size()) {
                    char ch = header.at(pos2);
                    if (ch == '\"' || ch == '\'' || ch == '>') {
                        QByteArray name = header.mid(pos, pos2 - pos);
                        if (name == "unicode") // QTBUG-41998, ICU will return UTF-16.
                            name = QByteArrayLiteral("UTF-8");
                        c = QTextCodec::codecForName(name);
                        return c ? c : defaultCodec;
                    }
                }
            }
        }
    }
    if (!c)
        c = defaultCodec;

    return c;
}

/*!
    \overload

    Tries to detect the encoding of the provided snippet of HTML in
    the given byte array, \a ba, by checking the BOM (Byte Order Mark)
    and the content-type meta header and returns a QTextCodec instance
    that is capable of decoding the html to unicode. If the codec cannot
    be detected, this overload returns a Latin-1 QTextCodec.
*/
QTextCodec *QTextCodec::codecForHtml(const QByteArray &ba)
{
    return codecForHtml(ba, QTextCodec::codecForName("ISO-8859-1"));
}

/*!
    \since 4.6

    Tries to detect the encoding of the provided snippet \a ba by
    using the BOM (Byte Order Mark) and returns a QTextCodec instance
    that is capable of decoding the text to unicode. This function can
    detect one of the following codecs:

    \list
      \li UTF-32 Little Endian
      \li UTF-32 Big Endian
      \li UTF-16 Little Endian
      \li UTF-16 Big Endian
      \li UTF-8
    \endlist

    If the codec cannot be detected from the content provided, \a defaultCodec
    is returned.

    \sa codecForHtml()
*/
QTextCodec *QTextCodec::codecForUtfText(const QByteArray &ba, QTextCodec *defaultCodec)
{
    const int arraySize = ba.size();
    const uchar *buf = reinterpret_cast<const uchar *>(ba.constData());
    const uint bom = 0xfeff;

    if (arraySize > 3) {
        uint uc = qFromUnaligned<uint>(buf);
        if (uc == qToBigEndian(bom))
            return QTextCodec::codecForMib(1018); // utf-32 be
        else if (uc == qToLittleEndian(bom))
            return QTextCodec::codecForMib(1019); // utf-32 le
    }

    if (arraySize < 2)
        return defaultCodec;

    ushort uc = qFromUnaligned<ushort>(buf);
    if (uc == qToBigEndian(ushort(bom)))
        return QTextCodec::codecForMib(1013); // utf16 be
    else if (uc == qToLittleEndian(ushort(bom)))
        return QTextCodec::codecForMib(1014); // utf16 le

    if (arraySize < 3)
        return defaultCodec;

    static const char utf8bom[] = "\xef\xbb\xbf";
    if (memcmp(buf, utf8bom, sizeof(utf8bom) - 1) == 0)
        return QTextCodec::codecForMib(106); // utf-8

    return defaultCodec;
}

/*!
    \overload

    Tries to detect the encoding of the provided snippet \a ba by
    using the BOM (Byte Order Mark) and returns a QTextCodec instance
    that is capable of decoding the text to unicode. This function can
    detect one of the following codecs:

    \list
      \li UTF-32 Little Endian
      \li UTF-32 Big Endian
      \li UTF-16 Little Endian
      \li UTF-16 Big Endian
      \li UTF-8
    \endlist

    If the codec cannot be detected from the content provided, this overload
    returns a Latin-1 QTextCodec.

    \sa codecForHtml()
*/
QTextCodec *QTextCodec::codecForUtfText(const QByteArray &ba)
{
    return codecForUtfText(ba, QTextCodec::codecForMib(/*Latin 1*/ 4));
}

/*!
    \fn QTextCodec * QTextCodec::codecForTr ()
    \obsolete

    Returns the codec used by QObject::tr() on its argument. If this
    function returns 0 (the default), tr() assumes Latin-1.
*/

/*!
    \internal
    \since 4.3
    Determines whether the decoder encountered a failure while decoding the
    input. If an error was encountered, the produced result is undefined, and
    gets converted as according to the conversion flags.
 */
bool QTextDecoder::hasFailure() const
{
    return state.invalidChars != 0;
}

<<<<<<< HEAD
/*!
    \internal
    \since 5.12

    Determines whether the decoder needs more bytes to continue decoding. That
    is, this signifies that the input string ended in the middle of a
    multi-byte sequence. Note that it's possible some codecs do not report this.
 */
bool QTextDecoder::needsMoreData() const
{
    return state.remainingChars;
}

QT_END_NAMESPACE

#endif // QT_NO_TEXTCODEC
=======
QT_END_NAMESPACE
>>>>>>> dec79617
<|MERGE_RESOLUTION|>--- conflicted
+++ resolved
@@ -1259,7 +1259,6 @@
     return state.invalidChars != 0;
 }
 
-<<<<<<< HEAD
 /*!
     \internal
     \since 5.12
@@ -1273,9 +1272,4 @@
     return state.remainingChars;
 }
 
-QT_END_NAMESPACE
-
-#endif // QT_NO_TEXTCODEC
-=======
-QT_END_NAMESPACE
->>>>>>> dec79617
+QT_END_NAMESPACE