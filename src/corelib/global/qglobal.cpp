/****************************************************************************
**
** Copyright (C) 2016 The Qt Company Ltd.
** Copyright (C) 2016 Intel Corporation.
** Contact: https://www.qt.io/licensing/
**
** This file is part of the QtCore module of the Qt Toolkit.
**
** $QT_BEGIN_LICENSE:LGPL$
** Commercial License Usage
** Licensees holding valid commercial Qt licenses may use this file in
** accordance with the commercial license agreement provided with the
** Software or, alternatively, in accordance with the terms contained in
** a written agreement between you and The Qt Company. For licensing terms
** and conditions see https://www.qt.io/terms-conditions. For further
** information use the contact form at https://www.qt.io/contact-us.
**
** GNU Lesser General Public License Usage
** Alternatively, this file may be used under the terms of the GNU Lesser
** General Public License version 3 as published by the Free Software
** Foundation and appearing in the file LICENSE.LGPL3 included in the
** packaging of this file. Please review the following information to
** ensure the GNU Lesser General Public License version 3 requirements
** will be met: https://www.gnu.org/licenses/lgpl-3.0.html.
**
** GNU General Public License Usage
** Alternatively, this file may be used under the terms of the GNU
** General Public License version 2.0 or (at your option) the GNU General
** Public license version 3 or any later version approved by the KDE Free
** Qt Foundation. The licenses are as published by the Free Software
** Foundation and appearing in the file LICENSE.GPL2 and LICENSE.GPL3
** included in the packaging of this file. Please review the following
** information to ensure the GNU General Public License requirements will
** be met: https://www.gnu.org/licenses/gpl-2.0.html and
** https://www.gnu.org/licenses/gpl-3.0.html.
**
** $QT_END_LICENSE$
**
****************************************************************************/

#include "qplatformdefs.h"
#include "qstring.h"
#include "qvector.h"
#include "qlist.h"
#include "qthreadstorage.h"
#include "qdir.h"
#include "qdatetime.h"
#include <private/qlocale_tools_p.h>

#include <private/qsystemlibrary_p.h>
#include <qmutex.h>

#ifndef QT_NO_QOBJECT
#include <private/qthread_p.h>
#endif

#include <stdlib.h>
#include <limits.h>
#include <stdarg.h>
#include <string.h>

#ifndef QT_NO_EXCEPTIONS
#  include <string>
#  include <exception>
#endif

#if !defined(Q_OS_WINCE)
#  include <errno.h>
#  if defined(Q_CC_MSVC)
#    include <crtdbg.h>
#  endif
#endif

#ifdef Q_OS_WINRT
#include <Ws2tcpip.h>
#endif // Q_OS_WINRT

#if defined(Q_OS_VXWORKS) && defined(_WRS_KERNEL)
#  include <envLib.h>
#endif

#if defined(Q_OS_ANDROID)
#include <private/qjni_p.h>
#endif

#if defined(Q_OS_SOLARIS)
#  include <sys/systeminfo.h>
#endif

#ifdef Q_OS_UNIX
#include <sys/utsname.h>
#include <private/qcore_unix_p.h>
#endif

#ifdef Q_OS_BSD4
#include <sys/sysctl.h>
#endif

#include "archdetect.cpp"

QT_BEGIN_NAMESPACE

#if !QT_DEPRECATED_SINCE(5, 0)
// Make sure they're defined to be exported
Q_CORE_EXPORT void *qMemCopy(void *dest, const void *src, size_t n);
Q_CORE_EXPORT void *qMemSet(void *dest, int c, size_t n);
#endif

// Statically check assumptions about the environment we're running
// in. The idea here is to error or warn if otherwise implicit Qt
// assumptions are not fulfilled on new hardware or compilers
// (if this list becomes too long, consider factoring into a separate file)
Q_STATIC_ASSERT_X(sizeof(int) == 4, "Qt assumes that int is 32 bits");
Q_STATIC_ASSERT_X(UCHAR_MAX == 255, "Qt assumes that char is 8 bits");
Q_STATIC_ASSERT_X(QT_POINTER_SIZE == sizeof(void *), "QT_POINTER_SIZE defined incorrectly");

/*!
    \class QFlag
    \inmodule QtCore
    \brief The QFlag class is a helper data type for QFlags.

    It is equivalent to a plain \c int, except with respect to
    function overloading and type conversions. You should never need
    to use this class in your applications.

    \sa QFlags
*/

/*!
    \fn QFlag::QFlag(int value)

    Constructs a QFlag object that stores the given \a value.
*/

/*!
    \fn QFlag::QFlag(uint value)
    \since Qt 5.3

    Constructs a QFlag object that stores the given \a value.
*/

/*!
    \fn QFlag::QFlag(short value)
    \since 5.3

    Constructs a QFlag object that stores the given \a value.
*/

/*!
    \fn QFlag::QFlag(ushort value)
    \since Qt 5.3

    Constructs a QFlag object that stores the given \a value.
*/

/*!
    \fn QFlag::operator int() const

    Returns the value stored by the QFlag object.
*/

/*!
    \fn QFlag::operator uint() const
    \since Qt 5.3

    Returns the value stored by the QFlag object.
*/

/*!
    \class QFlags
    \inmodule QtCore
    \brief The QFlags class provides a type-safe way of storing
    OR-combinations of enum values.


    \ingroup tools

    The QFlags<Enum> class is a template class, where Enum is an enum
    type. QFlags is used throughout Qt for storing combinations of
    enum values.

    The traditional C++ approach for storing OR-combinations of enum
    values is to use an \c int or \c uint variable. The inconvenience
    with this approach is that there's no type checking at all; any
    enum value can be OR'd with any other enum value and passed on to
    a function that takes an \c int or \c uint.

    Qt uses QFlags to provide type safety. For example, the
    Qt::Alignment type is simply a typedef for
    QFlags<Qt::AlignmentFlag>. QLabel::setAlignment() takes a
    Qt::Alignment parameter, which means that any combination of
    Qt::AlignmentFlag values, or 0, is legal:

    \snippet code/src_corelib_global_qglobal.cpp 0

    If you try to pass a value from another enum or just a plain
    integer other than 0, the compiler will report an error. If you
    need to cast integer values to flags in a untyped fashion, you can
    use the explicit QFlags constructor as cast operator.

    If you want to use QFlags for your own enum types, use
    the Q_DECLARE_FLAGS() and Q_DECLARE_OPERATORS_FOR_FLAGS().

    Example:

    \snippet code/src_corelib_global_qglobal.cpp 1

    You can then use the \c MyClass::Options type to store
    combinations of \c MyClass::Option values.

    \section1 Flags and the Meta-Object System

    The Q_DECLARE_FLAGS() macro does not expose the flags to the meta-object
    system, so they cannot be used by Qt Script or edited in Qt Designer.
    To make the flags available for these purposes, the Q_FLAG() macro must
    be used:

    \snippet code/src_corelib_global_qglobal.cpp meta-object flags

    \section1 Naming Convention

    A sensible naming convention for enum types and associated QFlags
    types is to give a singular name to the enum type (e.g., \c
    Option) and a plural name to the QFlags type (e.g., \c Options).
    When a singular name is desired for the QFlags type (e.g., \c
    Alignment), you can use \c Flag as the suffix for the enum type
    (e.g., \c AlignmentFlag).

    \sa QFlag
*/

/*!
    \typedef QFlags::Int
    \since 5.0

    Typedef for the integer type used for storage as well as for
    implicit conversion. Either \c int or \c{unsigned int}, depending
    on whether the enum's underlying type is signed or unsigned.
*/

/*!
    \typedef QFlags::enum_type

    Typedef for the Enum template type.
*/

/*!
    \fn QFlags::QFlags(const QFlags &other)

    Constructs a copy of \a other.
*/

/*!
    \fn QFlags::QFlags(Enum flag)

    Constructs a QFlags object storing the given \a flag.
*/

/*!
    \fn QFlags::QFlags(Zero zero)

    Constructs a QFlags object with no flags set. \a zero must be a
    literal 0 value.
*/

/*!
    \fn QFlags::QFlags(QFlag value)

    Constructs a QFlags object initialized with the given integer \a
    value.

    The QFlag type is a helper type. By using it here instead of \c
    int, we effectively ensure that arbitrary enum values cannot be
    cast to a QFlags, whereas untyped enum values (i.e., \c int
    values) can.
*/

/*!
    \fn QFlags::QFlags(std::initializer_list<Enum> flags)
    \since 5.4

    Constructs a QFlags object initialized with all \a flags
    combined using the bitwise OR operator.

    \sa operator|=(), operator|()
*/

/*!
    \fn QFlags &QFlags::operator=(const QFlags &other)

    Assigns \a other to this object and returns a reference to this
    object.
*/

/*!
    \fn QFlags &QFlags::operator&=(int mask)

    Performs a bitwise AND operation with \a mask and stores the
    result in this QFlags object. Returns a reference to this object.

    \sa operator&(), operator|=(), operator^=()
*/

/*!
    \fn QFlags &QFlags::operator&=(uint mask)

    \overload
*/

/*!
    \fn QFlags &QFlags::operator&=(Enum mask)

    \overload
*/

/*!
    \fn QFlags &QFlags::operator|=(QFlags other)

    Performs a bitwise OR operation with \a other and stores the
    result in this QFlags object. Returns a reference to this object.

    \sa operator|(), operator&=(), operator^=()
*/

/*!
    \fn QFlags &QFlags::operator|=(Enum other)

    \overload
*/

/*!
    \fn QFlags &QFlags::operator^=(QFlags other)

    Performs a bitwise XOR operation with \a other and stores the
    result in this QFlags object. Returns a reference to this object.

    \sa operator^(), operator&=(), operator|=()
*/

/*!
    \fn QFlags &QFlags::operator^=(Enum other)

    \overload
*/

/*!
    \fn QFlags::operator Int() const

    Returns the value stored in the QFlags object as an integer.

    \sa Int
*/

/*!
    \fn QFlags QFlags::operator|(QFlags other) const

    Returns a QFlags object containing the result of the bitwise OR
    operation on this object and \a other.

    \sa operator|=(), operator^(), operator&(), operator~()
*/

/*!
    \fn QFlags QFlags::operator|(Enum other) const

    \overload
*/

/*!
    \fn QFlags QFlags::operator^(QFlags other) const

    Returns a QFlags object containing the result of the bitwise XOR
    operation on this object and \a other.

    \sa operator^=(), operator&(), operator|(), operator~()
*/

/*!
    \fn QFlags QFlags::operator^(Enum other) const

    \overload
*/

/*!
    \fn QFlags QFlags::operator&(int mask) const

    Returns a QFlags object containing the result of the bitwise AND
    operation on this object and \a mask.

    \sa operator&=(), operator|(), operator^(), operator~()
*/

/*!
    \fn QFlags QFlags::operator&(uint mask) const

    \overload
*/

/*!
    \fn QFlags QFlags::operator&(Enum mask) const

    \overload
*/

/*!
    \fn QFlags QFlags::operator~() const

    Returns a QFlags object that contains the bitwise negation of
    this object.

    \sa operator&(), operator|(), operator^()
*/

/*!
    \fn bool QFlags::operator!() const

    Returns \c true if no flag is set (i.e., if the value stored by the
    QFlags object is 0); otherwise returns \c false.
*/

/*!
    \fn bool QFlags::testFlag(Enum flag) const
    \since 4.2

    Returns \c true if the \a flag is set, otherwise \c false.
*/

/*!
    \fn QFlags QFlags::setFlag(Enum flag, bool on)
    \since 5.7

    Sets the indicated \a flag if \a on is \c true or unsets it if
    \a on is \c false. Returns a reference to this object.
*/

/*!
  \macro Q_DISABLE_COPY(Class)
  \relates QObject

  Disables the use of copy constructors and assignment operators
  for the given \a Class.

  Instances of subclasses of QObject should not be thought of as
  values that can be copied or assigned, but as unique identities.
  This means that when you create your own subclass of QObject
  (director or indirect), you should \e not give it a copy constructor
  or an assignment operator.  However, it may not enough to simply
  omit them from your class, because, if you mistakenly write some code
  that requires a copy constructor or an assignment operator (it's easy
  to do), your compiler will thoughtfully create it for you. You must
  do more.

  The curious user will have seen that the Qt classes derived
  from QObject typically include this macro in a private section:

  \snippet code/src_corelib_global_qglobal.cpp 43

  It declares a copy constructor and an assignment operator in the
  private section, so that if you use them by mistake, the compiler
  will report an error.

  \snippet code/src_corelib_global_qglobal.cpp 44

  But even this might not catch absolutely every case. You might be
  tempted to do something like this:

  \snippet code/src_corelib_global_qglobal.cpp 45

  First of all, don't do that. Most compilers will generate code that
  uses the copy constructor, so the privacy violation error will be
  reported, but your C++ compiler is not required to generate code for
  this statement in a specific way. It could generate code using
  \e{neither} the copy constructor \e{nor} the assignment operator we
  made private. In that case, no error would be reported, but your
  application would probably crash when you called a member function
  of \c{w}.
*/

/*!
    \macro Q_DECLARE_FLAGS(Flags, Enum)
    \relates QFlags

    The Q_DECLARE_FLAGS() macro expands to

    \snippet code/src_corelib_global_qglobal.cpp 2

    \a Enum is the name of an existing enum type, whereas \a Flags is
    the name of the QFlags<\e{Enum}> typedef.

    See the QFlags documentation for details.

    \sa Q_DECLARE_OPERATORS_FOR_FLAGS()
*/

/*!
    \macro Q_DECLARE_OPERATORS_FOR_FLAGS(Flags)
    \relates QFlags

    The Q_DECLARE_OPERATORS_FOR_FLAGS() macro declares global \c
    operator|() functions for \a Flags, which is of type QFlags<T>.

    See the QFlags documentation for details.

    \sa Q_DECLARE_FLAGS()
*/

/*!
    \headerfile <QtGlobal>
    \title Global Qt Declarations
    \ingroup funclists

    \brief The <QtGlobal> header file includes the fundamental global
    declarations. It is included by most other Qt header files.

    The global declarations include \l{types}, \l{functions} and
    \l{macros}.

    The type definitions are partly convenience definitions for basic
    types (some of which guarantee certain bit-sizes on all platforms
    supported by Qt), partly types related to Qt message handling. The
    functions are related to generating messages, Qt version handling
    and comparing and adjusting object values. And finally, some of
    the declared macros enable programmers to add compiler or platform
    specific code to their applications, while others are convenience
    macros for larger operations.

    \section1 Types

    The header file declares several type definitions that guarantee a
    specified bit-size on all platforms supported by Qt for various
    basic types, for example \l qint8 which is a signed char
    guaranteed to be 8-bit on all platforms supported by Qt. The
    header file also declares the \l qlonglong type definition for \c
    {long long int } (\c __int64 on Windows).

    Several convenience type definitions are declared: \l qreal for \c
    double, \l uchar for \c unsigned char, \l uint for \c unsigned
    int, \l ulong for \c unsigned long and \l ushort for \c unsigned
    short.

    Finally, the QtMsgType definition identifies the various messages
    that can be generated and sent to a Qt message handler;
    QtMessageHandler is a type definition for a pointer to a function with
    the signature
    \c {void myMessageHandler(QtMsgType, const QMessageLogContext &, const char *)}.
    QMessageLogContext class contains the line, file, and function the
    message was logged at. This information is created by the QMessageLogger
    class.

    \section1 Functions

    The <QtGlobal> header file contains several functions comparing
    and adjusting an object's value. These functions take a template
    type as argument: You can retrieve the absolute value of an object
    using the qAbs() function, and you can bound a given object's
    value by given minimum and maximum values using the qBound()
    function. You can retrieve the minimum and maximum of two given
    objects using qMin() and qMax() respectively. All these functions
    return a corresponding template type; the template types can be
    replaced by any other type.

    Example:

    \snippet code/src_corelib_global_qglobal.cpp 3

    <QtGlobal> also contains functions that generate messages from the
    given string argument: qDebug(), qInfo(), qWarning(), qCritical(),
    and qFatal(). These functions call the message handler
    with the given message.

    Example:

    \snippet code/src_corelib_global_qglobal.cpp 4

    The remaining functions are qRound() and qRound64(), which both
    accept a \l qreal value as their argument returning the value
    rounded up to the nearest integer and 64-bit integer respectively,
    the qInstallMessageHandler() function which installs the given
    QtMessageHandler, and the qVersion() function which returns the
    version number of Qt at run-time as a string.

    \section1 Macros

    The <QtGlobal> header file provides a range of macros (Q_CC_*)
    that are defined if the application is compiled using the
    specified platforms. For example, the Q_CC_SUN macro is defined if
    the application is compiled using Forte Developer, or Sun Studio
    C++.  The header file also declares a range of macros (Q_OS_*)
    that are defined for the specified platforms. For example,
    Q_OS_UNIX which is defined for the Unix-based systems.

    The purpose of these macros is to enable programmers to add
    compiler or platform specific code to their application.

    The remaining macros are convenience macros for larger operations:
    The QT_TRANSLATE_NOOP() and QT_TR_NOOP() macros provide the
    possibility of marking text for dynamic translation,
    i.e. translation without changing the stored source text. The
    Q_ASSERT() and Q_ASSERT_X() enables warning messages of various
    level of refinement. The Q_FOREACH() and foreach() macros
    implement Qt's foreach loop.

    The Q_INT64_C() and Q_UINT64_C() macros wrap signed and unsigned
    64-bit integer literals in a platform-independent way. The
    Q_CHECK_PTR() macro prints a warning containing the source code's
    file name and line number, saying that the program ran out of
    memory, if the pointer is 0. The qPrintable() and qUtf8Printable()
    macros represent an easy way of printing text.

    Finally, the QT_POINTER_SIZE macro expands to the size of a
    pointer in bytes, and the QT_VERSION and QT_VERSION_STR macros
    expand to a numeric value or a string, respectively, specifying
    Qt's version number, i.e the version the application is compiled
    against.

    \sa <QtAlgorithms>, QSysInfo
*/

/*!
    \typedef qreal
    \relates <QtGlobal>

    Typedef for \c double unless Qt is configured with the
    \c{-qreal float} option.
*/

/*! \typedef uchar
    \relates <QtGlobal>

    Convenience typedef for \c{unsigned char}.
*/

/*! \typedef ushort
    \relates <QtGlobal>

    Convenience typedef for \c{unsigned short}.
*/

/*! \typedef uint
    \relates <QtGlobal>

    Convenience typedef for \c{unsigned int}.
*/

/*! \typedef ulong
    \relates <QtGlobal>

    Convenience typedef for \c{unsigned long}.
*/

/*! \typedef qint8
    \relates <QtGlobal>

    Typedef for \c{signed char}. This type is guaranteed to be 8-bit
    on all platforms supported by Qt.
*/

/*!
    \typedef quint8
    \relates <QtGlobal>

    Typedef for \c{unsigned char}. This type is guaranteed to
    be 8-bit on all platforms supported by Qt.
*/

/*! \typedef qint16
    \relates <QtGlobal>

    Typedef for \c{signed short}. This type is guaranteed to be
    16-bit on all platforms supported by Qt.
*/

/*!
    \typedef quint16
    \relates <QtGlobal>

    Typedef for \c{unsigned short}. This type is guaranteed to
    be 16-bit on all platforms supported by Qt.
*/

/*! \typedef qint32
    \relates <QtGlobal>

    Typedef for \c{signed int}. This type is guaranteed to be 32-bit
    on all platforms supported by Qt.
*/

/*!
    \typedef quint32
    \relates <QtGlobal>

    Typedef for \c{unsigned int}. This type is guaranteed to
    be 32-bit on all platforms supported by Qt.
*/

/*! \typedef qint64
    \relates <QtGlobal>

    Typedef for \c{long long int} (\c __int64 on Windows). This type
    is guaranteed to be 64-bit on all platforms supported by Qt.

    Literals of this type can be created using the Q_INT64_C() macro:

    \snippet code/src_corelib_global_qglobal.cpp 5

    \sa Q_INT64_C(), quint64, qlonglong
*/

/*!
    \typedef quint64
    \relates <QtGlobal>

    Typedef for \c{unsigned long long int} (\c{unsigned __int64} on
    Windows). This type is guaranteed to be 64-bit on all platforms
    supported by Qt.

    Literals of this type can be created using the Q_UINT64_C()
    macro:

    \snippet code/src_corelib_global_qglobal.cpp 6

    \sa Q_UINT64_C(), qint64, qulonglong
*/

/*!
    \typedef qintptr
    \relates <QtGlobal>

    Integral type for representing pointers in a signed integer (useful for
    hashing, etc.).

    Typedef for either qint32 or qint64. This type is guaranteed to
    be the same size as a pointer on all platforms supported by Qt. On
    a system with 32-bit pointers, qintptr is a typedef for qint32;
    on a system with 64-bit pointers, qintptr is a typedef for
    qint64.

    Note that qintptr is signed. Use quintptr for unsigned values.

    \sa qptrdiff, qint32, qint64
*/

/*!
    \typedef quintptr
    \relates <QtGlobal>

    Integral type for representing pointers in an unsigned integer (useful for
    hashing, etc.).

    Typedef for either quint32 or quint64. This type is guaranteed to
    be the same size as a pointer on all platforms supported by Qt. On
    a system with 32-bit pointers, quintptr is a typedef for quint32;
    on a system with 64-bit pointers, quintptr is a typedef for
    quint64.

    Note that quintptr is unsigned. Use qptrdiff for signed values.

    \sa qptrdiff, quint32, quint64
*/

/*!
    \typedef qptrdiff
    \relates <QtGlobal>

    Integral type for representing pointer differences.

    Typedef for either qint32 or qint64. This type is guaranteed to be
    the same size as a pointer on all platforms supported by Qt. On a
    system with 32-bit pointers, quintptr is a typedef for quint32; on
    a system with 64-bit pointers, quintptr is a typedef for quint64.

    Note that qptrdiff is signed. Use quintptr for unsigned values.

    \sa quintptr, qint32, qint64
*/

/*!
    \enum QtMsgType
    \relates <QtGlobal>

    This enum describes the messages that can be sent to a message
    handler (QtMessageHandler). You can use the enum to identify and
    associate the various message types with the appropriate
    actions.

    \value QtDebugMsg
           A message generated by the qDebug() function.
    \value QtInfoMsg
           A message generated by the qInfo() function.
    \value QtWarningMsg
           A message generated by the qWarning() function.
    \value QtCriticalMsg
           A message generated by the qCritical() function.
    \value QtFatalMsg
           A message generated by the qFatal() function.
    \value QtSystemMsg

    \c QtInfoMsg was added in Qt 5.5.

    \sa QtMessageHandler, qInstallMessageHandler()
*/

/*! \typedef QFunctionPointer
    \relates <QtGlobal>

    This is a typedef for \c{void (*)()}, a pointer to a function that takes
    no arguments and returns void.
*/

/*! \macro qint64 Q_INT64_C(literal)
    \relates <QtGlobal>

    Wraps the signed 64-bit integer \a literal in a
    platform-independent way.

    Example:

    \snippet code/src_corelib_global_qglobal.cpp 8

    \sa qint64, Q_UINT64_C()
*/

/*! \macro quint64 Q_UINT64_C(literal)
    \relates <QtGlobal>

    Wraps the unsigned 64-bit integer \a literal in a
    platform-independent way.

    Example:

    \snippet code/src_corelib_global_qglobal.cpp 9

    \sa quint64, Q_INT64_C()
*/

/*! \typedef qlonglong
    \relates <QtGlobal>

    Typedef for \c{long long int} (\c __int64 on Windows). This is
    the same as \l qint64.

    \sa qulonglong, qint64
*/

/*!
    \typedef qulonglong
    \relates <QtGlobal>

    Typedef for \c{unsigned long long int} (\c{unsigned __int64} on
    Windows). This is the same as \l quint64.

    \sa quint64, qlonglong
*/

/*! \fn T qAbs(const T &value)
    \relates <QtGlobal>

    Compares \a value to the 0 of type T and returns the absolute
    value. Thus if T is \e {double}, then \a value is compared to
    \e{(double) 0}.

    Example:

    \snippet code/src_corelib_global_qglobal.cpp 10
*/

/*! \fn int qRound(qreal value)
    \relates <QtGlobal>

    Rounds \a value to the nearest integer.

    Example:

    \snippet code/src_corelib_global_qglobal.cpp 11
*/

/*! \fn qint64 qRound64(qreal value)
    \relates <QtGlobal>

    Rounds \a value to the nearest 64-bit integer.

    Example:

    \snippet code/src_corelib_global_qglobal.cpp 12
*/

/*! \fn const T &qMin(const T &value1, const T &value2)
    \relates <QtGlobal>

    Returns the minimum of \a value1 and \a value2.

    Example:

    \snippet code/src_corelib_global_qglobal.cpp 13

    \sa qMax(), qBound()
*/

/*! \fn const T &qMax(const T &value1, const T &value2)
    \relates <QtGlobal>

    Returns the maximum of \a value1 and \a value2.

    Example:

    \snippet code/src_corelib_global_qglobal.cpp 14

    \sa qMin(), qBound()
*/

/*! \fn const T &qBound(const T &min, const T &value, const T &max)
    \relates <QtGlobal>

    Returns \a value bounded by \a min and \a max. This is equivalent
    to qMax(\a min, qMin(\a value, \a max)).

    Example:

    \snippet code/src_corelib_global_qglobal.cpp 15

    \sa qMin(), qMax()
*/

/*! \fn auto qOverload(T functionPointer)
    \relates <QtGlobal>
    \since 5.7

    Returns a pointer to an overloaded function. The template
    parameter is the list of the argument types of the function.
    \a functionPointer is the pointer to the (member) function:

    \snippet code/src_corelib_global_qglobal.cpp 52

    If a member function is also const-overloaded \l qConstOverload and
    \l qNonConstOverload need to be used.

    qOverload() requires C++14 enabled. In C++11-only code, the helper
    classes QOverload, QConstOverload, and QNonConstOverload can be used directly:

    \snippet code/src_corelib_global_qglobal.cpp 53

    \sa qConstOverload(), qNonConstOverload()
*/

/*! \fn auto qConstOverload(T memberFunctionPointer)
    \relates <QtGlobal>
    \since 5.7

    Returns the \a memberFunctionPointer pointer to a constant member function:

    \snippet code/src_corelib_global_qglobal.cpp 54

    \sa qOverload, qNonConstOverload
*/

/*! \fn auto qNonConstOverload(T memberFunctionPointer)
    \relates <QtGlobal>
    \since 5.7

    Returns the \a memberFunctionPointer pointer to a non-constant member function:

    \snippet code/src_corelib_global_qglobal.cpp 54

    \sa qOverload, qNonConstOverload
*/

/*!
    \macro QT_VERSION_CHECK
    \relates <QtGlobal>

    Turns the major, minor and patch numbers of a version into an
    integer, 0xMMNNPP (MM = major, NN = minor, PP = patch). This can
    be compared with another similarly processed version id.

    Example:

    \snippet code/src_corelib_global_qglobal.cpp qt-version-check

    \sa QT_VERSION
*/

/*!
    \macro QT_VERSION
    \relates <QtGlobal>

    This macro expands a numeric value of the form 0xMMNNPP (MM =
    major, NN = minor, PP = patch) that specifies Qt's version
    number. For example, if you compile your application against Qt
    4.1.2, the QT_VERSION macro will expand to 0x040102.

    You can use QT_VERSION to use the latest Qt features where
    available.

    Example:

    \snippet code/src_corelib_global_qglobal.cpp 16

    \sa QT_VERSION_STR, qVersion()
*/

/*!
    \macro QT_VERSION_STR
    \relates <QtGlobal>

    This macro expands to a string that specifies Qt's version number
    (for example, "4.1.2"). This is the version against which the
    application is compiled.

    \sa qVersion(), QT_VERSION
*/

/*!
    \relates <QtGlobal>

    Returns the version number of Qt at run-time as a string (for
    example, "4.1.2"). This may be a different version than the
    version the application was compiled against.

    \sa QT_VERSION_STR
*/

const char *qVersion() Q_DECL_NOTHROW
{
    return QT_VERSION_STR;
}

bool qSharedBuild() Q_DECL_NOTHROW
{
#ifdef QT_SHARED
    return true;
#else
    return false;
#endif
}

/*****************************************************************************
  System detection routines
 *****************************************************************************/

/*!
    \class QSysInfo
    \inmodule QtCore
    \brief The QSysInfo class provides information about the system.

    \list
    \li \l WordSize specifies the size of a pointer for the platform
       on which the application is compiled.
    \li \l ByteOrder specifies whether the platform is big-endian or
       little-endian.
    \li \l WindowsVersion specifies the version of the Windows operating
       system on which the application is run.
    \li \l MacintoshVersion specifies the version of the Macintosh
       operating system on which the application is run.
    \endlist

    Some constants are defined only on certain platforms. You can use
    the preprocessor symbols Q_OS_WIN and Q_OS_OSX to test that
    the application is compiled under Windows or OS X.

    \sa QLibraryInfo
*/

/*!
    \enum QSysInfo::Sizes

    This enum provides platform-specific information about the sizes of data
    structures used by the underlying architecture.

    \value WordSize The size in bits of a pointer for the platform on which
           the application is compiled (32 or 64).
*/

/*!
    \variable QSysInfo::WindowsVersion
    \brief the version of the Windows operating system on which the
           application is run.
*/

/*!
    \fn QSysInfo::WindowsVersion QSysInfo::windowsVersion()
    \since 4.4

    Returns the version of the Windows operating system on which the
    application is run, or WV_None if the operating system is not
    Windows.
*/

/*!
    \variable QSysInfo::MacintoshVersion
    \brief the version of the Macintosh operating system on which
           the application is run.
*/

/*!
    \fn QSysInfo::MacVersion QSysInfo::macVersion()

    Returns the version of Darwin (OS X or iOS) on which the
    application is run, or MV_None if the operating system
    is not a version of Darwin.
*/

/*!
    \enum QSysInfo::Endian

    \value BigEndian  Big-endian byte order (also called Network byte order)
    \value LittleEndian  Little-endian byte order
    \value ByteOrder  Equals BigEndian or LittleEndian, depending on
                      the platform's byte order.
*/

/*!
    \enum QSysInfo::WinVersion

    This enum provides symbolic names for the various versions of the
    Windows operating system. On Windows, the
    QSysInfo::WindowsVersion variable gives the version of the system
    on which the application is run.

    MS-DOS-based versions:

    \value WV_32s   Windows 3.1 with Win 32s
    \value WV_95    Windows 95
    \value WV_98    Windows 98
    \value WV_Me    Windows Me

    NT-based versions (note that each operating system version is only represented once rather than each Windows edition):

    \value WV_NT    Windows NT (operating system version 4.0)
    \value WV_2000  Windows 2000 (operating system version 5.0)
    \value WV_XP    Windows XP (operating system version 5.1)
    \value WV_2003  Windows Server 2003, Windows Server 2003 R2, Windows Home Server, Windows XP Professional x64 Edition (operating system version 5.2)
    \value WV_VISTA Windows Vista, Windows Server 2008 (operating system version 6.0)
    \value WV_WINDOWS7 Windows 7, Windows Server 2008 R2 (operating system version 6.1)
    \value WV_WINDOWS8 Windows 8 (operating system version 6.2)
    \value WV_WINDOWS8_1 Windows 8.1 (operating system version 6.3), introduced in Qt 5.2
    \value WV_WINDOWS10 Windows 10 (operating system version 10.0), introduced in Qt 5.5

    Alternatively, you may use the following macros which correspond directly to the Windows operating system version number:

    \value WV_4_0   Operating system version 4.0, corresponds to Windows NT
    \value WV_5_0   Operating system version 5.0, corresponds to Windows 2000
    \value WV_5_1   Operating system version 5.1, corresponds to Windows XP
    \value WV_5_2   Operating system version 5.2, corresponds to Windows Server 2003, Windows Server 2003 R2, Windows Home Server, and Windows XP Professional x64 Edition
    \value WV_6_0   Operating system version 6.0, corresponds to Windows Vista and Windows Server 2008
    \value WV_6_1   Operating system version 6.1, corresponds to Windows 7 and Windows Server 2008 R2
    \value WV_6_2   Operating system version 6.2, corresponds to Windows 8
    \value WV_6_3   Operating system version 6.3, corresponds to Windows 8.1, introduced in Qt 5.2
    \value WV_10_0  Operating system version 10.0, corresponds to Windows 10, introduced in Qt 5.5

    CE-based versions:

    \value WV_CE    Windows CE
    \value WV_CENET Windows CE .NET
    \value WV_CE_5  Windows CE 5.x
    \value WV_CE_6  Windows CE 6.x

    The following masks can be used for testing whether a Windows
    version is MS-DOS-based, NT-based, or CE-based:

    \value WV_DOS_based MS-DOS-based version of Windows
    \value WV_NT_based  NT-based version of Windows
    \value WV_CE_based  CE-based version of Windows

    \value WV_None Operating system other than Windows.

    \sa MacVersion
*/

/*!
    \enum QSysInfo::MacVersion

    This enum provides symbolic names for the various versions of the
    Darwin operating system, covering both OS X and iOS. The
    QSysInfo::MacintoshVersion variable gives the version of the
    system on which the application is run.

    \value MV_9        Mac OS 9
    \value MV_10_0     Mac OS X 10.0
    \value MV_10_1     Mac OS X 10.1
    \value MV_10_2     Mac OS X 10.2
    \value MV_10_3     Mac OS X 10.3
    \value MV_10_4     Mac OS X 10.4
    \value MV_10_5     Mac OS X 10.5
    \value MV_10_6     Mac OS X 10.6
    \value MV_10_7     Mac OS X 10.7
    \value MV_10_8     OS X 10.8
    \value MV_10_9     OS X 10.9
    \value MV_10_10    OS X 10.10
    \value MV_10_11    OS X 10.11
    \value MV_Unknown  An unknown and currently unsupported platform

    \value MV_CHEETAH  Apple codename for MV_10_0
    \value MV_PUMA     Apple codename for MV_10_1
    \value MV_JAGUAR   Apple codename for MV_10_2
    \value MV_PANTHER  Apple codename for MV_10_3
    \value MV_TIGER    Apple codename for MV_10_4
    \value MV_LEOPARD  Apple codename for MV_10_5
    \value MV_SNOWLEOPARD  Apple codename for MV_10_6
    \value MV_LION     Apple codename for MV_10_7
    \value MV_MOUNTAINLION Apple codename for MV_10_8
    \value MV_MAVERICKS    Apple codename for MV_10_9
    \value MV_YOSEMITE     Apple codename for MV_10_10
    \value MV_ELCAPITAN    Apple codename for MV_10_11

    \value MV_IOS      iOS (any)
    \value MV_IOS_4_3  iOS 4.3
    \value MV_IOS_5_0  iOS 5.0
    \value MV_IOS_5_1  iOS 5.1
    \value MV_IOS_6_0  iOS 6.0
    \value MV_IOS_6_1  iOS 6.1
    \value MV_IOS_7_0  iOS 7.0
    \value MV_IOS_7_1  iOS 7.1
    \value MV_IOS_8_0  iOS 8.0
    \value MV_IOS_8_1  iOS 8.1
    \value MV_IOS_8_2  iOS 8.2
    \value MV_IOS_8_3  iOS 8.3
    \value MV_IOS_8_4  iOS 8.4
    \value MV_IOS_9_0  iOS 9.0

    \value MV_None     Not a Darwin operating system

    \sa WinVersion
*/

/*!
    \macro Q_OS_DARWIN
    \relates <QtGlobal>

    Defined on Darwin-based operating systems such as OS X, iOS, watchOS, and tvOS.
*/

/*!
    \macro Q_OS_OSX
    \relates <QtGlobal>

    Defined on OS X.
 */

/*!
    \macro Q_OS_IOS
    \relates <QtGlobal>

    Defined on iOS.
 */

/*!
    \macro Q_OS_WATCHOS
    \relates <QtGlobal>

    Defined on watchOS.
 */

/*!
    \macro Q_OS_TVOS
    \relates <QtGlobal>

    Defined on tvOS.
 */

/*!
    \macro Q_OS_WIN
    \relates <QtGlobal>

    Defined on all supported versions of Windows. That is, if
    \l Q_OS_WIN32, \l Q_OS_WIN64, \l Q_OS_WINCE or \l Q_OS_WINRT is defined.
*/

/*!
    \macro Q_OS_WIN32
    \relates <QtGlobal>

    Defined on 32-bit and 64-bit versions of Windows (not on Windows CE).
*/

/*!
    \macro Q_OS_WIN64
    \relates <QtGlobal>

    Defined on 64-bit versions of Windows.
*/

/*!
    \macro Q_OS_WINCE
    \relates <QtGlobal>

    Defined on Windows CE.
*/

/*!
    \macro Q_OS_WINRT
    \relates <QtGlobal>

    Defined for Windows Runtime (Windows Store apps) on Windows 8, Windows RT,
    and Windows Phone 8.
*/

/*!
    \macro Q_OS_WINPHONE
    \relates <QtGlobal>

    Defined on Windows Phone 8.
*/

/*!
    \macro Q_OS_CYGWIN
    \relates <QtGlobal>

    Defined on Cygwin.
*/

/*!
    \macro Q_OS_SOLARIS
    \relates <QtGlobal>

    Defined on Sun Solaris.
*/

/*!
    \macro Q_OS_HPUX
    \relates <QtGlobal>

    Defined on HP-UX.
*/

/*!
    \macro Q_OS_ULTRIX
    \relates <QtGlobal>

    Defined on DEC Ultrix.
*/

/*!
    \macro Q_OS_LINUX
    \relates <QtGlobal>

    Defined on Linux.
*/

/*!
    \macro Q_OS_ANDROID
    \relates <QtGlobal>

    Defined on Android.
*/

/*!
    \macro Q_OS_FREEBSD
    \relates <QtGlobal>

    Defined on FreeBSD.
*/

/*!
    \macro Q_OS_NETBSD
    \relates <QtGlobal>

    Defined on NetBSD.
*/

/*!
    \macro Q_OS_OPENBSD
    \relates <QtGlobal>

    Defined on OpenBSD.
*/

/*!
    \macro Q_OS_BSDI
    \relates <QtGlobal>

    Defined on BSD/OS.
*/

/*!
    \macro Q_OS_IRIX
    \relates <QtGlobal>

    Defined on SGI Irix.
*/

/*!
    \macro Q_OS_OSF
    \relates <QtGlobal>

    Defined on HP Tru64 UNIX.
*/

/*!
    \macro Q_OS_SCO
    \relates <QtGlobal>

    Defined on SCO OpenServer 5.
*/

/*!
    \macro Q_OS_UNIXWARE
    \relates <QtGlobal>

    Defined on UnixWare 7, Open UNIX 8.
*/

/*!
    \macro Q_OS_AIX
    \relates <QtGlobal>

    Defined on AIX.
*/

/*!
    \macro Q_OS_HURD
    \relates <QtGlobal>

    Defined on GNU Hurd.
*/

/*!
    \macro Q_OS_DGUX
    \relates <QtGlobal>

    Defined on DG/UX.
*/

/*!
    \macro Q_OS_RELIANT
    \relates <QtGlobal>

    Defined on Reliant UNIX.
*/

/*!
    \macro Q_OS_DYNIX
    \relates <QtGlobal>

    Defined on DYNIX/ptx.
*/

/*!
    \macro Q_OS_QNX
    \relates <QtGlobal>

    Defined on QNX Neutrino.
*/

/*!
    \macro Q_OS_LYNX
    \relates <QtGlobal>

    Defined on LynxOS.
*/

/*!
    \macro Q_OS_BSD4
    \relates <QtGlobal>

    Defined on Any BSD 4.4 system.
*/

/*!
    \macro Q_OS_UNIX
    \relates <QtGlobal>

    Defined on Any UNIX BSD/SYSV system.
*/

/*!
    \macro Q_CC_SYM
    \relates <QtGlobal>

    Defined if the application is compiled using Digital Mars C/C++
    (used to be Symantec C++).
*/

/*!
    \macro Q_CC_MSVC
    \relates <QtGlobal>

    Defined if the application is compiled using Microsoft Visual
    C/C++, Intel C++ for Windows.
*/

/*!
    \macro Q_CC_BOR
    \relates <QtGlobal>

    Defined if the application is compiled using Borland/Turbo C++.
*/

/*!
    \macro Q_CC_WAT
    \relates <QtGlobal>

    Defined if the application is compiled using Watcom C++.
*/

/*!
    \macro Q_CC_GNU
    \relates <QtGlobal>

    Defined if the application is compiled using GNU C++.
*/

/*!
    \macro Q_CC_COMEAU
    \relates <QtGlobal>

    Defined if the application is compiled using Comeau C++.
*/

/*!
    \macro Q_CC_EDG
    \relates <QtGlobal>

    Defined if the application is compiled using Edison Design Group
    C++.
*/

/*!
    \macro Q_CC_OC
    \relates <QtGlobal>

    Defined if the application is compiled using CenterLine C++.
*/

/*!
    \macro Q_CC_SUN
    \relates <QtGlobal>

    Defined if the application is compiled using Forte Developer, or
    Sun Studio C++.
*/

/*!
    \macro Q_CC_MIPS
    \relates <QtGlobal>

    Defined if the application is compiled using MIPSpro C++.
*/

/*!
    \macro Q_CC_DEC
    \relates <QtGlobal>

    Defined if the application is compiled using DEC C++.
*/

/*!
    \macro Q_CC_HPACC
    \relates <QtGlobal>

    Defined if the application is compiled using HP aC++.
*/

/*!
    \macro Q_CC_USLC
    \relates <QtGlobal>

    Defined if the application is compiled using SCO OUDK and UDK.
*/

/*!
    \macro Q_CC_CDS
    \relates <QtGlobal>

    Defined if the application is compiled using Reliant C++.
*/

/*!
    \macro Q_CC_KAI
    \relates <QtGlobal>

    Defined if the application is compiled using KAI C++.
*/

/*!
    \macro Q_CC_INTEL
    \relates <QtGlobal>

    Defined if the application is compiled using Intel C++ for Linux,
    Intel C++ for Windows.
*/

/*!
    \macro Q_CC_HIGHC
    \relates <QtGlobal>

    Defined if the application is compiled using MetaWare High C/C++.
*/

/*!
    \macro Q_CC_PGI
    \relates <QtGlobal>

    Defined if the application is compiled using Portland Group C++.
*/

/*!
    \macro Q_CC_GHS
    \relates <QtGlobal>

    Defined if the application is compiled using Green Hills
    Optimizing C++ Compilers.
*/

/*!
    \macro Q_PROCESSOR_ALPHA
    \relates <QtGlobal>

    Defined if the application is compiled for Alpha processors.

    \sa QSysInfo::buildCpuArchitecture()
*/

/*!
    \macro Q_PROCESSOR_ARM
    \relates <QtGlobal>

    Defined if the application is compiled for ARM processors. Qt currently
    supports three optional ARM revisions: \l Q_PROCESSOR_ARM_V5, \l
    Q_PROCESSOR_ARM_V6, and \l Q_PROCESSOR_ARM_V7.

    \sa QSysInfo::buildCpuArchitecture()
*/
/*!
    \macro Q_PROCESSOR_ARM_V5
    \relates <QtGlobal>

    Defined if the application is compiled for ARMv5 processors. The \l
    Q_PROCESSOR_ARM macro is also defined when Q_PROCESSOR_ARM_V5 is defined.

    \sa QSysInfo::buildCpuArchitecture()
*/
/*!
    \macro Q_PROCESSOR_ARM_V6
    \relates <QtGlobal>

    Defined if the application is compiled for ARMv6 processors. The \l
    Q_PROCESSOR_ARM and \l Q_PROCESSOR_ARM_V5 macros are also defined when
    Q_PROCESSOR_ARM_V6 is defined.

    \sa QSysInfo::buildCpuArchitecture()
*/
/*!
    \macro Q_PROCESSOR_ARM_V7
    \relates <QtGlobal>

    Defined if the application is compiled for ARMv7 processors. The \l
    Q_PROCESSOR_ARM, \l Q_PROCESSOR_ARM_V5, and \l Q_PROCESSOR_ARM_V6 macros
    are also defined when Q_PROCESSOR_ARM_V7 is defined.

    \sa QSysInfo::buildCpuArchitecture()
*/

/*!
    \macro Q_PROCESSOR_AVR32
    \relates <QtGlobal>

    Defined if the application is compiled for AVR32 processors.

    \sa QSysInfo::buildCpuArchitecture()
*/

/*!
    \macro Q_PROCESSOR_BLACKFIN
    \relates <QtGlobal>

    Defined if the application is compiled for Blackfin processors.

    \sa QSysInfo::buildCpuArchitecture()
*/

/*!
    \macro Q_PROCESSOR_IA64
    \relates <QtGlobal>

    Defined if the application is compiled for IA-64 processors. This includes
    all Itanium and Itanium 2 processors.

    \sa QSysInfo::buildCpuArchitecture()
*/

/*!
    \macro Q_PROCESSOR_MIPS
    \relates <QtGlobal>

    Defined if the application is compiled for MIPS processors. Qt currently
    supports seven MIPS revisions: \l Q_PROCESSOR_MIPS_I, \l
    Q_PROCESSOR_MIPS_II, \l Q_PROCESSOR_MIPS_III, \l Q_PROCESSOR_MIPS_IV, \l
    Q_PROCESSOR_MIPS_V, \l Q_PROCESSOR_MIPS_32, and \l Q_PROCESSOR_MIPS_64.

    \sa QSysInfo::buildCpuArchitecture()
*/
/*!
    \macro Q_PROCESSOR_MIPS_I
    \relates <QtGlobal>

    Defined if the application is compiled for MIPS-I processors. The \l
    Q_PROCESSOR_MIPS macro is also defined when Q_PROCESSOR_MIPS_I is defined.

    \sa QSysInfo::buildCpuArchitecture()
*/
/*!
    \macro Q_PROCESSOR_MIPS_II
    \relates <QtGlobal>

    Defined if the application is compiled for MIPS-II processors. The \l
    Q_PROCESSOR_MIPS and \l Q_PROCESSOR_MIPS_I macros are also defined when
    Q_PROCESSOR_MIPS_II is defined.

    \sa QSysInfo::buildCpuArchitecture()
*/
/*!
    \macro Q_PROCESSOR_MIPS_32
    \relates <QtGlobal>

    Defined if the application is compiled for MIPS32 processors. The \l
    Q_PROCESSOR_MIPS, \l Q_PROCESSOR_MIPS_I, and \l Q_PROCESSOR_MIPS_II macros
    are also defined when Q_PROCESSOR_MIPS_32 is defined.

    \sa QSysInfo::buildCpuArchitecture()
*/
/*!
    \macro Q_PROCESSOR_MIPS_III
    \relates <QtGlobal>

    Defined if the application is compiled for MIPS-III processors. The \l
    Q_PROCESSOR_MIPS, \l Q_PROCESSOR_MIPS_I, and \l Q_PROCESSOR_MIPS_II macros
    are also defined when Q_PROCESSOR_MIPS_III is defined.

    \sa QSysInfo::buildCpuArchitecture()
*/
/*!
    \macro Q_PROCESSOR_MIPS_IV
    \relates <QtGlobal>

    Defined if the application is compiled for MIPS-IV processors. The \l
    Q_PROCESSOR_MIPS, \l Q_PROCESSOR_MIPS_I, \l Q_PROCESSOR_MIPS_II, and \l
    Q_PROCESSOR_MIPS_III macros are also defined when Q_PROCESSOR_MIPS_IV is
    defined.

    \sa QSysInfo::buildCpuArchitecture()
*/
/*!
    \macro Q_PROCESSOR_MIPS_V
    \relates <QtGlobal>

    Defined if the application is compiled for MIPS-V processors. The \l
    Q_PROCESSOR_MIPS, \l Q_PROCESSOR_MIPS_I, \l Q_PROCESSOR_MIPS_II, \l
    Q_PROCESSOR_MIPS_III, and \l Q_PROCESSOR_MIPS_IV macros are also defined
    when Q_PROCESSOR_MIPS_V is defined.

    \sa QSysInfo::buildCpuArchitecture()
*/
/*!
    \macro Q_PROCESSOR_MIPS_64
    \relates <QtGlobal>

    Defined if the application is compiled for MIPS64 processors. The \l
    Q_PROCESSOR_MIPS, \l Q_PROCESSOR_MIPS_I, \l Q_PROCESSOR_MIPS_II, \l
    Q_PROCESSOR_MIPS_III, \l Q_PROCESSOR_MIPS_IV, and \l Q_PROCESSOR_MIPS_V
    macros are also defined when Q_PROCESSOR_MIPS_64 is defined.

    \sa QSysInfo::buildCpuArchitecture()
*/

/*!
    \macro Q_PROCESSOR_POWER
    \relates <QtGlobal>

    Defined if the application is compiled for POWER processors. Qt currently
    supports two Power variants: \l Q_PROCESSOR_POWER_32 and \l
    Q_PROCESSOR_POWER_64.

    \sa QSysInfo::buildCpuArchitecture()
*/
/*!
    \macro Q_PROCESSOR_POWER_32
    \relates <QtGlobal>

    Defined if the application is compiled for 32-bit Power processors. The \l
    Q_PROCESSOR_POWER macro is also defined when Q_PROCESSOR_POWER_32 is
    defined.

    \sa QSysInfo::buildCpuArchitecture()
*/
/*!
    \macro Q_PROCESSOR_POWER_64
    \relates <QtGlobal>

    Defined if the application is compiled for 64-bit Power processors. The \l
    Q_PROCESSOR_POWER macro is also defined when Q_PROCESSOR_POWER_64 is
    defined.

    \sa QSysInfo::buildCpuArchitecture()
*/

/*!
    \macro Q_PROCESSOR_S390
    \relates <QtGlobal>

    Defined if the application is compiled for S/390 processors. Qt supports
    one optional variant of S/390: Q_PROCESSOR_S390_X.

    \sa QSysInfo::buildCpuArchitecture()
*/
/*!
    \macro Q_PROCESSOR_S390_X
    \relates <QtGlobal>

    Defined if the application is compiled for S/390x processors. The \l
    Q_PROCESSOR_S390 macro is also defined when Q_PROCESSOR_S390_X is defined.

    \sa QSysInfo::buildCpuArchitecture()
*/

/*!
    \macro Q_PROCESSOR_SH
    \relates <QtGlobal>

    Defined if the application is compiled for SuperH processors. Qt currently
    supports one SuperH revision: \l Q_PROCESSOR_SH_4A.

    \sa QSysInfo::buildCpuArchitecture()
*/
/*!
    \macro Q_PROCESSOR_SH_4A
    \relates <QtGlobal>

    Defined if the application is compiled for SuperH 4A processors. The \l
    Q_PROCESSOR_SH macro is also defined when Q_PROCESSOR_SH_4A is defined.

    \sa QSysInfo::buildCpuArchitecture()
*/

/*!
    \macro Q_PROCESSOR_SPARC
    \relates <QtGlobal>

    Defined if the application is compiled for SPARC processors. Qt currently
    supports one optional SPARC revision: \l Q_PROCESSOR_SPARC_V9.

    \sa QSysInfo::buildCpuArchitecture()
*/
/*!
    \macro Q_PROCESSOR_SPARC_V9
    \relates <QtGlobal>

    Defined if the application is compiled for SPARC V9 processors. The \l
    Q_PROCESSOR_SPARC macro is also defined when Q_PROCESSOR_SPARC_V9 is
    defined.

    \sa QSysInfo::buildCpuArchitecture()
*/

/*!
    \macro Q_PROCESSOR_X86
    \relates <QtGlobal>

    Defined if the application is compiled for x86 processors. Qt currently
    supports two x86 variants: \l Q_PROCESSOR_X86_32 and \l Q_PROCESSOR_X86_64.

    \sa QSysInfo::buildCpuArchitecture()
*/
/*!
    \macro Q_PROCESSOR_X86_32
    \relates <QtGlobal>

    Defined if the application is compiled for 32-bit x86 processors. This
    includes all i386, i486, i586, and i686 processors. The \l Q_PROCESSOR_X86
    macro is also defined when Q_PROCESSOR_X86_32 is defined.

    \sa QSysInfo::buildCpuArchitecture()
*/
/*!
    \macro Q_PROCESSOR_X86_64
    \relates <QtGlobal>

    Defined if the application is compiled for 64-bit x86 processors. This
    includes all AMD64, Intel 64, and other x86_64/x64 processors. The \l
    Q_PROCESSOR_X86 macro is also defined when Q_PROCESSOR_X86_64 is defined.

    \sa QSysInfo::buildCpuArchitecture()
*/

/*!
  \macro QT_DISABLE_DEPRECATED_BEFORE
  \relates <QtGlobal>

  This macro can be defined in the project file to disable functions deprecated in
  a specified version of Qt or any earlier version. The default version number is 5.0,
  meaning that functions deprecated in or before Qt 5.0 will not be included.

  Examples:
  When using a future release of Qt 5, set QT_DISABLE_DEPRECATED_BEFORE=0x050100 to
  disable functions deprecated in Qt 5.1 and earlier. In any release, set
  QT_DISABLE_DEPRECATED_BEFORE=0x000000 to enable any functions, including the ones
  deprecated in Qt 5.0
 */

#if defined(QT_BUILD_QMAKE)
// needed to bootstrap qmake
static const unsigned int qt_one = 1;
const int QSysInfo::ByteOrder = ((*((unsigned char *) &qt_one) == 0) ? BigEndian : LittleEndian);
#endif

#if defined(Q_OS_MAC)

QT_BEGIN_INCLUDE_NAMESPACE
#include "private/qcore_mac_p.h"
#include "qnamespace.h"
QT_END_INCLUDE_NAMESPACE

QSysInfo::MacVersion QSysInfo::macVersion()
{
    const QAppleOperatingSystemVersion version = qt_apple_os_version(); // qtcore_mac_objc.mm
#if defined(Q_OS_OSX)
    return QSysInfo::MacVersion(Q_MV_OSX(version.major, version.minor));
#elif defined(Q_OS_IOS)
    return QSysInfo::MacVersion(Q_MV_IOS(version.major, version.minor));
#else
    return QSysInfo::MV_Unknown;
#endif
}
const QSysInfo::MacVersion QSysInfo::MacintoshVersion = QSysInfo::macVersion();

#elif defined(Q_OS_WIN) || defined(Q_OS_CYGWIN) || defined(Q_OS_WINCE) || defined(Q_OS_WINRT)

QT_BEGIN_INCLUDE_NAMESPACE
#include "qt_windows.h"
QT_END_INCLUDE_NAMESPACE

#  ifndef QT_BOOTSTRAPPED
class QWindowsSockInit
{
public:
    QWindowsSockInit();
    ~QWindowsSockInit();
    int version;
};

QWindowsSockInit::QWindowsSockInit()
:   version(0)
{
    //### should we try for 2.2 on all platforms ??
    WSAData wsadata;

    // IPv6 requires Winsock v2.0 or better.
    if (WSAStartup(MAKEWORD(2,0), &wsadata) != 0) {
        qWarning("QTcpSocketAPI: WinSock v2.0 initialization failed.");
    } else {
        version = 0x20;
    }
}

QWindowsSockInit::~QWindowsSockInit()
{
    WSACleanup();
}
Q_GLOBAL_STATIC(QWindowsSockInit, winsockInit)
#  endif // QT_BOOTSTRAPPED

#ifdef Q_OS_WINRT
static inline HMODULE moduleHandleForFunction(LPCVOID address)
{
    // This is a widely used, decades-old technique for retrieving the handle
    // of a module and is effectively equivalent to GetModuleHandleEx
    // (which is unavailable on WinRT)
    MEMORY_BASIC_INFORMATION mbi = { 0, 0, 0, 0, 0, 0, 0 };
    if (VirtualQuery(address, &mbi, sizeof(mbi)) == 0)
        return 0;
    return reinterpret_cast<HMODULE>(mbi.AllocationBase);
}
#endif

static inline OSVERSIONINFOEX determineWinOsVersion()
{
    OSVERSIONINFOEX result = { sizeof(OSVERSIONINFOEX), 0, 0, 0, 0, {'\0'}, 0, 0, 0, 0, 0};

#ifndef Q_OS_WINCE
#define GetProcAddressA GetProcAddress
#endif

    // GetModuleHandle is not supported in WinRT and linking to it at load time
    // will not pass the Windows App Certification Kit... but it exists and is functional,
    // so use some unusual but widely used techniques to get a pointer to it
#ifdef Q_OS_WINRT
    // 1. Get HMODULE of kernel32.dll, using the address of some function exported by that DLL
    HMODULE kernelModule = moduleHandleForFunction(reinterpret_cast<LPCVOID>(VirtualQuery));
    if (Q_UNLIKELY(!kernelModule))
        return result;

    // 2. Get pointer to GetModuleHandle so we can then load other arbitrary modules (DLLs)
    typedef HMODULE(WINAPI *GetModuleHandleFunction)(LPCWSTR);
    GetModuleHandleFunction pGetModuleHandle = reinterpret_cast<GetModuleHandleFunction>(
        GetProcAddressA(kernelModule, "GetModuleHandleW"));
    if (Q_UNLIKELY(!pGetModuleHandle))
        return result;
#else
#define pGetModuleHandle GetModuleHandleW
#endif

#ifndef Q_OS_WINCE
    HMODULE ntdll = pGetModuleHandle(L"ntdll.dll");
    if (Q_UNLIKELY(!ntdll))
        return result;

    // NTSTATUS is not defined on WinRT
    typedef LONG NTSTATUS;
    typedef NTSTATUS (NTAPI *RtlGetVersionFunction)(LPOSVERSIONINFO);

    // RtlGetVersion is documented public API but we must load it dynamically
    // because linking to it at load time will not pass the Windows App Certification Kit
    // https://msdn.microsoft.com/en-us/library/windows/hardware/ff561910.aspx
    RtlGetVersionFunction pRtlGetVersion = reinterpret_cast<RtlGetVersionFunction>(
        GetProcAddressA(ntdll, "RtlGetVersion"));
    if (Q_UNLIKELY(!pRtlGetVersion))
        return result;

    // GetVersionEx() has been deprecated in Windows 8.1 and will return
    // only Windows 8 from that version on, so use the kernel API function.
<<<<<<< HEAD
    pRtlGetVersion((LPOSVERSIONINFO) &result); // always returns STATUS_SUCCESS
    return result;
}

static OSVERSIONINFOEX winOsVersion()
{
    static OSVERSIONINFOEX result = determineWinOsVersion();
=======
    pRtlGetVersion(&result); // always returns STATUS_SUCCESS
#else // !Q_OS_WINCE
    GetVersionEx(&result);
#endif

>>>>>>> bbd1228b
    return result;
}

QSysInfo::WinVersion QSysInfo::windowsVersion()
{
#ifndef VER_PLATFORM_WIN32s
#define VER_PLATFORM_WIN32s            0
#endif
#ifndef VER_PLATFORM_WIN32_WINDOWS
#define VER_PLATFORM_WIN32_WINDOWS  1
#endif
#ifndef VER_PLATFORM_WIN32_NT
#define VER_PLATFORM_WIN32_NT            2
#endif
#ifndef VER_PLATFORM_WIN32_CE
#define VER_PLATFORM_WIN32_CE            3
#endif

    static QSysInfo::WinVersion winver;
    if (winver)
        return winver;
    winver = QSysInfo::WV_NT;
    const OSVERSIONINFOEX osver = winOsVersion();
    if (osver.dwMajorVersion == 0)
        return QSysInfo::WV_None;
#ifdef Q_OS_WINCE
    DWORD qt_cever = 0;
    qt_cever = osver.dwMajorVersion * 100;
    qt_cever += osver.dwMinorVersion * 10;
#endif
    switch (osver.dwPlatformId) {
    case VER_PLATFORM_WIN32s:
        winver = QSysInfo::WV_32s;
        break;
    case VER_PLATFORM_WIN32_WINDOWS:
        // We treat Windows Me (minor 90) the same as Windows 98
        if (osver.dwMinorVersion == 90)
            winver = QSysInfo::WV_Me;
        else if (osver.dwMinorVersion == 10)
            winver = QSysInfo::WV_98;
        else
            winver = QSysInfo::WV_95;
        break;
#ifdef Q_OS_WINCE
    case VER_PLATFORM_WIN32_CE:
        if (qt_cever >= 600)
            winver = QSysInfo::WV_CE_6;
        if (qt_cever >= 500)
            winver = QSysInfo::WV_CE_5;
        else if (qt_cever >= 400)
            winver = QSysInfo::WV_CENET;
        else
            winver = QSysInfo::WV_CE;
        break;
#endif
    default: // VER_PLATFORM_WIN32_NT
        if (osver.dwMajorVersion < 5) {
            winver = QSysInfo::WV_NT;
        } else if (osver.dwMajorVersion == 5 && osver.dwMinorVersion == 0) {
            winver = QSysInfo::WV_2000;
        } else if (osver.dwMajorVersion == 5 && osver.dwMinorVersion == 1) {
            winver = QSysInfo::WV_XP;
        } else if (osver.dwMajorVersion == 5 && osver.dwMinorVersion == 2) {
            winver = QSysInfo::WV_2003;
        } else if (osver.dwMajorVersion == 6 && osver.dwMinorVersion == 0) {
            winver = QSysInfo::WV_VISTA;
        } else if (osver.dwMajorVersion == 6 && osver.dwMinorVersion == 1) {
            winver = QSysInfo::WV_WINDOWS7;
        } else if (osver.dwMajorVersion == 6 && osver.dwMinorVersion == 2) {
            winver = QSysInfo::WV_WINDOWS8;
        } else if (osver.dwMajorVersion == 6 && osver.dwMinorVersion == 3) {
            winver = QSysInfo::WV_WINDOWS8_1;
        } else if (osver.dwMajorVersion == 10 && osver.dwMinorVersion == 0) {
            winver = QSysInfo::WV_WINDOWS10;
        } else {
            winver = QSysInfo::WV_NT_based;
        }
    }

#ifdef QT_DEBUG
    {
        if (Q_UNLIKELY(qEnvironmentVariableIsSet("QT_WINVER_OVERRIDE"))) {
            const QByteArray winVerOverride = qgetenv("QT_WINVER_OVERRIDE");
            if (winVerOverride == "NT")
                winver = QSysInfo::WV_NT;
            else if (winVerOverride == "2000")
                winver = QSysInfo::WV_2000;
            else if (winVerOverride == "2003")
                winver = QSysInfo::WV_2003;
            else if (winVerOverride == "XP")
                winver = QSysInfo::WV_XP;
            else if (winVerOverride == "VISTA")
                winver = QSysInfo::WV_VISTA;
            else if (winVerOverride == "WINDOWS7")
                winver = QSysInfo::WV_WINDOWS7;
            else if (winVerOverride == "WINDOWS8")
                winver = QSysInfo::WV_WINDOWS8;
            else if (winVerOverride == "WINDOWS8_1")
                winver = QSysInfo::WV_WINDOWS8_1;
            else if (winVerOverride == "WINDOWS10")
                winver = QSysInfo::WV_WINDOWS10;
        }
    }
#endif

    return winver;
}

static QString winSp_helper()
{
    const qint16 major = winOsVersion().wServicePackMajor;
    if (major) {
        QString sp = QStringLiteral(" SP ") + QString::number(major);
        const qint16 minor = winOsVersion().wServicePackMinor;
        if (minor)
            sp += QLatin1Char('.') + QString::number(minor);

        return sp;
    }
    return QString();
}

static const char *winVer_helper()
{
    const bool workstation = winOsVersion().wProductType == VER_NT_WORKSTATION;

    switch (int(QSysInfo::WindowsVersion)) {
    case QSysInfo::WV_NT:
        return "NT";
    case QSysInfo::WV_2000:
        return "2000";
    case QSysInfo::WV_XP:
        return "XP";
    case QSysInfo::WV_2003:
        return "2003";
    case QSysInfo::WV_VISTA:
        return workstation ? "Vista" : "Server 2008";
    case QSysInfo::WV_WINDOWS7:
        return workstation ? "7" : "Server 2008 R2";
    case QSysInfo::WV_WINDOWS8:
        return workstation ? "8" : "Server 2012";
    case QSysInfo::WV_WINDOWS8_1:
        return workstation ? "8.1" : "Server 2012 R2";
    case QSysInfo::WV_WINDOWS10:
        return workstation ? "10" : "Server 2016";

    case QSysInfo::WV_CE:
        return "CE";
    case QSysInfo::WV_CENET:
        return "CENET";
    case QSysInfo::WV_CE_5:
        return "CE5";
    case QSysInfo::WV_CE_6:
        return "CE6";
    }
    // unknown, future version
    return 0;
}

const QSysInfo::WinVersion QSysInfo::WindowsVersion = QSysInfo::windowsVersion();

#endif
#if defined(Q_OS_UNIX)
#  if (defined(Q_OS_LINUX) && !defined(Q_OS_ANDROID)) || defined(Q_OS_FREEBSD)
#    define USE_ETC_OS_RELEASE
struct QUnixOSVersion
{
                                    // from /etc/os-release         older /etc/lsb-release         // redhat /etc/redhat-release         // debian /etc/debian_version
    QString productType;            // $ID                          $DISTRIB_ID                    // single line file containing:       // Debian
    QString productVersion;         // $VERSION_ID                  $DISTRIB_RELEASE               // <Vendor_ID release Version_ID>     // single line file <Release_ID/sid>
    QString prettyName;             // $PRETTY_NAME                 $DISTRIB_DESCRIPTION
};

static QString unquote(const char *begin, const char *end)
{
    if (*begin == '"') {
        Q_ASSERT(end[-1] == '"');
        return QString::fromLatin1(begin + 1, end - begin - 2);
    }
    return QString::fromLatin1(begin, end - begin);
}
static QByteArray getEtcFileContent(const char *filename)
{
    // we're avoiding QFile here
    int fd = qt_safe_open(filename, O_RDONLY);
    if (fd == -1)
        return QByteArray();

    QT_STATBUF sbuf;
    if (QT_FSTAT(fd, &sbuf) == -1) {
        qt_safe_close(fd);
        return QByteArray();
    }

    QByteArray buffer(sbuf.st_size, Qt::Uninitialized);
    buffer.resize(qt_safe_read(fd, buffer.data(), sbuf.st_size));
    qt_safe_close(fd);
    return buffer;
}

static bool readEtcFile(QUnixOSVersion &v, const char *filename,
                        const QByteArray &idKey, const QByteArray &versionKey, const QByteArray &prettyNameKey)
{

    QByteArray buffer = getEtcFileContent(filename);
    if (buffer.isEmpty())
        return false;

    const char *ptr = buffer.constData();
    const char *end = buffer.constEnd();
    const char *eol;
    QByteArray line;
    for ( ; ptr != end; ptr = eol + 1) {
        // find the end of the line after ptr
        eol = static_cast<const char *>(memchr(ptr, '\n', end - ptr));
        if (!eol)
            eol = end - 1;
        line.setRawData(ptr, eol - ptr);

        if (line.startsWith(idKey)) {
            ptr += idKey.length();
            v.productType = unquote(ptr, eol);
            continue;
        }

        if (line.startsWith(prettyNameKey)) {
            ptr += prettyNameKey.length();
            v.prettyName = unquote(ptr, eol);
            continue;
        }

        if (line.startsWith(versionKey)) {
            ptr += versionKey.length();
            v.productVersion = unquote(ptr, eol);
            continue;
        }
    }

    return true;
}

static bool readEtcOsRelease(QUnixOSVersion &v)
{
    return readEtcFile(v, "/etc/os-release", QByteArrayLiteral("ID="),
                       QByteArrayLiteral("VERSION_ID="), QByteArrayLiteral("PRETTY_NAME="));
}

static bool readEtcLsbRelease(QUnixOSVersion &v)
{
    bool ok = readEtcFile(v, "/etc/lsb-release", QByteArrayLiteral("DISTRIB_ID="),
                          QByteArrayLiteral("DISTRIB_RELEASE="), QByteArrayLiteral("DISTRIB_DESCRIPTION="));
    if (ok && (v.prettyName.isEmpty() || v.prettyName == v.productType)) {
        // some distributions have redundant information for the pretty name,
        // so try /etc/<lowercasename>-release

        // we're still avoiding QFile here
        QByteArray distrorelease = "/etc/" + v.productType.toLatin1().toLower() + "-release";
        int fd = qt_safe_open(distrorelease, O_RDONLY);
        if (fd != -1) {
            QT_STATBUF sbuf;
            if (QT_FSTAT(fd, &sbuf) != -1 && sbuf.st_size > v.prettyName.length()) {
                // file apparently contains interesting information
                QByteArray buffer(sbuf.st_size, Qt::Uninitialized);
                buffer.resize(qt_safe_read(fd, buffer.data(), sbuf.st_size));
                v.prettyName = QString::fromLatin1(buffer.trimmed());
            }
            qt_safe_close(fd);
        }
    }

    // some distributions have a /etc/lsb-release file that does not provide the values
    // we are looking for, i.e. DISTRIB_ID, DISTRIB_RELEASE and DISTRIB_DESCRIPTION.
    // Assuming that neither DISTRIB_ID nor DISTRIB_RELEASE were found, or contained valid values,
    // returning false for readEtcLsbRelease will allow further /etc/<lowercasename>-release parsing.
    return ok && !(v.productType.isEmpty() && v.productVersion.isEmpty());
}

#if defined(Q_OS_LINUX)
static QByteArray getEtcFileFirstLine(const char *fileName)
{
    QByteArray buffer = getEtcFileContent(fileName);
    if (buffer.isEmpty())
        return QByteArray();

    const char *ptr = buffer.constData();
    int eol = buffer.indexOf("\n");
    return QByteArray(ptr, eol).trimmed();
}

static bool readEtcRedHatRelease(QUnixOSVersion &v)
{
    // /etc/redhat-release analysed should be a one line file
    // the format of its content is <Vendor_ID release Version>
    // i.e. "Red Hat Enterprise Linux Workstation release 6.5 (Santiago)"
    QByteArray line = getEtcFileFirstLine("/etc/redhat-release");
    if (line.isEmpty())
        return false;

    v.prettyName = QString::fromLatin1(line);

    const char keyword[] = "release ";
    int releaseIndex = line.indexOf(keyword);
    v.productType = QString::fromLatin1(line.mid(0, releaseIndex)).remove(QLatin1Char(' '));
    int spaceIndex = line.indexOf(' ', releaseIndex + strlen(keyword));
    v.productVersion = QString::fromLatin1(line.mid(releaseIndex + strlen(keyword),
                                                    spaceIndex > -1 ? spaceIndex - releaseIndex - int(strlen(keyword)) : -1));
    return true;
}

static bool readEtcDebianVersion(QUnixOSVersion &v)
{
    // /etc/debian_version analysed should be a one line file
    // the format of its content is <Release_ID/sid>
    // i.e. "jessie/sid"
    QByteArray line = getEtcFileFirstLine("/etc/debian_version");
    if (line.isEmpty())
        return false;

    v.productType = QStringLiteral("Debian");
    v.productVersion = QString::fromLatin1(line);
    return true;
}
#endif

static bool findUnixOsVersion(QUnixOSVersion &v)
{
    if (readEtcOsRelease(v))
        return true;
    if (readEtcLsbRelease(v))
        return true;
#if defined(Q_OS_LINUX)
    if (readEtcRedHatRelease(v))
        return true;
    if (readEtcDebianVersion(v))
        return true;
#endif
    return false;
}
#  endif // USE_ETC_OS_RELEASE
#endif // Q_OS_UNIX


/*!
    \since 5.4

    Returns the architecture of the CPU that Qt was compiled for, in text
    format. Note that this may not match the actual CPU that the application is
    running on if there's an emulation layer or if the CPU supports multiple
    architectures (like x86-64 processors supporting i386 applications). To
    detect that, use currentCpuArchitecture().

    Values returned by this function are stable and will not change over time,
    so applications can rely on the returned value as an identifier, except
    that new CPU types may be added over time.

    Typical returned values are (note: list not exhaustive):
    \list
        \li "arm"
        \li "arm64"
        \li "i386"
        \li "ia64"
        \li "mips"
        \li "mips64"
        \li "power"
        \li "power64"
        \li "sparc"
        \li "sparcv9"
        \li "x86_64"
    \endlist

    \sa QSysInfo::buildAbi(), QSysInfo::currentCpuArchitecture()
*/
QString QSysInfo::buildCpuArchitecture()
{
    return QStringLiteral(ARCH_PROCESSOR);
}

/*!
    \since 5.4

    Returns the architecture of the CPU that the application is running on, in
    text format. Note that this function depends on what the OS will report and
    may not detect the actual CPU architecture if the OS hides that information
    or is unable to provide it. For example, a 32-bit OS running on a 64-bit
    CPU is usually unable to determine the CPU is actually capable of running
    64-bit programs.

    Values returned by this function are mostly stable: an attempt will be made
    to ensure that they stay constant over time and match the values returned
    by QSysInfo::builldCpuArchitecture(). However, due to the nature of the
    operating system functions being used, there may be discrepancies.

    Typical returned values are (note: list not exhaustive):
    \list
        \li "arm"
        \li "arm64"
        \li "i386"
        \li "ia64"
        \li "mips"
        \li "mips64"
        \li "power"
        \li "power64"
        \li "sparc"
        \li "sparcv9"
        \li "x86_64"
    \endlist

    \sa QSysInfo::buildAbi(), QSysInfo::buildCpuArchitecture()
 */
QString QSysInfo::currentCpuArchitecture()
{
#if defined(Q_OS_WIN) && !defined(Q_OS_WINCE)
    // We don't need to catch all the CPU architectures in this function;
    // only those where the host CPU might be different than the build target
    // (usually, 64-bit platforms).
    SYSTEM_INFO info;
    GetNativeSystemInfo(&info);
    switch (info.wProcessorArchitecture) {
#  ifdef PROCESSOR_ARCHITECTURE_AMD64
    case PROCESSOR_ARCHITECTURE_AMD64:
        return QStringLiteral("x86_64");
#  endif
#  ifdef PROCESSOR_ARCHITECTURE_IA32_ON_WIN64
    case PROCESSOR_ARCHITECTURE_IA32_ON_WIN64:
#  endif
    case PROCESSOR_ARCHITECTURE_IA64:
        return QStringLiteral("ia64");
    }
#elif defined(Q_OS_UNIX)
    long ret = -1;
    struct utsname u;

#  if defined(Q_OS_SOLARIS)
    // We need a special call for Solaris because uname(2) on x86 returns "i86pc" for
    // both 32- and 64-bit CPUs. Reference:
    // http://docs.oracle.com/cd/E18752_01/html/816-5167/sysinfo-2.html#REFMAN2sysinfo-2
    // http://fxr.watson.org/fxr/source/common/syscall/systeminfo.c?v=OPENSOLARIS
    // http://fxr.watson.org/fxr/source/common/conf/param.c?v=OPENSOLARIS;im=10#L530
    if (ret == -1)
        ret = sysinfo(SI_ARCHITECTURE_64, u.machine, sizeof u.machine);
#  endif

    if (ret == -1)
        ret = uname(&u);

    // we could use detectUnixVersion() above, but we only need a field no other function does
    if (ret != -1) {
        // the use of QT_BUILD_INTERNAL here is simply to ensure all branches build
        // as we don't often build on some of the less common platforms
#  if defined(Q_PROCESSOR_ARM) || defined(QT_BUILD_INTERNAL)
        if (strcmp(u.machine, "aarch64") == 0)
            return QStringLiteral("arm64");
        if (strncmp(u.machine, "armv", 4) == 0)
            return QStringLiteral("arm");
#  endif
#  if defined(Q_PROCESSOR_POWER) || defined(QT_BUILD_INTERNAL)
        // harmonize "powerpc" and "ppc" to "power"
        if (strncmp(u.machine, "ppc", 3) == 0)
            return QLatin1String("power") + QLatin1String(u.machine + 3);
        if (strncmp(u.machine, "powerpc", 7) == 0)
            return QLatin1String("power") + QLatin1String(u.machine + 7);
        if (strcmp(u.machine, "Power Macintosh") == 0)
            return QLatin1String("power");
#  endif
#  if defined(Q_PROCESSOR_SPARC) || defined(QT_BUILD_INTERNAL)
        // Solaris sysinfo(2) (above) uses "sparcv9", but uname -m says "sun4u";
        // Linux says "sparc64"
        if (strcmp(u.machine, "sun4u") == 0 || strcmp(u.machine, "sparc64") == 0)
            return QStringLiteral("sparcv9");
        if (strcmp(u.machine, "sparc32") == 0)
            return QStringLiteral("sparc");
#  endif
#  if defined(Q_PROCESSOR_X86) || defined(QT_BUILD_INTERNAL)
        // harmonize all "i?86" to "i386"
        if (strlen(u.machine) == 4 && u.machine[0] == 'i'
                && u.machine[2] == '8' && u.machine[3] == '6')
            return QStringLiteral("i386");
        if (strcmp(u.machine, "amd64") == 0) // Solaris
            return QStringLiteral("x86_64");
#  endif
        return QString::fromLatin1(u.machine);
    }
#endif
    return buildCpuArchitecture();
}

/*!
    \since 5.4

    Returns the full architecture string that Qt was compiled for. This string
    is useful for identifying different, incompatible builds. For example, it
    can be used as an identifier to request an upgrade package from a server.

    The values returned from this function are kept stable as follows: the
    mandatory components of the result will not change in future versions of
    Qt, but optional suffixes may be added.

    The returned value is composed of three or more parts, separated by dashes
    ("-"). They are:

    \table
    \header \li Component           \li Value
    \row    \li CPU Architecture    \li The same as QSysInfo::buildCpuArchitecture(), such as "arm", "i386", "mips" or "x86_64"
    \row    \li Endianness          \li "little_endian" or "big_endian"
    \row    \li Word size           \li Whether it's a 32- or 64-bit application. Possible values are:
                                        "llp64" (Windows 64-bit), "lp64" (Unix 64-bit), "ilp32" (32-bit)
    \row    \li (Optional) ABI      \li Zero or more components identifying different ABIs possible in this architecture.
                                        Currently, Qt has optional ABI components for ARM and MIPS processors: one
                                        component is the main ABI (such as "eabi", "o32", "n32", "o64"); another is
                                        whether the calling convention is using hardware floating point registers ("hardfloat"
                                        is present).

                                        Additionally, if Qt was configured with \c{-qreal float}, the ABI option tag "qreal_float"
                                        will be present. If Qt was configured with another type as qreal, that type is present after
                                        "qreal_", with all characters other than letters and digits escaped by an underscore, followed
                                        by two hex digits. For example, \c{-qreal long double} becomes "qreal_long_20double".
    \endtable

    \sa QSysInfo::buildCpuArchitecture()
*/
QString QSysInfo::buildAbi()
{
#ifdef Q_COMPILER_UNICODE_STRINGS
    // ARCH_FULL is a concatenation of strings (incl. ARCH_PROCESSOR), which breaks
    // QStringLiteral on MSVC. Since the concatenation behavior we want is specified
    // the same C++11 paper as the Unicode strings, we'll use that macro and hope
    // that Microsoft implements the new behavior when they add support for Unicode strings.
    return QStringLiteral(ARCH_FULL);
#else
    return QLatin1String(ARCH_FULL);
#endif
}

static QString unknownText()
{
    return QStringLiteral("unknown");
}

/*!
    \since 5.4

    Returns the type of the operating system kernel Qt was compiled for. It's
    also the kernel the application is running on, unless the host operating
    system is running a form of compatibility or virtualization layer.

    Values returned by this function are stable and will not change over time,
    so applications can rely on the returned value as an identifier, except
    that new OS kernel types may be added over time.

    On Windows, this function returns the type of Windows kernel, like "wince"
    or "winnt". On Unix systems, it returns the same as the output of \c{uname
    -s} (lowercased).

    Note that this function may return surprising values: it returns "linux"
    for all operating systems running Linux (including Android), "qnx" for all
    operating systems running QNX, "freebsd" for
    Debian/kFreeBSD, and "darwin" for OS X and iOS. For information on the type
    of product the application is running on, see productType().

    \sa QFileSelector, kernelVersion(), productType(), productVersion(), prettyProductName()
*/
QString QSysInfo::kernelType()
{
#if defined(Q_OS_WINCE)
    return QStringLiteral("wince");
#elif defined(Q_OS_WIN)
    return QStringLiteral("winnt");
#elif defined(Q_OS_UNIX)
    struct utsname u;
    if (uname(&u) == 0)
        return QString::fromLatin1(u.sysname).toLower();
#endif
    return unknownText();
}

/*!
    \since 5.4

    Returns the release version of the operating system kernel. On Windows, it
    returns the version of the NT or CE kernel. On Unix systems, including
    Android and OS X, it returns the same as the \c{uname -r}
    command would return.

    If the version could not be determined, this function may return an empty
    string.

    \sa kernelType(), productType(), productVersion(), prettyProductName()
*/
QString QSysInfo::kernelVersion()
{
#ifdef Q_OS_WIN
    const OSVERSIONINFOEX osver = winOsVersion();
    return QString::number(int(osver.dwMajorVersion)) + QLatin1Char('.') + QString::number(int(osver.dwMinorVersion))
            + QLatin1Char('.') + QString::number(int(osver.dwBuildNumber));
#else
    struct utsname u;
    if (uname(&u) == 0)
        return QString::fromLatin1(u.release);
    return QString();
#endif
}


/*!
    \since 5.4

    Returns the product name of the operating system this application is
    running in. If the application is running on some sort of emulation or
    virtualization layer (such as WINE on a Unix system), this function will
    inspect the emulation / virtualization layer.

    Values returned by this function are stable and will not change over time,
    so applications can rely on the returned value as an identifier, except
    that new OS types may be added over time.

    \b{Linux and Android note}: this function returns "android" for Linux
    systems running Android userspace, notably when using the Bionic library.
    For all other Linux systems, regardless of C library being used, it tries
    to determine the distribution name and returns that. If determining the
    distribution name failed, it returns "unknown".

    \b{Darwin, OS X and iOS note}: this function returns "osx" for OS X
    systems, "ios" for iOS systems and "darwin" in case the system could not be
    determined.

    \b{FreeBSD note}: this function returns "debian" for Debian/kFreeBSD and
    "unknown" otherwise.

    \b{Windows note}: this function returns "winphone" for builds for Windows
    Phone, "winrt" for WinRT builds, "wince" for Windows CE and Embedded
    Compact builds, and "windows" for normal desktop builds.

    For other Unix-type systems, this function usually returns "unknown".

    \sa QFileSelector, kernelType(), kernelVersion(), productVersion(), prettyProductName()
*/
QString QSysInfo::productType()
{
    // similar, but not identical to QFileSelectorPrivate::platformSelectors
#if defined(Q_OS_WINPHONE)
    return QStringLiteral("winphone");
#elif defined(Q_OS_WINRT)
    return QStringLiteral("winrt");
#elif defined(Q_OS_WINCE)
    return QStringLiteral("wince");
#elif defined(Q_OS_WIN)
    return QStringLiteral("windows");

#elif defined(Q_OS_QNX)
    return QStringLiteral("qnx");

#elif defined(Q_OS_ANDROID)
    return QStringLiteral("android");

#elif defined(Q_OS_IOS)
    return QStringLiteral("ios");
#elif defined(Q_OS_OSX)
    return QStringLiteral("osx");
#elif defined(Q_OS_DARWIN)
    return QStringLiteral("darwin");

#elif defined(USE_ETC_OS_RELEASE) // Q_OS_UNIX
    QUnixOSVersion unixOsVersion;
    findUnixOsVersion(unixOsVersion);
    if (!unixOsVersion.productType.isEmpty())
        return unixOsVersion.productType;
#endif
    return unknownText();
}

/*!
    \since 5.4

    Returns the product version of the operating system in string form. If the
    version could not be determined, this function returns "unknown".

    It will return the Android, iOS, OS X, Windows full-product
    versions on those systems. In particular, on OS X, iOS and Windows, the
    returned string is similar to the macVersion() or windowsVersion() enums.

    On Linux systems, it will try to determine the distribution version and will
    return that. This is also done on Debian/kFreeBSD, so this function will
    return Debian version in that case.

    In all other Unix-type systems, this function always returns "unknown".

    \note The version string returned from this function is only guaranteed to
    be orderable on Android, OS X and iOS. On Windows, some Windows
    versions are text ("XP" and "Vista", for example). On Linux, the version of
    the distribution may jump unexpectedly, please refer to the distribution's
    documentation for versioning practices.

    \sa kernelType(), kernelVersion(), productType(), prettyProductName()
*/
QString QSysInfo::productVersion()
{
#if defined(Q_OS_MAC)
    const QAppleOperatingSystemVersion version = qt_apple_os_version();
    return QString::number(version.major) + QLatin1Char('.') + QString::number(version.minor);
#elif defined(Q_OS_WIN)
    const char *version = winVer_helper();
    if (version) {
        const QLatin1Char spaceChar(' ');
        return QString::fromLatin1(version).remove(spaceChar).toLower() + winSp_helper().remove(spaceChar).toLower();
    }
    // fall through

// Android should not fall through to the Unix code
#elif defined(Q_OS_ANDROID)
    return QJNIObjectPrivate::getStaticObjectField("android/os/Build$VERSION", "RELEASE", "Ljava/lang/String;").toString();
#elif defined(USE_ETC_OS_RELEASE) // Q_OS_UNIX
    QUnixOSVersion unixOsVersion;
    findUnixOsVersion(unixOsVersion);
    if (!unixOsVersion.productVersion.isEmpty())
        return unixOsVersion.productVersion;
#endif

    // fallback
    return unknownText();
}

/*!
    \since 5.4

    Returns a prettier form of productType() and productVersion(), containing
    other tokens like the operating system type, codenames and other
    information. The result of this function is suitable for displaying to the
    user, but not for long-term storage, as the string may change with updates
    to Qt.

    If productType() is "unknown", this function will instead use the
    kernelType() and kernelVersion() functions.

    \sa kernelType(), kernelVersion(), productType(), productVersion()
*/
QString QSysInfo::prettyProductName()
{
#if defined(Q_OS_IOS)
    return QLatin1String("iOS ") + productVersion();
#elif defined(Q_OS_OSX)
    // get the known codenames
    const char *basename = 0;
    switch (int(MacintoshVersion)) {
    case MV_CHEETAH:
    case MV_PUMA:
    case MV_JAGUAR:
    case MV_PANTHER:
    case MV_TIGER:
        // This version of Qt does not run on those versions of OS X
        // so this case label will never be reached
        Q_UNREACHABLE();
        break;
    case MV_LEOPARD:
        basename = "Mac OS X Leopard (";
        break;
    case MV_SNOWLEOPARD:
        basename = "Mac OS X Snow Leopard (";
        break;
    case MV_LION:
        basename = "OS X Lion (";
        break;
    case MV_MOUNTAINLION:
        basename = "OS X Mountain Lion (";
        break;
    case MV_MAVERICKS:
        basename = "OS X Mavericks (";
        break;
    case MV_YOSEMITE:
        basename = "OS X Yosemite (";
        break;
    case MV_ELCAPITAN:
        basename = "OS X El Capitan (";
        break;
    }
    if (basename)
        return QLatin1String(basename) + productVersion() + QLatin1Char(')');

    // a future version of OS X
    return QLatin1String("OS X ") + productVersion();
#elif defined(Q_OS_WINPHONE)
    return QLatin1String("Windows Phone ") + QLatin1String(winVer_helper());
#elif defined(Q_OS_WIN)
    return QLatin1String("Windows ") + QLatin1String(winVer_helper()) + winSp_helper();
#elif defined(Q_OS_ANDROID)
    return QLatin1String("Android ") + productVersion();
#elif defined(Q_OS_HAIKU)
    return QLatin1String("Haiku ") + productVersion();
#elif defined(Q_OS_UNIX)
#  ifdef USE_ETC_OS_RELEASE
    QUnixOSVersion unixOsVersion;
    findUnixOsVersion(unixOsVersion);
    if (!unixOsVersion.prettyName.isEmpty())
        return unixOsVersion.prettyName;
#  endif
    struct utsname u;
    if (uname(&u) == 0)
        return QString::fromLatin1(u.sysname) + QLatin1Char(' ') + QString::fromLatin1(u.release);
#endif
    return unknownText();
}

#ifndef QT_BOOTSTRAPPED
/*!
    \since 5.6

    Returns this machine's host name, if one is configured. Note that hostnames
    are not guaranteed to be globally unique, especially if they were
    configured automatically.

    This function does not guarantee the returned host name is a Fully
    Qualified Domain Name (FQDN). For that, use QHostInfo to resolve the
    returned name to an FQDN.

    This function returns the same as QHostInfo::localHostName().

    \sa QHostInfo::localDomainName
 */
QString QSysInfo::machineHostName()
{
#if defined(Q_OS_LINUX)
    // gethostname(3) on Linux just calls uname(2), so do it ourselves
    // and avoid a memcpy
    struct utsname u;
    if (uname(&u) == 0)
        return QString::fromLocal8Bit(u.nodename);
#else
#  ifdef Q_OS_WIN
    // Important: QtNetwork depends on machineHostName() initializing ws2_32.dll
    winsockInit();
#  endif

    char hostName[512];
    if (gethostname(hostName, sizeof(hostName)) == -1)
        return QString();
    hostName[sizeof(hostName) - 1] = '\0';
    return QString::fromLocal8Bit(hostName);
#endif
    return QString();
}
#endif // QT_BOOTSTRAPPED

/*!
    \macro void Q_ASSERT(bool test)
    \relates <QtGlobal>

    Prints a warning message containing the source code file name and
    line number if \a test is \c false.

    Q_ASSERT() is useful for testing pre- and post-conditions
    during development. It does nothing if \c QT_NO_DEBUG was defined
    during compilation.

    Example:

    \snippet code/src_corelib_global_qglobal.cpp 17

    If \c b is zero, the Q_ASSERT statement will output the following
    message using the qFatal() function:

    \snippet code/src_corelib_global_qglobal.cpp 18

    \sa Q_ASSERT_X(), qFatal(), {Debugging Techniques}
*/

/*!
    \macro void Q_ASSERT_X(bool test, const char *where, const char *what)
    \relates <QtGlobal>

    Prints the message \a what together with the location \a where,
    the source file name and line number if \a test is \c false.

    Q_ASSERT_X is useful for testing pre- and post-conditions during
    development. It does nothing if \c QT_NO_DEBUG was defined during
    compilation.

    Example:

    \snippet code/src_corelib_global_qglobal.cpp 19

    If \c b is zero, the Q_ASSERT_X statement will output the following
    message using the qFatal() function:

    \snippet code/src_corelib_global_qglobal.cpp 20

    \sa Q_ASSERT(), qFatal(), {Debugging Techniques}
*/

/*!
    \macro void Q_ASSUME(bool expr)
    \relates <QtGlobal>
    \since 5.0

    Causes the compiler to assume that \a expr is \c true. This macro is useful
    for improving code generation, by providing the compiler with hints about
    conditions that it would not otherwise know about. However, there is no
    guarantee that the compiler will actually use those hints.

    This macro could be considered a "lighter" version of \l{Q_ASSERT()}. While
    Q_ASSERT will abort the program's execution if the condition is \c false,
    Q_ASSUME will tell the compiler not to generate code for those conditions.
    Therefore, it is important that the assumptions always hold, otherwise
    undefined behaviour may occur.

    If \a expr is a constantly \c false condition, Q_ASSUME will tell the compiler
    that the current code execution cannot be reached. That is, Q_ASSUME(false)
    is equivalent to Q_UNREACHABLE().

    In debug builds the condition is enforced by an assert to facilitate debugging.

    \note Q_LIKELY() tells the compiler that the expression is likely, but not
    the only possibility. Q_ASSUME tells the compiler that it is the only
    possibility.

    \sa Q_ASSERT(), Q_UNREACHABLE(), Q_LIKELY()
*/

/*!
    \macro void Q_UNREACHABLE()
    \relates <QtGlobal>
    \since 5.0

    Tells the compiler that the current point cannot be reached by any
    execution, so it may optimize any code paths leading here as dead code, as
    well as code continuing from here.

    This macro is useful to mark impossible conditions. For example, given the
    following enum:

    \snippet code/src_corelib_global_qglobal.cpp qunreachable-enum

    One can write a switch table like so:

    \snippet code/src_corelib_global_qglobal.cpp qunreachable-switch

    The advantage of inserting Q_UNREACHABLE() at that point is that the
    compiler is told not to generate code for a shape variable containing that
    value. If the macro is missing, the compiler will still generate the
    necessary comparisons for that value. If the case label were removed, some
    compilers could produce a warning that some enum values were not checked.

    By using this macro in impossible conditions, code coverage may be improved
    as dead code paths may be eliminated.

    In debug builds the condition is enforced by an assert to facilitate debugging.

    \sa Q_ASSERT(), Q_ASSUME(), qFatal()
*/

/*!
    \macro void Q_CHECK_PTR(void *pointer)
    \relates <QtGlobal>

    If \a pointer is 0, prints a message containing the source
    code's file name and line number, saying that the program ran out
    of memory and aborts program execution. It throws \c std::bad_alloc instead
    if exceptions are enabled.

    Q_CHECK_PTR does nothing if \c QT_NO_DEBUG and \c QT_NO_EXCEPTIONS were
    defined during compilation. Therefore you must not use Q_CHECK_PTR to check
    for successful memory allocations because the check will be disabled in
    some cases.

    Example:

    \snippet code/src_corelib_global_qglobal.cpp 21

    \sa qWarning(), {Debugging Techniques}
*/

/*!
    \fn T *q_check_ptr(T *pointer)
    \relates <QtGlobal>

    Uses Q_CHECK_PTR on \a pointer, then returns \a pointer.

    This can be used as an inline version of Q_CHECK_PTR.
*/

/*!
    \macro const char* Q_FUNC_INFO()
    \relates <QtGlobal>

    Expands to a string that describe the function the macro resides in. How this string looks
    more specifically is compiler dependent. With GNU GCC it is typically the function signature,
    while with other compilers it might be the line and column number.

    Q_FUNC_INFO can be conveniently used with qDebug(). For example, this function:

    \snippet code/src_corelib_global_qglobal.cpp 22

    when instantiated with the integer type, will with the GCC compiler produce:

    \tt{const TInputType& myMin(const TInputType&, const TInputType&) [with TInputType = int] was called with value1: 3 value2: 4}

    If this macro is used outside a function, the behavior is undefined.
 */

/*
  The Q_CHECK_PTR macro calls this function if an allocation check
  fails.
*/
void qt_check_pointer(const char *n, int l)
{
    qFatal("In file %s, line %d: Out of memory", n, l);
}

/*
   \internal
   Allows you to throw an exception without including <new>
   Called internally from Q_CHECK_PTR on certain OS combinations
*/
void qBadAlloc()
{
    QT_THROW(std::bad_alloc());
}

#ifndef QT_NO_EXCEPTIONS
/*
   \internal
   Allows you to call std::terminate() without including <exception>.
   Called internally from QT_TERMINATE_ON_EXCEPTION
*/
Q_NORETURN void qTerminate() Q_DECL_NOTHROW
{
    std::terminate();
}
#endif

/*
  The Q_ASSERT macro calls this function when the test fails.
*/
void qt_assert(const char *assertion, const char *file, int line) Q_DECL_NOTHROW
{
    qFatal("ASSERT: \"%s\" in file %s, line %d", assertion, file, line);
}

/*
  The Q_ASSERT_X macro calls this function when the test fails.
*/
void qt_assert_x(const char *where, const char *what, const char *file, int line) Q_DECL_NOTHROW
{
    qFatal("ASSERT failure in %s: \"%s\", file %s, line %d", where, what, file, line);
}


/*
    Dijkstra's bisection algorithm to find the square root of an integer.
    Deliberately not exported as part of the Qt API, but used in both
    qsimplerichtext.cpp and qgfxraster_qws.cpp
*/
Q_CORE_EXPORT unsigned int qt_int_sqrt(unsigned int n)
{
    // n must be in the range 0...UINT_MAX/2-1
    if (n >= (UINT_MAX>>2)) {
        unsigned int r = 2 * qt_int_sqrt(n / 4);
        unsigned int r2 = r + 1;
        return (n >= r2 * r2) ? r2 : r;
    }
    uint h, p= 0, q= 1, r= n;
    while (q <= n)
        q <<= 2;
    while (q != 1) {
        q >>= 2;
        h= p + q;
        p >>= 1;
        if (r >= h) {
            p += q;
            r -= h;
        }
    }
    return p;
}

void *qMemCopy(void *dest, const void *src, size_t n) { return memcpy(dest, src, n); }
void *qMemSet(void *dest, int c, size_t n) { return memset(dest, c, n); }

#if !defined(Q_OS_WIN) && !defined(QT_NO_THREAD) && !defined(Q_OS_INTEGRITY) && !defined(Q_OS_QNX) && \
    defined(_POSIX_THREAD_SAFE_FUNCTIONS) && _POSIX_VERSION >= 200112L
namespace {
    // There are two incompatible versions of strerror_r:
    // a) the XSI/POSIX.1 version, which returns an int,
    //    indicating success or not
    // b) the GNU version, which returns a char*, which may or may not
    //    be the beginning of the buffer we used
    // The GNU libc manpage for strerror_r says you should use the XSI
    // version in portable code. However, it's impossible to do that if
    // _GNU_SOURCE is defined so we use C++ overloading to decide what to do
    // depending on the return type
    static inline Q_DECL_UNUSED QString fromstrerror_helper(int, const QByteArray &buf)
    {
        return QString::fromLocal8Bit(buf.constData());
    }
    static inline Q_DECL_UNUSED QString fromstrerror_helper(const char *str, const QByteArray &)
    {
        return QString::fromLocal8Bit(str);
    }
}
#endif

QString qt_error_string(int errorCode)
{
    const char *s = 0;
    QString ret;
    if (errorCode == -1) {
#if defined(Q_OS_WIN)
        errorCode = GetLastError();
#else
        errorCode = errno;
#endif
    }
    switch (errorCode) {
    case 0:
        break;
    case EACCES:
        s = QT_TRANSLATE_NOOP("QIODevice", "Permission denied");
        break;
    case EMFILE:
        s = QT_TRANSLATE_NOOP("QIODevice", "Too many open files");
        break;
    case ENOENT:
        s = QT_TRANSLATE_NOOP("QIODevice", "No such file or directory");
        break;
    case ENOSPC:
        s = QT_TRANSLATE_NOOP("QIODevice", "No space left on device");
        break;
    default: {
#if defined(Q_OS_WIN)
        // Retrieve the system error message for the last-error code.
#  ifndef Q_OS_WINRT
        wchar_t *string = 0;
        FormatMessage(FORMAT_MESSAGE_FROM_SYSTEM | FORMAT_MESSAGE_IGNORE_INSERTS | FORMAT_MESSAGE_ALLOCATE_BUFFER,
                      NULL,
                      errorCode,
                      MAKELANGID(LANG_NEUTRAL, SUBLANG_DEFAULT),
                      (LPWSTR)&string,
                      0,
                      NULL);
        ret = QString::fromWCharArray(string);
        LocalFree((HLOCAL)string);
#  else // !Q_OS_WINRT
        __declspec(thread) static wchar_t errorString[4096];
        FormatMessage(FORMAT_MESSAGE_FROM_SYSTEM | FORMAT_MESSAGE_IGNORE_INSERTS,
                      NULL,
                      errorCode,
                      MAKELANGID(LANG_NEUTRAL, SUBLANG_DEFAULT),
                      errorString,
                      ARRAYSIZE(errorString),
                      NULL);
        ret = QString::fromWCharArray(errorString);
#  endif // Q_OS_WINRT

        if (ret.isEmpty() && errorCode == ERROR_MOD_NOT_FOUND)
            ret = QString::fromLatin1("The specified module could not be found.");
#elif !defined(QT_NO_THREAD) && defined(_POSIX_THREAD_SAFE_FUNCTIONS) && _POSIX_VERSION >= 200112L && !defined(Q_OS_INTEGRITY) && !defined(Q_OS_QNX)
        QByteArray buf(1024, '\0');
        ret = fromstrerror_helper(strerror_r(errorCode, buf.data(), buf.size()), buf);
#else
        ret = QString::fromLocal8Bit(strerror(errorCode));
#endif
    break; }
    }
    if (s)
        // ######## this breaks moc build currently
//         ret = QCoreApplication::translate("QIODevice", s);
        ret = QString::fromLatin1(s);
    return ret.trimmed();
}

// In the C runtime on all platforms access to the environment is not thread-safe. We
// add thread-safety for the Qt wrappers.
static QBasicMutex environmentMutex;

// getenv is declared as deprecated in VS2005. This function
// makes use of the new secure getenv function.
/*!
    \relates <QtGlobal>

    Returns the value of the environment variable with name \a
    varName. To get the variable string, use QByteArray::constData().

    \note qgetenv() was introduced because getenv() from the standard
    C library was deprecated in VC2005 (and later versions). qgetenv()
    uses the new replacement function in VC, and calls the standard C
    library's implementation on all other platforms.

    \sa qputenv(), qEnvironmentVariableIsSet(), qEnvironmentVariableIsEmpty()
*/
QByteArray qgetenv(const char *varName)
{
    QMutexLocker locker(&environmentMutex);
#if defined(_MSC_VER) && _MSC_VER >= 1400
    size_t requiredSize = 0;
    QByteArray buffer;
    getenv_s(&requiredSize, 0, 0, varName);
    if (requiredSize == 0)
        return buffer;
    buffer.resize(int(requiredSize));
    getenv_s(&requiredSize, buffer.data(), requiredSize, varName);
    // requiredSize includes the terminating null, which we don't want.
    Q_ASSERT(buffer.endsWith('\0'));
    buffer.chop(1);
    return buffer;
#else
    return QByteArray(::getenv(varName));
#endif
}

/*!
    \relates <QtGlobal>
    \since 5.1

    Returns whether the environment variable \a varName is empty.

    Equivalent to
    \code
    qgetenv(varName).isEmpty()
    \endcode
    except that it's potentially much faster, and can't throw exceptions.

    \sa qgetenv(), qEnvironmentVariableIsSet()
*/
bool qEnvironmentVariableIsEmpty(const char *varName) Q_DECL_NOEXCEPT
{
    QMutexLocker locker(&environmentMutex);
#if defined(_MSC_VER) && _MSC_VER >= 1400
    // we provide a buffer that can only hold the empty string, so
    // when the env.var isn't empty, we'll get an ERANGE error (buffer
    // too small):
    size_t dummy;
    char buffer = '\0';
    return getenv_s(&dummy, &buffer, 1, varName) != ERANGE;
#else
    const char * const value = ::getenv(varName);
    return !value || !*value;
#endif
}

/*!
    \relates <QtGlobal>
    \since 5.5

    Returns the numerical value of the environment variable \a varName.
    If \a ok is not null, sets \c{*ok} to \c true or \c false depending
    on the success of the conversion.

    Equivalent to
    \code
    qgetenv(varName).toInt()
    \endcode
    except that it's much faster, and can't throw exceptions.

    \sa qgetenv(), qEnvironmentVariableIsSet()
*/
int qEnvironmentVariableIntValue(const char *varName, bool *ok) Q_DECL_NOEXCEPT
{
    QMutexLocker locker(&environmentMutex);
#if defined(_MSC_VER) && _MSC_VER >= 1400
    // we provide a buffer that can hold any int value:
    static const int NumBinaryDigitsPerOctalDigit = 3;
    static const int MaxDigitsForOctalInt =
        (std::numeric_limits<uint>::digits + NumBinaryDigitsPerOctalDigit - 1) / NumBinaryDigitsPerOctalDigit;
    char buffer[MaxDigitsForOctalInt + 2]; // +1 for NUL +1 for optional '-'
    size_t dummy;
    if (getenv_s(&dummy, buffer, sizeof buffer, varName) != 0) {
        if (ok)
            *ok = false;
        return 0;
    }
#else
    const char * const buffer = ::getenv(varName);
    if (!buffer || !*buffer) {
        if (ok)
            *ok = false;
        return 0;
    }
#endif
    bool ok_ = true;
    const qlonglong value = qstrtoll(buffer, Q_NULLPTR, 0, &ok_);
    if (int(value) != value) { // this is the check in QByteArray::toInt(), keep it in sync
        if (ok)
            *ok = false;
        return 0;
    } else if (ok) {
        *ok = ok_;
    }
    return int(value);
}

/*!
    \relates <QtGlobal>
    \since 5.1

    Returns whether the environment variable \a varName is set.

    Equivalent to
    \code
    !qgetenv(varName).isNull()
    \endcode
    except that it's potentially much faster, and can't throw exceptions.

    \sa qgetenv(), qEnvironmentVariableIsEmpty()
*/
bool qEnvironmentVariableIsSet(const char *varName) Q_DECL_NOEXCEPT
{
    QMutexLocker locker(&environmentMutex);
#if defined(_MSC_VER) && _MSC_VER >= 1400
    size_t requiredSize = 0;
    (void)getenv_s(&requiredSize, 0, 0, varName);
    return requiredSize != 0;
#else
    return ::getenv(varName) != 0;
#endif
}

/*!
    \relates <QtGlobal>

    This function sets the \a value of the environment variable named
    \a varName. It will create the variable if it does not exist. It
    returns 0 if the variable could not be set.

    Calling qputenv with an empty value removes the environment variable on
    Windows, and makes it set (but empty) on Unix. Prefer using qunsetenv()
    for fully portable behavior.

    \note qputenv() was introduced because putenv() from the standard
    C library was deprecated in VC2005 (and later versions). qputenv()
    uses the replacement function in VC, and calls the standard C
    library's implementation on all other platforms.

    \sa qgetenv()
*/
bool qputenv(const char *varName, const QByteArray& value)
{
    QMutexLocker locker(&environmentMutex);
#if defined(_MSC_VER) && _MSC_VER >= 1400
    return _putenv_s(varName, value.constData()) == 0;
#elif (defined(_POSIX_VERSION) && (_POSIX_VERSION-0) >= 200112L) || defined(Q_OS_HAIKU)
    // POSIX.1-2001 has setenv
    return setenv(varName, value.constData(), true) == 0;
#else
    QByteArray buffer(varName);
    buffer += '=';
    buffer += value;
    char* envVar = qstrdup(buffer.constData());
    int result = putenv(envVar);
    if (result != 0) // error. we have to delete the string.
        delete[] envVar;
    return result == 0;
#endif
}

/*!
    \relates <QtGlobal>

    This function deletes the variable \a varName from the environment.

    Returns \c true on success.

    \since 5.1

    \sa qputenv(), qgetenv()
*/
bool qunsetenv(const char *varName)
{
    QMutexLocker locker(&environmentMutex);
#if defined(_MSC_VER) && _MSC_VER >= 1400
    return _putenv_s(varName, "") == 0;
#elif (defined(_POSIX_VERSION) && (_POSIX_VERSION-0) >= 200112L) || defined(Q_OS_BSD4) || defined(Q_OS_HAIKU)
    // POSIX.1-2001, BSD and Haiku have unsetenv
    return unsetenv(varName) == 0;
#elif defined(Q_CC_MINGW)
    // On mingw, putenv("var=") removes "var" from the environment
    QByteArray buffer(varName);
    buffer += '=';
    return putenv(buffer.constData()) == 0;
#else
    // Fallback to putenv("var=") which will insert an empty var into the
    // environment and leak it
    QByteArray buffer(varName);
    buffer += '=';
    char *envVar = qstrdup(buffer.constData());
    return putenv(envVar) == 0;
#endif
}

#if defined(Q_OS_UNIX) && !defined(QT_NO_THREAD) && defined(_POSIX_THREAD_SAFE_FUNCTIONS) && (_POSIX_THREAD_SAFE_FUNCTIONS - 0 > 0)

#  if defined(Q_OS_INTEGRITY) && defined(__GHS_VERSION_NUMBER) && (__GHS_VERSION_NUMBER < 500)
// older versions of INTEGRITY used a long instead of a uint for the seed.
typedef long SeedStorageType;
#  else
typedef uint SeedStorageType;
#  endif

typedef QThreadStorage<SeedStorageType *> SeedStorage;
Q_GLOBAL_STATIC(SeedStorage, randTLS)  // Thread Local Storage for seed value

#elif defined(Q_OS_ANDROID)
typedef QThreadStorage<QJNIObjectPrivate> AndroidRandomStorage;
Q_GLOBAL_STATIC(AndroidRandomStorage, randomTLS)
#endif

/*!
    \relates <QtGlobal>
    \since 4.2

    Thread-safe version of the standard C++ \c srand() function.

    Sets the argument \a seed to be used to generate a new random number sequence of
    pseudo random integers to be returned by qrand().

    The sequence of random numbers generated is deterministic per thread. For example,
    if two threads call qsrand(1) and subsequently calls qrand(), the threads will get
    the same random number sequence.

    \sa qrand()
*/
void qsrand(uint seed)
{
#if defined(Q_OS_UNIX) && !defined(QT_NO_THREAD) && defined(_POSIX_THREAD_SAFE_FUNCTIONS) && (_POSIX_THREAD_SAFE_FUNCTIONS - 0 > 0)
    SeedStorage *seedStorage = randTLS();
    if (seedStorage) {
        SeedStorageType *pseed = seedStorage->localData();
        if (!pseed)
            seedStorage->setLocalData(pseed = new SeedStorageType);
        *pseed = seed;
    } else {
        //global static seed storage should always exist,
        //except after being deleted by QGlobalStaticDeleter.
        //But since it still can be called from destructor of another
        //global static object, fallback to srand(seed)
        srand(seed);
    }
#elif defined(Q_OS_ANDROID)
    if (randomTLS->hasLocalData()) {
        randomTLS->localData().callMethod<void>("setSeed", "(J)V", jlong(seed));
        return;
    }

    QJNIObjectPrivate random("java/util/Random",
                             "(J)V",
                             jlong(seed));
    if (!random.isValid()) {
        srand(seed);
        return;
    }

    randomTLS->setLocalData(random);
#else
    // On Windows srand() and rand() already use Thread-Local-Storage
    // to store the seed between calls
    // this is also valid for QT_NO_THREAD
    srand(seed);
#endif
}

/*!
    \relates <QtGlobal>
    \since 4.2

    Thread-safe version of the standard C++ \c rand() function.

    Returns a value between 0 and \c RAND_MAX (defined in \c <cstdlib> and
    \c <stdlib.h>), the next number in the current sequence of pseudo-random
    integers.

    Use \c qsrand() to initialize the pseudo-random number generator with
    a seed value.

    \sa qsrand()
*/
int qrand()
{
#if defined(Q_OS_UNIX) && !defined(QT_NO_THREAD) && defined(_POSIX_THREAD_SAFE_FUNCTIONS) && (_POSIX_THREAD_SAFE_FUNCTIONS - 0 > 0)
    SeedStorage *seedStorage = randTLS();
    if (seedStorage) {
        SeedStorageType *pseed = seedStorage->localData();
        if (!pseed) {
            seedStorage->setLocalData(pseed = new SeedStorageType);
            *pseed = 1;
        }
        return rand_r(pseed);
    } else {
        //global static seed storage should always exist,
        //except after being deleted by QGlobalStaticDeleter.
        //But since it still can be called from destructor of another
        //global static object, fallback to rand()
        return rand();
    }
#elif defined(Q_OS_ANDROID)
    AndroidRandomStorage *randomStorage = randomTLS();
    if (!randomStorage)
        return rand();

    if (randomStorage->hasLocalData()) {
        return randomStorage->localData().callMethod<jint>("nextInt",
                                                           "(I)I",
                                                           RAND_MAX);
    }

    QJNIObjectPrivate random("java/util/Random",
                             "(J)V",
                             jlong(1));

    if (!random.isValid())
        return rand();

    randomStorage->setLocalData(random);
    return random.callMethod<jint>("nextInt", "(I)I", RAND_MAX);
#else
    // On Windows srand() and rand() already use Thread-Local-Storage
    // to store the seed between calls
    // this is also valid for QT_NO_THREAD
    return rand();
#endif
}

/*!
    \macro forever
    \relates <QtGlobal>

    This macro is provided for convenience for writing infinite
    loops.

    Example:

    \snippet code/src_corelib_global_qglobal.cpp 31

    It is equivalent to \c{for (;;)}.

    If you're worried about namespace pollution, you can disable this
    macro by adding the following line to your \c .pro file:

    \snippet code/src_corelib_global_qglobal.cpp 32

    \sa Q_FOREVER
*/

/*!
    \macro Q_FOREVER
    \relates <QtGlobal>

    Same as \l{forever}.

    This macro is available even when \c no_keywords is specified
    using the \c .pro file's \c CONFIG variable.

    \sa foreach()
*/

/*!
    \macro foreach(variable, container)
    \relates <QtGlobal>

    This macro is used to implement Qt's \c foreach loop. The \a
    variable parameter is a variable name or variable definition; the
    \a container parameter is a Qt container whose value type
    corresponds to the type of the variable. See \l{The foreach
    Keyword} for details.

    If you're worried about namespace pollution, you can disable this
    macro by adding the following line to your \c .pro file:

    \snippet code/src_corelib_global_qglobal.cpp 33

    \note Since Qt 5.7, the use of this macro is discouraged. It will
    be removed in a future version of Qt. Please use C++11 range-for,
    possibly with qAsConst(), as needed.

    \sa qAsConst()
*/

/*!
    \macro Q_FOREACH(variable, container)
    \relates <QtGlobal>

    Same as foreach(\a variable, \a container).

    This macro is available even when \c no_keywords is specified
    using the \c .pro file's \c CONFIG variable.

    \note Since Qt 5.7, the use of this macro is discouraged. It will
    be removed in a future version of Qt. Please use C++11 range-for,
    possibly with qAsConst(), as needed.

    \sa qAsConst()
*/

/*!
    \fn qAsConst(T &t)
    \relates <QtGlobal>
    \since 5.7

    Returns \a t cast to \c{const T}.

    This function is a Qt implementation of C++17's std::as_const(),
    a cast function like std::move(). But while std::move() turns
    lvalues into rvalues, this function turns non-const lvalues into
    const lvalues. Like std::as_const(), it doesn't work on rvalues,
    because it cannot be efficiently implemented for rvalues without
    leaving dangling references.

    Its main use in Qt is to prevent implicitly-shared Qt containers
    from detaching:
    \code
    QString s = ...;
    for (QChar ch : s) // detaches 's' (performs a deep-copy if 's' was shared)
        process(ch);
    for (QChar ch : qAsConst(s)) // ok, no detach attempt
        process(ch);
    \endcode

    Of course, in this case, you could (and probably should) have declared
    \c s as \c const in the first place:
    \code
    const QString s = ...;
    for (QChar ch : s) // ok, no detach attempt on const objects
        process(ch);
    \endcode
    but often that is not easily possible.

    It is important to note that qAsConst() does not copy its argument,
    it just performs a \c{const_cast<const T&>(t)}. This is also the reason
    why it is designed to fail for rvalues: The returned reference would go
    stale too soon. So while this works (but detaches the returned object):
    \code
    for (QChar ch : funcReturningQString())
        process(ch); // OK, the returned object is kept alive for the loop's duration
    \endcode

    this would not:
    \code
    for (QChar ch : qAsConst(funcReturningQString()))
        process(ch); // ERROR: ch is copied from deleted memory
    \endcode

    To prevent this construct from compiling (and failing at runtime), qAsConst() has
    a second, deleted, overload which binds to rvalues.
*/

/*!
    \fn qAsConst(const T &&t)
    \relates <QtGlobal>
    \since 5.7
    \overload

    This overload is deleted to prevent a dangling reference in code like
    \code
    for (QChar ch : qAsConst(funcReturningQString()))
        process(ch); // ERROR: ch is copied from deleted memory
    \endcode
*/

/*!
    \macro QT_TR_NOOP(sourceText)
    \relates <QtGlobal>

    Marks the string literal \a sourceText for dynamic translation in
    the current context (class), i.e the stored \a sourceText will not
    be altered.

    The macro expands to \a sourceText.

    Example:

    \snippet code/src_corelib_global_qglobal.cpp 34

    The macro QT_TR_NOOP_UTF8() is identical except that it tells lupdate
    that the source string is encoded in UTF-8. Corresponding variants
    exist in the QT_TRANSLATE_NOOP() family of macros, too.

    \sa QT_TRANSLATE_NOOP(), {Internationalization with Qt}
*/

/*!
    \macro QT_TRANSLATE_NOOP(context, sourceText)
    \relates <QtGlobal>

    Marks the string literal \a sourceText for dynamic translation in
    the given \a context; i.e, the stored \a sourceText will not be
    altered. The \a context is typically a class and also needs to
    be specified as string literal.

    The macro expands to \a sourceText.

    Example:

    \snippet code/src_corelib_global_qglobal.cpp 35

    \sa QT_TR_NOOP(), QT_TRANSLATE_NOOP3(), {Internationalization with Qt}
*/

/*!
    \macro QT_TRANSLATE_NOOP3(context, sourceText, comment)
    \relates <QtGlobal>
    \since 4.4

    Marks the string literal \a sourceText for dynamic translation in the
    given \a context and with \a comment, i.e the stored \a sourceText will
    not be altered. The \a context is typically a class and also needs to
    be specified as string literal. The string literal \a comment
    will be available for translators using e.g. Qt Linguist.

    The macro expands to anonymous struct of the two string
    literals passed as \a sourceText and \a comment.

    Example:

    \snippet code/src_corelib_global_qglobal.cpp 36

    \sa QT_TR_NOOP(), QT_TRANSLATE_NOOP(), {Internationalization with Qt}
*/

/*!
    \fn QString qtTrId(const char *id, int n = -1)
    \relates <QtGlobal>
    \reentrant
    \since 4.6

    \brief The qtTrId function finds and returns a translated string.

    Returns a translated string identified by \a id.
    If no matching string is found, the id itself is returned. This
    should not happen under normal conditions.

    If \a n >= 0, all occurrences of \c %n in the resulting string
    are replaced with a decimal representation of \a n. In addition,
    depending on \a n's value, the translation text may vary.

    Meta data and comments can be passed as documented for QObject::tr().
    In addition, it is possible to supply a source string template like that:

    \tt{//% <C string>}

    or

    \tt{\\begincomment% <C string> \\endcomment}

    Example:

    \snippet code/src_corelib_global_qglobal.cpp qttrid

    Creating QM files suitable for use with this function requires passing
    the \c -idbased option to the \c lrelease tool.

    \warning This method is reentrant only if all translators are
    installed \e before calling this method. Installing or removing
    translators while performing translations is not supported. Doing
    so will probably result in crashes or other undesirable behavior.

    \sa QObject::tr(), QCoreApplication::translate(), {Internationalization with Qt}
*/

/*!
    \macro QT_TRID_NOOP(id)
    \relates <QtGlobal>
    \since 4.6

    \brief The QT_TRID_NOOP macro marks an id for dynamic translation.

    The only purpose of this macro is to provide an anchor for attaching
    meta data like to qtTrId().

    The macro expands to \a id.

    Example:

    \snippet code/src_corelib_global_qglobal.cpp qttrid_noop

    \sa qtTrId(), {Internationalization with Qt}
*/

/*!
    \macro Q_LIKELY(expr)
    \relates <QtGlobal>
    \since 4.8

    \brief Hints to the compiler that the enclosed condition, \a expr, is
    likely to evaluate to \c true.

    Use of this macro can help the compiler to optimize the code.

    Example:

    \snippet code/src_corelib_global_qglobal.cpp qlikely

    \sa Q_UNLIKELY()
*/

/*!
    \macro Q_UNLIKELY(expr)
    \relates <QtGlobal>
    \since 4.8

    \brief Hints to the compiler that the enclosed condition, \a expr, is
    likely to evaluate to \c false.

    Use of this macro can help the compiler to optimize the code.

    Example:

    \snippet code/src_corelib_global_qglobal.cpp qunlikely

    \sa Q_LIKELY()
*/

/*!
    \macro QT_POINTER_SIZE
    \relates <QtGlobal>

    Expands to the size of a pointer in bytes (4 or 8). This is
    equivalent to \c sizeof(void *) but can be used in a preprocessor
    directive.
*/

/*!
    \macro QABS(n)
    \relates <QtGlobal>
    \obsolete

    Use qAbs(\a n) instead.

    \sa QMIN(), QMAX()
*/

/*!
    \macro QMIN(x, y)
    \relates <QtGlobal>
    \obsolete

    Use qMin(\a x, \a y) instead.

    \sa QMAX(), QABS()
*/

/*!
    \macro QMAX(x, y)
    \relates <QtGlobal>
    \obsolete

    Use qMax(\a x, \a y) instead.

    \sa QMIN(), QABS()
*/

/*!
    \macro const char *qPrintable(const QString &str)
    \relates <QtGlobal>

    Returns \a str as a \c{const char *}. This is equivalent to
    \a{str}.toLocal8Bit().constData().

    The char pointer will be invalid after the statement in which
    qPrintable() is used. This is because the array returned by
    QString::toLocal8Bit() will fall out of scope.

    \note qDebug(), qInfo(), qWarning(), qCritical(), qFatal() expect
    %s arguments to be UTF-8 encoded, while qPrintable() converts to
    local 8-bit encoding. Therefore qUtf8Printable() should be used
    for logging strings instead of qPrintable().

    \sa qUtf8Printable()
*/

/*!
    \macro const char *qUtf8Printable(const QString &str)
    \relates <QtGlobal>
    \since 5.4

    Returns \a str as a \c{const char *}. This is equivalent to
    \a{str}.toUtf8().constData().

    The char pointer will be invalid after the statement in which
    qUtf8Printable() is used. This is because the array returned by
    QString::toUtf8() will fall out of scope.

    Example:

    \snippet code/src_corelib_global_qglobal.cpp 37

    \sa qPrintable(), qDebug(), qInfo(), qWarning(), qCritical(), qFatal()
*/

/*!
    \macro const wchar_t *qUtf16Printable(const QString &str)
    \relates <QtGlobal>
    \since 5.7

    Returns \a str as a \c{const ushort *}, but cast to a \c{const wchar_t *}
    to avoid warnings. This is equivalent to \a{str}.utf16() plus some casting.

    The only useful thing you can do with the return value of this macro is to
    pass it to QString::asprintf() for use in a \c{%ls} conversion. In particular,
    the return value is \e{not} a valid \c{const wchar_t*}!

    In general, the pointer will be invalid after the statement in which
    qUtf16Printable() is used. This is because the pointer may have been
    obtained from a temporary expression, which will fall out of scope.

    Example:

    \snippet code/src_corelib_global_qglobal.cpp qUtf16Printable

    \sa qPrintable(), qDebug(), qInfo(), qWarning(), qCritical(), qFatal()
*/

/*!
    \macro Q_DECLARE_TYPEINFO(Type, Flags)
    \relates <QtGlobal>

    You can use this macro to specify information about a custom type
    \a Type. With accurate type information, Qt's \l{Container Classes}
    {generic containers} can choose appropriate storage methods and
    algorithms.

    \a Flags can be one of the following:

    \list
    \li \c Q_PRIMITIVE_TYPE specifies that \a Type is a POD (plain old
       data) type with no constructor or destructor, or else a type where
       every bit pattern is a valid object and memcpy() creates a valid
       independent copy of the object.
    \li \c Q_MOVABLE_TYPE specifies that \a Type has a constructor
       and/or a destructor but can be moved in memory using \c
       memcpy(). Note: despite the name, this has nothing to do with move
       constructors or C++ move semantics.
    \li \c Q_COMPLEX_TYPE (the default) specifies that \a Type has
       constructors and/or a destructor and that it may not be moved
       in memory.
    \endlist

    Example of a "primitive" type:

    \snippet code/src_corelib_global_qglobal.cpp 38

    An example of a non-POD "primitive" type is QUuid: Even though
    QUuid has constructors (and therefore isn't POD), every bit
    pattern still represents a valid object, and memcpy() can be used
    to create a valid independent copy of a QUuid object.

    Example of a movable type:

    \snippet code/src_corelib_global_qglobal.cpp 39
*/

/*!
    \macro Q_UNUSED(name)
    \relates <QtGlobal>

    Indicates to the compiler that the parameter with the specified
    \a name is not used in the body of a function. This can be used to
    suppress compiler warnings while allowing functions to be defined
    with meaningful parameter names in their signatures.
*/

struct QInternal_CallBackTable {
    QVector<QList<qInternalCallback> > callbacks;
};

Q_GLOBAL_STATIC(QInternal_CallBackTable, global_callback_table)

bool QInternal::registerCallback(Callback cb, qInternalCallback callback)
{
    if (cb >= 0 && cb < QInternal::LastCallback) {
        QInternal_CallBackTable *cbt = global_callback_table();
        cbt->callbacks.resize(cb + 1);
        cbt->callbacks[cb].append(callback);
        return true;
    }
    return false;
}

bool QInternal::unregisterCallback(Callback cb, qInternalCallback callback)
{
    if (cb >= 0 && cb < QInternal::LastCallback) {
        QInternal_CallBackTable *cbt = global_callback_table();
        return (bool) cbt->callbacks[cb].removeAll(callback);
    }
    return false;
}

bool QInternal::activateCallbacks(Callback cb, void **parameters)
{
    Q_ASSERT_X(cb >= 0, "QInternal::activateCallback()", "Callback id must be a valid id");

    QInternal_CallBackTable *cbt = global_callback_table();
    if (cbt && cb < cbt->callbacks.size()) {
        QList<qInternalCallback> callbacks = cbt->callbacks[cb];
        bool ret = false;
        for (int i=0; i<callbacks.size(); ++i)
            ret |= (callbacks.at(i))(parameters);
        return ret;
    }
    return false;
}

/*!
    \macro Q_BYTE_ORDER
    \relates <QtGlobal>

    This macro can be used to determine the byte order your system
    uses for storing data in memory. i.e., whether your system is
    little-endian or big-endian. It is set by Qt to one of the macros
    Q_LITTLE_ENDIAN or Q_BIG_ENDIAN. You normally won't need to worry
    about endian-ness, but you might, for example if you need to know
    which byte of an integer or UTF-16 character is stored in the
    lowest address. Endian-ness is important in networking, where
    computers with different values for Q_BYTE_ORDER must pass data
    back and forth.

    Use this macro as in the following examples.

    \snippet code/src_corelib_global_qglobal.cpp 40

    \sa Q_BIG_ENDIAN, Q_LITTLE_ENDIAN
*/

/*!
    \macro Q_LITTLE_ENDIAN
    \relates <QtGlobal>

    This macro represents a value you can compare to the macro
    Q_BYTE_ORDER to determine the endian-ness of your system.  In a
    little-endian system, the least significant byte is stored at the
    lowest address. The other bytes follow in increasing order of
    significance.

    \snippet code/src_corelib_global_qglobal.cpp 41

    \sa Q_BYTE_ORDER, Q_BIG_ENDIAN
*/

/*!
    \macro Q_BIG_ENDIAN
    \relates <QtGlobal>

    This macro represents a value you can compare to the macro
    Q_BYTE_ORDER to determine the endian-ness of your system.  In a
    big-endian system, the most significant byte is stored at the
    lowest address. The other bytes follow in decreasing order of
    significance.

    \snippet code/src_corelib_global_qglobal.cpp 42

    \sa Q_BYTE_ORDER, Q_LITTLE_ENDIAN
*/

/*!
    \macro Q_GLOBAL_STATIC(type, name)
    \internal

    Declares a global static variable with the given \a type and \a name.

    Use this macro to instantiate an object in a thread-safe way, creating
    a global pointer that can be used to refer to it.

    \warning This macro is subject to a race condition that can cause the object
    to be constructed twice. However, if this occurs, the second instance will
    be immediately deleted.

    See also
    \l{http://www.aristeia.com/publications.html}{"C++ and the perils of Double-Checked Locking"}
    by Scott Meyers and Andrei Alexandrescu.
*/

/*!
    \macro Q_GLOBAL_STATIC_WITH_ARGS(type, name, arguments)
    \internal

    Declares a global static variable with the specified \a type and \a name.

    Use this macro to instantiate an object using the \a arguments specified
    in a thread-safe way, creating a global pointer that can be used to refer
    to it.

    \warning This macro is subject to a race condition that can cause the object
    to be constructed twice. However, if this occurs, the second instance will
    be immediately deleted.

    See also
    \l{http://www.aristeia.com/publications.html}{"C++ and the perils of Double-Checked Locking"}
    by Scott Meyers and Andrei Alexandrescu.
*/

/*!
    \macro QT_NAMESPACE
    \internal

    If this macro is defined to \c ns all Qt classes are put in a namespace
    called \c ns. Also, moc will output code putting metaobjects etc.
    into namespace \c ns.

    \sa QT_BEGIN_NAMESPACE, QT_END_NAMESPACE,
    QT_PREPEND_NAMESPACE, QT_USE_NAMESPACE,
    QT_BEGIN_INCLUDE_NAMESPACE, QT_END_INCLUDE_NAMESPACE,
    QT_BEGIN_MOC_NAMESPACE, QT_END_MOC_NAMESPACE,
*/

/*!
    \macro QT_PREPEND_NAMESPACE(identifier)
    \internal

    This macro qualifies \a identifier with the full namespace.
    It expands to \c{::QT_NAMESPACE::identifier} if \c QT_NAMESPACE is defined
    and only \a identifier otherwise.

    \sa QT_NAMESPACE
*/

/*!
    \macro QT_USE_NAMESPACE
    \internal

    This macro expands to using QT_NAMESPACE if QT_NAMESPACE is defined
    and nothing otherwise.

    \sa QT_NAMESPACE
*/

/*!
    \macro QT_BEGIN_NAMESPACE
    \internal

    This macro expands to

    \snippet code/src_corelib_global_qglobal.cpp begin namespace macro

    if \c QT_NAMESPACE is defined and nothing otherwise. If should always
    appear in the file-level scope and be followed by \c QT_END_NAMESPACE
    at the same logical level with respect to preprocessor conditionals
    in the same file.

    As a rule of thumb, \c QT_BEGIN_NAMESPACE should appear in all Qt header
    and Qt source files after the last \c{#include} line and before the first
    declaration.

    If that rule can't be followed because, e.g., \c{#include} lines and
    declarations are wildly mixed, place \c QT_BEGIN_NAMESPACE before
    the first declaration and wrap the \c{#include} lines in
    \c QT_BEGIN_INCLUDE_NAMESPACE and \c QT_END_INCLUDE_NAMESPACE.

    When using the \c QT_NAMESPACE feature in user code
    (e.g., when building plugins statically linked to Qt) where
    the user code is not intended to go into the \c QT_NAMESPACE
    namespace, all forward declarations of Qt classes need to
    be wrapped in \c QT_BEGIN_NAMESPACE and \c QT_END_NAMESPACE.
    After that, a \c QT_USE_NAMESPACE should follow.
    No further changes should be needed.

    \sa QT_NAMESPACE
*/

/*!
    \macro QT_END_NAMESPACE
    \internal

    This macro expands to

    \snippet code/src_corelib_global_qglobal.cpp end namespace macro

    if \c QT_NAMESPACE is defined and nothing otherwise. It is used to cancel
    the effect of \c QT_BEGIN_NAMESPACE.

    If a source file ends with a \c{#include} directive that includes a moc file,
    \c QT_END_NAMESPACE should be placed before that \c{#include}.

    \sa QT_NAMESPACE
*/

/*!
    \macro QT_BEGIN_INCLUDE_NAMESPACE
    \internal

    This macro is equivalent to \c QT_END_NAMESPACE.
    It only serves as syntactic sugar and is intended
    to be used before #include lines within a
    \c QT_BEGIN_NAMESPACE ... \c QT_END_NAMESPACE block.

    \sa QT_NAMESPACE
*/

/*!
    \macro QT_END_INCLUDE_NAMESPACE
    \internal

    This macro is equivalent to \c QT_BEGIN_NAMESPACE.
    It only serves as syntactic sugar and is intended
    to be used after #include lines within a
    \c QT_BEGIN_NAMESPACE ... \c QT_END_NAMESPACE block.

    \sa QT_NAMESPACE
*/

/*!
    \macro QT_BEGIN_MOC_NAMESPACE
    \internal

    This macro is output by moc at the beginning of
    moc files. It is equivalent to \c QT_USE_NAMESPACE.

    \sa QT_NAMESPACE
*/

/*!
    \macro QT_END_MOC_NAMESPACE
    \internal

    This macro is output by moc at the beginning of
    moc files. It expands to nothing.

    \sa QT_NAMESPACE
*/

/*!
 \fn bool qFuzzyCompare(double p1, double p2)
 \relates <QtGlobal>
 \since 4.4
 \threadsafe

 Compares the floating point value \a p1 and \a p2 and
 returns \c true if they are considered equal, otherwise \c false.

 Note that comparing values where either \a p1 or \a p2 is 0.0 will not work.
 The solution to this is to compare against values greater than or equal to 1.0.

 \snippet code/src_corelib_global_qglobal.cpp 46

 The two numbers are compared in a relative way, where the
 exactness is stronger the smaller the numbers are.
 */

/*!
 \fn bool qFuzzyCompare(float p1, float p2)
 \relates <QtGlobal>
 \since 4.4
 \threadsafe

 Compares the floating point value \a p1 and \a p2 and
 returns \c true if they are considered equal, otherwise \c false.

 The two numbers are compared in a relative way, where the
 exactness is stronger the smaller the numbers are.
 */

/*!
    \macro QT_REQUIRE_VERSION(int argc, char **argv, const char *version)
    \relates <QtGlobal>

    This macro can be used to ensure that the application is run
    against a recent enough version of Qt. This is especially useful
    if your application depends on a specific bug fix introduced in a
    bug-fix release (e.g., 4.0.2).

    The \a argc and \a argv parameters are the \c main() function's
    \c argc and \c argv parameters. The \a version parameter is a
    string literal that specifies which version of Qt the application
    requires (e.g., "4.0.2").

    Example:

    \snippet code/src_gui_dialogs_qmessagebox.cpp 4
*/

/*!
    \macro Q_DECL_EXPORT
    \relates <QtGlobal>

    This macro marks a symbol for shared library export (see
     \l{sharedlibrary.html}{Creating Shared Libraries}).

    \sa Q_DECL_IMPORT
*/

/*!
    \macro Q_DECL_IMPORT
    \relates <QtGlobal>

    This macro declares a symbol to be an import from a shared library (see
    \l{sharedlibrary.html}{Creating Shared Libraries}).

    \sa Q_DECL_EXPORT
*/

/*!
    \macro Q_DECL_CONSTEXPR
    \relates <QtGlobal>

    This macro can be used to declare variable that should be constructed at compile-time,
    or an inline function that can be computed at compile-time.

    It expands to "constexpr" if your compiler supports that C++11 keyword, or to nothing
    otherwise.

    \sa Q_DECL_RELAXED_CONSTEXPR
*/

/*!
    \macro Q_DECL_RELAXED_CONSTEXPR
    \relates <QtGlobal>

    This macro can be used to declare an inline function that can be computed
    at compile-time according to the relaxed rules from C++14.

    It expands to "constexpr" if your compiler supports C++14 relaxed constant
    expressions, or to nothing otherwise.

    \sa Q_DECL_CONSTEXPR
*/

/*!
    \macro qDebug(const char *message, ...)
    \relates <QtGlobal>

    Calls the message handler with the debug message \a message. If no
    message handler has been installed, the message is printed to
    stderr. Under Windows the message is sent to the console, if it is a
    console application; otherwise, it is sent to the debugger. On QNX, the
    message is sent to slogger2. This function does nothing if \c QT_NO_DEBUG_OUTPUT
    was defined during compilation.

    If you pass the function a format string and a list of arguments,
    it works in similar way to the C printf() function. The format
    should be a Latin-1 string.

    Example:

    \snippet code/src_corelib_global_qglobal.cpp 24

    If you include \c <QtDebug>, a more convenient syntax is also
    available:

    \snippet code/src_corelib_global_qglobal.cpp 25

    With this syntax, the function returns a QDebug object that is
    configured to use the QtDebugMsg message type. It automatically
    puts a single space between each item, and outputs a newline at
    the end. It supports many C++ and Qt types.

    To suppress the output at run-time, install your own message handler
    with qInstallMessageHandler().

    \sa qInfo(), qWarning(), qCritical(), qFatal(), qInstallMessageHandler(),
        {Debugging Techniques}
*/

/*!
    \macro qInfo(const char *message, ...)
    \relates <QtGlobal>
    \since 5.5

    Calls the message handler with the informational message \a message. If no
    message handler has been installed, the message is printed to
    stderr. Under Windows, the message is sent to the console, if it is a
    console application; otherwise, it is sent to the debugger. On QNX the
    message is sent to slogger2. This function does nothing if \c QT_NO_INFO_OUTPUT
    was defined during compilation.

    If you pass the function a format string and a list of arguments,
    it works in similar way to the C printf() function. The format
    should be a Latin-1 string.

    Example:

    \snippet code/src_corelib_global_qglobal.cpp qInfo_printf

    If you include \c <QtDebug>, a more convenient syntax is also
    available:

    \snippet code/src_corelib_global_qglobal.cpp qInfo_stream

    With this syntax, the function returns a QDebug object that is
    configured to use the QtInfoMsg message type. It automatically
    puts a single space between each item, and outputs a newline at
    the end. It supports many C++ and Qt types.

    To suppress the output at run-time, install your own message handler
    with qInstallMessageHandler().

    \sa qDebug(), qWarning(), qCritical(), qFatal(), qInstallMessageHandler(),
        {Debugging Techniques}
*/

/*!
    \macro qWarning(const char *message, ...)
    \relates <QtGlobal>

    Calls the message handler with the warning message \a message. If no
    message handler has been installed, the message is printed to
    stderr. Under Windows, the message is sent to the debugger.
    On QNX the message is sent to slogger2. This
    function does nothing if \c QT_NO_WARNING_OUTPUT was defined
    during compilation; it exits if the environment variable \c
    QT_FATAL_WARNINGS is not empty.

    This function takes a format string and a list of arguments,
    similar to the C printf() function. The format should be a Latin-1
    string.

    Example:
    \snippet code/src_corelib_global_qglobal.cpp 26

    If you include <QtDebug>, a more convenient syntax is
    also available:

    \snippet code/src_corelib_global_qglobal.cpp 27

    This syntax inserts a space between each item, and
    appends a newline at the end.

    To suppress the output at runtime, install your own message handler
    with qInstallMessageHandler().

    \sa qDebug(), qInfo(), qCritical(), qFatal(), qInstallMessageHandler(),
        {Debugging Techniques}
*/

/*!
    \macro qCritical(const char *message, ...)
    \relates <QtGlobal>

    Calls the message handler with the critical message \a message. If no
    message handler has been installed, the message is printed to
    stderr. Under Windows, the message is sent to the debugger.
    On QNX the message is sent to slogger2

    It exits if the environment variable QT_FATAL_CRITICALS is not empty.

    This function takes a format string and a list of arguments,
    similar to the C printf() function. The format should be a Latin-1
    string.

    Example:
    \snippet code/src_corelib_global_qglobal.cpp 28

    If you include <QtDebug>, a more convenient syntax is
    also available:

    \snippet code/src_corelib_global_qglobal.cpp 29

    A space is inserted between the items, and a newline is
    appended at the end.

    To suppress the output at runtime, install your own message handler
    with qInstallMessageHandler().

    \sa qDebug(), qInfo(), qWarning(), qFatal(), qInstallMessageHandler(),
        {Debugging Techniques}
*/

/*!
    \macro qFatal(const char *message, ...)
    \relates <QtGlobal>

    Calls the message handler with the fatal message \a message. If no
    message handler has been installed, the message is printed to
    stderr. Under Windows, the message is sent to the debugger.
    On QNX the message is sent to slogger2

    If you are using the \b{default message handler} this function will
    abort on Unix systems to create a core dump. On Windows, for debug builds,
    this function will report a _CRT_ERROR enabling you to connect a debugger
    to the application.

    This function takes a format string and a list of arguments,
    similar to the C printf() function.

    Example:
    \snippet code/src_corelib_global_qglobal.cpp 30

    To suppress the output at runtime, install your own message handler
    with qInstallMessageHandler().

    \sa qDebug(), qInfo(), qWarning(), qCritical(), qInstallMessageHandler(),
        {Debugging Techniques}
*/

/*!
    \macro qMove(x)
    \relates <QtGlobal>

    It expands to "std::move" if your compiler supports that C++11 function, or to nothing
    otherwise.

    qMove takes an rvalue reference to its parameter \a x, and converts it to an xvalue.
*/

/*!
    \macro Q_DECL_NOTHROW
    \relates <QtGlobal>
    \since 5.0

    This macro marks a function as never throwing, under no
    circumstances. If the function does nevertheless throw, the
    behaviour is undefined.

    The macro expands to either "throw()", if that has some benefit on
    the compiler, or to C++11 noexcept, if available, or to nothing
    otherwise.

    If you need C++11 noexcept semantics, don't use this macro, use
    Q_DECL_NOEXCEPT/Q_DECL_NOEXCEPT_EXPR instead.

    \sa Q_DECL_NOEXCEPT, Q_DECL_NOEXCEPT_EXPR()
*/

/*!
    \macro QT_TERMINATE_ON_EXCEPTION(expr)
    \relates <QtGlobal>
    \internal

    In general, use of the Q_DECL_NOEXCEPT macro is preferred over
    Q_DECL_NOTHROW, because it exhibits well-defined behavior and
    supports the more powerful Q_DECL_NOEXCEPT_EXPR variant. However,
    use of Q_DECL_NOTHROW has the advantage that Windows builds
    benefit on a wide range or compiler versions that do not yet
    support the C++11 noexcept feature.

    It may therefore be beneficial to use Q_DECL_NOTHROW and emulate
    the C++11 behavior manually with an embedded try/catch.

    Qt provides the QT_TERMINATE_ON_EXCEPTION(expr) macro for this
    purpose. It either expands to \c expr (if Qt is compiled without
    exception support or the compiler supports C++11 noexcept
    semantics) or to
    \code
    try { expr; } catch(...) { qTerminate(); }
    \endcode
    otherwise.

    Since this macro expands to just \c expr if the compiler supports
    C++11 noexcept, expecting the compiler to take over responsibility
    of calling std::terminate() in that case, it should not be used
    outside Q_DECL_NOTHROW functions.

    \sa Q_DECL_NOEXCEPT, Q_DECL_NOTHROW, qTerminate()
*/

/*!
    \macro Q_DECL_NOEXCEPT
    \relates <QtGlobal>
    \since 5.0

    This macro marks a function as never throwing. If the function
    does nevertheless throw, the behaviour is defined:
    std::terminate() is called.

    The macro expands to C++11 noexcept, if available, or to nothing
    otherwise.

    If you need the operator version of C++11 noexcept, use
    Q_DECL_NOEXCEPT_EXPR(x).

    If you don't need C++11 noexcept semantics, e.g. because your
    function can't possibly throw, don't use this macro, use
    Q_DECL_NOTHROW instead.

    \sa Q_DECL_NOTHROW, Q_DECL_NOEXCEPT_EXPR()
*/

/*!
    \macro Q_DECL_NOEXCEPT_EXPR(x)
    \relates <QtGlobal>
    \since 5.0

    This macro marks a function as non-throwing if \a x is \c true. If
    the function does nevertheless throw, the behaviour is defined:
    std::terminate() is called.

    The macro expands to C++11 noexcept(x), if available, or to
    nothing otherwise.

    If you need the always-true version of C++11 noexcept, use
    Q_DECL_NOEXCEPT.

    If you don't need C++11 noexcept semantics, e.g. because your
    function can't possibly throw, don't use this macro, use
    Q_DECL_NOTHROW instead.

    \sa Q_DECL_NOTHROW, Q_DECL_NOEXCEPT
*/

/*!
    \macro Q_DECL_OVERRIDE
    \since 5.0
    \relates <QtGlobal>

    This macro can be used to declare an overriding virtual
    function. Use of this markup will allow the compiler to generate
    an error if the overriding virtual function does not in fact
    override anything.

    It expands to "override" if your compiler supports that C++11
    contextual keyword, or to nothing otherwise.

    The macro goes at the end of the function, usually after the
    \c{const}, if any:
    \code
    // generate error if this doesn't actually override anything:
    virtual void MyWidget::paintEvent(QPaintEvent*) Q_DECL_OVERRIDE;
    \endcode

    \sa Q_DECL_FINAL
*/

/*!
    \macro Q_DECL_FINAL
    \since 5.0
    \relates <QtGlobal>

    This macro can be used to declare an overriding virtual or a class
    as "final", with Java semantics. Further-derived classes can then
    no longer override this virtual function, or inherit from this
    class, respectively.

    It expands to "final" if your compiler supports that C++11
    contextual keyword, or something non-standard if your compiler
    supports something close enough to the C++11 semantics, or to
    nothing otherwise.

    The macro goes at the end of the function, usually after the
    \c{const}, if any:
    \code
    // more-derived classes no longer permitted to override this:
    virtual void MyWidget::paintEvent(QPaintEvent*) Q_DECL_FINAL;
    \endcode

    For classes, it goes in front of the \c{:} in the class
    definition, if any:
    \code
    class QRect Q_DECL_FINAL { // cannot be derived from
        // ...
    };
    \endcode

    \sa Q_DECL_OVERRIDE
*/

/*!
    \macro Q_FORWARD_DECLARE_OBJC_CLASS(classname)
    \since 5.2
    \relates <QtGlobal>

    Forward-declares an Objective-C \a classname in a manner such that it can be
    compiled as either Objective-C or C++.

    This is primarily intended for use in header files that may be included by
    both Objective-C and C++ source files.
*/

/*!
    \macro Q_FORWARD_DECLARE_CF_TYPE(type)
    \since 5.2
    \relates <QtGlobal>

    Forward-declares a Core Foundation \a type. This includes the actual
    type and the ref type. For example, Q_FORWARD_DECLARE_CF_TYPE(CFString)
    declares __CFString and CFStringRef.
*/

/*!
    \macro Q_FORWARD_DECLARE_MUTABLE_CF_TYPE(type)
    \since 5.2
    \relates <QtGlobal>

    Forward-declares a mutable Core Foundation \a type. This includes the actual
    type and the ref type. For example, Q_FORWARD_DECLARE_MUTABLE_CF_TYPE(CFMutableString)
    declares __CFMutableString and CFMutableStringRef.
*/

QT_END_NAMESPACE<|MERGE_RESOLUTION|>--- conflicted
+++ resolved
@@ -2017,21 +2017,16 @@
 
     // GetVersionEx() has been deprecated in Windows 8.1 and will return
     // only Windows 8 from that version on, so use the kernel API function.
-<<<<<<< HEAD
     pRtlGetVersion((LPOSVERSIONINFO) &result); // always returns STATUS_SUCCESS
-    return result;
-}
-
-static OSVERSIONINFOEX winOsVersion()
-{
-    static OSVERSIONINFOEX result = determineWinOsVersion();
-=======
-    pRtlGetVersion(&result); // always returns STATUS_SUCCESS
 #else // !Q_OS_WINCE
     GetVersionEx(&result);
 #endif
-
->>>>>>> bbd1228b
+    return result;
+}
+
+static OSVERSIONINFOEX winOsVersion()
+{
+    static OSVERSIONINFOEX result = determineWinOsVersion();
     return result;
 }
 
