/****************************************************************************
**
** Copyright (C) 2012 Nokia Corporation and/or its subsidiary(-ies).
** Contact: http://www.qt-project.org/
**
** This file is part of the QtCore module of the Qt Toolkit.
**
** $QT_BEGIN_LICENSE:LGPL$
** GNU Lesser General Public License Usage
** This file may be used under the terms of the GNU Lesser General Public
** License version 2.1 as published by the Free Software Foundation and
** appearing in the file LICENSE.LGPL included in the packaging of this
** file. Please review the following information to ensure the GNU Lesser
** General Public License version 2.1 requirements will be met:
** http://www.gnu.org/licenses/old-licenses/lgpl-2.1.html.
**
** In addition, as a special exception, Nokia gives you certain additional
** rights. These rights are described in the Nokia Qt LGPL Exception
** version 1.1, included in the file LGPL_EXCEPTION.txt in this package.
**
** GNU General Public License Usage
** Alternatively, this file may be used under the terms of the GNU General
** Public License version 3.0 as published by the Free Software Foundation
** and appearing in the file LICENSE.GPL included in the packaging of this
** file. Please review the following information to ensure the GNU General
** Public License version 3.0 requirements will be met:
** http://www.gnu.org/copyleft/gpl.html.
**
** Other Usage
** Alternatively, this file may be used in accordance with the terms and
** conditions contained in a signed written agreement between you and Nokia.
**
**
**
**
**
**
** $QT_END_LICENSE$
**
****************************************************************************/

#include <QtCore/qglobal.h>

#ifndef QISENUM_H
#define QISENUM_H

#ifndef Q_IS_ENUM
#  if defined(Q_CC_GNU) && (__GNUC__ > 4 || (__GNUC__ == 4 && __GNUC_MINOR__ >= 3))
#    define Q_IS_ENUM(x) __is_enum(x)
#  elif defined(Q_CC_MSVC) && defined(_MSC_FULL_VER) && (_MSC_FULL_VER >=140050215)
#    define Q_IS_ENUM(x) __is_enum(x)
#  elif defined(Q_CC_CLANG)
#    if __has_extension(is_enum)
#      define Q_IS_ENUM(x) __is_enum(x)
#    endif
#  endif
#endif

<<<<<<< HEAD
#ifndef Q_IS_ENUM
#  include <QtCore/qtypetraits.h>
#  define Q_IS_ENUM(x) QtPrivate::is_enum<x>::value
#endif

QT_END_HEADER
QT_END_NAMESPACE

=======
>>>>>>> cbc883da
#endif // QISENUM_H<|MERGE_RESOLUTION|>--- conflicted
+++ resolved
@@ -56,15 +56,9 @@
 #  endif
 #endif
 
-<<<<<<< HEAD
 #ifndef Q_IS_ENUM
 #  include <QtCore/qtypetraits.h>
 #  define Q_IS_ENUM(x) QtPrivate::is_enum<x>::value
 #endif
 
-QT_END_HEADER
-QT_END_NAMESPACE
-
-=======
->>>>>>> cbc883da
 #endif // QISENUM_H