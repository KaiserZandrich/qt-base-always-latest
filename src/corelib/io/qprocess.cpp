--- conflicted
+++ resolved
@@ -1187,11 +1187,7 @@
     }
 
     q->setProcessState(QProcess::NotRunning);
-<<<<<<< HEAD
-    setErrorAndEmit(QProcess::FailedToStart, errorString); // the error string was already set
-=======
     setErrorAndEmit(QProcess::FailedToStart, errorMessage);
->>>>>>> 08f9a1bd
 #ifdef Q_OS_UNIX
     // make sure the process manager removes this entry
     waitForDeadChild();
