--- conflicted
+++ resolved
@@ -46,17 +46,11 @@
 
 #include <functional>
 
-<<<<<<< HEAD
+QT_REQUIRE_CONFIG(processenvironment);
+
 QT_BEGIN_NAMESPACE
 
 class QProcessPrivate;
-
-#if QT_CONFIG(processenvironment)
-=======
-QT_REQUIRE_CONFIG(process);
-
-QT_BEGIN_NAMESPACE
->>>>>>> 3a1f4b18
 
 #if !defined(Q_OS_WIN) || defined(Q_CLANG_QDOC)
 typedef qint64 Q_PID;
@@ -110,8 +104,6 @@
 };
 
 Q_DECLARE_SHARED(QProcessEnvironment)
-
-#endif // QT_CONFIG(processenvironment)
 
 #if QT_CONFIG(process)
 
@@ -308,6 +300,8 @@
     friend class QProcessManager;
 };
 
+#endif // QT_CONFIG(process)
+
 QT_END_NAMESPACE
 
 #endif // QPROCESS_H