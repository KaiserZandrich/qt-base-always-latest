--- conflicted
+++ resolved
@@ -548,150 +548,6 @@
     }
 }
 
-<<<<<<< HEAD
-#if defined(QPROCESS_USE_SPAWN)
-static int doSpawn(pid_t *ppid, const posix_spawn_file_actions_t *file_actions,
-                   char **argv, char **envp, const char *workingDir, bool spawn_detached)
-{
-    // A multi threaded QNX Process can't fork so we call spawnfd() instead.
-    posix_spawnattr_t attr;
-    posix_spawnattr_init(&attr);
-#  ifdef Q_OS_QNX
-    posix_spawnattr_setxflags(&attr, POSIX_SPAWN_SETSIGDEF | POSIX_SPAWN_SETPGROUP
-                              | (spawn_detached * POSIX_SPAWN_NOZOMBIE));
-#  else
-    posix_spawnattr_setflags(&attr, POSIX_SPAWN_SETSIGDEF | POSIX_SPAWN_SETPGROUP);
-#  endif
-    posix_spawnattr_setpgroup(&attr, 0);
-
-    sigset_t sigdefault;
-    sigemptyset(&sigdefault);
-    sigaddset(&sigdefault, SIGPIPE); // reset the signal that we ignored
-    posix_spawnattr_setsigdefault(&attr, &sigdefault);
-
-    // enter the working directory
-    const char *oldWorkingDir = 0;
-    char buff[PATH_MAX + 1];
-
-    if (workingDir) {
-#  ifdef Q_OS_QNX
-        //we need to freeze everyone in order to avoid race conditions with //chdir().
-        if (ThreadCtl(_NTO_TCTL_THREADS_HOLD, 0) == -1)
-            qWarning("ThreadCtl(): cannot hold threads: %s", qPrintable(qt_error_string(errno)));
-#  endif
-
-        oldWorkingDir = QT_GETCWD(buff, PATH_MAX + 1);
-        if (QT_CHDIR(workingDir) == -1)
-            qWarning("ThreadCtl(): failed to chdir to %s", workingDir);
-    }
-
-    int fd;
-    if (spawn_detached) {
-        fd = ::posix_spawn(ppid, argv[0], file_actions, &attr, argv, envp);
-        if (fd == -1) {
-            fd = ::posix_spawnp(ppid, argv[0], file_actions, &attr, argv, envp);
-        }
-    } else {
-        // use spawnfd
-        fd = ::spawnfd(FFD_CLOEXEC | FFD_NONBLOCK, ppid, argv[0], file_actions, &attr, argv, envp);
-        if (fd == -1) {
-            fd = ::spawnfd(FFD_CLOEXEC | FFD_NONBLOCK | FFD_SPAWN_SEARCH_PATH, ppid, argv[0], file_actions,
-                           &attr, argv, envp);
-        }
-    }
-
-    if (oldWorkingDir) {
-        if (QT_CHDIR(oldWorkingDir) == -1)
-            qWarning("ThreadCtl(): failed to chdir to %s", oldWorkingDir);
-
-#  ifdef Q_OS_QNX
-        if (Q_UNLIKELY(ThreadCtl(_NTO_TCTL_THREADS_CONT, 0) == -1))
-            qFatal("ThreadCtl(): cannot resume threads: %s", qPrintable(qt_error_string(errno)));
-#  endif
-    }
-
-    posix_spawnattr_destroy(&attr);
-    return fd;
-}
-
-pid_t QProcessPrivate::spawnChild(pid_t *ppid, const char *workingDir, char **argv, char **envp)
-{
-    // posix_spawn causes all file descriptors with FD_CLOEXEC to be closed automatically;
-    // we only need to add the actions for our own pipes
-    posix_spawn_file_actions_t file_actions;
-    posix_spawn_file_actions_init(&file_actions);
-
-#   ifdef Q_OS_QNX
-    static const bool OS_QNX = true;
-#   else
-    static const bool OS_QNX = false;
-#endif
-
-    int fdmax = -1;
-
-    if (processChannelMode == QProcess::MergedChannels) {
-        // managed stderr == stdout
-        posix_spawn_file_actions_adddup2(&file_actions, stdoutChannel.pipe[1], STDERR_FILENO);
-
-        if (OS_QNX)
-            fdmax = qMax(fdmax, stdoutChannel.pipe[1]);
-    } else if (processChannelMode != QProcess::ForwardedChannels && processChannelMode != QProcess::ForwardedErrorChannel) {
-        // managed stderr
-        posix_spawn_file_actions_adddup2(&file_actions, stderrChannel.pipe[1], STDERR_FILENO);
-
-        if (OS_QNX)
-            fdmax = qMax(fdmax, stderrChannel.pipe[1]);
-        else
-            posix_spawn_file_actions_addclose(&file_actions, stderrChannel.pipe[1]);
-
-    }
-
-    if (processChannelMode != QProcess::ForwardedChannels && processChannelMode != QProcess::ForwardedOutputChannel) {
-        // managed stdout
-        posix_spawn_file_actions_adddup2(&file_actions, stdoutChannel.pipe[1], STDOUT_FILENO);
-
-        if (OS_QNX)
-            fdmax = qMax(fdmax, stdoutChannel.pipe[1]);
-        else
-            posix_spawn_file_actions_addclose(&file_actions, stdoutChannel.pipe[1]);
-
-    }
-
-    if (inputChannelMode == QProcess::ManagedInputChannel) {
-        posix_spawn_file_actions_adddup2(&file_actions, stdinChannel.pipe[0], STDIN_FILENO);
-
-        if (OS_QNX)
-            fdmax = qMax(fdmax, stdinChannel.pipe[0]);
-        else
-            posix_spawn_file_actions_addclose(&file_actions, stdinChannel.pipe[0]);
-    }
-
-    // Workaround: QNX's spawn implementation will actually dup all FD values
-    // LESS than fdmax - regardless of the FD_CLOEEXEC flag. So we need to add
-    // those to the list of files to close, otherwise dup will fail when some
-    // other thread closes the FD.
-    for (int i = 3; i <= fdmax; i++) {
-        if (::fcntl(i, F_GETFD) & FD_CLOEXEC)
-            posix_spawn_file_actions_addclose(&file_actions, i);
-    }
-
-    int retval = doSpawn(ppid, &file_actions, argv, envp, workingDir, false);
-
-    if (retval == -1) {
-        QString error = qt_error_string(errno);
-        qt_safe_write(childStartedPipe[1], error.data(), error.length() * sizeof(QChar));
-        qt_safe_close(childStartedPipe[1]);
-        childStartedPipe[1] = -1;
-    }
-
-    posix_spawn_file_actions_destroy(&file_actions);
-    return retval;
-}
-
-#else
-
-=======
->>>>>>> f319b9b4
 void QProcessPrivate::execChild(const char *workingDir, char **path, char **argv, char **envp)
 {
     ::signal(SIGPIPE, SIG_DFL);         // reset the signal that we ignored
