--- conflicted
+++ resolved
@@ -220,22 +220,11 @@
 {
     if (index.row() >= 0 && index.row() < lst.size()
         && (role == Qt::EditRole || role == Qt::DisplayRole)) {
-<<<<<<< HEAD
-        lst.replace(index.row(), value.toString());
-        emit dataChanged(index, index, {Qt::DisplayRole, Qt::EditRole});
-=======
         const QString valueString = value.toString();
         if (lst.at(index.row()) == valueString)
             return true;
         lst.replace(index.row(), valueString);
-        QVector<int> roles;
-        roles.reserve(2);
-        roles.append(Qt::DisplayRole);
-        roles.append(Qt::EditRole);
-        emit dataChanged(index, index, roles);
-        // once Q_COMPILER_UNIFORM_INIT can be used, change to:
-        // emit dataChanged(index, index, {Qt::DisplayRole, Qt::EditRole});
->>>>>>> 4dc2bc32
+        emit dataChanged(index, index, {Qt::DisplayRole, Qt::EditRole});
         return true;
     }
     return false;
