--- conflicted
+++ resolved
@@ -48,21 +48,6 @@
 #include <qdebug.h>
 
 QT_BEGIN_NAMESPACE
-
-<<<<<<< HEAD
-NSString *QCFString::toNSString(const QString &string)
-{
-    // The const cast below is safe: CfStringRef is immutable and so is NSString.
-    return [const_cast<NSString *>(reinterpret_cast<const NSString *>(toCFStringRef(string))) autorelease];
-}
-
-QString QCFString::toQString(const NSString *nsstr)
-{
-    return toQString(reinterpret_cast<CFStringRef>(nsstr));
-}
-=======
-typedef qint16 (*GestaltFunction)(quint32 selector, qint32 *response);
->>>>>>> 1d6eb70d
 
 // -------------------------------------------------------------------------
 
