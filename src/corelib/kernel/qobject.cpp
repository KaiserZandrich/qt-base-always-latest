/****************************************************************************
**
** Copyright (C) 2019 The Qt Company Ltd.
** Copyright (C) 2016 Intel Corporation.
** Copyright (C) 2013 Olivier Goffart <ogoffart@woboq.com>
** Contact: https://www.qt.io/licensing/
**
** This file is part of the QtCore module of the Qt Toolkit.
**
** $QT_BEGIN_LICENSE:LGPL$
** Commercial License Usage
** Licensees holding valid commercial Qt licenses may use this file in
** accordance with the commercial license agreement provided with the
** Software or, alternatively, in accordance with the terms contained in
** a written agreement between you and The Qt Company. For licensing terms
** and conditions see https://www.qt.io/terms-conditions. For further
** information use the contact form at https://www.qt.io/contact-us.
**
** GNU Lesser General Public License Usage
** Alternatively, this file may be used under the terms of the GNU Lesser
** General Public License version 3 as published by the Free Software
** Foundation and appearing in the file LICENSE.LGPL3 included in the
** packaging of this file. Please review the following information to
** ensure the GNU Lesser General Public License version 3 requirements
** will be met: https://www.gnu.org/licenses/lgpl-3.0.html.
**
** GNU General Public License Usage
** Alternatively, this file may be used under the terms of the GNU
** General Public License version 2.0 or (at your option) the GNU General
** Public license version 3 or any later version approved by the KDE Free
** Qt Foundation. The licenses are as published by the Free Software
** Foundation and appearing in the file LICENSE.GPL2 and LICENSE.GPL3
** included in the packaging of this file. Please review the following
** information to ensure the GNU General Public License requirements will
** be met: https://www.gnu.org/licenses/gpl-2.0.html and
** https://www.gnu.org/licenses/gpl-3.0.html.
**
** $QT_END_LICENSE$
**
****************************************************************************/

#include "qobject.h"
#include "qobject_p.h"
#include "qmetaobject_p.h"

#include "qabstracteventdispatcher.h"
#include "qabstracteventdispatcher_p.h"
#include "qcoreapplication.h"
#include "qcoreapplication_p.h"
#include "qvariant.h"
#include "qmetaobject.h"
#include <qregexp.h>
#if QT_CONFIG(regularexpression)
#  include <qregularexpression.h>
#endif
#include <qthread.h>
#include <private/qthread_p.h>
#include <qdebug.h>
#include <qpair.h>
#include <qvarlengtharray.h>
#include <qset.h>
#if QT_CONFIG(thread)
#include <qsemaphore.h>
#endif
#include <qsharedpointer.h>

#include <private/qorderedmutexlocker_p.h>
#include <private/qhooks_p.h>
#include <qtcore_tracepoints_p.h>

#include <new>

#include <ctype.h>
#include <limits.h>

QT_BEGIN_NAMESPACE

static int DIRECT_CONNECTION_ONLY = 0;

Q_CORE_EXPORT QBasicAtomicPointer<QSignalSpyCallbackSet> qt_signal_spy_callback_set = Q_BASIC_ATOMIC_INITIALIZER(nullptr);

void qt_register_signal_spy_callbacks(QSignalSpyCallbackSet *callback_set)
{
    qt_signal_spy_callback_set.store(callback_set);
}

QDynamicMetaObjectData::~QDynamicMetaObjectData()
{
}

QAbstractDynamicMetaObject::~QAbstractDynamicMetaObject()
{
}


struct QSlotObjectBaseDeleter { // for use with QScopedPointer<QSlotObjectBase,...>
    static void cleanup(QtPrivate::QSlotObjectBase *slot) {
        if (slot) slot->destroyIfLastRef();
    }
};
static int *queuedConnectionTypes(const QList<QByteArray> &typeNames)
{
    int *types = new int [typeNames.count() + 1];
    Q_CHECK_PTR(types);
    for (int i = 0; i < typeNames.count(); ++i) {
        const QByteArray typeName = typeNames.at(i);
        if (typeName.endsWith('*'))
            types[i] = QMetaType::VoidStar;
        else
            types[i] = QMetaType::type(typeName);

        if (!types[i]) {
            qWarning("QObject::connect: Cannot queue arguments of type '%s'\n"
                     "(Make sure '%s' is registered using qRegisterMetaType().)",
                     typeName.constData(), typeName.constData());
            delete [] types;
            return 0;
        }
    }
    types[typeNames.count()] = 0;

    return types;
}

static int *queuedConnectionTypes(const QArgumentType *argumentTypes, int argc)
{
    QScopedArrayPointer<int> types(new int [argc + 1]);
    for (int i = 0; i < argc; ++i) {
        const QArgumentType &type = argumentTypes[i];
        if (type.type())
            types[i] = type.type();
        else if (type.name().endsWith('*'))
            types[i] = QMetaType::VoidStar;
        else
            types[i] = QMetaType::type(type.name());

        if (!types[i]) {
            qWarning("QObject::connect: Cannot queue arguments of type '%s'\n"
                     "(Make sure '%s' is registered using qRegisterMetaType().)",
                     type.name().constData(), type.name().constData());
            return 0;
        }
    }
    types[argc] = 0;

    return types.take();
}

static QBasicMutex _q_ObjectMutexPool[131];

/**
 * \internal
 * mutex to be locked when accessing the connectionlists or the senders list
 */
static inline QBasicMutex *signalSlotLock(const QObject *o)
{
    return &_q_ObjectMutexPool[uint(quintptr(o)) % sizeof(_q_ObjectMutexPool)/sizeof(QBasicMutex)];
}

#if QT_VERSION < 0x60000
extern "C" Q_CORE_EXPORT void qt_addObject(QObject *)
{}

extern "C" Q_CORE_EXPORT void qt_removeObject(QObject *)
{}
#endif

void (*QAbstractDeclarativeData::destroyed)(QAbstractDeclarativeData *, QObject *) = 0;
void (*QAbstractDeclarativeData::destroyed_qml1)(QAbstractDeclarativeData *, QObject *) = 0;
void (*QAbstractDeclarativeData::parentChanged)(QAbstractDeclarativeData *, QObject *, QObject *) = 0;
void (*QAbstractDeclarativeData::signalEmitted)(QAbstractDeclarativeData *, QObject *, int, void **) = 0;
int  (*QAbstractDeclarativeData::receivers)(QAbstractDeclarativeData *, const QObject *, int) = 0;
bool (*QAbstractDeclarativeData::isSignalConnected)(QAbstractDeclarativeData *, const QObject *, int) = 0;
void (*QAbstractDeclarativeData::setWidgetParent)(QObject *, QObject *) = 0;

QObjectData::~QObjectData() {}

QMetaObject *QObjectData::dynamicMetaObject() const
{
    return metaObject->toDynamicMetaObject(q_ptr);
}

QObjectPrivate::QObjectPrivate(int version)
    : threadData(0), currentChildBeingDeleted(0)
{
#ifdef QT_BUILD_INTERNAL
    // Don't check the version parameter in internal builds.
    // This allows incompatible versions to be loaded, possibly for testing.
    Q_UNUSED(version);
#else
    if (Q_UNLIKELY(version != QObjectPrivateVersion))
        qFatal("Cannot mix incompatible Qt library (version 0x%x) with this library (version 0x%x)",
                version, QObjectPrivateVersion);
#endif

    // QObjectData initialization
    q_ptr = 0;
    parent = 0;                                 // no parent yet. It is set by setParent()
    isWidget = false;                           // assume not a widget object
    blockSig = false;                           // not blocking signals
    wasDeleted = false;                         // double-delete catcher
    isDeletingChildren = false;                 // set by deleteChildren()
    sendChildEvents = true;                     // if we should send ChildAdded and ChildRemoved events to parent
    receiveChildEvents = true;
    postedEvents = 0;
    extraData = 0;
    metaObject = 0;
    isWindow = false;
    deleteLaterCalled = false;
}

QObjectPrivate::~QObjectPrivate()
{
    if (extraData && !extraData->runningTimers.isEmpty()) {
        if (Q_LIKELY(threadData->thread == QThread::currentThread())) {
            // unregister pending timers
            if (threadData->hasEventDispatcher())
                threadData->eventDispatcher.load()->unregisterTimers(q_ptr);

            // release the timer ids back to the pool
            for (int i = 0; i < extraData->runningTimers.size(); ++i)
                QAbstractEventDispatcherPrivate::releaseTimerId(extraData->runningTimers.at(i));
        } else {
            qWarning("QObject::~QObject: Timers cannot be stopped from another thread");
        }
    }

    if (postedEvents)
        QCoreApplication::removePostedEvents(q_ptr, 0);

    threadData->deref();

    if (metaObject) metaObject->objectDestroyed(q_ptr);

#ifndef QT_NO_USERDATA
    if (extraData)
        qDeleteAll(extraData->userData);
#endif
    delete extraData;
}

/*!
  \internal
  For a given metaobject, compute the signal offset, and the method offset (including signals)
*/
static void computeOffsets(const QMetaObject *metaobject, int *signalOffset, int *methodOffset)
{
    *signalOffset = *methodOffset = 0;
    const QMetaObject *m = metaobject->d.superdata;
    while (m) {
        const QMetaObjectPrivate *d = QMetaObjectPrivate::get(m);
        *methodOffset += d->methodCount;
        Q_ASSERT(d->revision >= 4);
        *signalOffset += d->signalCount;
        m = m->d.superdata;
    }
}

// Used by QAccessibleWidget
bool QObjectPrivate::isSender(const QObject *receiver, const char *signal) const
{
    Q_Q(const QObject);
    int signal_index = signalIndex(signal);
    ConnectionData *cd = connections.load();
    if (signal_index < 0 || !cd)
        return false;
    QBasicMutexLocker locker(signalSlotLock(q));
    if (signal_index < cd->signalVectorCount()) {
        const QObjectPrivate::Connection *c = cd->signalVector.load()->at(signal_index).first.load();

        while (c) {
            if (c->receiver.load() == receiver)
                return true;
            c = c->nextConnectionList.load();
        }
    }
    return false;
}

// Used by QAccessibleWidget
QObjectList QObjectPrivate::receiverList(const char *signal) const
{
    QObjectList returnValue;
    int signal_index = signalIndex(signal);
    ConnectionData *cd = connections.load();
    if (signal_index < 0 || !cd)
        return returnValue;
    if (signal_index < cd->signalVectorCount()) {
        const QObjectPrivate::Connection *c = cd->signalVector.load()->at(signal_index).first.load();

        while (c) {
            QObject *r = c->receiver.load();
            if (r)
                returnValue << r;
            c = c->nextConnectionList.load();
        }
    }
    return returnValue;
}

// Used by QAccessibleWidget
QObjectList QObjectPrivate::senderList() const
{
    QObjectList returnValue;
    ConnectionData *cd = connections.load();
    if (cd) {
        QBasicMutexLocker locker(signalSlotLock(q_func()));
        for (Connection *c = cd->senders; c; c = c->next)
            returnValue << c->sender;
    }
    return returnValue;
}

/*!
  \internal
  Add the connection \a c to the list of connections of the sender's object
  for the specified \a signal

  The signalSlotLock() of the sender and receiver must be locked while calling
  this function

  Will also add the connection in the sender's list of the receiver.
 */
void QObjectPrivate::addConnection(int signal, Connection *c)
{
    Q_ASSERT(c->sender == q_ptr);
    ensureConnectionData();
    ConnectionData *cd = connections.load();
    cd->resizeSignalVector(signal + 1);

    ConnectionList &connectionList = cd->connectionsForSignal(signal);
    if (connectionList.last.load()) {
        Q_ASSERT(connectionList.last.load()->receiver.load());
        connectionList.last.load()->nextConnectionList.store(c);
    } else {
        connectionList.first.store(c);
    }
    c->id = ++cd->currentConnectionId;
    c->prevConnectionList = connectionList.last.load();
    connectionList.last.store(c);

    QObjectPrivate *rd = QObjectPrivate::get(c->receiver.load());
    rd->ensureConnectionData();

    c->prev = &(rd->connections.load()->senders);
    c->next = *c->prev;
    *c->prev = c;
    if (c->next)
        c->next->prev = &c->next;
}

void QObjectPrivate::ConnectionData::removeConnection(QObjectPrivate::Connection *c)
{
    Q_ASSERT(c->receiver.load());
    ConnectionList &connections = signalVector.load()->at(c->signal_index);
    c->receiver.store(nullptr);
    QThreadData *td = c->receiverThreadData.load();
    if (td)
        td->deref();
    c->receiverThreadData.store(nullptr);

#ifndef QT_NO_DEBUG
    bool found = false;
    for (Connection *cc = connections.first.load(); cc; cc = cc->nextConnectionList.load()) {
        if (cc == c) {
            found = true;
            break;
        }
    }
    Q_ASSERT(found);
#endif

    // remove from the senders linked list
    *c->prev = c->next;
    if (c->next)
        c->next->prev = c->prev;
    c->prev = nullptr;

    if (connections.first.load() == c)
        connections.first.store(c->nextConnectionList.load());
    if (connections.last.load() == c)
        connections.last.store(c->prevConnectionList);
    Q_ASSERT(signalVector.load()->at(c->signal_index).first.load() != c);
    Q_ASSERT(signalVector.load()->at(c->signal_index).last.load() != c);

    // keep c->nextConnectionList intact, as it might still get accessed by activate
    Connection *n = c->nextConnectionList.load();
    if (n)
        n->prevConnectionList = c->prevConnectionList;
    if (c->prevConnectionList)
        c->prevConnectionList->nextConnectionList.store(n);
    c->prevConnectionList = nullptr;

    Q_ASSERT(c != orphaned.load());
    // add c to orphanedConnections
    c->nextInOrphanList = orphaned.load();
    orphaned.store(c);

#ifndef QT_NO_DEBUG
    found = false;
    for (Connection *cc = connections.first.load(); cc; cc = cc->nextConnectionList.load()) {
        if (cc == c) {
            found = true;
            break;
        }
    }
    Q_ASSERT(!found);
#endif

}

void QObjectPrivate::ConnectionData::cleanOrphanedConnectionsImpl(QObject *sender)
{
    ConnectionOrSignalVector *c = nullptr;
    {
        QBasicMutexLocker l(signalSlotLock(sender));
        if (ref > 1)
            return;

        // Since ref == 1, no activate() is in process since we locked the mutex. That implies,
        // that nothing can reference the orphaned connection objects anymore and they can
        // be safely deleted
        c = orphaned.load();
        orphaned.store(nullptr);
    }
    deleteOrphaned(c);
}

void QObjectPrivate::ConnectionData::deleteOrphaned(QObjectPrivate::ConnectionOrSignalVector *o)
{
    while (o) {
        QObjectPrivate::ConnectionOrSignalVector *next = nullptr;
        if (SignalVector *v = ConnectionOrSignalVector::asSignalVector(o)) {
            next = v->nextInOrphanList;
            free(v);
        } else {
            QObjectPrivate::Connection *c = static_cast<Connection *>(o);
            next = c->nextInOrphanList;
            Q_ASSERT(!c->receiver.load());
            Q_ASSERT(!c->prev);
            c->freeSlotObject();
            c->deref();
        }
        o = next;
    }
}

/*! \internal

  Returns \c true if the signal with index \a signal_index from object \a sender is connected.

  \a signal_index must be the index returned by QObjectPrivate::signalIndex;
*/
bool QObjectPrivate::isSignalConnected(uint signalIndex, bool checkDeclarative) const
{
    if (checkDeclarative && isDeclarativeSignalConnected(signalIndex))
        return true;

    ConnectionData *cd = connections.load();
    if (!cd)
        return false;
    SignalVector *signalVector = cd->signalVector.load();
    if (!signalVector)
        return false;

    if (signalVector->at(-1).first.load())
        return true;

    if (signalIndex < uint(cd->signalVectorCount())) {
        const QObjectPrivate::Connection *c = signalVector->at(signalIndex).first.load();
        while (c) {
            if (c->receiver.load())
                return true;
            c = c->nextConnectionList.load();
        }
    }
    return false;
}

bool QObjectPrivate::maybeSignalConnected(uint signalIndex) const
{
    ConnectionData *cd = connections.load();
    if (!cd)
        return false;
    SignalVector *signalVector = cd->signalVector.load();
    if (!signalVector)
        return false;

    if (signalVector->at(-1).first)
        return true;

    if (signalIndex < uint(cd->signalVectorCount())) {
        const QObjectPrivate::Connection *c = signalVector->at(signalIndex).first;
        return c != nullptr;
    }
    return false;
}

/*!
    \internal
 */
QAbstractMetaCallEvent::~QAbstractMetaCallEvent()
{
#if QT_CONFIG(thread)
    if (semaphore_)
        semaphore_->release();
#endif
}

/*!
    \internal
 */
QMetaCallEvent::QMetaCallEvent(ushort method_offset, ushort method_relative, QObjectPrivate::StaticMetaCallFunction callFunction,
                               const QObject *sender, int signalId,
                               int nargs, int *types, void **args, QSemaphore *semaphore)
    : QAbstractMetaCallEvent(sender, signalId, semaphore),
      slotObj_(nullptr), nargs_(nargs), types_(types), args_(args),
      callFunction_(callFunction), method_offset_(method_offset), method_relative_(method_relative)
{ }

/*!
    \internal
 */
QMetaCallEvent::QMetaCallEvent(QtPrivate::QSlotObjectBase *slotO, const QObject *sender, int signalId,
                               int nargs, int *types, void **args, QSemaphore *semaphore)
    : QAbstractMetaCallEvent(sender, signalId, semaphore),
      slotObj_(slotO), nargs_(nargs), types_(types), args_(args),
      callFunction_(nullptr), method_offset_(0), method_relative_(ushort(-1))
{
    if (slotObj_)
        slotObj_->ref();
}

/*!
    \internal
 */
QMetaCallEvent::~QMetaCallEvent()
{
    if (types_) {
        for (int i = 0; i < nargs_; ++i) {
            if (types_[i] && args_[i])
                QMetaType::destroy(types_[i], args_[i]);
        }
        free(types_);
        free(args_);
    }
    if (slotObj_)
        slotObj_->destroyIfLastRef();
}

/*!
    \internal
 */
void QMetaCallEvent::placeMetaCall(QObject *object)
{
    if (slotObj_) {
        slotObj_->call(object, args_);
    } else if (callFunction_ && method_offset_ <= object->metaObject()->methodOffset()) {
        callFunction_(object, QMetaObject::InvokeMetaMethod, method_relative_, args_);
    } else {
        QMetaObject::metacall(object, QMetaObject::InvokeMetaMethod, method_offset_ + method_relative_, args_);
    }
}

/*!
    \class QSignalBlocker
    \brief Exception-safe wrapper around QObject::blockSignals().
    \since 5.3
    \ingroup objectmodel
    \inmodule QtCore

    \reentrant

    QSignalBlocker can be used wherever you would otherwise use a
    pair of calls to blockSignals(). It blocks signals in its
    constructor and in the destructor it resets the state to what
    it was before the constructor ran.

    \snippet code/src_corelib_kernel_qobject.cpp 53
    is thus equivalent to
    \snippet code/src_corelib_kernel_qobject.cpp 54

    except the code using QSignalBlocker is safe in the face of
    exceptions.

    \sa QMutexLocker, QEventLoopLocker
*/

/*!
    \fn QSignalBlocker::QSignalBlocker(QObject *object)

    Constructor. Calls \a{object}->blockSignals(true).
*/

/*!
    \fn QSignalBlocker::QSignalBlocker(QObject &object)
    \overload

    Calls \a{object}.blockSignals(true).
*/

/*!
    \fn QSignalBlocker::QSignalBlocker(QSignalBlocker &&other)

    Move-constructs a signal blocker from \a other. \a other will have
    a no-op destructor, while repsonsibility for restoring the
    QObject::signalsBlocked() state is transferred to the new object.
*/

/*!
    \fn QSignalBlocker &QSignalBlocker::operator=(QSignalBlocker &&other)

    Move-assigns this signal blocker from \a other. \a other will have
    a no-op destructor, while repsonsibility for restoring the
    QObject::signalsBlocked() state is transferred to this object.

    The object's signals this signal blocker was blocking prior to
    being moved to, if any, are unblocked \e except in the case where
    both instances block the same object's signals and \c *this is
    unblocked while \a other is not, at the time of the move.
*/

/*!
    \fn QSignalBlocker::~QSignalBlocker()

    Destructor. Restores the QObject::signalsBlocked() state to what it
    was before the constructor ran, unless unblock() has been called
    without a following reblock(), in which case it does nothing.
*/

/*!
    \fn void QSignalBlocker::reblock()

    Re-blocks signals after a previous unblock().

    The numbers of reblock() and unblock() calls are not counted, so
    every reblock() undoes any number of unblock() calls.
*/

/*!
    \fn void QSignalBlocker::unblock()

    Temporarily restores the QObject::signalsBlocked() state to what
    it was before this QSignaBlocker's constructor ran. To undo, use
    reblock().

    The numbers of reblock() and unblock() calls are not counted, so
    every unblock() undoes any number of reblock() calls.
*/

/*!
    \class QObject
    \inmodule QtCore
    \brief The QObject class is the base class of all Qt objects.

    \ingroup objectmodel

    \reentrant

    QObject is the heart of the Qt \l{Object Model}. The central
    feature in this model is a very powerful mechanism for seamless
    object communication called \l{signals and slots}. You can
    connect a signal to a slot with connect() and destroy the
    connection with disconnect(). To avoid never ending notification
    loops you can temporarily block signals with blockSignals(). The
    protected functions connectNotify() and disconnectNotify() make
    it possible to track connections.

    QObjects organize themselves in \l {Object Trees & Ownership}
    {object trees}. When you create a QObject with another object as
    parent, the object will automatically add itself to the parent's
    children() list. The parent takes ownership of the object; i.e.,
    it will automatically delete its children in its destructor. You
    can look for an object by name and optionally type using
    findChild() or findChildren().

    Every object has an objectName() and its class name can be found
    via the corresponding metaObject() (see QMetaObject::className()).
    You can determine whether the object's class inherits another
    class in the QObject inheritance hierarchy by using the
    inherits() function.

    When an object is deleted, it emits a destroyed() signal. You can
    catch this signal to avoid dangling references to QObjects.

    QObjects can receive events through event() and filter the events
    of other objects. See installEventFilter() and eventFilter() for
    details. A convenience handler, childEvent(), can be reimplemented
    to catch child events.

    Last but not least, QObject provides the basic timer support in
    Qt; see QTimer for high-level support for timers.

    Notice that the Q_OBJECT macro is mandatory for any object that
    implements signals, slots or properties. You also need to run the
    \l{moc}{Meta Object Compiler} on the source file. We strongly
    recommend the use of this macro in all subclasses of QObject
    regardless of whether or not they actually use signals, slots and
    properties, since failure to do so may lead certain functions to
    exhibit strange behavior.

    All Qt widgets inherit QObject. The convenience function
    isWidgetType() returns whether an object is actually a widget. It
    is much faster than
    \l{qobject_cast()}{qobject_cast}<QWidget *>(\e{obj}) or
    \e{obj}->\l{inherits()}{inherits}("QWidget").

    Some QObject functions, e.g. children(), return a QObjectList.
    QObjectList is a typedef for QList<QObject *>.

    \section1 Thread Affinity

    A QObject instance is said to have a \e{thread affinity}, or that
    it \e{lives} in a certain thread. When a QObject receives a
    \l{Qt::QueuedConnection}{queued signal} or a \l{The Event
    System#Sending Events}{posted event}, the slot or event handler
    will run in the thread that the object lives in.

    \note If a QObject has no thread affinity (that is, if thread()
    returns zero), or if it lives in a thread that has no running event
    loop, then it cannot receive queued signals or posted events.

    By default, a QObject lives in the thread in which it is created.
    An object's thread affinity can be queried using thread() and
    changed using moveToThread().

    All QObjects must live in the same thread as their parent. Consequently:

    \list
    \li setParent() will fail if the two QObjects involved live in
        different threads.
    \li When a QObject is moved to another thread, all its children
        will be automatically moved too.
    \li moveToThread() will fail if the QObject has a parent.
    \li If QObjects are created within QThread::run(), they cannot
        become children of the QThread object because the QThread does
        not live in the thread that calls QThread::run().
    \endlist

    \note A QObject's member variables \e{do not} automatically become
    its children. The parent-child relationship must be set by either
    passing a pointer to the child's \l{QObject()}{constructor}, or by
    calling setParent(). Without this step, the object's member variables
    will remain in the old thread when moveToThread() is called.

    \target No copy constructor
    \section1 No Copy Constructor or Assignment Operator

    QObject has neither a copy constructor nor an assignment operator.
    This is by design. Actually, they are declared, but in a
    \c{private} section with the macro Q_DISABLE_COPY(). In fact, all
    Qt classes derived from QObject (direct or indirect) use this
    macro to declare their copy constructor and assignment operator to
    be private. The reasoning is found in the discussion on
    \l{Identity vs Value} {Identity vs Value} on the Qt \l{Object
    Model} page.

    The main consequence is that you should use pointers to QObject
    (or to your QObject subclass) where you might otherwise be tempted
    to use your QObject subclass as a value. For example, without a
    copy constructor, you can't use a subclass of QObject as the value
    to be stored in one of the container classes. You must store
    pointers.

    \section1 Auto-Connection

    Qt's meta-object system provides a mechanism to automatically connect
    signals and slots between QObject subclasses and their children. As long
    as objects are defined with suitable object names, and slots follow a
    simple naming convention, this connection can be performed at run-time
    by the QMetaObject::connectSlotsByName() function.

    \l uic generates code that invokes this function to enable
    auto-connection to be performed between widgets on forms created
    with \e{Qt Designer}. More information about using auto-connection with \e{Qt Designer} is
    given in the \l{Using a Designer UI File in Your Application} section of
    the \e{Qt Designer} manual.

    \section1 Dynamic Properties

    From Qt 4.2, dynamic properties can be added to and removed from QObject
    instances at run-time. Dynamic properties do not need to be declared at
    compile-time, yet they provide the same advantages as static properties
    and are manipulated using the same API - using property() to read them
    and setProperty() to write them.

    From Qt 4.3, dynamic properties are supported by
    \l{Qt Designer's Widget Editing Mode#The Property Editor}{Qt Designer},
    and both standard Qt widgets and user-created forms can be given dynamic
    properties.

    \section1 Internationalization (I18n)

    All QObject subclasses support Qt's translation features, making it possible
    to translate an application's user interface into different languages.

    To make user-visible text translatable, it must be wrapped in calls to
    the tr() function. This is explained in detail in the
    \l{Writing Source Code for Translation} document.

    \sa QMetaObject, QPointer, QObjectCleanupHandler, Q_DISABLE_COPY()
    \sa {Object Trees & Ownership}
*/

/*****************************************************************************
  QObject member functions
 *****************************************************************************/

// check the constructor's parent thread argument
static bool check_parent_thread(QObject *parent,
                                QThreadData *parentThreadData,
                                QThreadData *currentThreadData)
{
    if (parent && parentThreadData != currentThreadData) {
        QThread *parentThread = parentThreadData->thread;
        QThread *currentThread = currentThreadData->thread;
        qWarning("QObject: Cannot create children for a parent that is in a different thread.\n"
                 "(Parent is %s(%p), parent's thread is %s(%p), current thread is %s(%p)",
                 parent->metaObject()->className(),
                 parent,
                 parentThread ? parentThread->metaObject()->className() : "QThread",
                 parentThread,
                 currentThread ? currentThread->metaObject()->className() : "QThread",
                 currentThread);
        return false;
    }
    return true;
}

/*!
    Constructs an object with parent object \a parent.

    The parent of an object may be viewed as the object's owner. For
    instance, a \l{QDialog}{dialog box} is the parent of the \uicontrol{OK}
    and \uicontrol{Cancel} buttons it contains.

    The destructor of a parent object destroys all child objects.

    Setting \a parent to 0 constructs an object with no parent. If the
    object is a widget, it will become a top-level window.

    \sa parent(), findChild(), findChildren()
*/

QObject::QObject(QObject *parent)
    : d_ptr(new QObjectPrivate)
{
    Q_D(QObject);
    d_ptr->q_ptr = this;
    d->threadData = (parent && !parent->thread()) ? parent->d_func()->threadData : QThreadData::current();
    d->threadData->ref();
    if (parent) {
        QT_TRY {
            if (!check_parent_thread(parent, parent ? parent->d_func()->threadData : 0, d->threadData))
                parent = 0;
            setParent(parent);
        } QT_CATCH(...) {
            d->threadData->deref();
            QT_RETHROW;
        }
    }
#if QT_VERSION < 0x60000
    qt_addObject(this);
#endif
    if (Q_UNLIKELY(qtHookData[QHooks::AddQObject]))
        reinterpret_cast<QHooks::AddQObjectCallback>(qtHookData[QHooks::AddQObject])(this);
    Q_TRACE(QObject_ctor, this);
}

/*!
    \internal
 */
QObject::QObject(QObjectPrivate &dd, QObject *parent)
    : d_ptr(&dd)
{
    Q_D(QObject);
    d_ptr->q_ptr = this;
    d->threadData = (parent && !parent->thread()) ? parent->d_func()->threadData : QThreadData::current();
    d->threadData->ref();
    if (parent) {
        QT_TRY {
            if (!check_parent_thread(parent, parent ? parent->d_func()->threadData : 0, d->threadData))
                parent = 0;
            if (d->isWidget) {
                if (parent) {
                    d->parent = parent;
                    d->parent->d_func()->children.append(this);
                }
                // no events sent here, this is done at the end of the QWidget constructor
            } else {
                setParent(parent);
            }
        } QT_CATCH(...) {
            d->threadData->deref();
            QT_RETHROW;
        }
    }
#if QT_VERSION < 0x60000
    qt_addObject(this);
#endif
    if (Q_UNLIKELY(qtHookData[QHooks::AddQObject]))
        reinterpret_cast<QHooks::AddQObjectCallback>(qtHookData[QHooks::AddQObject])(this);
    Q_TRACE(QObject_ctor, this);
}

/*!
    Destroys the object, deleting all its child objects.

    All signals to and from the object are automatically disconnected, and
    any pending posted events for the object are removed from the event
    queue. However, it is often safer to use deleteLater() rather than
    deleting a QObject subclass directly.

    \warning All child objects are deleted. If any of these objects
    are on the stack or global, sooner or later your program will
    crash. We do not recommend holding pointers to child objects from
    outside the parent. If you still do, the destroyed() signal gives
    you an opportunity to detect when an object is destroyed.

    \warning Deleting a QObject while pending events are waiting to
    be delivered can cause a crash. You must not delete the QObject
    directly if it exists in a different thread than the one currently
    executing. Use deleteLater() instead, which will cause the event
    loop to delete the object after all pending events have been
    delivered to it.

    \sa deleteLater()
*/

QObject::~QObject()
{
    Q_D(QObject);
    d->wasDeleted = true;
    d->blockSig = 0; // unblock signals so we always emit destroyed()

    QtSharedPointer::ExternalRefCountData *sharedRefcount = d->sharedRefcount.load();
    if (sharedRefcount) {
        if (sharedRefcount->strongref.load() > 0) {
            qWarning("QObject: shared QObject was deleted directly. The program is malformed and may crash.");
            // but continue deleting, it's too late to stop anyway
        }

        // indicate to all QWeakPointers that this QObject has now been deleted
        sharedRefcount->strongref.store(0);
        if (!sharedRefcount->weakref.deref())
            delete sharedRefcount;
    }

    if (!d->isWidget && d->isSignalConnected(0)) {
        emit destroyed(this);
    }

    if (d->declarativeData) {
        if (static_cast<QAbstractDeclarativeDataImpl*>(d->declarativeData)->ownedByQml1) {
            if (QAbstractDeclarativeData::destroyed_qml1)
                QAbstractDeclarativeData::destroyed_qml1(d->declarativeData, this);
        } else {
            if (QAbstractDeclarativeData::destroyed)
                QAbstractDeclarativeData::destroyed(d->declarativeData, this);
        }
    }

    QObjectPrivate::ConnectionData *cd = d->connections.load();
    if (cd) {
        if (cd->currentSender) {
            cd->currentSender->receiverDeleted();
            cd->currentSender = nullptr;
        }

        QBasicMutex *signalSlotMutex = signalSlotLock(this);
        QBasicMutexLocker locker(signalSlotMutex);

        // disconnect all receivers
        int receiverCount = cd->signalVectorCount();
        for (int signal = -1; signal < receiverCount; ++signal) {
            QObjectPrivate::ConnectionList &connectionList = cd->connectionsForSignal(signal);

            while (QObjectPrivate::Connection *c = connectionList.first.load()) {
                Q_ASSERT(c->receiver);

                QBasicMutex *m = signalSlotLock(c->receiver.load());
                bool needToUnlock = QOrderedMutexLocker::relock(signalSlotMutex, m);
                if (c->receiver) {
                    cd->removeConnection(c);
                    Q_ASSERT(connectionList.first.load() != c);
                }
                if (needToUnlock)
                    m->unlock();
            }
        }

        /* Disconnect all senders:
         */
        while (QObjectPrivate::Connection *node = cd->senders) {
            Q_ASSERT(node->receiver);
            QObject *sender = node->sender;
            // Send disconnectNotify before removing the connection from sender's connection list.
            // This ensures any eventual destructor of sender will block on getting receiver's lock
            // and not finish until we release it.
            sender->disconnectNotify(QMetaObjectPrivate::signal(sender->metaObject(), node->signal_index));
            QBasicMutex *m = signalSlotLock(sender);
            bool needToUnlock = QOrderedMutexLocker::relock(signalSlotMutex, m);
            //the node has maybe been removed while the mutex was unlocked in relock?
            if (node != cd->senders) {
                // We hold the wrong mutex
                Q_ASSERT(needToUnlock);
                m->unlock();
                continue;
            }

            QObjectPrivate::ConnectionData *senderData = sender->d_func()->connections.load();
            Q_ASSERT(senderData);

            QtPrivate::QSlotObjectBase *slotObj = nullptr;
            if (node->isSlotObject) {
                slotObj = node->slotObj;
                node->isSlotObject = false;
            }

            senderData->removeConnection(node);
            if (needToUnlock)
                m->unlock();

            if (slotObj) {
                locker.unlock();
                slotObj->destroyIfLastRef();
                locker.relock();
            }
        }

        // invalidate all connections on the object and make sure
        // activate() will skip them
        cd->currentConnectionId.store(0);
    }
    if (cd && !cd->ref.deref())
        delete cd;
    d->connections.store(nullptr);

    if (!d->children.isEmpty())
        d->deleteChildren();

#if QT_VERSION < 0x60000
    qt_removeObject(this);
#endif
    if (Q_UNLIKELY(qtHookData[QHooks::RemoveQObject]))
        reinterpret_cast<QHooks::RemoveQObjectCallback>(qtHookData[QHooks::RemoveQObject])(this);

    Q_TRACE(QObject_dtor, this);

    if (d->parent)        // remove it from parent object
        d->setParent_helper(0);
}

QObjectPrivate::Connection::~Connection()
{
    if (ownArgumentTypes) {
        const int *v = argumentTypes.load();
        if (v != &DIRECT_CONNECTION_ONLY)
            delete [] v;
    }
    if (isSlotObject)
        slotObj->destroyIfLastRef();
}


/*!
    \fn const QMetaObject *QObject::metaObject() const

    Returns a pointer to the meta-object of this object.

    A meta-object contains information about a class that inherits
    QObject, e.g. class name, superclass name, properties, signals and
    slots. Every QObject subclass that contains the Q_OBJECT macro will have a
    meta-object.

    The meta-object information is required by the signal/slot
    connection mechanism and the property system. The inherits()
    function also makes use of the meta-object.

    If you have no pointer to an actual object instance but still
    want to access the meta-object of a class, you can use \l
    staticMetaObject.

    Example:

    \snippet code/src_corelib_kernel_qobject.cpp 1

    \sa staticMetaObject
*/

/*!
    \variable QObject::staticMetaObject

    This variable stores the meta-object for the class.

    A meta-object contains information about a class that inherits
    QObject, e.g. class name, superclass name, properties, signals and
    slots. Every class that contains the Q_OBJECT macro will also have
    a meta-object.

    The meta-object information is required by the signal/slot
    connection mechanism and the property system. The inherits()
    function also makes use of the meta-object.

    If you have a pointer to an object, you can use metaObject() to
    retrieve the meta-object associated with that object.

    Example:

    \snippet code/src_corelib_kernel_qobject.cpp 2

    \sa metaObject()
*/

/*!
    \fn template <class T> T qobject_cast(QObject *object)
    \fn template <class T> T qobject_cast(const QObject *object)
    \relates QObject

    Returns the given \a object cast to type T if the object is of type
    T (or of a subclass); otherwise returns 0.  If \a object is 0 then
    it will also return 0.

    The class T must inherit (directly or indirectly) QObject and be
    declared with the \l Q_OBJECT macro.

    A class is considered to inherit itself.

    Example:

    \snippet code/src_corelib_kernel_qobject.cpp 3

    The qobject_cast() function behaves similarly to the standard C++
    \c dynamic_cast(), with the advantages that it doesn't require
    RTTI support and it works across dynamic library boundaries.

    qobject_cast() can also be used in conjunction with interfaces;
    see the \l{tools/plugandpaint/app}{Plug & Paint} example for details.

    \warning If T isn't declared with the Q_OBJECT macro, this
    function's return value is undefined.

    \sa QObject::inherits()
*/

/*!
    \fn bool QObject::inherits(const char *className) const

    Returns \c true if this object is an instance of a class that
    inherits \a className or a QObject subclass that inherits \a
    className; otherwise returns \c false.

    A class is considered to inherit itself.

    Example:

    \snippet code/src_corelib_kernel_qobject.cpp 4

    If you need to determine whether an object is an instance of a particular
    class for the purpose of casting it, consider using qobject_cast<Type *>(object)
    instead.

    \sa metaObject(), qobject_cast()
*/

/*!
    \property QObject::objectName

    \brief the name of this object

    You can find an object by name (and type) using findChild().
    You can find a set of objects with findChildren().

    \snippet code/src_corelib_kernel_qobject.cpp 5

    By default, this property contains an empty string.

    \sa metaObject(), QMetaObject::className()
*/

QString QObject::objectName() const
{
    Q_D(const QObject);
    return d->extraData ? d->extraData->objectName : QString();
}

/*
    Sets the object's name to \a name.
*/
void QObject::setObjectName(const QString &name)
{
    Q_D(QObject);
    if (!d->extraData)
        d->extraData = new QObjectPrivate::ExtraData;

    if (d->extraData->objectName != name) {
        d->extraData->objectName = name;
        emit objectNameChanged(d->extraData->objectName, QPrivateSignal());
    }
}

/*! \fn void QObject::objectNameChanged(const QString &objectName)

    This signal is emitted after the object's name has been changed. The new object name is passed as \a objectName.

    \sa QObject::objectName
*/

/*!
    \fn bool QObject::isWidgetType() const

    Returns \c true if the object is a widget; otherwise returns \c false.

    Calling this function is equivalent to calling
    \c{inherits("QWidget")}, except that it is much faster.
*/

/*!
    \fn bool QObject::isWindowType() const

    Returns \c true if the object is a window; otherwise returns \c false.

    Calling this function is equivalent to calling
    \c{inherits("QWindow")}, except that it is much faster.
*/

/*!
    This virtual function receives events to an object and should
    return true if the event \a e was recognized and processed.

    The event() function can be reimplemented to customize the
    behavior of an object.

    Make sure you call the parent event class implementation
    for all the events you did not handle.

    Example:

    \snippet code/src_corelib_kernel_qobject.cpp 52

    \sa installEventFilter(), timerEvent(), QCoreApplication::sendEvent(),
    QCoreApplication::postEvent()
*/

bool QObject::event(QEvent *e)
{
    switch (e->type()) {
    case QEvent::Timer:
        timerEvent((QTimerEvent*)e);
        break;

    case QEvent::ChildAdded:
    case QEvent::ChildPolished:
    case QEvent::ChildRemoved:
        childEvent((QChildEvent*)e);
        break;

    case QEvent::DeferredDelete:
        qDeleteInEventHandler(this);
        break;

    case QEvent::MetaCall:
        {
            QAbstractMetaCallEvent *mce = static_cast<QAbstractMetaCallEvent*>(e);

            if (!d_func()->connections.load()) {
                QBasicMutexLocker locker(signalSlotLock(this));
                d_func()->ensureConnectionData();
            }
            QObjectPrivate::Sender sender(this, const_cast<QObject*>(mce->sender()), mce->signalId());

            mce->placeMetaCall(this);
            break;
        }

    case QEvent::ThreadChange: {
        Q_D(QObject);
        QThreadData *threadData = d->threadData;
        QAbstractEventDispatcher *eventDispatcher = threadData->eventDispatcher.load();
        if (eventDispatcher) {
            QList<QAbstractEventDispatcher::TimerInfo> timers = eventDispatcher->registeredTimers(this);
            if (!timers.isEmpty()) {
                // do not to release our timer ids back to the pool (since the timer ids are moving to a new thread).
                eventDispatcher->unregisterTimers(this);
                QMetaObject::invokeMethod(this, "_q_reregisterTimers", Qt::QueuedConnection,
                                          Q_ARG(void*, (new QList<QAbstractEventDispatcher::TimerInfo>(timers))));
            }
        }
        break;
    }

    default:
        if (e->type() >= QEvent::User) {
            customEvent(e);
            break;
        }
        return false;
    }
    return true;
}

/*!
    \fn void QObject::timerEvent(QTimerEvent *event)

    This event handler can be reimplemented in a subclass to receive
    timer events for the object.

    QTimer provides a higher-level interface to the timer
    functionality, and also more general information about timers. The
    timer event is passed in the \a event parameter.

    \sa startTimer(), killTimer(), event()
*/

void QObject::timerEvent(QTimerEvent *)
{
}


/*!
    This event handler can be reimplemented in a subclass to receive
    child events. The event is passed in the \a event parameter.

    QEvent::ChildAdded and QEvent::ChildRemoved events are sent to
    objects when children are added or removed. In both cases you can
    only rely on the child being a QObject, or if isWidgetType()
    returns \c true, a QWidget. (This is because, in the
    \l{QEvent::ChildAdded}{ChildAdded} case, the child is not yet
    fully constructed, and in the \l{QEvent::ChildRemoved}{ChildRemoved}
    case it might have been destructed already).

    QEvent::ChildPolished events are sent to widgets when children
    are polished, or when polished children are added. If you receive
    a child polished event, the child's construction is usually
    completed. However, this is not guaranteed, and multiple polish
    events may be delivered during the execution of a widget's
    constructor.

    For every child widget, you receive one
    \l{QEvent::ChildAdded}{ChildAdded} event, zero or more
    \l{QEvent::ChildPolished}{ChildPolished} events, and one
    \l{QEvent::ChildRemoved}{ChildRemoved} event.

    The \l{QEvent::ChildPolished}{ChildPolished} event is omitted if
    a child is removed immediately after it is added. If a child is
    polished several times during construction and destruction, you
    may receive several child polished events for the same child,
    each time with a different virtual table.

    \sa event()
*/

void QObject::childEvent(QChildEvent * /* event */)
{
}


/*!
    This event handler can be reimplemented in a subclass to receive
    custom events. Custom events are user-defined events with a type
    value at least as large as the QEvent::User item of the
    QEvent::Type enum, and is typically a QEvent subclass. The event
    is passed in the \a event parameter.

    \sa event(), QEvent
*/
void QObject::customEvent(QEvent * /* event */)
{
}



/*!
    Filters events if this object has been installed as an event
    filter for the \a watched object.

    In your reimplementation of this function, if you want to filter
    the \a event out, i.e. stop it being handled further, return
    true; otherwise return false.

    Example:
    \snippet code/src_corelib_kernel_qobject.cpp 6

    Notice in the example above that unhandled events are passed to
    the base class's eventFilter() function, since the base class
    might have reimplemented eventFilter() for its own internal
    purposes.

    Some events, such as \l QEvent::ShortcutOverride must be explicitly
    accepted (by calling \l {QEvent::}{accept()} on them) in order to prevent
    propagation.

    \warning If you delete the receiver object in this function, be
    sure to return true. Otherwise, Qt will forward the event to the
    deleted object and the program might crash.

    \sa installEventFilter()
*/

bool QObject::eventFilter(QObject * /* watched */, QEvent * /* event */)
{
    return false;
}

/*!
    \fn bool QObject::signalsBlocked() const

    Returns \c true if signals are blocked; otherwise returns \c false.

    Signals are not blocked by default.

    \sa blockSignals(), QSignalBlocker
*/

/*!
    If \a block is true, signals emitted by this object are blocked
    (i.e., emitting a signal will not invoke anything connected to it).
    If \a block is false, no such blocking will occur.

    The return value is the previous value of signalsBlocked().

    Note that the destroyed() signal will be emitted even if the signals
    for this object have been blocked.

    Signals emitted while being blocked are not buffered.

    \sa signalsBlocked(), QSignalBlocker
*/

bool QObject::blockSignals(bool block) noexcept
{
    Q_D(QObject);
    bool previous = d->blockSig;
    d->blockSig = block;
    return previous;
}

/*!
    Returns the thread in which the object lives.

    \sa moveToThread()
*/
QThread *QObject::thread() const
{
    return d_func()->threadData->thread;
}

/*!
    Changes the thread affinity for this object and its children. The
    object cannot be moved if it has a parent. Event processing will
    continue in the \a targetThread.

    To move an object to the main thread, use QApplication::instance()
    to retrieve a pointer to the current application, and then use
    QApplication::thread() to retrieve the thread in which the
    application lives. For example:

    \snippet code/src_corelib_kernel_qobject.cpp 7

    If \a targetThread is \nullptr, all event processing for this object
    and its children stops, as they are no longer associated with any
    thread.

    Note that all active timers for the object will be reset. The
    timers are first stopped in the current thread and restarted (with
    the same interval) in the \a targetThread. As a result, constantly
    moving an object between threads can postpone timer events
    indefinitely.

    A QEvent::ThreadChange event is sent to this object just before
    the thread affinity is changed. You can handle this event to
    perform any special processing. Note that any new events that are
    posted to this object will be handled in the \a targetThread,
    provided it is non-null: when it is \nullptr, no event processing
    for this object or its children can happen, as they are no longer
    associated with any thread.

    \warning This function is \e not thread-safe; the current thread
    must be same as the current thread affinity. In other words, this
    function can only "push" an object from the current thread to
    another thread, it cannot "pull" an object from any arbitrary
    thread to the current thread. There is one exception to this rule
    however: objects with no thread affinity can be "pulled" to the
    current thread.

    \sa thread()
 */
void QObject::moveToThread(QThread *targetThread)
{
    Q_D(QObject);

    if (d->threadData->thread == targetThread) {
        // object is already in this thread
        return;
    }

    if (d->parent != 0) {
        qWarning("QObject::moveToThread: Cannot move objects with a parent");
        return;
    }
    if (d->isWidget) {
        qWarning("QObject::moveToThread: Widgets cannot be moved to a new thread");
        return;
    }

    QThreadData *currentData = QThreadData::current();
    QThreadData *targetData = targetThread ? QThreadData::get2(targetThread) : nullptr;
    if (d->threadData->thread == 0 && currentData == targetData) {
        // one exception to the rule: we allow moving objects with no thread affinity to the current thread
        currentData = d->threadData;
    } else if (d->threadData != currentData) {
        qWarning("QObject::moveToThread: Current thread (%p) is not the object's thread (%p).\n"
                 "Cannot move to target thread (%p)\n",
                 currentData->thread.load(), d->threadData->thread.load(), targetData ? targetData->thread.load() : nullptr);

#ifdef Q_OS_MAC
        qWarning("You might be loading two sets of Qt binaries into the same process. "
                 "Check that all plugins are compiled against the right Qt binaries. Export "
                 "DYLD_PRINT_LIBRARIES=1 and check that only one set of binaries are being loaded.");
#endif

        return;
    }

    // prepare to move
    d->moveToThread_helper();

    if (!targetData)
        targetData = new QThreadData(0);

    // make sure nobody adds/removes connections to this object while we're moving it
    QMutexLocker l(signalSlotLock(this));

    QOrderedMutexLocker locker(&currentData->postEventList.mutex,
                               &targetData->postEventList.mutex);

    // keep currentData alive (since we've got it locked)
    currentData->ref();

    // move the object
    d_func()->setThreadData_helper(currentData, targetData);

    locker.unlock();

    // now currentData can commit suicide if it wants to
    currentData->deref();
}

void QObjectPrivate::moveToThread_helper()
{
    Q_Q(QObject);
    QEvent e(QEvent::ThreadChange);
    QCoreApplication::sendEvent(q, &e);
    for (int i = 0; i < children.size(); ++i) {
        QObject *child = children.at(i);
        child->d_func()->moveToThread_helper();
    }
}

void QObjectPrivate::setThreadData_helper(QThreadData *currentData, QThreadData *targetData)
{
    Q_Q(QObject);

    // move posted events
    int eventsMoved = 0;
    for (int i = 0; i < currentData->postEventList.size(); ++i) {
        const QPostEvent &pe = currentData->postEventList.at(i);
        if (!pe.event)
            continue;
        if (pe.receiver == q) {
            // move this post event to the targetList
            targetData->postEventList.addEvent(pe);
            const_cast<QPostEvent &>(pe).event = 0;
            ++eventsMoved;
        }
    }
    if (eventsMoved > 0 && targetData->hasEventDispatcher()) {
        targetData->canWait = false;
        targetData->eventDispatcher.load()->wakeUp();
    }

    // the current emitting thread shouldn't restore currentSender after calling moveToThread()
    ConnectionData *cd = connections.load();
    if (cd) {
        if (cd->currentSender) {
            cd->currentSender->receiverDeleted();
            cd->currentSender = nullptr;
        }

        // adjust the receiverThreadId values in the Connections
        if (cd) {
            auto *c = cd->senders;
            while (c) {
                QObject *r = c->receiver.load();
                if (r) {
                    Q_ASSERT(r == q);
                    targetData->ref();
                    QThreadData *old = c->receiverThreadData.load();
                    if (old)
                        old->deref();
                    c->receiverThreadData.store(targetData);
                }
                c = c->next;
            }
        }

    }

    // set new thread data
    targetData->ref();
    threadData->deref();
    threadData = targetData;

    for (int i = 0; i < children.size(); ++i) {
        QObject *child = children.at(i);
        child->d_func()->setThreadData_helper(currentData, targetData);
    }
}

void QObjectPrivate::_q_reregisterTimers(void *pointer)
{
    Q_Q(QObject);
    QList<QAbstractEventDispatcher::TimerInfo> *timerList = reinterpret_cast<QList<QAbstractEventDispatcher::TimerInfo> *>(pointer);
    QAbstractEventDispatcher *eventDispatcher = threadData->eventDispatcher.load();
    for (int i = 0; i < timerList->size(); ++i) {
        const QAbstractEventDispatcher::TimerInfo &ti = timerList->at(i);
        eventDispatcher->registerTimer(ti.timerId, ti.interval, ti.timerType, q);
    }
    delete timerList;
}


//
// The timer flag hasTimer is set when startTimer is called.
// It is not reset when killing the timer because more than
// one timer might be active.
//

/*!
    Starts a timer and returns a timer identifier, or returns zero if
    it could not start a timer.

    A timer event will occur every \a interval milliseconds until
    killTimer() is called. If \a interval is 0, then the timer event
    occurs once every time there are no more window system events to
    process.

    The virtual timerEvent() function is called with the QTimerEvent
    event parameter class when a timer event occurs. Reimplement this
    function to get timer events.

    If multiple timers are running, the QTimerEvent::timerId() can be
    used to find out which timer was activated.

    Example:

    \snippet code/src_corelib_kernel_qobject.cpp 8

    Note that QTimer's accuracy depends on the underlying operating system and
    hardware. The \a timerType argument allows you to customize the accuracy of
    the timer. See Qt::TimerType for information on the different timer types.
    Most platforms support an accuracy of 20 milliseconds; some provide more.
    If Qt is unable to deliver the requested number of timer events, it will
    silently discard some.

    The QTimer class provides a high-level programming interface with
    single-shot timers and timer signals instead of events. There is
    also a QBasicTimer class that is more lightweight than QTimer and
    less clumsy than using timer IDs directly.

    \sa timerEvent(), killTimer(), QTimer::singleShot()
*/

int QObject::startTimer(int interval, Qt::TimerType timerType)
{
    Q_D(QObject);

    if (Q_UNLIKELY(interval < 0)) {
        qWarning("QObject::startTimer: Timers cannot have negative intervals");
        return 0;
    }
    if (Q_UNLIKELY(!d->threadData->hasEventDispatcher())) {
        qWarning("QObject::startTimer: Timers can only be used with threads started with QThread");
        return 0;
    }
    if (Q_UNLIKELY(thread() != QThread::currentThread())) {
        qWarning("QObject::startTimer: Timers cannot be started from another thread");
        return 0;
    }
    int timerId = d->threadData->eventDispatcher.load()->registerTimer(interval, timerType, this);
    if (!d->extraData)
        d->extraData = new QObjectPrivate::ExtraData;
    d->extraData->runningTimers.append(timerId);
    return timerId;
}

/*!
    \since 5.9
    \overload
    \fn int QObject::startTimer(std::chrono::milliseconds time, Qt::TimerType timerType)

    Starts a timer and returns a timer identifier, or returns zero if
    it could not start a timer.

    A timer event will occur every \a time interval until killTimer()
    is called. If \a time is equal to \c{std::chrono::duration::zero()},
    then the timer event occurs once every time there are no more window
    system events to process.

    The virtual timerEvent() function is called with the QTimerEvent
    event parameter class when a timer event occurs. Reimplement this
    function to get timer events.

    If multiple timers are running, the QTimerEvent::timerId() can be
    used to find out which timer was activated.

    Example:

    \snippet code/src_corelib_kernel_qobject.cpp 8

    Note that QTimer's accuracy depends on the underlying operating system and
    hardware. The \a timerType argument allows you to customize the accuracy of
    the timer. See Qt::TimerType for information on the different timer types.
    Most platforms support an accuracy of 20 milliseconds; some provide more.
    If Qt is unable to deliver the requested number of timer events, it will
    silently discard some.

    The QTimer class provides a high-level programming interface with
    single-shot timers and timer signals instead of events. There is
    also a QBasicTimer class that is more lightweight than QTimer and
    less clumsy than using timer IDs directly.

    \sa timerEvent(), killTimer(), QTimer::singleShot()
*/

/*!
    Kills the timer with timer identifier, \a id.

    The timer identifier is returned by startTimer() when a timer
    event is started.

    \sa timerEvent(), startTimer()
*/

void QObject::killTimer(int id)
{
    Q_D(QObject);
    if (Q_UNLIKELY(thread() != QThread::currentThread())) {
        qWarning("QObject::killTimer: Timers cannot be stopped from another thread");
        return;
    }
    if (id) {
        int at = d->extraData ? d->extraData->runningTimers.indexOf(id) : -1;
        if (at == -1) {
            // timer isn't owned by this object
            qWarning("QObject::killTimer(): Error: timer id %d is not valid for object %p (%s, %s), timer has not been killed",
                     id,
                     this,
                     metaObject()->className(),
                     qPrintable(objectName()));
            return;
        }

        if (d->threadData->hasEventDispatcher())
            d->threadData->eventDispatcher.load()->unregisterTimer(id);

        d->extraData->runningTimers.remove(at);
        QAbstractEventDispatcherPrivate::releaseTimerId(id);
    }
}


/*!
    \fn QObject *QObject::parent() const

    Returns a pointer to the parent object.

    \sa children()
*/

/*!
    \fn const QObjectList &QObject::children() const

    Returns a list of child objects.
    The QObjectList class is defined in the \c{<QObject>} header
    file as the following:

    \quotefromfile kernel/qobject.h
    \skipto /typedef .*QObjectList/
    \printuntil QObjectList

    The first child added is the \l{QList::first()}{first} object in
    the list and the last child added is the \l{QList::last()}{last}
    object in the list, i.e. new children are appended at the end.

    Note that the list order changes when QWidget children are
    \l{QWidget::raise()}{raised} or \l{QWidget::lower()}{lowered}. A
    widget that is raised becomes the last object in the list, and a
    widget that is lowered becomes the first object in the list.

    \sa findChild(), findChildren(), parent(), setParent()
*/


/*!
    \fn template<typename T> T *QObject::findChild(const QString &name, Qt::FindChildOptions options) const

    Returns the child of this object that can be cast into type T and
    that is called \a name, or \nullptr if there is no such object.
    Omitting the \a name argument causes all object names to be matched.
    The search is performed recursively, unless \a options specifies the
    option FindDirectChildrenOnly.

    If there is more than one child matching the search, the most
    direct ancestor is returned. If there are several direct
    ancestors, it is undefined which one will be returned. In that
    case, findChildren() should be used.

    This example returns a child \c{QPushButton} of \c{parentWidget}
    named \c{"button1"}, even if the button isn't a direct child of
    the parent:

    \snippet code/src_corelib_kernel_qobject.cpp 10

    This example returns a \c{QListWidget} child of \c{parentWidget}:

    \snippet code/src_corelib_kernel_qobject.cpp 11

    This example returns a child \c{QPushButton} of \c{parentWidget}
    (its direct parent) named \c{"button1"}:

    \snippet code/src_corelib_kernel_qobject.cpp 41

    This example returns a \c{QListWidget} child of \c{parentWidget},
    its direct parent:

    \snippet code/src_corelib_kernel_qobject.cpp 42

    \sa findChildren()
*/

/*!
    \fn template<typename T> QList<T> QObject::findChildren(const QString &name, Qt::FindChildOptions options) const

    Returns all children of this object with the given \a name that can be
    cast to type T, or an empty list if there are no such objects.
    Omitting the \a name argument causes all object names to be matched.
    The search is performed recursively, unless \a options specifies the
    option FindDirectChildrenOnly.

    The following example shows how to find a list of child \c{QWidget}s of
    the specified \c{parentWidget} named \c{widgetname}:

    \snippet code/src_corelib_kernel_qobject.cpp 12

    This example returns all \c{QPushButton}s that are children of \c{parentWidget}:

    \snippet code/src_corelib_kernel_qobject.cpp 13

    This example returns all \c{QPushButton}s that are immediate children of \c{parentWidget}:

    \snippet code/src_corelib_kernel_qobject.cpp 43

    \sa findChild()
*/

/*!
    \fn template<typename T> QList<T> QObject::findChildren(const QRegExp &regExp, Qt::FindChildOptions options) const
    \overload findChildren()
    \obsolete

    Returns the children of this object that can be cast to type T
    and that have names matching the regular expression \a regExp,
    or an empty list if there are no such objects.
    The search is performed recursively, unless \a options specifies the
    option FindDirectChildrenOnly.

    Use the findChildren overload taking a QRegularExpression instead.
*/

/*!
    \fn QList<T> QObject::findChildren(const QRegularExpression &re, Qt::FindChildOptions options) const
    \overload findChildren()

    \since 5.0

    Returns the children of this object that can be cast to type T
    and that have names matching the regular expression \a re,
    or an empty list if there are no such objects.
    The search is performed recursively, unless \a options specifies the
    option FindDirectChildrenOnly.
*/

/*!
    \fn template<typename T> T qFindChild(const QObject *obj, const QString &name)
    \relates QObject
    \overload qFindChildren()
    \obsolete

    This function is equivalent to
    \a{obj}->\l{QObject::findChild()}{findChild}<T>(\a name).

    \note This function was provided as a workaround for MSVC 6
    which did not support member template functions. It is advised
    to use the other form in new code.

    \sa QObject::findChild()
*/

/*!
    \fn template<typename T> QList<T> qFindChildren(const QObject *obj, const QString &name)
    \relates QObject
    \overload qFindChildren()
    \obsolete

    This function is equivalent to
    \a{obj}->\l{QObject::findChildren()}{findChildren}<T>(\a name).

    \note This function was provided as a workaround for MSVC 6
    which did not support member template functions. It is advised
    to use the other form in new code.

    \sa QObject::findChildren()
*/

/*!
    \fn template<typename T> QList<T> qFindChildren(const QObject *obj, const QRegExp &regExp)
    \relates QObject
    \overload qFindChildren()

    This function is equivalent to
    \a{obj}->\l{QObject::findChildren()}{findChildren}<T>(\a regExp).

    \note This function was provided as a workaround for MSVC 6
    which did not support member template functions. It is advised
    to use the other form in new code.

    \sa QObject::findChildren()
*/

/*!
    \internal
*/
void qt_qFindChildren_helper(const QObject *parent, const QString &name,
                             const QMetaObject &mo, QList<void*> *list, Qt::FindChildOptions options)
{
    if (!parent || !list)
        return;
    const QObjectList &children = parent->children();
    QObject *obj;
    for (int i = 0; i < children.size(); ++i) {
        obj = children.at(i);
        if (mo.cast(obj)) {
            if (name.isNull() || obj->objectName() == name)
                list->append(obj);
        }
        if (options & Qt::FindChildrenRecursively)
            qt_qFindChildren_helper(obj, name, mo, list, options);
    }
}

#ifndef QT_NO_REGEXP
/*!
    \internal
*/
void qt_qFindChildren_helper(const QObject *parent, const QRegExp &re,
                             const QMetaObject &mo, QList<void*> *list, Qt::FindChildOptions options)
{
    if (!parent || !list)
        return;
    const QObjectList &children = parent->children();
    QRegExp reCopy = re;
    QObject *obj;
    for (int i = 0; i < children.size(); ++i) {
        obj = children.at(i);
        if (mo.cast(obj) && reCopy.indexIn(obj->objectName()) != -1)
            list->append(obj);

        if (options & Qt::FindChildrenRecursively)
            qt_qFindChildren_helper(obj, re, mo, list, options);
    }
}
#endif // QT_NO_REGEXP

#if QT_CONFIG(regularexpression)
/*!
    \internal
*/
void qt_qFindChildren_helper(const QObject *parent, const QRegularExpression &re,
                             const QMetaObject &mo, QList<void*> *list, Qt::FindChildOptions options)
{
    if (!parent || !list)
        return;
    const QObjectList &children = parent->children();
    QObject *obj;
    for (int i = 0; i < children.size(); ++i) {
        obj = children.at(i);
        if (mo.cast(obj)) {
            QRegularExpressionMatch m = re.match(obj->objectName());
            if (m.hasMatch())
                list->append(obj);
        }
        if (options & Qt::FindChildrenRecursively)
            qt_qFindChildren_helper(obj, re, mo, list, options);
    }
}
#endif // QT_CONFIG(regularexpression)

/*!
    \internal
 */
QObject *qt_qFindChild_helper(const QObject *parent, const QString &name, const QMetaObject &mo, Qt::FindChildOptions options)
{
    if (!parent)
        return 0;
    const QObjectList &children = parent->children();
    QObject *obj;
    int i;
    for (i = 0; i < children.size(); ++i) {
        obj = children.at(i);
        if (mo.cast(obj) && (name.isNull() || obj->objectName() == name))
            return obj;
    }
    if (options & Qt::FindChildrenRecursively) {
        for (i = 0; i < children.size(); ++i) {
            obj = qt_qFindChild_helper(children.at(i), name, mo, options);
            if (obj)
                return obj;
        }
    }
    return 0;
}

/*!
    Makes the object a child of \a parent.

    \sa parent(), children()
*/
void QObject::setParent(QObject *parent)
{
    Q_D(QObject);
    Q_ASSERT(!d->isWidget);
    d->setParent_helper(parent);
}

void QObjectPrivate::deleteChildren()
{
    Q_ASSERT_X(!isDeletingChildren, "QObjectPrivate::deleteChildren()", "isDeletingChildren already set, did this function recurse?");
    isDeletingChildren = true;
    // delete children objects
    // don't use qDeleteAll as the destructor of the child might
    // delete siblings
    for (int i = 0; i < children.count(); ++i) {
        currentChildBeingDeleted = children.at(i);
        children[i] = 0;
        delete currentChildBeingDeleted;
    }
    children.clear();
    currentChildBeingDeleted = 0;
    isDeletingChildren = false;
}

void QObjectPrivate::setParent_helper(QObject *o)
{
    Q_Q(QObject);
    if (o == parent)
        return;
    if (parent) {
        QObjectPrivate *parentD = parent->d_func();
        if (parentD->isDeletingChildren && wasDeleted
            && parentD->currentChildBeingDeleted == q) {
            // don't do anything since QObjectPrivate::deleteChildren() already
            // cleared our entry in parentD->children.
        } else {
            const int index = parentD->children.indexOf(q);
            if (parentD->isDeletingChildren) {
                parentD->children[index] = 0;
            } else {
                parentD->children.removeAt(index);
                if (sendChildEvents && parentD->receiveChildEvents) {
                    QChildEvent e(QEvent::ChildRemoved, q);
                    QCoreApplication::sendEvent(parent, &e);
                }
            }
        }
    }
    parent = o;
    if (parent) {
        // object hierarchies are constrained to a single thread
        if (threadData != parent->d_func()->threadData) {
            qWarning("QObject::setParent: Cannot set parent, new parent is in a different thread");
            parent = 0;
            return;
        }
        parent->d_func()->children.append(q);
        if(sendChildEvents && parent->d_func()->receiveChildEvents) {
            if (!isWidget) {
                QChildEvent e(QEvent::ChildAdded, q);
                QCoreApplication::sendEvent(parent, &e);
            }
        }
    }
    if (!wasDeleted && !isDeletingChildren && declarativeData && QAbstractDeclarativeData::parentChanged)
        QAbstractDeclarativeData::parentChanged(declarativeData, q, o);
}

/*!
    \fn void QObject::installEventFilter(QObject *filterObj)

    Installs an event filter \a filterObj on this object. For example:
    \snippet code/src_corelib_kernel_qobject.cpp 14

    An event filter is an object that receives all events that are
    sent to this object. The filter can either stop the event or
    forward it to this object. The event filter \a filterObj receives
    events via its eventFilter() function. The eventFilter() function
    must return true if the event should be filtered, (i.e. stopped);
    otherwise it must return false.

    If multiple event filters are installed on a single object, the
    filter that was installed last is activated first.

    Here's a \c KeyPressEater class that eats the key presses of its
    monitored objects:

    \snippet code/src_corelib_kernel_qobject.cpp 15

    And here's how to install it on two widgets:

    \snippet code/src_corelib_kernel_qobject.cpp 16

    The QShortcut class, for example, uses this technique to intercept
    shortcut key presses.

    \warning If you delete the receiver object in your eventFilter()
    function, be sure to return true. If you return false, Qt sends
    the event to the deleted object and the program will crash.

    Note that the filtering object must be in the same thread as this
    object. If \a filterObj is in a different thread, this function does
    nothing. If either \a filterObj or this object are moved to a different
    thread after calling this function, the event filter will not be
    called until both objects have the same thread affinity again (it
    is \e not removed).

    \sa removeEventFilter(), eventFilter(), event()
*/

void QObject::installEventFilter(QObject *obj)
{
    Q_D(QObject);
    if (!obj)
        return;
    if (d->threadData != obj->d_func()->threadData) {
        qWarning("QObject::installEventFilter(): Cannot filter events for objects in a different thread.");
        return;
    }

    if (!d->extraData)
        d->extraData = new QObjectPrivate::ExtraData;

    // clean up unused items in the list
    d->extraData->eventFilters.removeAll((QObject*)0);
    d->extraData->eventFilters.removeAll(obj);
    d->extraData->eventFilters.prepend(obj);
}

/*!
    Removes an event filter object \a obj from this object. The
    request is ignored if such an event filter has not been installed.

    All event filters for this object are automatically removed when
    this object is destroyed.

    It is always safe to remove an event filter, even during event
    filter activation (i.e. from the eventFilter() function).

    \sa installEventFilter(), eventFilter(), event()
*/

void QObject::removeEventFilter(QObject *obj)
{
    Q_D(QObject);
    if (d->extraData) {
        for (int i = 0; i < d->extraData->eventFilters.count(); ++i) {
            if (d->extraData->eventFilters.at(i) == obj)
                d->extraData->eventFilters[i] = 0;
        }
    }
}


/*!
    \fn void QObject::destroyed(QObject *obj)

    This signal is emitted immediately before the object \a obj is
    destroyed, after any instances of QPointer have been notified,
    and cannot be blocked.

    All the objects's children are destroyed immediately after this
    signal is emitted.

    \sa deleteLater(), QPointer
*/

/*!
    Schedules this object for deletion.

    The object will be deleted when control returns to the event
    loop. If the event loop is not running when this function is
    called (e.g. deleteLater() is called on an object before
    QCoreApplication::exec()), the object will be deleted once the
    event loop is started. If deleteLater() is called after the main event loop
    has stopped, the object will not be deleted.
    Since Qt 4.8, if deleteLater() is called on an object that lives in a
    thread with no running event loop, the object will be destroyed when the
    thread finishes.

    Note that entering and leaving a new event loop (e.g., by opening a modal
    dialog) will \e not perform the deferred deletion; for the object to be
    deleted, the control must return to the event loop from which deleteLater()
    was called. This does not apply to objects deleted while a previous, nested
    event loop was still running: the Qt event loop will delete those objects
    as soon as the new nested event loop starts.

    \b{Note:} It is safe to call this function more than once; when the
    first deferred deletion event is delivered, any pending events for the
    object are removed from the event queue.

    \sa destroyed(), QPointer
*/
void QObject::deleteLater()
{
    QCoreApplication::postEvent(this, new QDeferredDeleteEvent());
}

/*!
    \fn QString QObject::tr(const char *sourceText, const char *disambiguation, int n)
    \reentrant

    Returns a translated version of \a sourceText, optionally based on a
    \a disambiguation string and value of \a n for strings containing plurals;
    otherwise returns QString::fromUtf8(\a sourceText) if no appropriate
    translated string is available.

    Example:
    \snippet ../widgets/mainwindows/sdi/mainwindow.cpp implicit tr context
    \dots

    If the same \a sourceText is used in different roles within the
    same context, an additional identifying string may be passed in
    \a disambiguation (0 by default). In Qt 4.4 and earlier, this was
    the preferred way to pass comments to translators.

    Example:

    \snippet code/src_corelib_kernel_qobject.cpp 17
    \dots

    See \l{Writing Source Code for Translation} for a detailed description of
    Qt's translation mechanisms in general, and the
    \l{Writing Source Code for Translation#Disambiguation}{Disambiguation}
    section for information on disambiguation.

    \warning This method is reentrant only if all translators are
    installed \e before calling this method. Installing or removing
    translators while performing translations is not supported. Doing
    so will probably result in crashes or other undesirable behavior.

    \sa QCoreApplication::translate(), {Internationalization with Qt}
*/

/*!
    \fn QString QObject::trUtf8(const char *sourceText, const char *disambiguation, int n)
    \reentrant
    \obsolete

    Returns a translated version of \a sourceText, or
    QString::fromUtf8(\a sourceText) if there is no appropriate
    version. It is otherwise identical to tr(\a sourceText, \a
    disambiguation, \a n).

    \warning This method is reentrant only if all translators are
    installed \e before calling this method. Installing or removing
    translators while performing translations is not supported. Doing
    so will probably result in crashes or other undesirable behavior.

    \warning For portability reasons, we recommend that you use
    escape sequences for specifying non-ASCII characters in string
    literals to trUtf8(). For example:

    \snippet code/src_corelib_kernel_qobject.cpp 20

    \sa tr(), QCoreApplication::translate(), {Internationalization with Qt}
*/




/*****************************************************************************
  Signals and slots
 *****************************************************************************/


const char *qFlagLocation(const char *method)
{
    QThreadData *currentThreadData = QThreadData::current(false);
    if (currentThreadData != 0)
        currentThreadData->flaggedSignatures.store(method);
    return method;
}

static int extract_code(const char *member)
{
    // extract code, ensure QMETHOD_CODE <= code <= QSIGNAL_CODE
    return (((int)(*member) - '0') & 0x3);
}

static const char * extract_location(const char *member)
{
    if (QThreadData::current()->flaggedSignatures.contains(member)) {
        // signature includes location information after the first null-terminator
        const char *location = member + qstrlen(member) + 1;
        if (*location != '\0')
            return location;
    }
    return 0;
}

static bool check_signal_macro(const QObject *sender, const char *signal,
                                const char *func, const char *op)
{
    int sigcode = extract_code(signal);
    if (sigcode != QSIGNAL_CODE) {
        if (sigcode == QSLOT_CODE)
            qWarning("QObject::%s: Attempt to %s non-signal %s::%s",
                     func, op, sender->metaObject()->className(), signal+1);
        else
            qWarning("QObject::%s: Use the SIGNAL macro to %s %s::%s",
                     func, op, sender->metaObject()->className(), signal);
        return false;
    }
    return true;
}

static bool check_method_code(int code, const QObject *object,
                               const char *method, const char *func)
{
    if (code != QSLOT_CODE && code != QSIGNAL_CODE) {
        qWarning("QObject::%s: Use the SLOT or SIGNAL macro to "
                 "%s %s::%s", func, func, object->metaObject()->className(), method);
        return false;
    }
    return true;
}

static void err_method_notfound(const QObject *object,
                                const char *method, const char *func)
{
    const char *type = "method";
    switch (extract_code(method)) {
        case QSLOT_CODE:   type = "slot";   break;
        case QSIGNAL_CODE: type = "signal"; break;
    }
    const char *loc = extract_location(method);
    if (strchr(method,')') == 0)                // common typing mistake
        qWarning("QObject::%s: Parentheses expected, %s %s::%s%s%s",
                 func, type, object->metaObject()->className(), method+1,
                 loc ? " in ": "", loc ? loc : "");
    else
        qWarning("QObject::%s: No such %s %s::%s%s%s",
                 func, type, object->metaObject()->className(), method+1,
                 loc ? " in ": "", loc ? loc : "");

}


static void err_info_about_objects(const char * func,
                                    const QObject * sender,
                                    const QObject * receiver)
{
    QString a = sender ? sender->objectName() : QString();
    QString b = receiver ? receiver->objectName() : QString();
    if (!a.isEmpty())
        qWarning("QObject::%s:  (sender name:   '%s')", func, a.toLocal8Bit().data());
    if (!b.isEmpty())
        qWarning("QObject::%s:  (receiver name: '%s')", func, b.toLocal8Bit().data());
}

/*!
    Returns a pointer to the object that sent the signal, if called in
    a slot activated by a signal; otherwise it returns \nullptr. The pointer
    is valid only during the execution of the slot that calls this
    function from this object's thread context.

    The pointer returned by this function becomes invalid if the
    sender is destroyed, or if the slot is disconnected from the
    sender's signal.

    \warning This function violates the object-oriented principle of
    modularity. However, getting access to the sender might be useful
    when many signals are connected to a single slot.

    \warning As mentioned above, the return value of this function is
    not valid when the slot is called via a Qt::DirectConnection from
    a thread different from this object's thread. Do not use this
    function in this type of scenario.

    \sa senderSignalIndex()
*/

QObject *QObject::sender() const
{
    Q_D(const QObject);

    QBasicMutexLocker locker(signalSlotLock(this));
    QObjectPrivate::ConnectionData *cd = d->connections.load();
    if (!cd || !cd->currentSender)
        return nullptr;

    for (QObjectPrivate::Connection *c = cd->senders; c; c = c->next) {
        if (c->sender == cd->currentSender->sender)
            return cd->currentSender->sender;
    }

    return 0;
}

/*!
    \since 4.8

    Returns the meta-method index of the signal that called the currently
    executing slot, which is a member of the class returned by sender().
    If called outside of a slot activated by a signal, -1 is returned.

    For signals with default parameters, this function will always return
    the index with all parameters, regardless of which was used with
    connect(). For example, the signal \c {destroyed(QObject *obj = 0)}
    will have two different indexes (with and without the parameter), but
    this function will always return the index with a parameter. This does
    not apply when overloading signals with different parameters.

    \warning This function violates the object-oriented principle of
    modularity. However, getting access to the signal index might be useful
    when many signals are connected to a single slot.

    \warning The return value of this function is not valid when the slot
    is called via a Qt::DirectConnection from a thread different from this
    object's thread. Do not use this function in this type of scenario.

    \sa sender(), QMetaObject::indexOfSignal(), QMetaObject::method()
*/

int QObject::senderSignalIndex() const
{
    Q_D(const QObject);

    QBasicMutexLocker locker(signalSlotLock(this));
    QObjectPrivate::ConnectionData *cd = d->connections.load();
    if (!cd || !cd->currentSender)
        return -1;

    for (QObjectPrivate::Connection *c = cd->senders; c; c = c->next) {
        if (c->sender == cd->currentSender->sender) {
            // Convert from signal range to method range
            return QMetaObjectPrivate::signal(c->sender->metaObject(), cd->currentSender->signal).methodIndex();
        }
    }

    return -1;
}

/*!
    Returns the number of receivers connected to the \a signal.

    Since both slots and signals can be used as receivers for signals,
    and the same connections can be made many times, the number of
    receivers is the same as the number of connections made from this
    signal.

    When calling this function, you can use the \c SIGNAL() macro to
    pass a specific signal:

    \snippet code/src_corelib_kernel_qobject.cpp 21

    \warning This function violates the object-oriented principle of
    modularity. However, it might be useful when you need to perform
    expensive initialization only if something is connected to a
    signal.

    \sa isSignalConnected()
*/

int QObject::receivers(const char *signal) const
{
    Q_D(const QObject);
    int receivers = 0;
    if (signal) {
        QByteArray signal_name = QMetaObject::normalizedSignature(signal);
        signal = signal_name;
#ifndef QT_NO_DEBUG
        if (!check_signal_macro(this, signal, "receivers", "bind"))
            return 0;
#endif
        signal++; // skip code
        int signal_index = d->signalIndex(signal);
        if (signal_index < 0) {
#ifndef QT_NO_DEBUG
            err_method_notfound(this, signal-1, "receivers");
#endif
            return 0;
        }

        if (!d->isSignalConnected(signal_index))
            return receivers;

        if (d->declarativeData && QAbstractDeclarativeData::receivers) {
            receivers += QAbstractDeclarativeData::receivers(d->declarativeData, this,
                                                             signal_index);
        }

        QObjectPrivate::ConnectionData *cd = d->connections.load();
        QBasicMutexLocker locker(signalSlotLock(this));
        if (cd && signal_index < cd->signalVectorCount()) {
            const QObjectPrivate::Connection *c = cd->signalVector.load()->at(signal_index).first.load();
            while (c) {
                receivers += c->receiver.load() ? 1 : 0;
                c = c->nextConnectionList.load();
            }
        }
    }
    return receivers;
}

/*!
    \since 5.0
    Returns \c true if the \a signal is connected to at least one receiver,
    otherwise returns \c false.

    \a signal must be a signal member of this object, otherwise the behaviour
    is undefined.

    \snippet code/src_corelib_kernel_qobject.cpp 49

    As the code snippet above illustrates, you can use this function
    to avoid emitting a signal that nobody listens to.

    \warning This function violates the object-oriented principle of
    modularity. However, it might be useful when you need to perform
    expensive initialization only if something is connected to a
    signal.
*/
bool QObject::isSignalConnected(const QMetaMethod &signal) const
{
    Q_D(const QObject);
    if (!signal.mobj)
        return false;

    Q_ASSERT_X(signal.mobj->cast(this) && signal.methodType() == QMetaMethod::Signal,
               "QObject::isSignalConnected" , "the parameter must be a signal member of the object");
    uint signalIndex = (signal.handle - QMetaObjectPrivate::get(signal.mobj)->methodData)/5;

    if (signal.mobj->d.data[signal.handle + 4] & MethodCloned)
        signalIndex = QMetaObjectPrivate::originalClone(signal.mobj, signalIndex);

    signalIndex += QMetaObjectPrivate::signalOffset(signal.mobj);

    QBasicMutexLocker locker(signalSlotLock(this));
    return d->isSignalConnected(signalIndex, true);
}

/*!
    \internal

    This helper function calculates signal and method index for the given
    member in the specified class.

    \list
    \li If member.mobj is 0 then both signalIndex and methodIndex are set to -1.

    \li If specified member is not a member of obj instance class (or one of
    its parent classes) then both signalIndex and methodIndex are set to -1.
    \endlist

    This function is used by QObject::connect and QObject::disconnect which
    are working with QMetaMethod.

    \a signalIndex is set to the signal index of member. If the member
    specified is not signal this variable is set to -1.

    \a methodIndex is set to the method index of the member. If the
    member is not a method of the object specified by the \a obj argument this
    variable is set to -1.
*/
void QMetaObjectPrivate::memberIndexes(const QObject *obj,
                                       const QMetaMethod &member,
                                       int *signalIndex, int *methodIndex)
{
    *signalIndex = -1;
    *methodIndex = -1;
    if (!obj || !member.mobj)
        return;
    const QMetaObject *m = obj->metaObject();
    // Check that member is member of obj class
    while (m != 0 && m != member.mobj)
        m = m->d.superdata;
    if (!m)
        return;
    *signalIndex = *methodIndex = (member.handle - get(member.mobj)->methodData)/5;

    int signalOffset;
    int methodOffset;
    computeOffsets(m, &signalOffset, &methodOffset);

    *methodIndex += methodOffset;
    if (member.methodType() == QMetaMethod::Signal) {
        *signalIndex = originalClone(m, *signalIndex);
        *signalIndex += signalOffset;
    } else {
        *signalIndex = -1;
    }
}

#ifndef QT_NO_DEBUG
static inline void check_and_warn_compat(const QMetaObject *sender, const QMetaMethod &signal,
                                         const QMetaObject *receiver, const QMetaMethod &method)
{
    if (signal.attributes() & QMetaMethod::Compatibility) {
        if (!(method.attributes() & QMetaMethod::Compatibility))
            qWarning("QObject::connect: Connecting from COMPAT signal (%s::%s)",
                     sender->className(), signal.methodSignature().constData());
    } else if ((method.attributes() & QMetaMethod::Compatibility) &&
               method.methodType() == QMetaMethod::Signal) {
        qWarning("QObject::connect: Connecting from %s::%s to COMPAT slot (%s::%s)",
                 sender->className(), signal.methodSignature().constData(),
                 receiver->className(), method.methodSignature().constData());
    }
}
#endif

/*!
    \threadsafe

    Creates a connection of the given \a type from the \a signal in
    the \a sender object to the \a method in the \a receiver object.
    Returns a handle to the connection that can be used to disconnect
    it later.

    You must use the \c SIGNAL() and \c SLOT() macros when specifying
    the \a signal and the \a method, for example:

    \snippet code/src_corelib_kernel_qobject.cpp 22

    This example ensures that the label always displays the current
    scroll bar value. Note that the signal and slots parameters must not
    contain any variable names, only the type. E.g. the following would
    not work and return false:

    \snippet code/src_corelib_kernel_qobject.cpp 23

    A signal can also be connected to another signal:

    \snippet code/src_corelib_kernel_qobject.cpp 24

    In this example, the \c MyWidget constructor relays a signal from
    a private member variable, and makes it available under a name
    that relates to \c MyWidget.

    A signal can be connected to many slots and signals. Many signals
    can be connected to one slot.

    If a signal is connected to several slots, the slots are activated
    in the same order in which the connections were made, when the
    signal is emitted.

    The function returns a QMetaObject::Connection that represents
    a handle to a connection if it successfully
    connects the signal to the slot. The connection handle will be invalid
    if it cannot create the connection, for example, if QObject is unable
    to verify the existence of either \a signal or \a method, or if their
    signatures aren't compatible.
    You can check if the handle is valid by casting it to a bool.

    By default, a signal is emitted for every connection you make;
    two signals are emitted for duplicate connections. You can break
    all of these connections with a single disconnect() call.
    If you pass the Qt::UniqueConnection \a type, the connection will only
    be made if it is not a duplicate. If there is already a duplicate
    (exact same signal to the exact same slot on the same objects),
    the connection will fail and connect will return an invalid QMetaObject::Connection.

    \note Qt::UniqueConnections do not work for lambdas, non-member functions
    and functors; they only apply to connecting to member functions.

    The optional \a type parameter describes the type of connection
    to establish. In particular, it determines whether a particular
    signal is delivered to a slot immediately or queued for delivery
    at a later time. If the signal is queued, the parameters must be
    of types that are known to Qt's meta-object system, because Qt
    needs to copy the arguments to store them in an event behind the
    scenes. If you try to use a queued connection and get the error
    message

    \snippet code/src_corelib_kernel_qobject.cpp 25

    call qRegisterMetaType() to register the data type before you
    establish the connection.

    \sa disconnect(), sender(), qRegisterMetaType(), Q_DECLARE_METATYPE(),
    {Differences between String-Based and Functor-Based Connections}
*/
QMetaObject::Connection QObject::connect(const QObject *sender, const char *signal,
                                     const QObject *receiver, const char *method,
                                     Qt::ConnectionType type)
{
    if (sender == 0 || receiver == 0 || signal == 0 || method == 0) {
        qWarning("QObject::connect: Cannot connect %s::%s to %s::%s",
                 sender ? sender->metaObject()->className() : "(null)",
                 (signal && *signal) ? signal+1 : "(null)",
                 receiver ? receiver->metaObject()->className() : "(null)",
                 (method && *method) ? method+1 : "(null)");
        return QMetaObject::Connection(0);
    }
    QByteArray tmp_signal_name;

    if (!check_signal_macro(sender, signal, "connect", "bind"))
        return QMetaObject::Connection(0);
    const QMetaObject *smeta = sender->metaObject();
    const char *signal_arg = signal;
    ++signal; //skip code
    QArgumentTypeArray signalTypes;
    Q_ASSERT(QMetaObjectPrivate::get(smeta)->revision >= 7);
    QByteArray signalName = QMetaObjectPrivate::decodeMethodSignature(signal, signalTypes);
    int signal_index = QMetaObjectPrivate::indexOfSignalRelative(
            &smeta, signalName, signalTypes.size(), signalTypes.constData());
    if (signal_index < 0) {
        // check for normalized signatures
        tmp_signal_name = QMetaObject::normalizedSignature(signal - 1);
        signal = tmp_signal_name.constData() + 1;

        signalTypes.clear();
        signalName = QMetaObjectPrivate::decodeMethodSignature(signal, signalTypes);
        smeta = sender->metaObject();
        signal_index = QMetaObjectPrivate::indexOfSignalRelative(
                &smeta, signalName, signalTypes.size(), signalTypes.constData());
    }
    if (signal_index < 0) {
        err_method_notfound(sender, signal_arg, "connect");
        err_info_about_objects("connect", sender, receiver);
        return QMetaObject::Connection(0);
    }
    signal_index = QMetaObjectPrivate::originalClone(smeta, signal_index);
    signal_index += QMetaObjectPrivate::signalOffset(smeta);

    QByteArray tmp_method_name;
    int membcode = extract_code(method);

    if (!check_method_code(membcode, receiver, method, "connect"))
        return QMetaObject::Connection(0);
    const char *method_arg = method;
    ++method; // skip code

    QArgumentTypeArray methodTypes;
    QByteArray methodName = QMetaObjectPrivate::decodeMethodSignature(method, methodTypes);
    const QMetaObject *rmeta = receiver->metaObject();
    int method_index_relative = -1;
    Q_ASSERT(QMetaObjectPrivate::get(rmeta)->revision >= 7);
    switch (membcode) {
    case QSLOT_CODE:
        method_index_relative = QMetaObjectPrivate::indexOfSlotRelative(
                &rmeta, methodName, methodTypes.size(), methodTypes.constData());
        break;
    case QSIGNAL_CODE:
        method_index_relative = QMetaObjectPrivate::indexOfSignalRelative(
                &rmeta, methodName, methodTypes.size(), methodTypes.constData());
        break;
    }
    if (method_index_relative < 0) {
        // check for normalized methods
        tmp_method_name = QMetaObject::normalizedSignature(method);
        method = tmp_method_name.constData();

        methodTypes.clear();
        methodName = QMetaObjectPrivate::decodeMethodSignature(method, methodTypes);
        // rmeta may have been modified above
        rmeta = receiver->metaObject();
        switch (membcode) {
        case QSLOT_CODE:
            method_index_relative = QMetaObjectPrivate::indexOfSlotRelative(
                    &rmeta, methodName, methodTypes.size(), methodTypes.constData());
            break;
        case QSIGNAL_CODE:
            method_index_relative = QMetaObjectPrivate::indexOfSignalRelative(
                    &rmeta, methodName, methodTypes.size(), methodTypes.constData());
            break;
        }
    }

    if (method_index_relative < 0) {
        err_method_notfound(receiver, method_arg, "connect");
        err_info_about_objects("connect", sender, receiver);
        return QMetaObject::Connection(0);
    }

    if (!QMetaObjectPrivate::checkConnectArgs(signalTypes.size(), signalTypes.constData(),
                                              methodTypes.size(), methodTypes.constData())) {
        qWarning("QObject::connect: Incompatible sender/receiver arguments"
                 "\n        %s::%s --> %s::%s",
                 sender->metaObject()->className(), signal,
                 receiver->metaObject()->className(), method);
        return QMetaObject::Connection(0);
    }

    int *types = 0;
    if ((type == Qt::QueuedConnection)
            && !(types = queuedConnectionTypes(signalTypes.constData(), signalTypes.size()))) {
        return QMetaObject::Connection(0);
    }

#ifndef QT_NO_DEBUG
    QMetaMethod smethod = QMetaObjectPrivate::signal(smeta, signal_index);
    QMetaMethod rmethod = rmeta->method(method_index_relative + rmeta->methodOffset());
    check_and_warn_compat(smeta, smethod, rmeta, rmethod);
#endif
    QMetaObject::Connection handle = QMetaObject::Connection(QMetaObjectPrivate::connect(
        sender, signal_index, smeta, receiver, method_index_relative, rmeta ,type, types));
    return handle;
}

/*!
    \since 4.8

    Creates a connection of the given \a type from the \a signal in
    the \a sender object to the \a method in the \a receiver object.
    Returns a handle to the connection that can be used to disconnect
    it later.

    The Connection handle will be invalid  if it cannot create the
    connection, for example, the parameters were invalid.
    You can check if the QMetaObject::Connection is valid by casting it to a bool.

    This function works in the same way as
    \c {connect(const QObject *sender, const char *signal,
            const QObject *receiver, const char *method,
            Qt::ConnectionType type)}
    but it uses QMetaMethod to specify signal and method.

    \sa connect(const QObject *sender, const char *signal, const QObject *receiver, const char *method, Qt::ConnectionType type)
 */
QMetaObject::Connection QObject::connect(const QObject *sender, const QMetaMethod &signal,
                                     const QObject *receiver, const QMetaMethod &method,
                                     Qt::ConnectionType type)
{
    if (sender == 0
            || receiver == 0
            || signal.methodType() != QMetaMethod::Signal
            || method.methodType() == QMetaMethod::Constructor) {
        qWarning("QObject::connect: Cannot connect %s::%s to %s::%s",
                 sender ? sender->metaObject()->className() : "(null)",
                 signal.methodSignature().constData(),
                 receiver ? receiver->metaObject()->className() : "(null)",
                 method.methodSignature().constData() );
        return QMetaObject::Connection(0);
    }

    int signal_index;
    int method_index;
    {
        int dummy;
        QMetaObjectPrivate::memberIndexes(sender, signal, &signal_index, &dummy);
        QMetaObjectPrivate::memberIndexes(receiver, method, &dummy, &method_index);
    }

    const QMetaObject *smeta = sender->metaObject();
    const QMetaObject *rmeta = receiver->metaObject();
    if (signal_index == -1) {
        qWarning("QObject::connect: Can't find signal %s on instance of class %s",
                 signal.methodSignature().constData(), smeta->className());
        return QMetaObject::Connection(0);
    }
    if (method_index == -1) {
        qWarning("QObject::connect: Can't find method %s on instance of class %s",
                 method.methodSignature().constData(), rmeta->className());
        return QMetaObject::Connection(0);
    }

    if (!QMetaObject::checkConnectArgs(signal.methodSignature().constData(), method.methodSignature().constData())) {
        qWarning("QObject::connect: Incompatible sender/receiver arguments"
                 "\n        %s::%s --> %s::%s",
                 smeta->className(), signal.methodSignature().constData(),
                 rmeta->className(), method.methodSignature().constData());
        return QMetaObject::Connection(0);
    }

    int *types = 0;
    if ((type == Qt::QueuedConnection)
            && !(types = queuedConnectionTypes(signal.parameterTypes())))
        return QMetaObject::Connection(0);

#ifndef QT_NO_DEBUG
    check_and_warn_compat(smeta, signal, rmeta, method);
#endif
    QMetaObject::Connection handle = QMetaObject::Connection(QMetaObjectPrivate::connect(
        sender, signal_index, signal.enclosingMetaObject(), receiver, method_index, 0, type, types));
    return handle;
}

/*!
    \fn bool QObject::connect(const QObject *sender, const char *signal, const char *method, Qt::ConnectionType type) const
    \overload connect()
    \threadsafe

    Connects \a signal from the \a sender object to this object's \a
    method.

    Equivalent to connect(\a sender, \a signal, \c this, \a method, \a type).

    Every connection you make emits a signal, so duplicate connections emit
    two signals. You can break a connection using disconnect().

    \sa disconnect()
*/

/*!
    \threadsafe

    Disconnects \a signal in object \a sender from \a method in object
    \a receiver. Returns \c true if the connection is successfully broken;
    otherwise returns \c false.

    A signal-slot connection is removed when either of the objects
    involved are destroyed.

    disconnect() is typically used in three ways, as the following
    examples demonstrate.
    \list 1
    \li Disconnect everything connected to an object's signals:

       \snippet code/src_corelib_kernel_qobject.cpp 26

       equivalent to the non-static overloaded function

       \snippet code/src_corelib_kernel_qobject.cpp 27

    \li Disconnect everything connected to a specific signal:

       \snippet code/src_corelib_kernel_qobject.cpp 28

       equivalent to the non-static overloaded function

       \snippet code/src_corelib_kernel_qobject.cpp 29

    \li Disconnect a specific receiver:

       \snippet code/src_corelib_kernel_qobject.cpp 30

       equivalent to the non-static overloaded function

       \snippet code/src_corelib_kernel_qobject.cpp 31

    \endlist

    0 may be used as a wildcard, meaning "any signal", "any receiving
    object", or "any slot in the receiving object", respectively.

    The \a sender may never be \nullptr. (You cannot disconnect signals
    from more than one object in a single call.)

    If \a signal is 0, it disconnects \a receiver and \a method from
    any signal. If not, only the specified signal is disconnected.

    If \a receiver is 0, it disconnects anything connected to \a
    signal. If not, slots in objects other than \a receiver are not
    disconnected.

    If \a method is 0, it disconnects anything that is connected to \a
    receiver. If not, only slots named \a method will be disconnected,
    and all other slots are left alone. The \a method must be \nullptr
    if \a receiver is left out, so you cannot disconnect a
    specifically-named slot on all objects.

    \sa connect()
*/
bool QObject::disconnect(const QObject *sender, const char *signal,
                         const QObject *receiver, const char *method)
{
    if (sender == 0 || (receiver == 0 && method != 0)) {
        qWarning("QObject::disconnect: Unexpected null parameter");
        return false;
    }

    const char *signal_arg = signal;
    QByteArray signal_name;
    bool signal_found = false;
    if (signal) {
        QT_TRY {
            signal_name = QMetaObject::normalizedSignature(signal);
            signal = signal_name.constData();
        } QT_CATCH (const std::bad_alloc &) {
            // if the signal is already normalized, we can continue.
            if (sender->metaObject()->indexOfSignal(signal + 1) == -1)
                QT_RETHROW;
        }

        if (!check_signal_macro(sender, signal, "disconnect", "unbind"))
            return false;
        signal++; // skip code
    }

    QByteArray method_name;
    const char *method_arg = method;
    int membcode = -1;
    bool method_found = false;
    if (method) {
        QT_TRY {
            method_name = QMetaObject::normalizedSignature(method);
            method = method_name.constData();
        } QT_CATCH(const std::bad_alloc &) {
            // if the method is already normalized, we can continue.
            if (receiver->metaObject()->indexOfMethod(method + 1) == -1)
                QT_RETHROW;
        }

        membcode = extract_code(method);
        if (!check_method_code(membcode, receiver, method, "disconnect"))
            return false;
        method++; // skip code
    }

    /* We now iterate through all the sender's and receiver's meta
     * objects in order to also disconnect possibly shadowed signals
     * and slots with the same signature.
    */
    bool res = false;
    const QMetaObject *smeta = sender->metaObject();
    QByteArray signalName;
    QArgumentTypeArray signalTypes;
    Q_ASSERT(QMetaObjectPrivate::get(smeta)->revision >= 7);
    if (signal)
        signalName = QMetaObjectPrivate::decodeMethodSignature(signal, signalTypes);
    QByteArray methodName;
    QArgumentTypeArray methodTypes;
    Q_ASSERT(!receiver || QMetaObjectPrivate::get(receiver->metaObject())->revision >= 7);
    if (method)
        methodName = QMetaObjectPrivate::decodeMethodSignature(method, methodTypes);
    do {
        int signal_index = -1;
        if (signal) {
            signal_index = QMetaObjectPrivate::indexOfSignalRelative(
                        &smeta, signalName, signalTypes.size(), signalTypes.constData());
            if (signal_index < 0)
                break;
            signal_index = QMetaObjectPrivate::originalClone(smeta, signal_index);
            signal_index += QMetaObjectPrivate::signalOffset(smeta);
            signal_found = true;
        }

        if (!method) {
            res |= QMetaObjectPrivate::disconnect(sender, signal_index, smeta, receiver, -1, 0);
        } else {
            const QMetaObject *rmeta = receiver->metaObject();
            do {
                int method_index = QMetaObjectPrivate::indexOfMethod(
                            rmeta, methodName, methodTypes.size(), methodTypes.constData());
                if (method_index >= 0)
                    while (method_index < rmeta->methodOffset())
                            rmeta = rmeta->superClass();
                if (method_index < 0)
                    break;
                res |= QMetaObjectPrivate::disconnect(sender, signal_index, smeta, receiver, method_index, 0);
                method_found = true;
            } while ((rmeta = rmeta->superClass()));
        }
    } while (signal && (smeta = smeta->superClass()));

    if (signal && !signal_found) {
        err_method_notfound(sender, signal_arg, "disconnect");
        err_info_about_objects("disconnect", sender, receiver);
    } else if (method && !method_found) {
        err_method_notfound(receiver, method_arg, "disconnect");
        err_info_about_objects("disconnect", sender, receiver);
    }
    if (res) {
        if (!signal)
            const_cast<QObject*>(sender)->disconnectNotify(QMetaMethod());
    }
    return res;
}

/*!
    \since 4.8

    Disconnects \a signal in object \a sender from \a method in object
    \a receiver. Returns \c true if the connection is successfully broken;
    otherwise returns \c false.

    This function provides the same possibilities like
    \c {disconnect(const QObject *sender, const char *signal, const QObject *receiver, const char *method) }
    but uses QMetaMethod to represent the signal and the method to be disconnected.

    Additionally this function returnsfalse and no signals and slots disconnected
    if:
    \list 1

        \li \a signal is not a member of sender class or one of its parent classes.

        \li \a method is not a member of receiver class or one of its parent classes.

        \li \a signal instance represents not a signal.

    \endlist

    QMetaMethod() may be used as wildcard in the meaning "any signal" or "any slot in receiving object".
    In the same way 0 can be used for \a receiver in the meaning "any receiving object". In this case
    method should also be QMetaMethod(). \a sender parameter should be never 0.

    \sa disconnect(const QObject *sender, const char *signal, const QObject *receiver, const char *method)
 */
bool QObject::disconnect(const QObject *sender, const QMetaMethod &signal,
                         const QObject *receiver, const QMetaMethod &method)
{
    if (sender == 0 || (receiver == 0 && method.mobj != 0)) {
        qWarning("QObject::disconnect: Unexpected null parameter");
        return false;
    }
    if (signal.mobj) {
        if(signal.methodType() != QMetaMethod::Signal) {
            qWarning("QObject::%s: Attempt to %s non-signal %s::%s",
                     "disconnect","unbind",
                     sender->metaObject()->className(), signal.methodSignature().constData());
            return false;
        }
    }
    if (method.mobj) {
        if(method.methodType() == QMetaMethod::Constructor) {
            qWarning("QObject::disconect: cannot use constructor as argument %s::%s",
                     receiver->metaObject()->className(), method.methodSignature().constData());
            return false;
        }
    }

    // Reconstructing SIGNAL() macro result for signal.methodSignature() string
    QByteArray signalSignature;
    if (signal.mobj) {
        signalSignature.reserve(signal.methodSignature().size()+1);
        signalSignature.append((char)(QSIGNAL_CODE + '0'));
        signalSignature.append(signal.methodSignature());
    }

    int signal_index;
    int method_index;
    {
        int dummy;
        QMetaObjectPrivate::memberIndexes(sender, signal, &signal_index, &dummy);
        QMetaObjectPrivate::memberIndexes(receiver, method, &dummy, &method_index);
    }
    // If we are here sender is not null. If signal is not null while signal_index
    // is -1 then this signal is not a member of sender.
    if (signal.mobj && signal_index == -1) {
        qWarning("QObject::disconect: signal %s not found on class %s",
                 signal.methodSignature().constData(), sender->metaObject()->className());
        return false;
    }
    // If this condition is true then method is not a member of receeiver.
    if (receiver && method.mobj && method_index == -1) {
        qWarning("QObject::disconect: method %s not found on class %s",
                 method.methodSignature().constData(), receiver->metaObject()->className());
        return false;
    }

    if (!QMetaObjectPrivate::disconnect(sender, signal_index, signal.mobj, receiver, method_index, 0))
        return false;

    if (!signal.isValid()) {
        // The signal is a wildcard, meaning all signals were disconnected.
        // QMetaObjectPrivate::disconnect() doesn't call disconnectNotify()
        // per connection in this case. Call it once now, with an invalid
        // QMetaMethod as argument, as documented.
        const_cast<QObject*>(sender)->disconnectNotify(signal);
    }
    return true;
}

/*!
    \threadsafe

    \fn bool QObject::disconnect(const char *signal, const QObject *receiver, const char *method) const
    \overload disconnect()

    Disconnects \a signal from \a method of \a receiver.

    A signal-slot connection is removed when either of the objects
    involved are destroyed.
*/

/*!
    \fn bool QObject::disconnect(const QObject *receiver, const char *method) const
    \overload disconnect()

    Disconnects all signals in this object from \a receiver's \a
    method.

    A signal-slot connection is removed when either of the objects
    involved are destroyed.
*/


/*!
    \since 5.0

    This virtual function is called when something has been connected
    to \a signal in this object.

    If you want to compare \a signal with a specific signal, you can
    use QMetaMethod::fromSignal() as follows:

    \snippet code/src_corelib_kernel_qobject.cpp 32

    \warning This function violates the object-oriented principle of
    modularity. However, it might be useful when you need to perform
    expensive initialization only if something is connected to a
    signal.

    \warning This function is called from the thread which performs the
    connection, which may be a different thread from the thread in
    which this object lives.

    \sa connect(), disconnectNotify()
*/

void QObject::connectNotify(const QMetaMethod &signal)
{
    Q_UNUSED(signal);
}

/*!
    \since 5.0

    This virtual function is called when something has been
    disconnected from \a signal in this object.

    See connectNotify() for an example of how to compare
    \a signal with a specific signal.

    If all signals were disconnected from this object (e.g., the
    signal argument to disconnect() was 0), disconnectNotify()
    is only called once, and the \a signal will be an invalid
    QMetaMethod (QMetaMethod::isValid() returns \c false).

    \warning This function violates the object-oriented principle of
    modularity. However, it might be useful for optimizing access to
    expensive resources.

    \warning This function is called from the thread which performs the
    disconnection, which may be a different thread from the thread in
    which this object lives. This function may also be called with a QObject
    internal mutex locked. It is therefore not allowed to re-enter any
    of any QObject functions from your reimplementation and if you lock
    a mutex in your reimplementation, make sure that you don't call QObject
    functions with that mutex held in other places or it will result in
    a deadlock.

    \sa disconnect(), connectNotify()
*/

void QObject::disconnectNotify(const QMetaMethod &signal)
{
    Q_UNUSED(signal);
}

/*
    \internal
    convert a signal index from the method range to the signal range
 */
static int methodIndexToSignalIndex(const QMetaObject **base, int signal_index)
{
    if (signal_index < 0)
        return signal_index;
    const QMetaObject *metaObject = *base;
    while (metaObject && metaObject->methodOffset() > signal_index)
        metaObject = metaObject->superClass();

    if (metaObject) {
        int signalOffset, methodOffset;
        computeOffsets(metaObject, &signalOffset, &methodOffset);
        if (signal_index < metaObject->methodCount())
            signal_index = QMetaObjectPrivate::originalClone(metaObject, signal_index - methodOffset) + signalOffset;
        else
            signal_index = signal_index - methodOffset + signalOffset;
        *base = metaObject;
    }
    return signal_index;
}

/*!
   \internal
   \a types is a 0-terminated vector of meta types for queued
   connections.

   if \a signal_index is -1, then we effectively connect *all* signals
   from the sender to the receiver's slot
 */
QMetaObject::Connection QMetaObject::connect(const QObject *sender, int signal_index,
                                          const QObject *receiver, int method_index, int type, int *types)
{
    const QMetaObject *smeta = sender->metaObject();
    signal_index = methodIndexToSignalIndex(&smeta, signal_index);
    return Connection(QMetaObjectPrivate::connect(sender, signal_index, smeta,
                                       receiver, method_index,
                                       0, //FIXME, we could speed this connection up by computing the relative index
                                       type, types));
}

/*!
    \internal
   Same as the QMetaObject::connect, but \a signal_index must be the result of QObjectPrivate::signalIndex

    method_index is relative to the rmeta metaobject, if rmeta is \nullptr, then it is absolute index

    the QObjectPrivate::Connection* has a refcount of 2, so it must be passed to a QMetaObject::Connection
 */
QObjectPrivate::Connection *QMetaObjectPrivate::connect(const QObject *sender,
                                 int signal_index, const QMetaObject *smeta,
                                 const QObject *receiver, int method_index,
                                 const QMetaObject *rmeta, int type, int *types)
{
    QObject *s = const_cast<QObject *>(sender);
    QObject *r = const_cast<QObject *>(receiver);

    int method_offset = rmeta ? rmeta->methodOffset() : 0;
    Q_ASSERT(!rmeta || QMetaObjectPrivate::get(rmeta)->revision >= 6);
    QObjectPrivate::StaticMetaCallFunction callFunction = rmeta ? rmeta->d.static_metacall : nullptr;

    QOrderedMutexLocker locker(signalSlotLock(sender),
                               signalSlotLock(receiver));

    QObjectPrivate::ConnectionData *scd  = QObjectPrivate::get(s)->connections.load();
    if (type & Qt::UniqueConnection && scd) {
        if (scd->signalVectorCount() > signal_index) {
            const QObjectPrivate::Connection *c2 = scd->signalVector.load()->at(signal_index).first.load();

            int method_index_absolute = method_index + method_offset;

            while (c2) {
                if (!c2->isSlotObject && c2->receiver.load() == receiver && c2->method() == method_index_absolute)
                    return nullptr;
                c2 = c2->nextConnectionList.load();
            }
        }
        type &= Qt::UniqueConnection - 1;
    }

    QScopedPointer<QObjectPrivate::Connection> c(new QObjectPrivate::Connection);
    c->sender = s;
    c->signal_index = signal_index;
    c->receiver.store(r);
    QThreadData *td = r->d_func()->threadData;
    td->ref();
    c->receiverThreadData.store(td);
    c->method_relative = method_index;
    c->method_offset = method_offset;
    c->connectionType = type;
    c->isSlotObject = false;
    c->argumentTypes.store(types);
    c->callFunction = callFunction;

    QObjectPrivate::get(s)->addConnection(signal_index, c.data());

    locker.unlock();
    QMetaMethod smethod = QMetaObjectPrivate::signal(smeta, signal_index);
    if (smethod.isValid())
        s->connectNotify(smethod);

    return c.take();
}

/*!
    \internal
 */
bool QMetaObject::disconnect(const QObject *sender, int signal_index,
                             const QObject *receiver, int method_index)
{
    const QMetaObject *smeta = sender->metaObject();
    signal_index = methodIndexToSignalIndex(&smeta, signal_index);
    return QMetaObjectPrivate::disconnect(sender, signal_index, smeta,
                                          receiver, method_index, 0);
}

/*!
    \internal

Disconnect a single signal connection.  If QMetaObject::connect() has been called
multiple times for the same sender, signal_index, receiver and method_index only
one of these connections will be removed.
 */
bool QMetaObject::disconnectOne(const QObject *sender, int signal_index,
                                const QObject *receiver, int method_index)
{
    const QMetaObject *smeta = sender->metaObject();
    signal_index = methodIndexToSignalIndex(&smeta, signal_index);
    return QMetaObjectPrivate::disconnect(sender, signal_index, smeta,
                                          receiver, method_index, 0,
                                          QMetaObjectPrivate::DisconnectOne);
}

/*!
    \internal
    Helper function to remove the connection from the senders list and setting the receivers to 0
 */
bool QMetaObjectPrivate::disconnectHelper(QObjectPrivate::ConnectionData *connections, int signalIndex,
                                          const QObject *receiver, int method_index, void **slot,
                                          QBasicMutex *senderMutex, DisconnectType disconnectType)
{
    bool success = false;

    auto &connectionList = connections->connectionsForSignal(signalIndex);
    auto *c = connectionList.first.load();
    while (c) {
        QObject *r = c->receiver.load();
        if (r && (receiver == nullptr || (r == receiver
                           && (method_index < 0 || (!c->isSlotObject && c->method() == method_index))
                           && (slot == nullptr || (c->isSlotObject && c->slotObj->compare(slot)))))) {
            bool needToUnlock = false;
            QBasicMutex *receiverMutex = nullptr;
            if (r) {
                receiverMutex = signalSlotLock(r);
                // need to relock this receiver and sender in the correct order
                needToUnlock = QOrderedMutexLocker::relock(senderMutex, receiverMutex);
            }
            if (c->receiver.load())
                connections->removeConnection(c);

            if (needToUnlock)
                receiverMutex->unlock();

            success = true;

            if (disconnectType == DisconnectOne)
                return success;
        }
        c = c->nextConnectionList.load();
    }
    return success;
}

/*!
    \internal
    Same as the QMetaObject::disconnect, but \a signal_index must be the result of QObjectPrivate::signalIndex
 */
bool QMetaObjectPrivate::disconnect(const QObject *sender,
                                    int signal_index, const QMetaObject *smeta,
                                    const QObject *receiver, int method_index, void **slot,
                                    DisconnectType disconnectType)
{
    if (!sender)
        return false;

    QObject *s = const_cast<QObject *>(sender);

    QBasicMutex *senderMutex = signalSlotLock(sender);
    QBasicMutexLocker locker(senderMutex);

    QObjectPrivate::ConnectionData *scd  = QObjectPrivate::get(s)->connections.load();
    if (!scd)
        return false;

    bool success = false;
    {
        // prevent incoming connections changing the connections->receivers while unlocked
        QObjectPrivate::ConnectionDataPointer connections(scd);

        if (signal_index < 0) {
            // remove from all connection lists
            for (int sig_index = -1; sig_index < scd->signalVectorCount(); ++sig_index) {
                if (disconnectHelper(connections.data(), sig_index, receiver, method_index, slot, senderMutex, disconnectType))
                    success = true;
            }
        } else if (signal_index < scd->signalVectorCount()) {
            if (disconnectHelper(connections.data(), signal_index, receiver, method_index, slot, senderMutex, disconnectType))
                success = true;
        }
    }

    locker.unlock();
    if (success) {
        scd->cleanOrphanedConnections(s);

        QMetaMethod smethod = QMetaObjectPrivate::signal(smeta, signal_index);
        if (smethod.isValid())
            s->disconnectNotify(smethod);
    }

    return success;
}

/*!
    \fn void QMetaObject::connectSlotsByName(QObject *object)

    Searches recursively for all child objects of the given \a object, and connects
    matching signals from them to slots of \a object that follow the following form:

    \snippet code/src_corelib_kernel_qobject.cpp 33

    Let's assume our object has a child object of type \c{QPushButton} with
    the \l{QObject::objectName}{object name} \c{button1}. The slot to catch the
    button's \c{clicked()} signal would be:

    \snippet code/src_corelib_kernel_qobject.cpp 34

    If \a object itself has a properly set object name, its own signals are also
    connected to its respective slots.

    \sa QObject::setObjectName()
 */
void QMetaObject::connectSlotsByName(QObject *o)
{
    if (!o)
        return;
    const QMetaObject *mo = o->metaObject();
    Q_ASSERT(mo);
    const QObjectList list = // list of all objects to look for matching signals including...
            o->findChildren<QObject *>(QString()) // all children of 'o'...
            << o; // and the object 'o' itself

    // for each method/slot of o ...
    for (int i = 0; i < mo->methodCount(); ++i) {
        const QByteArray slotSignature = mo->method(i).methodSignature();
        const char *slot = slotSignature.constData();
        Q_ASSERT(slot);

        // ...that starts with "on_", ...
        if (slot[0] != 'o' || slot[1] != 'n' || slot[2] != '_')
            continue;

        // ...we check each object in our list, ...
        bool foundIt = false;
        for(int j = 0; j < list.count(); ++j) {
            const QObject *co = list.at(j);
            const QByteArray coName = co->objectName().toLatin1();

            // ...discarding those whose objectName is not fitting the pattern "on_<objectName>_...", ...
            if (coName.isEmpty() || qstrncmp(slot + 3, coName.constData(), coName.size()) || slot[coName.size()+3] != '_')
                continue;

            const char *signal = slot + coName.size() + 4; // the 'signal' part of the slot name

            // ...for the presence of a matching signal "on_<objectName>_<signal>".
            const QMetaObject *smeta;
            int sigIndex = co->d_func()->signalIndex(signal, &smeta);
            if (sigIndex < 0) {
                // if no exactly fitting signal (name + complete parameter type list) could be found
                // look for just any signal with the correct name and at least the slot's parameter list.
                // Note: if more than one of thoses signals exist, the one that gets connected is
                // chosen 'at random' (order of declaration in source file)
                QList<QByteArray> compatibleSignals;
                const QMetaObject *smo = co->metaObject();
                int sigLen = qstrlen(signal) - 1; // ignore the trailing ')'
                for (int k = QMetaObjectPrivate::absoluteSignalCount(smo)-1; k >= 0; --k) {
                    const QMetaMethod method = QMetaObjectPrivate::signal(smo, k);
                    if (!qstrncmp(method.methodSignature().constData(), signal, sigLen)) {
                        smeta = method.enclosingMetaObject();
                        sigIndex = k;
                        compatibleSignals.prepend(method.methodSignature());
                    }
                }
                if (compatibleSignals.size() > 1)
                    qWarning() << "QMetaObject::connectSlotsByName: Connecting slot" << slot
                               << "with the first of the following compatible signals:" << compatibleSignals;
            }

            if (sigIndex < 0)
                continue;

            // we connect it...
            if (Connection(QMetaObjectPrivate::connect(co, sigIndex, smeta, o, i))) {
                foundIt = true;
                // ...and stop looking for further objects with the same name.
                // Note: the Designer will make sure each object name is unique in the above
                // 'list' but other code may create two child objects with the same name. In
                // this case one is chosen 'at random'.
                break;
            }
        }
        if (foundIt) {
            // we found our slot, now skip all overloads
            while (mo->method(i + 1).attributes() & QMetaMethod::Cloned)
                  ++i;
        } else if (!(mo->method(i).attributes() & QMetaMethod::Cloned)) {
            // check if the slot has the following signature: "on_..._...(..."
            int iParen = slotSignature.indexOf('(');
            int iLastUnderscore = slotSignature.lastIndexOf('_', iParen-1);
            if (iLastUnderscore > 3)
                qWarning("QMetaObject::connectSlotsByName: No matching signal for %s", slot);
        }
    }
}

/*!
    \internal

    \a signal must be in the signal index range (see QObjectPrivate::signalIndex()).
*/
static void queued_activate(QObject *sender, int signal, QObjectPrivate::Connection *c, void **argv)
{
    const int *argumentTypes = c->argumentTypes.load();
    if (!argumentTypes) {
        QMetaMethod m = QMetaObjectPrivate::signal(sender->metaObject(), signal);
        argumentTypes = queuedConnectionTypes(m.parameterTypes());
        if (!argumentTypes) // cannot queue arguments
            argumentTypes = &DIRECT_CONNECTION_ONLY;
        if (!c->argumentTypes.testAndSetOrdered(0, argumentTypes)) {
            if (argumentTypes != &DIRECT_CONNECTION_ONLY)
                delete [] argumentTypes;
            argumentTypes = c->argumentTypes.load();
        }
    }
    if (argumentTypes == &DIRECT_CONNECTION_ONLY) // cannot activate
        return;
    int nargs = 1; // include return type
    while (argumentTypes[nargs-1])
        ++nargs;
    int *types = (int *) malloc(nargs*sizeof(int));
    Q_CHECK_PTR(types);
    void **args = (void **) malloc(nargs*sizeof(void *));
    Q_CHECK_PTR(args);
    types[0] = 0; // return type
    args[0] = 0; // return value

    if (nargs > 1) {
        for (int n = 1; n < nargs; ++n)
            types[n] = argumentTypes[n-1];

        for (int n = 1; n < nargs; ++n)
            args[n] = QMetaType::create(types[n], argv[n]);
    }

    QBasicMutexLocker locker(signalSlotLock(c->receiver.load()));
    if (!c->receiver.load()) {
        // the connection has been disconnected before we got the lock
        locker.unlock();
        for (int n = 1; n < nargs; ++n)
            QMetaType::destroy(types[n], args[n]);
        free(types);
        free(args);
        return;
    }

    QMetaCallEvent *ev = c->isSlotObject ?
        new QMetaCallEvent(c->slotObj, sender, signal, nargs, types, args) :
        new QMetaCallEvent(c->method_offset, c->method_relative, c->callFunction, sender, signal, nargs, types, args);
    QCoreApplication::postEvent(c->receiver.load(), ev);
}

template <bool callbacks_enabled>
void doActivate(QObject *sender, int signal_index, void **argv)
{
    QObjectPrivate *sp = QObjectPrivate::get(sender);

    if (sp->blockSig)
        return;

<<<<<<< HEAD
    if (sp->isDeclarativeSignalConnected(signal_index)
            && QAbstractDeclarativeData::signalEmitted) {
        Q_TRACE(QMetaObject_activate_begin_declarative_signal, sender, signal_index);
        QAbstractDeclarativeData::signalEmitted(sp->declarativeData, sender,
=======
    Q_TRACE_SCOPE(QMetaObject_activate, sender, signal_index);

    if (sender->d_func()->isDeclarativeSignalConnected(signal_index)
            && QAbstractDeclarativeData::signalEmitted) {
        Q_TRACE_SCOPE(QMetaObject_activate_declarative_signal, sender, signal_index);
        QAbstractDeclarativeData::signalEmitted(sender->d_func()->declarativeData, sender,
>>>>>>> 8ea0a82a
                                                signal_index, argv);
    }

<<<<<<< HEAD
    const QSignalSpyCallbackSet *signal_spy_set = callbacks_enabled ? qt_signal_spy_callback_set.load() : nullptr;
=======
    if (!sender->d_func()->isSignalConnected(signal_index, /*checkDeclarative =*/ false)
        && !qt_signal_spy_callback_set.signal_begin_callback
        && !qt_signal_spy_callback_set.signal_end_callback) {
        // The possible declarative connection is done, and nothing else is connected, so:
        return;
    }
>>>>>>> 8ea0a82a

    void *empty_argv[] = { nullptr };
    if (!argv)
        argv = empty_argv;

    if (!sp->maybeSignalConnected(signal_index)) {
        // The possible declarative connection is done, and nothing else is connected
        if (callbacks_enabled && signal_spy_set->signal_begin_callback != nullptr)
            signal_spy_set->signal_begin_callback(sender, signal_index, argv);
        Q_TRACE(QMetaObject_activate_begin_signal, sender, signal_index);
        Q_TRACE(QMetaObject_activate_end_signal, sender, signal_index);
        if (callbacks_enabled && signal_spy_set->signal_end_callback != nullptr)
            signal_spy_set->signal_end_callback(sender, signal_index);
        return;
    }
<<<<<<< HEAD

    if (callbacks_enabled && signal_spy_set->signal_begin_callback != nullptr)
        signal_spy_set->signal_begin_callback(sender, signal_index, argv);
    Q_TRACE(QMetaObject_activate_begin_signal, sender, signal_index);
=======
>>>>>>> 8ea0a82a

    bool senderDeleted = false;
    {
<<<<<<< HEAD
    Q_ASSERT(sp->connections);
    QObjectPrivate::ConnectionDataPointer connections(sp->connections.load());
    QObjectPrivate::SignalVector *signalVector = connections->signalVector.load();
=======
    QMutexLocker locker(signalSlotLock(sender));
    struct ConnectionListsRef {
        QObjectConnectionListVector *connectionLists;
        ConnectionListsRef(QObjectConnectionListVector *connectionLists) : connectionLists(connectionLists)
        {
            if (connectionLists)
                ++connectionLists->inUse;
        }
        ~ConnectionListsRef()
        {
            if (!connectionLists)
                return;

            --connectionLists->inUse;
            Q_ASSERT(connectionLists->inUse >= 0);
            if (connectionLists->orphaned) {
                if (!connectionLists->inUse)
                    delete connectionLists;
            }
        }

        QObjectConnectionListVector *operator->() const { return connectionLists; }
    };
    ConnectionListsRef connectionLists = sender->d_func()->connectionLists;
    if (!connectionLists.connectionLists) {
        locker.unlock();
        if (qt_signal_spy_callback_set.signal_end_callback != 0)
            qt_signal_spy_callback_set.signal_end_callback(sender, signal_index);
        return;
    }
>>>>>>> 8ea0a82a

    const QObjectPrivate::ConnectionList *list;
    if (signal_index < signalVector->count())
        list = &signalVector->at(signal_index);
    else
        list = &signalVector->at(-1);

    Qt::HANDLE currentThreadId = QThread::currentThreadId();
    bool inSenderThread = currentThreadId == QObjectPrivate::get(sender)->threadData->threadId.load();

    // We need to check against the highest connection id to ensure that signals added
    // during the signal emission are not emitted in this emission.
    uint highestConnectionId = connections->currentConnectionId.load();
    do {
        QObjectPrivate::Connection *c = list->first.load();
        if (!c)
            continue;

        do {
            QObject * const receiver = c->receiver.load();
            if (!receiver)
                continue;

            QThreadData *td = c->receiverThreadData.load();
            if (!td)
                continue;

            bool receiverInSameThread;
            if (inSenderThread) {
                receiverInSameThread = currentThreadId == td->threadId.load();
            } else {
                // need to lock before reading the threadId, because moveToThread() could interfere
                QMutexLocker lock(signalSlotLock(receiver));
                receiverInSameThread = currentThreadId == td->threadId.load();
            }


            // determine if this connection should be sent immediately or
            // put into the event queue
            if ((c->connectionType == Qt::AutoConnection && !receiverInSameThread)
                || (c->connectionType == Qt::QueuedConnection)) {
                queued_activate(sender, signal_index, c, argv);
                continue;
#if QT_CONFIG(thread)
            } else if (c->connectionType == Qt::BlockingQueuedConnection) {
                if (receiverInSameThread) {
                    qWarning("Qt: Dead lock detected while activating a BlockingQueuedConnection: "
                    "Sender is %s(%p), receiver is %s(%p)",
                    sender->metaObject()->className(), sender,
                    receiver->metaObject()->className(), receiver);
                }
                QSemaphore semaphore;
                {
                    QBasicMutexLocker locker(signalSlotLock(sender));
                    if (!c->receiver)
                        continue;
                    QMetaCallEvent *ev = c->isSlotObject ?
                        new QMetaCallEvent(c->slotObj, sender, signal_index, 0, 0, argv, &semaphore) :
                        new QMetaCallEvent(c->method_offset, c->method_relative, c->callFunction, sender, signal_index, 0, 0, argv, &semaphore);
                    QCoreApplication::postEvent(receiver, ev);
                }
                semaphore.acquire();
                continue;
#endif
            }

            QObjectPrivate::Sender senderData(receiverInSameThread ? receiver : nullptr, sender, signal_index);

            if (c->isSlotObject) {
                c->slotObj->ref();
                QScopedPointer<QtPrivate::QSlotObjectBase, QSlotObjectBaseDeleter> obj(c->slotObj);
<<<<<<< HEAD
                Q_TRACE(QMetaObject_activate_begin_slot_functor, obj.data());
                obj->call(receiver, argv);
                Q_TRACE(QMetaObject_activate_end_slot_functor, obj.data());
=======
                locker.unlock();

                {
                    Q_TRACE_SCOPE(QMetaObject_activate_slot_functor, obj.data());
                    obj->call(receiver, argv);
                }

                // Make sure the slot object gets destroyed before the mutex is locked again, as the
                // destructor of the slot object might also lock a mutex from the signalSlotLock() mutex pool,
                // and that would deadlock if the pool happens to return the same mutex.
                obj.reset();

                locker.relock();
>>>>>>> 8ea0a82a
            } else if (c->callFunction && c->method_offset <= receiver->metaObject()->methodOffset()) {
                //we compare the vtable to make sure we are not in the destructor of the object.
                const int method_relative = c->method_relative;
                const auto callFunction = c->callFunction;
<<<<<<< HEAD
                const int methodIndex = (Q_HAS_TRACEPOINTS || callbacks_enabled) ? c->method() : 0;
                if (callbacks_enabled && signal_spy_set->slot_begin_callback != nullptr)
                    signal_spy_set->slot_begin_callback(receiver, methodIndex, argv);
                Q_TRACE(QMetaObject_activate_begin_slot, receiver, methodIndex);
=======
                locker.unlock();
                if (qt_signal_spy_callback_set.slot_begin_callback != 0)
                    qt_signal_spy_callback_set.slot_begin_callback(receiver, methodIndex, argv);
>>>>>>> 8ea0a82a

                {
                    Q_TRACE_SCOPE(QMetaObject_activate_slot, receiver, methodIndex);
                    callFunction(receiver, QMetaObject::InvokeMetaMethod, method_relative, argv);
                }

<<<<<<< HEAD
                Q_TRACE(QMetaObject_activate_end_slot, receiver, methodIndex);
                if (callbacks_enabled && signal_spy_set->slot_end_callback != nullptr)
                    signal_spy_set->slot_end_callback(receiver, methodIndex);
=======
                if (qt_signal_spy_callback_set.slot_end_callback != 0)
                    qt_signal_spy_callback_set.slot_end_callback(receiver, methodIndex);
                locker.relock();
>>>>>>> 8ea0a82a
            } else {
                const int method = c->method_relative + c->method_offset;

                if (callbacks_enabled && signal_spy_set->slot_begin_callback != nullptr) {
                    signal_spy_set->slot_begin_callback(receiver, method, argv);
                }

<<<<<<< HEAD
                QMetaObject::metacall(receiver, QMetaObject::InvokeMetaMethod, method, argv);

                Q_TRACE(QMetaObject_activate_end_slot, receiver, method);
                if (callbacks_enabled && signal_spy_set->slot_end_callback != nullptr)
                    signal_spy_set->slot_end_callback(receiver, method);
=======
                {
                    Q_TRACE_SCOPE(QMetaObject_activate_slot, receiver, method);
                    metacall(receiver, QMetaObject::InvokeMetaMethod, method, argv);
                }

                if (qt_signal_spy_callback_set.slot_end_callback != 0)
                    qt_signal_spy_callback_set.slot_end_callback(receiver, method);

                locker.relock();
>>>>>>> 8ea0a82a
            }
        } while ((c = c->nextConnectionList.load()) != nullptr && c->id <= highestConnectionId);

    } while (list != &signalVector->at(-1) &&
        //start over for all signals;
        ((list = &signalVector->at(-1)), true));

        if (connections->currentConnectionId.load() == 0)
            senderDeleted = true;
    }
    if (!senderDeleted)
        sp->connections.load()->cleanOrphanedConnections(sender);

<<<<<<< HEAD
    if (callbacks_enabled && signal_spy_set->signal_end_callback != nullptr)
        signal_spy_set->signal_end_callback(sender, signal_index);
    Q_TRACE(QMetaObject_activate_end_signal, sender, signal_index);

=======
    if (qt_signal_spy_callback_set.signal_end_callback != 0)
        qt_signal_spy_callback_set.signal_end_callback(sender, signal_index);
>>>>>>> 8ea0a82a
}

/*!
    \internal
 */
void QMetaObject::activate(QObject *sender, const QMetaObject *m, int local_signal_index,
                           void **argv)
{
    int signal_index = local_signal_index + QMetaObjectPrivate::signalOffset(m);

    if (Q_UNLIKELY(qt_signal_spy_callback_set.load()))
        doActivate<true>(sender, signal_index, argv);
    else
        doActivate<false>(sender, signal_index, argv);
}

/*!
    \internal
 */
void QMetaObject::activate(QObject *sender, int signalOffset, int local_signal_index, void **argv)
{
    int signal_index = signalOffset + local_signal_index;

    if (Q_UNLIKELY(qt_signal_spy_callback_set.load()))
        doActivate<true>(sender, signal_index, argv);
    else
        doActivate<false>(sender, signal_index, argv);
 }

/*!
    \internal
   signal_index comes from indexOfMethod()
*/
void QMetaObject::activate(QObject *sender, int signal_index, void **argv)
{
    const QMetaObject *mo = sender->metaObject();
    while (mo->methodOffset() > signal_index)
        mo = mo->superClass();
    activate(sender, mo, signal_index - mo->methodOffset(), argv);
}

/*!
    \internal
    Returns the signal index used in the internal connections->receivers vector.

    It is different from QMetaObject::indexOfSignal():  indexOfSignal is the same as indexOfMethod
    while QObjectPrivate::signalIndex is smaller because it doesn't give index to slots.

    If \a meta is not \nullptr, it is set to the meta-object where the signal was found.
*/
int QObjectPrivate::signalIndex(const char *signalName,
                                const QMetaObject **meta) const
{
    Q_Q(const QObject);
    const QMetaObject *base = q->metaObject();
    Q_ASSERT(QMetaObjectPrivate::get(base)->revision >= 7);
    QArgumentTypeArray types;
    QByteArray name = QMetaObjectPrivate::decodeMethodSignature(signalName, types);
    int relative_index = QMetaObjectPrivate::indexOfSignalRelative(
            &base, name, types.size(), types.constData());
    if (relative_index < 0)
        return relative_index;
    relative_index = QMetaObjectPrivate::originalClone(base, relative_index);
    if (meta)
        *meta = base;
    return relative_index + QMetaObjectPrivate::signalOffset(base);
}

/*****************************************************************************
  Properties
 *****************************************************************************/

#ifndef QT_NO_PROPERTIES

/*!
  Sets the value of the object's \a name property to \a value.

  If the property is defined in the class using Q_PROPERTY then
  true is returned on success and false otherwise. If the property
  is not defined using Q_PROPERTY, and therefore not listed in the
  meta-object, it is added as a dynamic property and false is returned.

  Information about all available properties is provided through the
  metaObject() and dynamicPropertyNames().

  Dynamic properties can be queried again using property() and can be
  removed by setting the property value to an invalid QVariant.
  Changing the value of a dynamic property causes a QDynamicPropertyChangeEvent
  to be sent to the object.

  \b{Note:} Dynamic properties starting with "_q_" are reserved for internal
  purposes.

  \sa property(), metaObject(), dynamicPropertyNames(), QMetaProperty::write()
*/
bool QObject::setProperty(const char *name, const QVariant &value)
{
    Q_D(QObject);
    const QMetaObject* meta = metaObject();
    if (!name || !meta)
        return false;

    int id = meta->indexOfProperty(name);
    if (id < 0) {
        if (!d->extraData)
            d->extraData = new QObjectPrivate::ExtraData;

        const int idx = d->extraData->propertyNames.indexOf(name);

        if (!value.isValid()) {
            if (idx == -1)
                return false;
            d->extraData->propertyNames.removeAt(idx);
            d->extraData->propertyValues.removeAt(idx);
        } else {
            if (idx == -1) {
                d->extraData->propertyNames.append(name);
                d->extraData->propertyValues.append(value);
            } else {
                if (value.userType() == d->extraData->propertyValues.at(idx).userType()
                        && value == d->extraData->propertyValues.at(idx))
                    return false;
                d->extraData->propertyValues[idx] = value;
            }
        }

        QDynamicPropertyChangeEvent ev(name);
        QCoreApplication::sendEvent(this, &ev);

        return false;
    }
    QMetaProperty p = meta->property(id);
#ifndef QT_NO_DEBUG
    if (!p.isWritable())
        qWarning("%s::setProperty: Property \"%s\" invalid,"
                 " read-only or does not exist", metaObject()->className(), name);
#endif
    return p.write(this, value);
}

/*!
  Returns the value of the object's \a name property.

  If no such property exists, the returned variant is invalid.

  Information about all available properties is provided through the
  metaObject() and dynamicPropertyNames().

  \sa setProperty(), QVariant::isValid(), metaObject(), dynamicPropertyNames()
*/
QVariant QObject::property(const char *name) const
{
    Q_D(const QObject);
    const QMetaObject* meta = metaObject();
    if (!name || !meta)
        return QVariant();

    int id = meta->indexOfProperty(name);
    if (id < 0) {
        if (!d->extraData)
            return QVariant();
        const int i = d->extraData->propertyNames.indexOf(name);
        return d->extraData->propertyValues.value(i);
    }
    QMetaProperty p = meta->property(id);
#ifndef QT_NO_DEBUG
    if (!p.isReadable())
        qWarning("%s::property: Property \"%s\" invalid or does not exist",
                 metaObject()->className(), name);
#endif
    return p.read(this);
}

/*!
    \since 4.2

    Returns the names of all properties that were dynamically added to
    the object using setProperty().
*/
QList<QByteArray> QObject::dynamicPropertyNames() const
{
    Q_D(const QObject);
    if (d->extraData)
        return d->extraData->propertyNames;
    return QList<QByteArray>();
}

#endif // QT_NO_PROPERTIES


/*****************************************************************************
  QObject debugging output routines.
 *****************************************************************************/

static void dumpRecursive(int level, const QObject *object)
{
    if (object) {
        QByteArray buf;
        buf.fill(' ', level / 2 * 8);
        if (level % 2)
            buf += "    ";
        QString name = object->objectName();
        QString flags = QLatin1String("");
#if 0
        if (qApp->focusWidget() == object)
            flags += 'F';
        if (object->isWidgetType()) {
            QWidget * w = (QWidget *)object;
            if (w->isVisible()) {
                QString t("<%1,%2,%3,%4>");
                flags += t.arg(w->x()).arg(w->y()).arg(w->width()).arg(w->height());
            } else {
                flags += 'I';
            }
        }
#endif
        qDebug("%s%s::%s %s", (const char*)buf, object->metaObject()->className(), name.toLocal8Bit().data(),
               flags.toLatin1().data());
        QObjectList children = object->children();
        if (!children.isEmpty()) {
            for (int i = 0; i < children.size(); ++i)
                dumpRecursive(level+1, children.at(i));
        }
    }
}

#if QT_VERSION < QT_VERSION_CHECK(6, 0, 0)
/*!
    \overload
    \obsolete

    Dumps a tree of children to the debug output.

    \sa dumpObjectInfo()
*/

void QObject::dumpObjectTree()
{
    const_cast<const QObject *>(this)->dumpObjectTree();
}
#endif

/*!
    Dumps a tree of children to the debug output.

    \note before Qt 5.9, this function was not const.

    \sa dumpObjectInfo()
*/

void QObject::dumpObjectTree() const
{
    dumpRecursive(0, this);
}

#if QT_VERSION < QT_VERSION_CHECK(6, 0, 0)
/*!
    \overload
    \obsolete

    Dumps information about signal connections, etc. for this object
    to the debug output.

    \sa dumpObjectTree()
*/

void QObject::dumpObjectInfo()
{
    const_cast<const QObject *>(this)->dumpObjectInfo();
}
#endif

/*!
    Dumps information about signal connections, etc. for this object
    to the debug output.

    \note before Qt 5.9, this function was not const.

    \sa dumpObjectTree()
*/

void QObject::dumpObjectInfo() const
{
    qDebug("OBJECT %s::%s", metaObject()->className(),
           objectName().isEmpty() ? "unnamed" : objectName().toLocal8Bit().data());

    Q_D(const QObject);
    QBasicMutexLocker locker(signalSlotLock(this));

    // first, look for connections where this object is the sender
    qDebug("  SIGNALS OUT");

    QObjectPrivate::ConnectionData *cd = d->connections.load();
    if (cd && cd->signalVectorCount()) {
        QObjectPrivate::SignalVector *signalVector = cd->signalVector.load();
        for (int signal_index = 0; signal_index < signalVector->count(); ++signal_index) {
            const QObjectPrivate::Connection *c = signalVector->at(signal_index).first.load();
            if (!c)
                continue;
            const QMetaMethod signal = QMetaObjectPrivate::signal(metaObject(), signal_index);
            qDebug("        signal: %s", signal.methodSignature().constData());

            // receivers
            while (c) {
                if (!c->receiver.load()) {
                    qDebug("          <Disconnected receiver>");
                    c = c->nextConnectionList.load();
                    continue;
                }
                if (c->isSlotObject) {
                    qDebug("          <functor or function pointer>");
                    c = c->nextConnectionList.load();
                    continue;
                }
                const QMetaObject *receiverMetaObject = c->receiver.load()->metaObject();
                const QMetaMethod method = receiverMetaObject->method(c->method());
                qDebug("          --> %s::%s %s",
                       receiverMetaObject->className(),
                       c->receiver.load()->objectName().isEmpty() ? "unnamed" : qPrintable(c->receiver.load()->objectName()),
                       method.methodSignature().constData());
                c = c->nextConnectionList.load();
            }
        }
    } else {
        qDebug( "        <None>" );
    }

    // now look for connections where this object is the receiver
    qDebug("  SIGNALS IN");

    if (cd && cd->senders) {
        for (QObjectPrivate::Connection *s = cd->senders; s; s = s->next) {
            QByteArray slotName = QByteArrayLiteral("<unknown>");
            if (!s->isSlotObject) {
                const QMetaMethod slot = metaObject()->method(s->method());
                slotName = slot.methodSignature();
            }
            qDebug("          <-- %s::%s %s",
                   s->sender->metaObject()->className(),
                   s->sender->objectName().isEmpty() ? "unnamed" : qPrintable(s->sender->objectName()),
                   slotName.constData());
        }
    } else {
        qDebug("        <None>");
    }
}

#ifndef QT_NO_USERDATA
/*!
    \internal
 */
uint QObject::registerUserData()
{
    static int user_data_registration = 0;
    return user_data_registration++;
}

/*!
    \internal
 */
QObjectUserData::~QObjectUserData()
{
}

/*!
    \internal
 */
void QObject::setUserData(uint id, QObjectUserData* data)
{
    Q_D(QObject);
    if (!d->extraData)
        d->extraData = new QObjectPrivate::ExtraData;

    if (d->extraData->userData.size() <= (int) id)
        d->extraData->userData.resize((int) id + 1);
    d->extraData->userData[id] = data;
}

/*!
    \internal
 */
QObjectUserData* QObject::userData(uint id) const
{
    Q_D(const QObject);
    if (!d->extraData)
        return 0;
    if ((int)id < d->extraData->userData.size())
        return d->extraData->userData.at(id);
    return 0;
}

#endif // QT_NO_USERDATA


#ifndef QT_NO_DEBUG_STREAM
QDebug operator<<(QDebug dbg, const QObject *o)
{
    QDebugStateSaver saver(dbg);
    if (!o)
        return dbg << "QObject(0x0)";
    dbg.nospace() << o->metaObject()->className() << '(' << (const void *)o;
    if (!o->objectName().isEmpty())
        dbg << ", name = " << o->objectName();
    dbg << ')';
    return dbg;
}
#endif

/*!
    \macro Q_CLASSINFO(Name, Value)
    \relates QObject

    This macro associates extra information to the class, which is available
    using QObject::metaObject(). Qt makes only limited use of this feature, in
    the \l{Active Qt}, \l{Qt D-Bus} and \l{Qt QML module}{Qt QML}.

    The extra information takes the form of a \a Name string and a \a Value
    literal string.

    Example:

    \snippet code/src_corelib_kernel_qobject.cpp 35

    \sa QMetaObject::classInfo()
    \sa QAxFactory
    \sa {Using Qt D-Bus Adaptors}
    \sa {Extending QML}
*/

/*!
    \macro Q_INTERFACES(...)
    \relates QObject

    This macro tells Qt which interfaces the class implements. This
    is used when implementing plugins.

    Example:

    \snippet ../widgets/tools/plugandpaint/plugins/basictools/basictoolsplugin.h 1
    \dots
    \snippet ../widgets/tools/plugandpaint/plugins/basictools/basictoolsplugin.h 3

    See the \l{tools/plugandpaint/plugins/basictools}{Plug & Paint
    Basic Tools} example for details.

    \sa Q_DECLARE_INTERFACE(), Q_PLUGIN_METADATA(), {How to Create Qt Plugins}
*/

/*!
    \macro Q_PROPERTY(...)
    \relates QObject

    This macro is used for declaring properties in classes that
    inherit QObject. Properties behave like class data members, but
    they have additional features accessible through the \l
    {Meta-Object System}.

    \snippet code/doc_src_properties.cpp 0

    The property name and type and the \c READ function are required.
    The type can be any type supported by QVariant, or it can be a
    user-defined type.  The other items are optional, but a \c WRITE
    function is common.  The attributes default to true except \c USER,
    which defaults to false.

    For example:

    \snippet code/src_corelib_kernel_qobject.cpp 37

    For more details about how to use this macro, and a more detailed
    example of its use, see the discussion on \l {Qt's Property System}.

    \sa {Qt's Property System}
*/

/*!
    \macro Q_ENUMS(...)
    \relates QObject
    \obsolete

    This macro registers one or several enum types to the meta-object
    system.

    For example:

    \snippet code/src_corelib_kernel_qobject.cpp 38

    If you want to register an enum that is declared in another class,
    the enum must be fully qualified with the name of the class
    defining it. In addition, the class \e defining the enum has to
    inherit QObject as well as declare the enum using Q_ENUMS().

    In new code, you should prefer the use of the Q_ENUM() macro, which makes the
    type available also to the meta type system.
    For instance, QMetaEnum::fromType() will not work with types declared with Q_ENUMS().

    \sa {Qt's Property System}
*/

/*!
    \macro Q_FLAGS(...)
    \relates QObject
    \obsolete

    This macro registers one or several \l{QFlags}{flags types} with the
    meta-object system. It is typically used in a class definition to declare
    that values of a given enum can be used as flags and combined using the
    bitwise OR operator.

    \note This macro takes care of registering individual flag values
    with the meta-object system, so it is unnecessary to use Q_ENUMS()
    in addition to this macro.

    In new code, you should prefer the use of the Q_FLAG() macro, which makes the
    type available also to the meta type system.

    \sa {Qt's Property System}
*/

/*!
    \macro Q_ENUM(...)
    \relates QObject
    \since 5.5

    This macro registers an enum type with the meta-object system.
    It must be placed after the enum declaration in a class that has the Q_OBJECT or the
    Q_GADGET macro. For namespaces use \l Q_ENUM_NS() instead.

    For example:

    \snippet code/src_corelib_kernel_qobject.cpp 38

    Enumerations that are declared with Q_ENUM have their QMetaEnum registered in the
    enclosing QMetaObject. You can also use QMetaEnum::fromType() to get the QMetaEnum.

    Registered enumerations are automatically registered also to the Qt meta
    type system, making them known to QMetaType without the need to use
    Q_DECLARE_METATYPE(). This will enable useful features; for example, if used
    in a QVariant, you can convert them to strings. Likewise, passing them to
    QDebug will print out their names.

    Mind that the enum values are stored as signed \c int in the meta object system.
    Registering enumerations with values outside the range of values valid for \c int
    will lead to overflows and potentially undefined behavior when accessing them through
    the meta object system. QML, for example, does access registered enumerations through
    the meta object system.

    \sa {Qt's Property System}
*/


/*!
    \macro Q_FLAG(...)
    \relates QObject
    \since 5.5

    This macro registers a single \l{QFlags}{flags type} with the
    meta-object system. It is typically used in a class definition to declare
    that values of a given enum can be used as flags and combined using the
    bitwise OR operator. For namespaces use \l Q_FLAG_NS() instead.

    The macro must be placed after the enum declaration.

    For example, in QLibrary, the \l{QLibrary::LoadHints}{LoadHints} flag is
    declared in the following way:

    \snippet code/src_corelib_kernel_qobject.cpp 39

    The declaration of the flags themselves is performed in the public section
    of the QLibrary class itself, using the \l Q_DECLARE_FLAGS() macro.

    \note The Q_FLAG macro takes care of registering individual flag values
    with the meta-object system, so it is unnecessary to use Q_ENUM()
    in addition to this macro.

    \sa {Qt's Property System}
*/

/*!
    \macro Q_ENUM_NS(...)
    \relates QObject
    \since 5.8

    This macro registers an enum type with the meta-object system.
    It must be placed after the enum declaration in a namespace that
    has the Q_NAMESPACE macro. It is the same as \l Q_ENUM but in a
    namespace.

    Enumerations that are declared with Q_ENUM_NS have their QMetaEnum
    registered in the enclosing QMetaObject. You can also use
    QMetaEnum::fromType() to get the QMetaEnum.

    Registered enumerations are automatically registered also to the Qt meta
    type system, making them known to QMetaType without the need to use
    Q_DECLARE_METATYPE(). This will enable useful features; for example, if
    used in a QVariant, you can convert them to strings. Likewise, passing them
    to QDebug will print out their names.

    Mind that the enum values are stored as signed \c int in the meta object system.
    Registering enumerations with values outside the range of values valid for \c int
    will lead to overflows and potentially undefined behavior when accessing them through
    the meta object system. QML, for example, does access registered enumerations through
    the meta object system.

    \sa {Qt's Property System}
*/


/*!
    \macro Q_FLAG_NS(...)
    \relates QObject
    \since 5.8

    This macro registers a single \l{QFlags}{flags type} with the
    meta-object system. It is used in a namespace that has the
    Q_NAMESPACE macro, to declare that values of a given enum can be
    used as flags and combined using the bitwise OR operator.
    It is the same as \l Q_FLAG but in a namespace.

    The macro must be placed after the enum declaration.

    \note The Q_FLAG_NS macro takes care of registering individual flag
    values with the meta-object system, so it is unnecessary to use
    Q_ENUM_NS() in addition to this macro.

    \sa {Qt's Property System}
*/


/*!
    \macro Q_OBJECT
    \relates QObject

    The Q_OBJECT macro must appear in the private section of a class
    definition that declares its own signals and slots or that uses
    other services provided by Qt's meta-object system.

    For example:

    \snippet signalsandslots/signalsandslots.h 1
    \codeline
    \snippet signalsandslots/signalsandslots.h 2
    \snippet signalsandslots/signalsandslots.h 3

    \note This macro requires the class to be a subclass of QObject. Use
    Q_GADGET instead of Q_OBJECT to enable the meta object system's support
    for enums in a class that is not a QObject subclass.

    \sa {Meta-Object System}, {Signals and Slots}, {Qt's Property System}
*/

/*!
    \macro Q_GADGET
    \relates QObject

    The Q_GADGET macro is a lighter version of the Q_OBJECT macro for classes
    that do not inherit from QObject but still want to use some of the
    reflection capabilities offered by QMetaObject. Just like the Q_OBJECT
    macro, it must appear in the private section of a class definition.

    Q_GADGETs can have Q_ENUM, Q_PROPERTY and Q_INVOKABLE, but they cannot have
    signals or slots.

    Q_GADGET makes a class member, \c{staticMetaObject}, available.
    \c{staticMetaObject} is of type QMetaObject and provides access to the
    enums declared with Q_ENUMS.
*/

/*!
    \macro Q_NAMESPACE
    \relates QObject
    \since 5.8

    The Q_NAMESPACE macro can be used to add QMetaObject capabilities
    to a namespace.

    Q_NAMESPACEs can have Q_CLASSINFO, Q_ENUM_NS, Q_FLAG_NS, but they
    cannot have Q_ENUM, Q_FLAG, Q_PROPERTY, Q_INVOKABLE, signals nor slots.

    Q_NAMESPACE makes an external variable, \c{staticMetaObject}, available.
    \c{staticMetaObject} is of type QMetaObject and provides access to the
    enums declared with Q_ENUM_NS/Q_FLAG_NS.
*/

/*!
    \macro Q_SIGNALS
    \relates QObject

    Use this macro to replace the \c signals keyword in class
    declarations, when you want to use Qt Signals and Slots with a
    \l{3rd Party Signals and Slots} {3rd party signal/slot mechanism}.

    The macro is normally used when \c no_keywords is specified with
    the \c CONFIG variable in the \c .pro file, but it can be used
    even when \c no_keywords is \e not specified.
*/

/*!
    \macro Q_SIGNAL
    \relates QObject

    This is an additional macro that allows you to mark a single
    function as a signal. It can be quite useful, especially when you
    use a 3rd-party source code parser which doesn't understand a \c
    signals or \c Q_SIGNALS groups.

    Use this macro to replace the \c signals keyword in class
    declarations, when you want to use Qt Signals and Slots with a
    \l{3rd Party Signals and Slots} {3rd party signal/slot mechanism}.

    The macro is normally used when \c no_keywords is specified with
    the \c CONFIG variable in the \c .pro file, but it can be used
    even when \c no_keywords is \e not specified.
*/

/*!
    \macro Q_SLOTS
    \relates QObject

    Use this macro to replace the \c slots keyword in class
    declarations, when you want to use Qt Signals and Slots with a
    \l{3rd Party Signals and Slots} {3rd party signal/slot mechanism}.

    The macro is normally used when \c no_keywords is specified with
    the \c CONFIG variable in the \c .pro file, but it can be used
    even when \c no_keywords is \e not specified.
*/

/*!
    \macro Q_SLOT
    \relates QObject

    This is an additional macro that allows you to mark a single
    function as a slot. It can be quite useful, especially when you
    use a 3rd-party source code parser which doesn't understand a \c
    slots or \c Q_SLOTS groups.

    Use this macro to replace the \c slots keyword in class
    declarations, when you want to use Qt Signals and Slots with a
    \l{3rd Party Signals and Slots} {3rd party signal/slot mechanism}.

    The macro is normally used when \c no_keywords is specified with
    the \c CONFIG variable in the \c .pro file, but it can be used
    even when \c no_keywords is \e not specified.
*/

/*!
    \macro Q_EMIT
    \relates QObject

    Use this macro to replace the \c emit keyword for emitting
    signals, when you want to use Qt Signals and Slots with a
    \l{3rd Party Signals and Slots} {3rd party signal/slot mechanism}.

    The macro is normally used when \c no_keywords is specified with
    the \c CONFIG variable in the \c .pro file, but it can be used
    even when \c no_keywords is \e not specified.
*/

/*!
    \macro Q_INVOKABLE
    \relates QObject

    Apply this macro to declarations of member functions to allow them to
    be invoked via the meta-object system. The macro is written before
    the return type, as shown in the following example:

    \snippet qmetaobject-invokable/window.h Window class with invokable method

    The \c invokableMethod() function is marked up using Q_INVOKABLE, causing
    it to be registered with the meta-object system and enabling it to be
    invoked using QMetaObject::invokeMethod().
    Since \c normalMethod() function is not registered in this way, it cannot
    be invoked using QMetaObject::invokeMethod().

    If an invokable member function returns a pointer to a QObject or a
    subclass of QObject and it is invoked from QML, special ownership rules
    apply. See \l{qtqml-cppintegration-data.html}{Data Type Conversion Between QML and C++}
    for more information.
*/

/*!
    \macro Q_REVISION
    \relates QObject

    Apply this macro to declarations of member functions to tag them with a
    revision number in the meta-object system. The macro is written before
    the return type, as shown in the following example:

    \snippet qmetaobject-revision/window.h Window class with revision

    This is useful when using the meta-object system to dynamically expose
    objects to another API, as you can match the version expected by multiple
    versions of the other API. Consider the following simplified example:

    \snippet qmetaobject-revision/main.cpp Window class using revision

    Using the same Window class as the previous example, the newProperty and
    newMethod would only be exposed in this code when the expected version is
    1 or greater.

    Since all methods are considered to be in revision 0 if untagged, a tag
    of Q_REVISION(0) is invalid and ignored.

    This tag is not used by the meta-object system itself. Currently this is only
    used by the QtQml module.

    For a more generic string tag, see \l QMetaMethod::tag()

    \sa QMetaMethod::revision()
*/

/*!
    \macro Q_SET_OBJECT_NAME(Object)
    \relates QObject
    \since 5.0

    This macro assigns \a Object the objectName "Object".

    It doesn't matter whether \a Object is a pointer or not, the
    macro figures that out by itself.

    \sa QObject::objectName()
*/

/*!
    \macro QT_NO_NARROWING_CONVERSIONS_IN_CONNECT
    \relates QObject
    \since 5.8

    Defining this macro will disable narrowing and floating-point-to-integral
    conversions between the arguments carried by a signal and the arguments
    accepted by a slot, when the signal and the slot are connected using the
    PMF-based syntax.

    \sa QObject::connect
*/

/*!
    \typedef QObjectList
    \relates QObject

    Synonym for QList<QObject *>.
*/

void qDeleteInEventHandler(QObject *o)
{
    delete o;
}

/*!
    \fn template<typename PointerToMemberFunction> QMetaObject::Connection QObject::connect(const QObject *sender, PointerToMemberFunction signal, const QObject *receiver, PointerToMemberFunction method, Qt::ConnectionType type)
    \overload connect()
    \threadsafe

    Creates a connection of the given \a type from the \a signal in
    the \a sender object to the \a method in the \a receiver object.
    Returns a handle to the connection that can be used to disconnect
    it later.

    The signal must be a function declared as a signal in the header.
    The slot function can be any member function that can be connected
    to the signal.
    A slot can be connected to a given signal if the signal has at
    least as many arguments as the slot, and there is an implicit
    conversion between the types of the corresponding arguments in the
    signal and the slot.

    Example:

    \snippet code/src_corelib_kernel_qobject.cpp 44

    This example ensures that the label always displays the current
    line edit text.

    A signal can be connected to many slots and signals. Many signals
    can be connected to one slot.

    If a signal is connected to several slots, the slots are activated
    in the same order as the order the connection was made, when the
    signal is emitted

    The function returns an handle to a connection if it successfully
    connects the signal to the slot. The Connection handle will be invalid
    if it cannot create the connection, for example, if QObject is unable
    to verify the existence of \a signal (if it was not declared as a signal)
    You can check if the QMetaObject::Connection is valid by casting it to a bool.

    By default, a signal is emitted for every connection you make;
    two signals are emitted for duplicate connections. You can break
    all of these connections with a single disconnect() call.
    If you pass the Qt::UniqueConnection \a type, the connection will only
    be made if it is not a duplicate. If there is already a duplicate
    (exact same signal to the exact same slot on the same objects),
    the connection will fail and connect will return an invalid QMetaObject::Connection.

    The optional \a type parameter describes the type of connection
    to establish. In particular, it determines whether a particular
    signal is delivered to a slot immediately or queued for delivery
    at a later time. If the signal is queued, the parameters must be
    of types that are known to Qt's meta-object system, because Qt
    needs to copy the arguments to store them in an event behind the
    scenes. If you try to use a queued connection and get the error
    message

    \snippet code/src_corelib_kernel_qobject.cpp 25

    make sure to declare the argument type with Q_DECLARE_METATYPE

    Overloaded functions can be resolved with help of \l qOverload.

    \sa {Differences between String-Based and Functor-Based Connections}
 */

/*!
    \fn template<typename PointerToMemberFunction, typename Functor> QMetaObject::Connection QObject::connect(const QObject *sender, PointerToMemberFunction signal, Functor functor)

    \threadsafe
    \overload connect()

    Creates a connection from \a signal in
    \a sender object to \a functor, and returns a handle to the connection

    The signal must be a function declared as a signal in the header.
    The slot function can be any function or functor that can be connected
    to the signal.
    A function can be connected to a given signal if the signal has at
    least as many argument as the slot. A functor can be connected to a signal
    if they have exactly the same number of arguments. There must exist implicit
    conversion between the types of the corresponding arguments in the
    signal and the slot.

    Example:

    \snippet code/src_corelib_kernel_qobject.cpp 45

    Lambda expressions can also be used:

    \snippet code/src_corelib_kernel_qobject.cpp 46

    The connection will automatically disconnect if the sender is destroyed.
    However, you should take care that any objects used within the functor
    are still alive when the signal is emitted.

    Overloaded functions can be resolved with help of \l qOverload.

 */

/*!
    \fn template<typename PointerToMemberFunction, typename Functor> QMetaObject::Connection QObject::connect(const QObject *sender, PointerToMemberFunction signal, const QObject *context, Functor functor, Qt::ConnectionType type)

    \threadsafe
    \overload connect()

    \since 5.2

    Creates a connection of a given \a type from \a signal in
    \a sender object to \a functor to be placed in a specific event
    loop of \a context, and returns a handle to the connection.

    \note Qt::UniqueConnections do not work for lambdas, non-member functions
    and functors; they only apply to connecting to member functions.

    The signal must be a function declared as a signal in the header.
    The slot function can be any function or functor that can be connected
    to the signal.
    A function can be connected to a given signal if the signal has at
    least as many argument as the slot. A functor can be connected to a signal
    if they have exactly the same number of arguments. There must exist implicit
    conversion between the types of the corresponding arguments in the
    signal and the slot.

    Example:

    \snippet code/src_corelib_kernel_qobject.cpp 50

    Lambda expressions can also be used:

    \snippet code/src_corelib_kernel_qobject.cpp 51

    The connection will automatically disconnect if the sender or the context
    is destroyed.
    However, you should take care that any objects used within the functor
    are still alive when the signal is emitted.

    Overloaded functions can be resolved with help of \l qOverload.
 */

/*!
    \internal

    Implementation of the template version of connect

    \a sender is the sender object
    \a signal is a pointer to a pointer to a member signal of the sender
    \a receiver is the receiver object, may not be null, will be equal to sender when
                connecting to a static function or a functor
    \a slot a pointer only used when using Qt::UniqueConnection
    \a type the Qt::ConnctionType passed as argument to connect
    \a types an array of integer with the metatype id of the parameter of the signal
             to be used with queued connection
             must stay valid at least for the whole time of the connection, this function
             do not take ownership. typically static data.
             If null, then the types will be computed when the signal is emit in a queued
             connection from the types from the signature.
    \a senderMetaObject is the metaobject used to lookup the signal, the signal must be in
                        this metaobject
 */
QMetaObject::Connection QObject::connectImpl(const QObject *sender, void **signal,
                                             const QObject *receiver, void **slot,
                                             QtPrivate::QSlotObjectBase *slotObj, Qt::ConnectionType type,
                                             const int *types, const QMetaObject *senderMetaObject)
{
    if (!signal) {
        qWarning("QObject::connect: invalid null parameter");
        if (slotObj)
            slotObj->destroyIfLastRef();
        return QMetaObject::Connection();
    }

    int signal_index = -1;
    void *args[] = { &signal_index, signal };
    for (; senderMetaObject && signal_index < 0; senderMetaObject = senderMetaObject->superClass()) {
        senderMetaObject->static_metacall(QMetaObject::IndexOfMethod, 0, args);
        if (signal_index >= 0 && signal_index < QMetaObjectPrivate::get(senderMetaObject)->signalCount)
            break;
    }
    if (!senderMetaObject) {
        qWarning("QObject::connect: signal not found in %s", sender->metaObject()->className());
        slotObj->destroyIfLastRef();
        return QMetaObject::Connection(0);
    }
    signal_index += QMetaObjectPrivate::signalOffset(senderMetaObject);
    return QObjectPrivate::connectImpl(sender, signal_index, receiver, slot, slotObj, type, types, senderMetaObject);
}

/*!
    \internal

    Internal version of connect used by the template version of QObject::connect (called via connectImpl) and
    also used by the QObjectPrivate::connect version used by QML. The signal_index is expected to be relative
    to the number of signals.
 */
QMetaObject::Connection QObjectPrivate::connectImpl(const QObject *sender, int signal_index,
                                             const QObject *receiver, void **slot,
                                             QtPrivate::QSlotObjectBase *slotObj, Qt::ConnectionType type,
                                             const int *types, const QMetaObject *senderMetaObject)
{
    if (!sender || !receiver || !slotObj || !senderMetaObject) {
        const char *senderString = sender ? sender->metaObject()->className()
                                          : senderMetaObject ? senderMetaObject->className()
                                          : "Unknown";
        const char *receiverString = receiver ? receiver->metaObject()->className()
                                              : "Unknown";
        qWarning("QObject::connect(%s, %s): invalid null parameter", senderString, receiverString);
        if (slotObj)
            slotObj->destroyIfLastRef();
        return QMetaObject::Connection();
    }

    QObject *s = const_cast<QObject *>(sender);
    QObject *r = const_cast<QObject *>(receiver);

    QOrderedMutexLocker locker(signalSlotLock(sender),
                               signalSlotLock(receiver));

    if (type & Qt::UniqueConnection && slot && QObjectPrivate::get(s)->connections.load()) {
        QObjectPrivate::ConnectionData *connections = QObjectPrivate::get(s)->connections.load();
        if (connections->signalVectorCount() > signal_index) {
            const QObjectPrivate::Connection *c2 = connections->signalVector.load()->at(signal_index).first.load();

            while (c2) {
                if (c2->receiver.load() == receiver && c2->isSlotObject && c2->slotObj->compare(slot)) {
                    slotObj->destroyIfLastRef();
                    return QMetaObject::Connection();
                }
                c2 = c2->nextConnectionList.load();
            }
        }
        type = static_cast<Qt::ConnectionType>(type ^ Qt::UniqueConnection);
    }

    QScopedPointer<QObjectPrivate::Connection> c(new QObjectPrivate::Connection);
    c->sender = s;
    c->signal_index = signal_index;
    QThreadData *td = r->d_func()->threadData;
    td->ref();
    c->receiverThreadData.store(td);
    c->receiver.store(r);
    c->slotObj = slotObj;
    c->connectionType = type;
    c->isSlotObject = true;
    if (types) {
        c->argumentTypes.store(types);
        c->ownArgumentTypes = false;
    }

    QObjectPrivate::get(s)->addConnection(signal_index, c.data());
    QMetaObject::Connection ret(c.take());
    locker.unlock();

    QMetaMethod method = QMetaObjectPrivate::signal(senderMetaObject, signal_index);
    Q_ASSERT(method.isValid());
    s->connectNotify(method);

    return ret;
}

/*!
    Disconnect a connection.

    If the \a connection is invalid or has already been disconnected, do nothing
    and return false.

   \sa connect()
 */
bool QObject::disconnect(const QMetaObject::Connection &connection)
{
    QObjectPrivate::Connection *c = static_cast<QObjectPrivate::Connection *>(connection.d_ptr);

    if (!c)
        return false;
    QObject *receiver = c->receiver.load();
    if (!receiver)
        return false;

    QBasicMutex *senderMutex = signalSlotLock(c->sender);
    QBasicMutex *receiverMutex = signalSlotLock(receiver);

    QObjectPrivate::ConnectionData *connections;
    {
        QOrderedMutexLocker locker(senderMutex, receiverMutex);

        // load receiver once again and recheck to ensure nobody else has removed the connection in the meantime
        receiver = c->receiver.load();
        if (!receiver)
            return false;

        connections = QObjectPrivate::get(c->sender)->connections.load();
        Q_ASSERT(connections);
        connections->removeConnection(c);
    }

    connections->cleanOrphanedConnections(c->sender);

    c->sender->disconnectNotify(QMetaObjectPrivate::signal(c->sender->metaObject(),
                                                           c->signal_index));

    const_cast<QMetaObject::Connection &>(connection).d_ptr = nullptr;
    c->deref(); // has been removed from the QMetaObject::Connection object

    return true;
}

/*! \fn template<typename PointerToMemberFunction> bool QObject::disconnect(const QObject *sender, PointerToMemberFunction signal, const QObject *receiver, PointerToMemberFunction method)
    \overload diconnect()
    \threadsafe

    Disconnects \a signal in object \a sender from \a method in object
    \a receiver. Returns \c true if the connection is successfully broken;
    otherwise returns \c false.

    A signal-slot connection is removed when either of the objects
    involved are destroyed.

    disconnect() is typically used in three ways, as the following
    examples demonstrate.
    \list 1
    \li Disconnect everything connected to an object's signals:

       \snippet code/src_corelib_kernel_qobject.cpp 26

    \li Disconnect everything connected to a specific signal:

       \snippet code/src_corelib_kernel_qobject.cpp 47

    \li Disconnect a specific receiver:

       \snippet code/src_corelib_kernel_qobject.cpp 30

    \li Disconnect a connection from one specific signal to a specific slot:

       \snippet code/src_corelib_kernel_qobject.cpp 48


    \endlist

    0 may be used as a wildcard, meaning "any signal", "any receiving
    object", or "any slot in the receiving object", respectively.

    The \a sender may never be \nullptr. (You cannot disconnect signals
    from more than one object in a single call.)

    If \a signal is 0, it disconnects \a receiver and \a method from
    any signal. If not, only the specified signal is disconnected.

    If \a receiver is 0, it disconnects anything connected to \a
    signal. If not, slots in objects other than \a receiver are not
    disconnected.

    If \a method is 0, it disconnects anything that is connected to \a
    receiver. If not, only slots named \a method will be disconnected,
    and all other slots are left alone. The \a method must be \nullptr
    if \a receiver is left out, so you cannot disconnect a
    specifically-named slot on all objects.

    \note It is not possible to use this overload to diconnect signals
    connected to functors or lambda expressions. That is because it is not
    possible to compare them. Instead, use the overload that takes a
    QMetaObject::Connection

    \sa connect()
*/

bool QObject::disconnectImpl(const QObject *sender, void **signal, const QObject *receiver, void **slot, const QMetaObject *senderMetaObject)
{
    if (sender == 0 || (receiver == 0 && slot != 0)) {
        qWarning("QObject::disconnect: Unexpected null parameter");
        return false;
    }

    int signal_index = -1;
    if (signal) {
        void *args[] = { &signal_index, signal };
        for (; senderMetaObject && signal_index < 0; senderMetaObject = senderMetaObject->superClass()) {
            senderMetaObject->static_metacall(QMetaObject::IndexOfMethod, 0, args);
            if (signal_index >= 0 && signal_index < QMetaObjectPrivate::get(senderMetaObject)->signalCount)
                break;
        }
        if (!senderMetaObject) {
            qWarning("QObject::disconnect: signal not found in %s", sender->metaObject()->className());
            return QMetaObject::Connection(0);
        }
        signal_index += QMetaObjectPrivate::signalOffset(senderMetaObject);
    }

    return QMetaObjectPrivate::disconnect(sender, signal_index, senderMetaObject, receiver, -1, slot);
}

/*!
 \internal
 Used by QML to connect a signal by index to a slot implemented in JavaScript (wrapped in a custom QSlotOBjectBase subclass).

 The signal_index is an index relative to the number of methods.
 */
QMetaObject::Connection QObjectPrivate::connect(const QObject *sender, int signal_index, QtPrivate::QSlotObjectBase *slotObj, Qt::ConnectionType type)
{
    if (!sender) {
        qWarning("QObject::connect: invalid null parameter");
        if (slotObj)
            slotObj->destroyIfLastRef();
        return QMetaObject::Connection();
    }
    const QMetaObject *senderMetaObject = sender->metaObject();
    signal_index = methodIndexToSignalIndex(&senderMetaObject, signal_index);

    return QObjectPrivate::connectImpl(sender, signal_index, sender, /*slot*/0, slotObj, type, /*types*/0, senderMetaObject);
}

/*!
 \internal
 Used by QML to disconnect a signal by index that's connected to a slot implemented in JavaScript (wrapped in a custom QSlotObjectBase subclass)
 In the QML case the slot is not a pointer to a pointer to the function to disconnect, but instead it is a pointer to an array of internal values
 required for the disconnect.
 */
bool QObjectPrivate::disconnect(const QObject *sender, int signal_index, void **slot)
{
    const QMetaObject *senderMetaObject = sender->metaObject();
    signal_index = methodIndexToSignalIndex(&senderMetaObject, signal_index);

    return QMetaObjectPrivate::disconnect(sender, signal_index, senderMetaObject, sender, -1, slot);
}

/*! \class QMetaObject::Connection
    \inmodule QtCore
     Represents a handle to a signal-slot (or signal-functor) connection.

     It can be used to check if the connection is valid and to disconnect it using
     QObject::disconnect(). For a signal-functor connection without a context object,
     it is the only way to selectively disconnect that connection.

     As Connection is just a handle, the underlying signal-slot connection is unaffected
     when Connection is destroyed or reassigned.
 */

/*!
    Create a copy of the handle to the \a other connection
 */
QMetaObject::Connection::Connection(const QMetaObject::Connection &other) : d_ptr(other.d_ptr)
{
    if (d_ptr)
        static_cast<QObjectPrivate::Connection *>(d_ptr)->ref();
}

/*!
    Assigns \a other to this connection and returns a reference to this connection.
*/
QMetaObject::Connection& QMetaObject::Connection::operator=(const QMetaObject::Connection& other)
{
    if (other.d_ptr != d_ptr) {
        if (d_ptr)
            static_cast<QObjectPrivate::Connection *>(d_ptr)->deref();
        d_ptr = other.d_ptr;
        if (other.d_ptr)
            static_cast<QObjectPrivate::Connection *>(other.d_ptr)->ref();
    }
    return *this;
}

/*!
    Creates a Connection instance.
*/

QMetaObject::Connection::Connection() : d_ptr(0) {}

/*!
    Destructor for QMetaObject::Connection.
*/
QMetaObject::Connection::~Connection()
{
    if (d_ptr)
        static_cast<QObjectPrivate::Connection *>(d_ptr)->deref();
}

/*! \internal Returns true if the object is still connected */
bool QMetaObject::Connection::isConnected_helper() const
{
    Q_ASSERT(d_ptr);    // we're only called from operator RestrictedBool() const
    QObjectPrivate::Connection *c = static_cast<QObjectPrivate::Connection *>(d_ptr);

    return c->receiver.load();
}


/*!
    \fn QMetaObject::Connection::operator bool() const

    Returns \c true if the connection is valid.

    The connection is valid if the call to QObject::connect succeeded.
    The connection is invalid if QObject::connect was not able to find
    the signal or the slot, or if the arguments do not match.
 */

QT_END_NAMESPACE

#include "moc_qnamespace.cpp"
#include "moc_qobject.cpp"<|MERGE_RESOLUTION|>--- conflicted
+++ resolved
@@ -3659,32 +3659,16 @@
     if (sp->blockSig)
         return;
 
-<<<<<<< HEAD
+    Q_TRACE_SCOPE(QMetaObject_activate, sender, signal_index);
+
     if (sp->isDeclarativeSignalConnected(signal_index)
             && QAbstractDeclarativeData::signalEmitted) {
-        Q_TRACE(QMetaObject_activate_begin_declarative_signal, sender, signal_index);
+        Q_TRACE_SCOPE(QMetaObject_activate_declarative_signal, sender, signal_index);
         QAbstractDeclarativeData::signalEmitted(sp->declarativeData, sender,
-=======
-    Q_TRACE_SCOPE(QMetaObject_activate, sender, signal_index);
-
-    if (sender->d_func()->isDeclarativeSignalConnected(signal_index)
-            && QAbstractDeclarativeData::signalEmitted) {
-        Q_TRACE_SCOPE(QMetaObject_activate_declarative_signal, sender, signal_index);
-        QAbstractDeclarativeData::signalEmitted(sender->d_func()->declarativeData, sender,
->>>>>>> 8ea0a82a
                                                 signal_index, argv);
     }
 
-<<<<<<< HEAD
     const QSignalSpyCallbackSet *signal_spy_set = callbacks_enabled ? qt_signal_spy_callback_set.load() : nullptr;
-=======
-    if (!sender->d_func()->isSignalConnected(signal_index, /*checkDeclarative =*/ false)
-        && !qt_signal_spy_callback_set.signal_begin_callback
-        && !qt_signal_spy_callback_set.signal_end_callback) {
-        // The possible declarative connection is done, and nothing else is connected, so:
-        return;
-    }
->>>>>>> 8ea0a82a
 
     void *empty_argv[] = { nullptr };
     if (!argv)
@@ -3694,58 +3678,19 @@
         // The possible declarative connection is done, and nothing else is connected
         if (callbacks_enabled && signal_spy_set->signal_begin_callback != nullptr)
             signal_spy_set->signal_begin_callback(sender, signal_index, argv);
-        Q_TRACE(QMetaObject_activate_begin_signal, sender, signal_index);
-        Q_TRACE(QMetaObject_activate_end_signal, sender, signal_index);
         if (callbacks_enabled && signal_spy_set->signal_end_callback != nullptr)
             signal_spy_set->signal_end_callback(sender, signal_index);
         return;
     }
-<<<<<<< HEAD
 
     if (callbacks_enabled && signal_spy_set->signal_begin_callback != nullptr)
         signal_spy_set->signal_begin_callback(sender, signal_index, argv);
-    Q_TRACE(QMetaObject_activate_begin_signal, sender, signal_index);
-=======
->>>>>>> 8ea0a82a
 
     bool senderDeleted = false;
     {
-<<<<<<< HEAD
     Q_ASSERT(sp->connections);
     QObjectPrivate::ConnectionDataPointer connections(sp->connections.load());
     QObjectPrivate::SignalVector *signalVector = connections->signalVector.load();
-=======
-    QMutexLocker locker(signalSlotLock(sender));
-    struct ConnectionListsRef {
-        QObjectConnectionListVector *connectionLists;
-        ConnectionListsRef(QObjectConnectionListVector *connectionLists) : connectionLists(connectionLists)
-        {
-            if (connectionLists)
-                ++connectionLists->inUse;
-        }
-        ~ConnectionListsRef()
-        {
-            if (!connectionLists)
-                return;
-
-            --connectionLists->inUse;
-            Q_ASSERT(connectionLists->inUse >= 0);
-            if (connectionLists->orphaned) {
-                if (!connectionLists->inUse)
-                    delete connectionLists;
-            }
-        }
-
-        QObjectConnectionListVector *operator->() const { return connectionLists; }
-    };
-    ConnectionListsRef connectionLists = sender->d_func()->connectionLists;
-    if (!connectionLists.connectionLists) {
-        locker.unlock();
-        if (qt_signal_spy_callback_set.signal_end_callback != 0)
-            qt_signal_spy_callback_set.signal_end_callback(sender, signal_index);
-        return;
-    }
->>>>>>> 8ea0a82a
 
     const QObjectPrivate::ConnectionList *list;
     if (signal_index < signalVector->count())
@@ -3817,54 +3762,26 @@
             if (c->isSlotObject) {
                 c->slotObj->ref();
                 QScopedPointer<QtPrivate::QSlotObjectBase, QSlotObjectBaseDeleter> obj(c->slotObj);
-<<<<<<< HEAD
-                Q_TRACE(QMetaObject_activate_begin_slot_functor, obj.data());
-                obj->call(receiver, argv);
-                Q_TRACE(QMetaObject_activate_end_slot_functor, obj.data());
-=======
-                locker.unlock();
 
                 {
                     Q_TRACE_SCOPE(QMetaObject_activate_slot_functor, obj.data());
                     obj->call(receiver, argv);
                 }
-
-                // Make sure the slot object gets destroyed before the mutex is locked again, as the
-                // destructor of the slot object might also lock a mutex from the signalSlotLock() mutex pool,
-                // and that would deadlock if the pool happens to return the same mutex.
-                obj.reset();
-
-                locker.relock();
->>>>>>> 8ea0a82a
             } else if (c->callFunction && c->method_offset <= receiver->metaObject()->methodOffset()) {
                 //we compare the vtable to make sure we are not in the destructor of the object.
                 const int method_relative = c->method_relative;
                 const auto callFunction = c->callFunction;
-<<<<<<< HEAD
                 const int methodIndex = (Q_HAS_TRACEPOINTS || callbacks_enabled) ? c->method() : 0;
                 if (callbacks_enabled && signal_spy_set->slot_begin_callback != nullptr)
                     signal_spy_set->slot_begin_callback(receiver, methodIndex, argv);
-                Q_TRACE(QMetaObject_activate_begin_slot, receiver, methodIndex);
-=======
-                locker.unlock();
-                if (qt_signal_spy_callback_set.slot_begin_callback != 0)
-                    qt_signal_spy_callback_set.slot_begin_callback(receiver, methodIndex, argv);
->>>>>>> 8ea0a82a
 
                 {
                     Q_TRACE_SCOPE(QMetaObject_activate_slot, receiver, methodIndex);
                     callFunction(receiver, QMetaObject::InvokeMetaMethod, method_relative, argv);
                 }
 
-<<<<<<< HEAD
-                Q_TRACE(QMetaObject_activate_end_slot, receiver, methodIndex);
                 if (callbacks_enabled && signal_spy_set->slot_end_callback != nullptr)
                     signal_spy_set->slot_end_callback(receiver, methodIndex);
-=======
-                if (qt_signal_spy_callback_set.slot_end_callback != 0)
-                    qt_signal_spy_callback_set.slot_end_callback(receiver, methodIndex);
-                locker.relock();
->>>>>>> 8ea0a82a
             } else {
                 const int method = c->method_relative + c->method_offset;
 
@@ -3872,23 +3789,13 @@
                     signal_spy_set->slot_begin_callback(receiver, method, argv);
                 }
 
-<<<<<<< HEAD
-                QMetaObject::metacall(receiver, QMetaObject::InvokeMetaMethod, method, argv);
-
-                Q_TRACE(QMetaObject_activate_end_slot, receiver, method);
+                {
+                    Q_TRACE_SCOPE(QMetaObject_activate_slot, receiver, method);
+                    QMetaObject::metacall(receiver, QMetaObject::InvokeMetaMethod, method, argv);
+                }
+
                 if (callbacks_enabled && signal_spy_set->slot_end_callback != nullptr)
                     signal_spy_set->slot_end_callback(receiver, method);
-=======
-                {
-                    Q_TRACE_SCOPE(QMetaObject_activate_slot, receiver, method);
-                    metacall(receiver, QMetaObject::InvokeMetaMethod, method, argv);
-                }
-
-                if (qt_signal_spy_callback_set.slot_end_callback != 0)
-                    qt_signal_spy_callback_set.slot_end_callback(receiver, method);
-
-                locker.relock();
->>>>>>> 8ea0a82a
             }
         } while ((c = c->nextConnectionList.load()) != nullptr && c->id <= highestConnectionId);
 
@@ -3902,15 +3809,8 @@
     if (!senderDeleted)
         sp->connections.load()->cleanOrphanedConnections(sender);
 
-<<<<<<< HEAD
     if (callbacks_enabled && signal_spy_set->signal_end_callback != nullptr)
         signal_spy_set->signal_end_callback(sender, signal_index);
-    Q_TRACE(QMetaObject_activate_end_signal, sender, signal_index);
-
-=======
-    if (qt_signal_spy_callback_set.signal_end_callback != 0)
-        qt_signal_spy_callback_set.signal_end_callback(sender, signal_index);
->>>>>>> 8ea0a82a
 }
 
 /*!
