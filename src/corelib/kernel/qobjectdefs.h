--- conflicted
+++ resolved
@@ -486,11 +486,7 @@
     operator bool() const;
 #else
     typedef void *Connection::*RestrictedBool;
-<<<<<<< HEAD
-    operator RestrictedBool() const { return d_ptr ? &Connection::d_ptr : Q_NULLPTR; }
-=======
-    operator RestrictedBool() const { return d_ptr && isConnected_helper() ? &Connection::d_ptr : 0; }
->>>>>>> 49049d90
+    operator RestrictedBool() const { return d_ptr && isConnected_helper() ? &Connection::d_ptr : Q_NULLPTR; }
 #endif
 
 #ifdef Q_COMPILER_RVALUE_REFS
