--- conflicted
+++ resolved
@@ -844,14 +844,6 @@
     return QCborValue::Tag;
 }
 
-<<<<<<< HEAD
-#if QT_CONFIG(cborstreamreader)
-// in qcborstream.cpp
-extern void qt_cbor_stream_set_error(QCborStreamReaderPrivate *d, QCborError error);
-#endif
-=======
->>>>>>> f581b041
-
 #if QT_CONFIG(cborstreamwriter)
 static void writeDoubleToCbor(QCborStreamWriter &writer, double d, QCborValue::EncodingOptions opt)
 {
@@ -1689,35 +1681,8 @@
         return;                 // probably a decode error
     }
 }
-
-<<<<<<< HEAD
-void QCborContainerPrivate::decodeFromCbor(QCborStreamReader &reader)
-{
-    int mapShift = reader.isMap() ? 1 : 0;
-    if (reader.isLengthKnown()) {
-        quint64 len = reader.length();
-
-        // Clamp allocation to 1M elements (avoids crashing due to corrupt
-        // stream or loss of precision when converting from quint64 to
-        // QVector::size_type).
-        len = qMin(len, quint64(1024 * 1024 - 1));
-        elements.reserve(qsizetype(len) << mapShift);
-    }
-
-    reader.enterContainer();
-    if (reader.lastError() != QCborError::NoError)
-        return;
-
-    while (reader.hasNext() && reader.lastError() == QCborError::NoError)
-        decodeValueFromCbor(reader);
-
-    if (reader.lastError() == QCborError::NoError)
-        reader.leaveContainer();
-}
 #endif // QT_CONFIG(cborstreamreader)
 
-=======
->>>>>>> f581b041
 /*!
     Creates a QCborValue with byte array value \a ba. The value can later be
     retrieved using toByteArray().
@@ -2416,12 +2381,9 @@
     return { container, index };
 }
 
-<<<<<<< HEAD
 #if QT_CONFIG(cborstreamreader)
-=======
 enum { MaximumRecursionDepth = 1024 };
 
->>>>>>> f581b041
 /*!
     Decodes one item from the CBOR stream found in \a reader and returns the
     equivalent representation. This function is recursive: if the item is a map
