/****************************************************************************
**
** Copyright (C) 2016 The Qt Company Ltd.
** Contact: https://www.qt.io/licensing/
**
** This file is part of the QtCore module of the Qt Toolkit.
**
** $QT_BEGIN_LICENSE:LGPL$
** Commercial License Usage
** Licensees holding valid commercial Qt licenses may use this file in
** accordance with the commercial license agreement provided with the
** Software or, alternatively, in accordance with the terms contained in
** a written agreement between you and The Qt Company. For licensing terms
** and conditions see https://www.qt.io/terms-conditions. For further
** information use the contact form at https://www.qt.io/contact-us.
**
** GNU Lesser General Public License Usage
** Alternatively, this file may be used under the terms of the GNU Lesser
** General Public License version 3 as published by the Free Software
** Foundation and appearing in the file LICENSE.LGPL3 included in the
** packaging of this file. Please review the following information to
** ensure the GNU Lesser General Public License version 3 requirements
** will be met: https://www.gnu.org/licenses/lgpl-3.0.html.
**
** GNU General Public License Usage
** Alternatively, this file may be used under the terms of the GNU
** General Public License version 2.0 or (at your option) the GNU General
** Public license version 3 or any later version approved by the KDE Free
** Qt Foundation. The licenses are as published by the Free Software
** Foundation and appearing in the file LICENSE.GPL2 and LICENSE.GPL3
** included in the packaging of this file. Please review the following
** information to ensure the GNU General Public License requirements will
** be met: https://www.gnu.org/licenses/gpl-2.0.html and
** https://www.gnu.org/licenses/gpl-3.0.html.
**
** $QT_END_LICENSE$
**
****************************************************************************/

#ifndef QBYTEARRAY_P_H
#define QBYTEARRAY_P_H

//
//  W A R N I N G
//  -------------
//
// This file is not part of the Qt API.  It exists for the convenience
// of other Qt classes.  This header file may change from version to
// version without notice, or even be removed.
//
// We mean it.
//

#include <QtCore/qbytearray.h>
#include "private/qtools_p.h"

QT_BEGIN_NAMESPACE

<<<<<<< HEAD
enum {
    // Define as enum to force inlining. Don't expose MaxAllocSize in a public header.
    MaxByteArraySize = MaxAllocSize - sizeof(std::remove_pointer<QByteArray::DataPointer>::type)
};
=======
// -1 because of the terminating NUL
constexpr qsizetype MaxByteArraySize = MaxAllocSize - sizeof(std::remove_pointer<QByteArray::DataPtr>::type) - 1;
constexpr qsizetype MaxStringSize = (MaxAllocSize - sizeof(std::remove_pointer<QByteArray::DataPtr>::type)) / 2 - 1;
>>>>>>> 14c55e29

QT_END_NAMESPACE

#endif // QBYTEARRAY_P_H<|MERGE_RESOLUTION|>--- conflicted
+++ resolved
@@ -56,16 +56,9 @@
 
 QT_BEGIN_NAMESPACE
 
-<<<<<<< HEAD
-enum {
-    // Define as enum to force inlining. Don't expose MaxAllocSize in a public header.
-    MaxByteArraySize = MaxAllocSize - sizeof(std::remove_pointer<QByteArray::DataPointer>::type)
-};
-=======
 // -1 because of the terminating NUL
-constexpr qsizetype MaxByteArraySize = MaxAllocSize - sizeof(std::remove_pointer<QByteArray::DataPtr>::type) - 1;
-constexpr qsizetype MaxStringSize = (MaxAllocSize - sizeof(std::remove_pointer<QByteArray::DataPtr>::type)) / 2 - 1;
->>>>>>> 14c55e29
+constexpr qsizetype MaxByteArraySize = MaxAllocSize - sizeof(std::remove_pointer<QByteArray::DataPointer>::type) - 1;
+constexpr qsizetype MaxStringSize = (MaxAllocSize - sizeof(std::remove_pointer<QByteArray::DataPointer>::type)) / 2 - 1;
 
 QT_END_NAMESPACE
 
