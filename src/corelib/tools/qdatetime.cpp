/****************************************************************************
**
** Copyright (C) 2015 The Qt Company Ltd.
** Contact: http://www.qt.io/licensing/
**
** This file is part of the QtCore module of the Qt Toolkit.
**
** $QT_BEGIN_LICENSE:LGPL21$
** Commercial License Usage
** Licensees holding valid commercial Qt licenses may use this file in
** accordance with the commercial license agreement provided with the
** Software or, alternatively, in accordance with the terms contained in
** a written agreement between you and The Qt Company. For licensing terms
** and conditions see http://www.qt.io/terms-conditions. For further
** information use the contact form at http://www.qt.io/contact-us.
**
** GNU Lesser General Public License Usage
** Alternatively, this file may be used under the terms of the GNU Lesser
** General Public License version 2.1 or version 3 as published by the Free
** Software Foundation and appearing in the file LICENSE.LGPLv21 and
** LICENSE.LGPLv3 included in the packaging of this file. Please review the
** following information to ensure the GNU Lesser General Public License
** requirements will be met: https://www.gnu.org/licenses/lgpl.html and
** http://www.gnu.org/licenses/old-licenses/lgpl-2.1.html.
**
** As a special exception, The Qt Company gives you certain additional
** rights. These rights are described in The Qt Company LGPL Exception
** version 1.1, included in the file LGPL_EXCEPTION.txt in this package.
**
** $QT_END_LICENSE$
**
****************************************************************************/

#include "qplatformdefs.h"
#include "private/qdatetime_p.h"
#include "private/qdatetimeparser_p.h"

#include "qdatastream.h"
#include "qset.h"
#include "qlocale.h"
#include "qdatetime.h"
#include "qtimezoneprivate_p.h"
#include "qregexp.h"
#include "qdebug.h"
#ifndef Q_OS_WIN
#include <locale.h>
#endif

#include <cmath>
#include <time.h>
#ifdef Q_OS_WIN
#  include <qt_windows.h>
#  ifdef Q_OS_WINCE
#    include "qfunctions_wince.h"
#  endif
#  ifdef Q_OS_WINRT
#    include "qfunctions_winrt.h"
#  endif
#endif

#if defined(Q_OS_MAC)
#include <private/qcore_mac_p.h>
#endif

QT_BEGIN_NAMESPACE

/*****************************************************************************
  Date/Time Constants
 *****************************************************************************/

enum {
    SECS_PER_DAY = 86400,
    MSECS_PER_DAY = 86400000,
    SECS_PER_HOUR = 3600,
    MSECS_PER_HOUR = 3600000,
    SECS_PER_MIN = 60,
    MSECS_PER_MIN = 60000,
    TIME_T_MAX_ = 2145916799,  // int maximum 2037-12-31T23:59:59 UTC
    JULIAN_DAY_FOR_EPOCH = 2440588 // result of julianDayFromDate(1970, 1, 1)
};
// TIME_T_MAX_: work around header pollution in NaCl's _types.h
// (defines TIME_T_MAX)


/*****************************************************************************
  QDate static helper functions
 *****************************************************************************/

static inline QDate fixedDate(int y, int m, int d)
{
    QDate result(y, m, 1);
    result.setDate(y, m, qMin(d, result.daysInMonth()));
    return result;
}

static inline qint64 floordiv(qint64 a, int b)
{
    return (a - (a < 0 ? b-1 : 0)) / b;
}

static inline int floordiv(int a, int b)
{
    return (a - (a < 0 ? b-1 : 0)) / b;
}

static inline qint64 julianDayFromDate(int year, int month, int day)
{
    // Adjust for no year 0
    if (year < 0)
        ++year;

/*
 * Math from The Calendar FAQ at http://www.tondering.dk/claus/cal/julperiod.php
 * This formula is correct for all julian days, when using mathematical integer
 * division (round to negative infinity), not c++11 integer division (round to zero)
 */
    int    a = floordiv(14 - month, 12);
    qint64 y = (qint64)year + 4800 - a;
    int    m = month + 12 * a - 3;
    return day + floordiv(153 * m + 2, 5) + 365 * y + floordiv(y, 4) - floordiv(y, 100) + floordiv(y, 400) - 32045;
}

struct ParsedDate
{
    int year, month, day;
};

// prevent this function from being inlined into all 10 users
Q_NEVER_INLINE
static ParsedDate getDateFromJulianDay(qint64 julianDay)
{
/*
 * Math from The Calendar FAQ at http://www.tondering.dk/claus/cal/julperiod.php
 * This formula is correct for all julian days, when using mathematical integer
 * division (round to negative infinity), not c++11 integer division (round to zero)
 */
    qint64 a = julianDay + 32044;
    qint64 b = floordiv(4 * a + 3, 146097);
    int    c = a - floordiv(146097 * b, 4);

    int    d = floordiv(4 * c + 3, 1461);
    int    e = c - floordiv(1461 * d, 4);
    int    m = floordiv(5 * e + 2, 153);

    int    day = e - floordiv(153 * m + 2, 5) + 1;
    int    month = m + 3 - 12 * floordiv(m, 10);
    int    year = 100 * b + d - 4800 + floordiv(m, 10);

    // Adjust for no year 0
    if (year <= 0)
        --year ;

    const ParsedDate result = { year, month, day };
    return result;
}

/*****************************************************************************
  Date/Time formatting helper functions
 *****************************************************************************/

static const char monthDays[] = { 0, 31, 28, 31, 30, 31, 30, 31, 31, 30, 31, 30, 31 };

#ifndef QT_NO_TEXTDATE
static const char qt_shortMonthNames[][4] = {
    "Jan", "Feb", "Mar", "Apr", "May", "Jun",
    "Jul", "Aug", "Sep", "Oct", "Nov", "Dec" };

static int qt_monthNumberFromShortName(QStringRef shortName)
{
    for (unsigned int i = 0; i < sizeof(qt_shortMonthNames) / sizeof(qt_shortMonthNames[0]); ++i) {
        if (shortName == QLatin1String(qt_shortMonthNames[i], 3))
            return i + 1;
    }
    return -1;
}
static int qt_monthNumberFromShortName(const QString &shortName)
{ return qt_monthNumberFromShortName(QStringRef(&shortName)); }

static int fromShortMonthName(const QStringRef &monthName)
{
    // Assume that English monthnames are the default
    int month = qt_monthNumberFromShortName(monthName);
    if (month != -1)
        return month;
    // If English names can't be found, search the localized ones
    for (int i = 1; i <= 12; ++i) {
        if (monthName == QDate::shortMonthName(i))
            return i;
    }
    return -1;
}
#endif // QT_NO_TEXTDATE

#ifndef QT_NO_DATESTRING
struct ParsedRfcDateTime {
    QDate date;
    QTime time;
    int utcOffset;
};

static ParsedRfcDateTime rfcDateImpl(const QString &s)
{
    ParsedRfcDateTime result;

    // Matches "Wdy, DD Mon YYYY HH:mm:ss ±hhmm" (Wdy, being optional)
    QRegExp rex(QStringLiteral("^(?:[A-Z][a-z]+,)?[ \\t]*(\\d{1,2})[ \\t]+([A-Z][a-z]+)[ \\t]+(\\d\\d\\d\\d)(?:[ \\t]+(\\d\\d):(\\d\\d)(?::(\\d\\d))?)?[ \\t]*(?:([+-])(\\d\\d)(\\d\\d))?"));
    if (s.indexOf(rex) == 0) {
        const QStringList cap = rex.capturedTexts();
        result.date = QDate(cap[3].toInt(), qt_monthNumberFromShortName(cap[2]), cap[1].toInt());
        if (!cap[4].isEmpty())
            result.time = QTime(cap[4].toInt(), cap[5].toInt(), cap[6].toInt());
        const bool positiveOffset = (cap[7] == QLatin1String("+"));
        const int hourOffset = cap[8].toInt();
        const int minOffset = cap[9].toInt();
        result.utcOffset = ((hourOffset * 60 + minOffset) * (positiveOffset ? 60 : -60));
    } else {
        // Matches "Wdy Mon DD HH:mm:ss YYYY"
        QRegExp rex(QStringLiteral("^[A-Z][a-z]+[ \\t]+([A-Z][a-z]+)[ \\t]+(\\d\\d)(?:[ \\t]+(\\d\\d):(\\d\\d):(\\d\\d))?[ \\t]+(\\d\\d\\d\\d)[ \\t]*(?:([+-])(\\d\\d)(\\d\\d))?"));
        if (s.indexOf(rex) == 0) {
            const QStringList cap = rex.capturedTexts();
            result.date = QDate(cap[6].toInt(), qt_monthNumberFromShortName(cap[1]), cap[2].toInt());
            if (!cap[3].isEmpty())
                result.time = QTime(cap[3].toInt(), cap[4].toInt(), cap[5].toInt());
            const bool positiveOffset = (cap[7] == QLatin1String("+"));
            const int hourOffset = cap[8].toInt();
            const int minOffset = cap[9].toInt();
            result.utcOffset = ((hourOffset * 60 + minOffset) * (positiveOffset ? 60 : -60));
        }
    }

    return result;
}
#endif // QT_NO_DATESTRING

// Return offset in [+-]HH:mm format
static QString toOffsetString(Qt::DateFormat format, int offset)
{
    return QString::asprintf("%c%02d%s%02d",
                             offset >= 0 ? '+' : '-',
                             qAbs(offset) / SECS_PER_HOUR,
                             // Qt::ISODate puts : between the hours and minutes, but Qt:TextDate does not:
                             format == Qt::TextDate ? "" : ":",
                             (qAbs(offset) / 60) % 60);
}

// Parse offset in [+-]HH[[:]mm] format
static int fromOffsetString(const QStringRef &offsetString, bool *valid)
{
    *valid = false;

    const int size = offsetString.size();
    if (size < 2 || size > 6)
        return 0;

    // sign will be +1 for a positive and -1 for a negative offset
    int sign;

    // First char must be + or -
    const QChar signChar = offsetString.at(0);
    if (signChar == QLatin1Char('+'))
        sign = 1;
    else if (signChar == QLatin1Char('-'))
        sign = -1;
    else
        return 0;

    // Split the hour and minute parts
    QVector<QStringRef> parts = offsetString.mid(1).split(QLatin1Char(':'));
    if (parts.count() == 1) {
        // [+-]HHmm or [+-]HH format
        parts.append(parts.first().mid(2));
        parts[0] = parts.first().left(2);
    }

    bool ok = false;
    const int hour = parts.first().toInt(&ok);
    if (!ok)
        return 0;

    const int minute = (parts.at(1).isEmpty()) ? 0 : parts.at(1).toInt(&ok);
    if (!ok || minute < 0 || minute > 59)
        return 0;

    *valid = true;
    return sign * ((hour * 60) + minute) * 60;
}

/*****************************************************************************
  QDate member functions
 *****************************************************************************/

/*!
    \since 4.5

    \enum QDate::MonthNameType

    This enum describes the types of the string representation used
    for the month name.

    \value DateFormat This type of name can be used for date-to-string formatting.
    \value StandaloneFormat This type is used when you need to enumerate months or weekdays.
           Usually standalone names are represented in singular forms with
           capitalized first letter.
*/

/*!
    \class QDate
    \inmodule QtCore
    \reentrant
    \brief The QDate class provides date functions.


    A QDate object contains a calendar date, i.e. year, month, and day
    numbers, in the Gregorian calendar. It can read the current date
    from the system clock. It provides functions for comparing dates,
    and for manipulating dates. For example, it is possible to add
    and subtract days, months, and years to dates.

    A QDate object is typically created by giving the year,
    month, and day numbers explicitly. Note that QDate interprets two
    digit years as is, i.e., years 0 - 99. A QDate can also be
    constructed with the static function currentDate(), which creates
    a QDate object containing the system clock's date.  An explicit
    date can also be set using setDate(). The fromString() function
    returns a QDate given a string and a date format which is used to
    interpret the date within the string.

    The year(), month(), and day() functions provide access to the
    year, month, and day numbers. Also, dayOfWeek() and dayOfYear()
    functions are provided. The same information is provided in
    textual format by the toString(), shortDayName(), longDayName(),
    shortMonthName(), and longMonthName() functions.

    QDate provides a full set of operators to compare two QDate
    objects where smaller means earlier, and larger means later.

    You can increment (or decrement) a date by a given number of days
    using addDays(). Similarly you can use addMonths() and addYears().
    The daysTo() function returns the number of days between two
    dates.

    The daysInMonth() and daysInYear() functions return how many days
    there are in this date's month and year, respectively. The
    isLeapYear() function indicates whether a date is in a leap year.

    \section1

    \section2 No Year 0

    There is no year 0. Dates in that year are considered invalid. The
    year -1 is the year "1 before Christ" or "1 before current era."
    The day before 1 January 1 CE is 31 December 1 BCE.

    \section2 Range of Valid Dates

    Dates are stored internally as a Julian Day number, an integer count of
    every day in a contiguous range, with 24 November 4714 BCE in the Gregorian
    calendar being Julian Day 0 (1 January 4713 BCE in the Julian calendar).
    As well as being an efficient and accurate way of storing an absolute date,
    it is suitable for converting a Date into other calendar systems such as
    Hebrew, Islamic or Chinese. The Julian Day number can be obtained using
    QDate::toJulianDay() and can be set using QDate::fromJulianDay().

    The range of dates able to be stored by QDate as a Julian Day number is
    for technical reasons limited to between -784350574879 and 784354017364,
    which means from before 2 billion BCE to after 2 billion CE.

    \sa QTime, QDateTime, QDateEdit, QDateTimeEdit, QCalendarWidget
*/

/*!
    \fn QDate::QDate()

    Constructs a null date. Null dates are invalid.

    \sa isNull(), isValid()
*/

/*!
    Constructs a date with year \a y, month \a m and day \a d.

    If the specified date is invalid, the date is not set and
    isValid() returns \c false.

    \warning Years 1 to 99 are interpreted as is. Year 0 is invalid.

    \sa isValid()
*/

QDate::QDate(int y, int m, int d)
{
    setDate(y, m, d);
}


/*!
    \fn bool QDate::isNull() const

    Returns \c true if the date is null; otherwise returns \c false. A null
    date is invalid.

    \note The behavior of this function is equivalent to isValid().

    \sa isValid()
*/


/*!
    \fn bool QDate::isValid() const

    Returns \c true if this date is valid; otherwise returns \c false.

    \sa isNull()
*/


/*!
    Returns the year of this date. Negative numbers indicate years
    before 1 CE, such that year -44 is 44 BCE.

    Returns 0 if the date is invalid.

    \sa month(), day()
*/

int QDate::year() const
{
    if (isNull())
        return 0;

    return getDateFromJulianDay(jd).year;
}

/*!
    Returns the number corresponding to the month of this date, using
    the following convention:

    \list
    \li 1 = "January"
    \li 2 = "February"
    \li 3 = "March"
    \li 4 = "April"
    \li 5 = "May"
    \li 6 = "June"
    \li 7 = "July"
    \li 8 = "August"
    \li 9 = "September"
    \li 10 = "October"
    \li 11 = "November"
    \li 12 = "December"
    \endlist

    Returns 0 if the date is invalid.

    \sa year(), day()
*/

int QDate::month() const
{
    if (isNull())
        return 0;

    return getDateFromJulianDay(jd).month;
}

/*!
    Returns the day of the month (1 to 31) of this date.

    Returns 0 if the date is invalid.

    \sa year(), month(), dayOfWeek()
*/

int QDate::day() const
{
    if (isNull())
        return 0;

    return getDateFromJulianDay(jd).day;
}

/*!
    Returns the weekday (1 = Monday to 7 = Sunday) for this date.

    Returns 0 if the date is invalid.

    \sa day(), dayOfYear(), Qt::DayOfWeek
*/

int QDate::dayOfWeek() const
{
    if (isNull())
        return 0;

    if (jd >= 0)
        return (jd % 7) + 1;
    else
        return ((jd + 1) % 7) + 7;
}

/*!
    Returns the day of the year (1 to 365 or 366 on leap years) for
    this date.

    Returns 0 if the date is invalid.

    \sa day(), dayOfWeek()
*/

int QDate::dayOfYear() const
{
    if (isNull())
        return 0;

    return jd - julianDayFromDate(year(), 1, 1) + 1;
}

/*!
    Returns the number of days in the month (28 to 31) for this date.

    Returns 0 if the date is invalid.

    \sa day(), daysInYear()
*/

int QDate::daysInMonth() const
{
    if (isNull())
        return 0;

    const ParsedDate pd = getDateFromJulianDay(jd);
    if (pd.month == 2 && isLeapYear(pd.year))
        return 29;
    else
        return monthDays[pd.month];
}

/*!
    Returns the number of days in the year (365 or 366) for this date.

    Returns 0 if the date is invalid.

    \sa day(), daysInMonth()
*/

int QDate::daysInYear() const
{
    if (isNull())
        return 0;

    return isLeapYear(getDateFromJulianDay(jd).year) ? 366 : 365;
}

/*!
    Returns the week number (1 to 53), and stores the year in
    *\a{yearNumber} unless \a yearNumber is null (the default).

    Returns 0 if the date is invalid.

    In accordance with ISO 8601, weeks start on Monday and the first
    Thursday of a year is always in week 1 of that year. Most years
    have 52 weeks, but some have 53.

    *\a{yearNumber} is not always the same as year(). For example, 1
    January 2000 has week number 52 in the year 1999, and 31 December
    2002 has week number 1 in the year 2003.

    \sa isValid()
*/

int QDate::weekNumber(int *yearNumber) const
{
    if (!isValid())
        return 0;

    int year = QDate::year();
    int yday = dayOfYear();
    int wday = dayOfWeek();

    int week = (yday - wday + 10) / 7;

    if (week == 0) {
        // last week of previous year
        --year;
        week = (yday + 365 + (QDate::isLeapYear(year) ? 1 : 0) - wday + 10) / 7;
        Q_ASSERT(week == 52 || week == 53);
    } else if (week == 53) {
        // maybe first week of next year
        int w = (yday - 365 - (QDate::isLeapYear(year + 1) ? 1 : 0) - wday + 10) / 7;
        if (w > 0) {
            ++year;
            week = w;
        }
        Q_ASSERT(week == 53 || week == 1);
    }

    if (yearNumber != 0)
        *yearNumber = year;
    return week;
}

#ifndef QT_NO_TEXTDATE
/*!
    \since 4.5

    Returns the short name of the \a month for the representation specified
    by \a type.

    The months are enumerated using the following convention:

    \list
    \li 1 = "Jan"
    \li 2 = "Feb"
    \li 3 = "Mar"
    \li 4 = "Apr"
    \li 5 = "May"
    \li 6 = "Jun"
    \li 7 = "Jul"
    \li 8 = "Aug"
    \li 9 = "Sep"
    \li 10 = "Oct"
    \li 11 = "Nov"
    \li 12 = "Dec"
    \endlist

    The month names will be localized according to the system's
    locale settings, i.e. using QLocale::system().

    Returns an empty string if the date is invalid.

    \sa toString(), longMonthName(), shortDayName(), longDayName()
*/

QString QDate::shortMonthName(int month, QDate::MonthNameType type)
{
    if (month >= 1 || month <= 12) {
        switch (type) {
        case QDate::DateFormat:
            return QLocale::system().monthName(month, QLocale::ShortFormat);
        case QDate::StandaloneFormat:
            return QLocale::system().standaloneMonthName(month, QLocale::ShortFormat);
        }
    }
    return QString();
}

/*!
    \since 4.5

    Returns the long name of the \a month for the representation specified
    by \a type.

    The months are enumerated using the following convention:

    \list
    \li 1 = "January"
    \li 2 = "February"
    \li 3 = "March"
    \li 4 = "April"
    \li 5 = "May"
    \li 6 = "June"
    \li 7 = "July"
    \li 8 = "August"
    \li 9 = "September"
    \li 10 = "October"
    \li 11 = "November"
    \li 12 = "December"
    \endlist

    The month names will be localized according to the system's
    locale settings, i.e. using QLocale::system().

    Returns an empty string if the date is invalid.

    \sa toString(), shortMonthName(), shortDayName(), longDayName()
*/

QString QDate::longMonthName(int month, MonthNameType type)
{
    if (month >= 1 && month <= 12) {
        switch (type) {
        case QDate::DateFormat:
            return QLocale::system().monthName(month, QLocale::LongFormat);
        case QDate::StandaloneFormat:
            return QLocale::system().standaloneMonthName(month, QLocale::LongFormat);
        }
    }
    return QString();
}

/*!
    \since 4.5

    Returns the short name of the \a weekday for the representation specified
    by \a type.

    The days are enumerated using the following convention:

    \list
    \li 1 = "Mon"
    \li 2 = "Tue"
    \li 3 = "Wed"
    \li 4 = "Thu"
    \li 5 = "Fri"
    \li 6 = "Sat"
    \li 7 = "Sun"
    \endlist

    The day names will be localized according to the system's
    locale settings, i.e. using QLocale::system().

    Returns an empty string if the date is invalid.

    \sa toString(), shortMonthName(), longMonthName(), longDayName()
*/

QString QDate::shortDayName(int weekday, MonthNameType type)
{
    if (weekday >= 1 && weekday <= 7) {
        switch (type) {
        case QDate::DateFormat:
            return QLocale::system().dayName(weekday, QLocale::ShortFormat);
        case QDate::StandaloneFormat:
            return QLocale::system().standaloneDayName(weekday, QLocale::ShortFormat);
        }
    }
    return QString();
}

/*!
    \since 4.5

    Returns the long name of the \a weekday for the representation specified
    by \a type.

    The days are enumerated using the following convention:

    \list
    \li 1 = "Monday"
    \li 2 = "Tuesday"
    \li 3 = "Wednesday"
    \li 4 = "Thursday"
    \li 5 = "Friday"
    \li 6 = "Saturday"
    \li 7 = "Sunday"
    \endlist

    The day names will be localized according to the system's
    locale settings, i.e. using QLocale::system().

    Returns an empty string if the date is invalid.

    \sa toString(), shortDayName(), shortMonthName(), longMonthName()
*/

QString QDate::longDayName(int weekday, MonthNameType type)
{
    if (weekday >= 1 && weekday <= 7) {
        switch (type) {
        case QDate::DateFormat:
            return QLocale::system().dayName(weekday, QLocale::LongFormat);
        case QDate::StandaloneFormat:
            return QLocale::system().standaloneDayName(weekday, QLocale::LongFormat);
        }
    }
    return QString();
}
#endif //QT_NO_TEXTDATE

#ifndef QT_NO_DATESTRING

#ifndef QT_NO_TEXTDATE
static QString toStringTextDate(QDate date)
{
    const ParsedDate pd = getDateFromJulianDay(date.toJulianDay());
    static const QLatin1Char sp(' ');
    return date.shortDayName(date.dayOfWeek()) + sp
         + date.shortMonthName(pd.month) + sp
         + QString::number(pd.day) + sp
         + QString::number(pd.year);
}
#endif // QT_NO_TEXTDATE

static QString toStringIsoDate(qint64 jd)
{
    const ParsedDate pd = getDateFromJulianDay(jd);
    if (pd.year >= 0 && pd.year <= 9999)
        return QString::asprintf("%04d-%02d-%02d", pd.year, pd.month, pd.day);
    else
        return QString();
}

/*!
    \fn QString QDate::toString(Qt::DateFormat format) const

    \overload

    Returns the date as a string. The \a format parameter determines
    the format of the string.

    If the \a format is Qt::TextDate, the string is formatted in
    the default way. QDate::shortDayName() and QDate::shortMonthName()
    are used to generate the string, so the day and month names will
    be localized names using the system locale, i.e. QLocale::system(). An
    example of this formatting is "Sat May 20 1995".

    If the \a format is Qt::ISODate, the string format corresponds
    to the ISO 8601 extended specification for representations of
    dates and times, taking the form YYYY-MM-DD, where YYYY is the
    year, MM is the month of the year (between 01 and 12), and DD is
    the day of the month between 01 and 31.

    If the \a format is Qt::SystemLocaleShortDate or
    Qt::SystemLocaleLongDate, the string format depends on the locale
    settings of the system. Identical to calling
    QLocale::system().toString(date, QLocale::ShortFormat) or
    QLocale::system().toString(date, QLocale::LongFormat).

    If the \a format is Qt::DefaultLocaleShortDate or
    Qt::DefaultLocaleLongDate, the string format depends on the
    default application locale. This is the locale set with
    QLocale::setDefault(), or the system locale if no default locale
    has been set. Identical to calling
    \l {QLocale::toString()}{QLocale().toString(date, QLocale::ShortFormat) } or
    \l {QLocale::toString()}{QLocale().toString(date, QLocale::LongFormat)}.

    If the \a format is Qt::RFC2822Date, the string is formatted in
    an \l{RFC 2822} compatible way. An example of this formatting is
    "20 May 1995".

    If the date is invalid, an empty string will be returned.

    \warning The Qt::ISODate format is only valid for years in the
    range 0 to 9999. This restriction may apply to locale-aware
    formats as well, depending on the locale settings.

    \sa shortDayName(), shortMonthName()
*/
QString QDate::toString(Qt::DateFormat format) const
{
    if (!isValid())
        return QString();

    switch (format) {
    case Qt::SystemLocaleDate:
    case Qt::SystemLocaleShortDate:
        return QLocale::system().toString(*this, QLocale::ShortFormat);
    case Qt::SystemLocaleLongDate:
        return QLocale::system().toString(*this, QLocale::LongFormat);
    case Qt::LocaleDate:
    case Qt::DefaultLocaleShortDate:
        return QLocale().toString(*this, QLocale::ShortFormat);
    case Qt::DefaultLocaleLongDate:
        return QLocale().toString(*this, QLocale::LongFormat);
    case Qt::RFC2822Date:
        return QLocale::c().toString(*this, QStringLiteral("dd MMM yyyy"));
    default:
#ifndef QT_NO_TEXTDATE
    case Qt::TextDate:
        return toStringTextDate(*this);
#endif
    case Qt::ISODate:
        return toStringIsoDate(jd);
    }
}

/*!
    Returns the date as a string. The \a format parameter determines
    the format of the result string.

    These expressions may be used:

    \table
    \header \li Expression \li Output
    \row \li d \li the day as number without a leading zero (1 to 31)
    \row \li dd \li the day as number with a leading zero (01 to 31)
    \row \li ddd
         \li the abbreviated localized day name (e.g. 'Mon' to 'Sun').
             Uses the system locale to localize the name, i.e. QLocale::system().
    \row \li dddd
         \li the long localized day name (e.g. 'Monday' to 'Sunday').
             Uses the system locale to localize the name, i.e. QLocale::system().
    \row \li M \li the month as number without a leading zero (1 to 12)
    \row \li MM \li the month as number with a leading zero (01 to 12)
    \row \li MMM
         \li the abbreviated localized month name (e.g. 'Jan' to 'Dec').
             Uses the system locale to localize the name, i.e. QLocale::system().
    \row \li MMMM
         \li the long localized month name (e.g. 'January' to 'December').
             Uses the system locale to localize the name, i.e. QLocale::system().
    \row \li yy \li the year as two digit number (00 to 99)
    \row \li yyyy \li the year as four digit number. If the year is negative,
            a minus sign is prepended in addition.
    \endtable

    All other input characters will be ignored. Any sequence of characters that
    are enclosed in single quotes will be treated as text and not be used as an
    expression. Two consecutive single quotes ("''") are replaced by a singlequote
    in the output. Formats without separators (e.g. "ddMM") are currently not supported.

    Example format strings (assuming that the QDate is the 20 July
    1969):

    \table
    \header \li Format            \li Result
    \row    \li dd.MM.yyyy        \li 20.07.1969
    \row    \li ddd MMMM d yy     \li Sun July 20 69
    \row    \li 'The day is' dddd \li The day is Sunday
    \endtable

    If the datetime is invalid, an empty string will be returned.

    \sa QDateTime::toString(), QTime::toString(), QLocale::toString()

*/
QString QDate::toString(const QString& format) const
{
    return QLocale::system().toString(*this, format);
}
#endif //QT_NO_DATESTRING

/*!
    \fn bool QDate::setYMD(int y, int m, int d)

    \deprecated in 5.0, use setDate() instead.

    Sets the date's year \a y, month \a m, and day \a d.

    If \a y is in the range 0 to 99, it is interpreted as 1900 to
    1999.
    Returns \c false if the date is invalid.

    Use setDate() instead.
*/

/*!
    \since 4.2

    Sets the date's \a year, \a month, and \a day. Returns \c true if
    the date is valid; otherwise returns \c false.

    If the specified date is invalid, the QDate object is set to be
    invalid.

    \sa isValid()
*/
bool QDate::setDate(int year, int month, int day)
{
    if (isValid(year, month, day))
        jd = julianDayFromDate(year, month, day);
    else
        jd = nullJd();

    return isValid();
}

/*!
    \since 4.5

    Extracts the date's year, month, and day, and assigns them to
    *\a year, *\a month, and *\a day. The pointers may be null.

    Returns 0 if the date is invalid.

    \sa year(), month(), day(), isValid()
*/
void QDate::getDate(int *year, int *month, int *day)
{
    ParsedDate pd = { 0, 0, 0 };
    if (isValid())
        pd = getDateFromJulianDay(jd);

    if (year)
        *year = pd.year;
    if (month)
        *month = pd.month;
    if (day)
        *day = pd.day;
}

/*!
    Returns a QDate object containing a date \a ndays later than the
    date of this object (or earlier if \a ndays is negative).

    Returns a null date if the current date is invalid or the new date is
    out of range.

    \sa addMonths(), addYears(), daysTo()
*/

QDate QDate::addDays(qint64 ndays) const
{
    if (isNull())
        return QDate();

    // Due to limits on minJd() and maxJd() we know that any overflow
    // will be invalid and caught by fromJulianDay().
    return fromJulianDay(jd + ndays);
}

/*!
    Returns a QDate object containing a date \a nmonths later than the
    date of this object (or earlier if \a nmonths is negative).

    \note If the ending day/month combination does not exist in the
    resulting month/year, this function will return a date that is the
    latest valid date.

    \sa addDays(), addYears()
*/

QDate QDate::addMonths(int nmonths) const
{
    if (!isValid())
        return QDate();
    if (!nmonths)
        return *this;

    int old_y, y, m, d;
    {
        const ParsedDate pd = getDateFromJulianDay(jd);
        y = pd.year;
        m = pd.month;
        d = pd.day;
    }
    old_y = y;

    bool increasing = nmonths > 0;

    while (nmonths != 0) {
        if (nmonths < 0 && nmonths + 12 <= 0) {
            y--;
            nmonths+=12;
        } else if (nmonths < 0) {
            m+= nmonths;
            nmonths = 0;
            if (m <= 0) {
                --y;
                m += 12;
            }
        } else if (nmonths - 12 >= 0) {
            y++;
            nmonths -= 12;
        } else if (m == 12) {
            y++;
            m = 0;
        } else {
            m += nmonths;
            nmonths = 0;
            if (m > 12) {
                ++y;
                m -= 12;
            }
        }
    }

    // was there a sign change?
    if ((old_y > 0 && y <= 0) ||
        (old_y < 0 && y >= 0))
        // yes, adjust the date by +1 or -1 years
        y += increasing ? +1 : -1;

    return fixedDate(y, m, d);
}

/*!
    Returns a QDate object containing a date \a nyears later than the
    date of this object (or earlier if \a nyears is negative).

    \note If the ending day/month combination does not exist in the
    resulting year (i.e., if the date was Feb 29 and the final year is
    not a leap year), this function will return a date that is the
    latest valid date (that is, Feb 28).

    \sa addDays(), addMonths()
*/

QDate QDate::addYears(int nyears) const
{
    if (!isValid())
        return QDate();

    ParsedDate pd = getDateFromJulianDay(jd);

    int old_y = pd.year;
    pd.year += nyears;

    // was there a sign change?
    if ((old_y > 0 && pd.year <= 0) ||
        (old_y < 0 && pd.year >= 0))
        // yes, adjust the date by +1 or -1 years
        pd.year += nyears > 0 ? +1 : -1;

    return fixedDate(pd.year, pd.month, pd.day);
}

/*!
    Returns the number of days from this date to \a d (which is
    negative if \a d is earlier than this date).

    Returns 0 if either date is invalid.

    Example:
    \snippet code/src_corelib_tools_qdatetime.cpp 0

    \sa addDays()
*/

qint64 QDate::daysTo(const QDate &d) const
{
    if (isNull() || d.isNull())
        return 0;

    // Due to limits on minJd() and maxJd() we know this will never overflow
    return d.jd - jd;
}


/*!
    \fn bool QDate::operator==(const QDate &d) const

    Returns \c true if this date is equal to \a d; otherwise returns
    false.

*/

/*!
    \fn bool QDate::operator!=(const QDate &d) const

    Returns \c true if this date is different from \a d; otherwise
    returns \c false.
*/

/*!
    \fn bool QDate::operator<(const QDate &d) const

    Returns \c true if this date is earlier than \a d; otherwise returns
    false.
*/

/*!
    \fn bool QDate::operator<=(const QDate &d) const

    Returns \c true if this date is earlier than or equal to \a d;
    otherwise returns \c false.
*/

/*!
    \fn bool QDate::operator>(const QDate &d) const

    Returns \c true if this date is later than \a d; otherwise returns
    false.
*/

/*!
    \fn bool QDate::operator>=(const QDate &d) const

    Returns \c true if this date is later than or equal to \a d;
    otherwise returns \c false.
*/

/*!
    \fn QDate::currentDate()
    Returns the current date, as reported by the system clock.

    \sa QTime::currentTime(), QDateTime::currentDateTime()
*/

#ifndef QT_NO_DATESTRING
/*!
    \fn QDate QDate::fromString(const QString &string, Qt::DateFormat format)

    Returns the QDate represented by the \a string, using the
    \a format given, or an invalid date if the string cannot be
    parsed.

    Note for Qt::TextDate: It is recommended that you use the
    English short month names (e.g. "Jan"). Although localized month
    names can also be used, they depend on the user's locale settings.
*/
QDate QDate::fromString(const QString& string, Qt::DateFormat format)
{
    if (string.isEmpty())
        return QDate();

    switch (format) {
    case Qt::SystemLocaleDate:
    case Qt::SystemLocaleShortDate:
        return QLocale::system().toDate(string, QLocale::ShortFormat);
    case Qt::SystemLocaleLongDate:
        return QLocale::system().toDate(string, QLocale::LongFormat);
    case Qt::LocaleDate:
    case Qt::DefaultLocaleShortDate:
        return QLocale().toDate(string, QLocale::ShortFormat);
    case Qt::DefaultLocaleLongDate:
        return QLocale().toDate(string, QLocale::LongFormat);
    case Qt::RFC2822Date:
        return rfcDateImpl(string).date;
    default:
#ifndef QT_NO_TEXTDATE
    case Qt::TextDate: {
        QVector<QStringRef> parts = string.splitRef(QLatin1Char(' '), QString::SkipEmptyParts);

        if (parts.count() != 4)
            return QDate();

        QStringRef monthName = parts.at(1);
        const int month = fromShortMonthName(monthName);
        if (month == -1) {
            // Month name matches neither English nor other localised name.
            return QDate();
        }

        bool ok = false;
        int year = parts.at(3).toInt(&ok);
        if (!ok)
            return QDate();

        return QDate(year, month, parts.at(2).toInt());
        }
#endif // QT_NO_TEXTDATE
    case Qt::ISODate: {
        // Semi-strict parsing, must be long enough and have non-numeric separators
        if (string.size() < 10 || string.at(4).isDigit() || string.at(7).isDigit()
            || (string.size() > 10 && string.at(10).isDigit())) {
            return QDate();
        }
        const int year = string.midRef(0, 4).toInt();
        if (year <= 0 || year > 9999)
            return QDate();
        return QDate(year, string.midRef(5, 2).toInt(), string.midRef(8, 2).toInt());
        }
    }
    return QDate();
}

/*!
    \fn QDate::fromString(const QString &string, const QString &format)

    Returns the QDate represented by the \a string, using the \a
    format given, or an invalid date if the string cannot be parsed.

    These expressions may be used for the format:

    \table
    \header \li Expression \li Output
    \row \li d \li The day as a number without a leading zero (1 to 31)
    \row \li dd \li The day as a number with a leading zero (01 to 31)
    \row \li ddd
         \li The abbreviated localized day name (e.g. 'Mon' to 'Sun').
             Uses the system locale to localize the name, i.e. QLocale::system().
    \row \li dddd
         \li The long localized day name (e.g. 'Monday' to 'Sunday').
             Uses the system locale to localize the name, i.e. QLocale::system().
    \row \li M \li The month as a number without a leading zero (1 to 12)
    \row \li MM \li The month as a number with a leading zero (01 to 12)
    \row \li MMM
         \li The abbreviated localized month name (e.g. 'Jan' to 'Dec').
             Uses the system locale to localize the name, i.e. QLocale::system().
    \row \li MMMM
         \li The long localized month name (e.g. 'January' to 'December').
             Uses the system locale to localize the name, i.e. QLocale::system().
    \row \li yy \li The year as two digit number (00 to 99)
    \row \li yyyy \li The year as four digit number. If the year is negative,
            a minus sign is prepended in addition.
    \endtable

    All other input characters will be treated as text. Any sequence
    of characters that are enclosed in single quotes will also be
    treated as text and will not be used as an expression. For example:

    \snippet code/src_corelib_tools_qdatetime.cpp 1

    If the format is not satisfied, an invalid QDate is returned. The
    expressions that don't expect leading zeroes (d, M) will be
    greedy. This means that they will use two digits even if this
    will put them outside the accepted range of values and leaves too
    few digits for other sections. For example, the following format
    string could have meant January 30 but the M will grab two
    digits, resulting in an invalid date:

    \snippet code/src_corelib_tools_qdatetime.cpp 2

    For any field that is not represented in the format the following
    defaults are used:

    \table
    \header \li Field  \li Default value
    \row    \li Year   \li 1900
    \row    \li Month  \li 1
    \row    \li Day    \li 1
    \endtable

    The following examples demonstrate the default values:

    \snippet code/src_corelib_tools_qdatetime.cpp 3

    \sa QDateTime::fromString(), QTime::fromString(), QDate::toString(),
        QDateTime::toString(), QTime::toString()
*/

QDate QDate::fromString(const QString &string, const QString &format)
{
    QDate date;
#ifndef QT_BOOTSTRAPPED
    QDateTimeParser dt(QVariant::Date, QDateTimeParser::FromString);
    if (dt.parseFormat(format))
        dt.fromString(string, &date, 0);
#else
    Q_UNUSED(string);
    Q_UNUSED(format);
#endif
    return date;
}
#endif // QT_NO_DATESTRING

/*!
    \overload

    Returns \c true if the specified date (\a year, \a month, and \a
    day) is valid; otherwise returns \c false.

    Example:
    \snippet code/src_corelib_tools_qdatetime.cpp 4

    \sa isNull(), setDate()
*/

bool QDate::isValid(int year, int month, int day)
{
    // there is no year 0 in the Gregorian calendar
    if (year == 0)
        return false;

    return (day > 0 && month > 0 && month <= 12) &&
           (day <= monthDays[month] || (day == 29 && month == 2 && isLeapYear(year)));
}

/*!
    \fn bool QDate::isLeapYear(int year)

    Returns \c true if the specified \a year is a leap year; otherwise
    returns \c false.
*/

bool QDate::isLeapYear(int y)
{
    // No year 0 in Gregorian calendar, so -1, -5, -9 etc are leap years
    if ( y < 1)
        ++y;

    return (y % 4 == 0 && y % 100 != 0) || y % 400 == 0;
}

/*! \fn static QDate QDate::fromJulianDay(qint64 jd)

    Converts the Julian day \a jd to a QDate.

    \sa toJulianDay()
*/

/*! \fn int QDate::toJulianDay() const

    Converts the date to a Julian day.

    \sa fromJulianDay()
*/

/*****************************************************************************
  QTime member functions
 *****************************************************************************/

/*!
    \class QTime
    \inmodule QtCore
    \reentrant

    \brief The QTime class provides clock time functions.


    A QTime object contains a clock time, i.e. the number of hours,
    minutes, seconds, and milliseconds since midnight. It can read the
    current time from the system clock and measure a span of elapsed
    time. It provides functions for comparing times and for
    manipulating a time by adding a number of milliseconds.

    QTime uses the 24-hour clock format; it has no concept of AM/PM.
    Unlike QDateTime, QTime knows nothing about time zones or
    daylight-saving time (DST).

    A QTime object is typically created either by giving the number
    of hours, minutes, seconds, and milliseconds explicitly, or by
    using the static function currentTime(), which creates a QTime
    object that contains the system's local time. Note that the
    accuracy depends on the accuracy of the underlying operating
    system; not all systems provide 1-millisecond accuracy.

    The hour(), minute(), second(), and msec() functions provide
    access to the number of hours, minutes, seconds, and milliseconds
    of the time. The same information is provided in textual format by
    the toString() function.

    QTime provides a full set of operators to compare two QTime
    objects. QTime A is considered smaller than QTime B if A is
    earlier than B.

    The addSecs() and addMSecs() functions provide the time a given
    number of seconds or milliseconds later than a given time.
    Correspondingly, the number of seconds or milliseconds
    between two times can be found using secsTo() or msecsTo().

    QTime can be used to measure a span of elapsed time using the
    start(), restart(), and elapsed() functions.

    \sa QDate, QDateTime
*/

/*!
    \fn QTime::QTime()

    Constructs a null time object. A null time can be a QTime(0, 0, 0, 0)
    (i.e., midnight) object, except that isNull() returns \c true and isValid()
    returns \c false.

    \sa isNull(), isValid()
*/

/*!
    Constructs a time with hour \a h, minute \a m, seconds \a s and
    milliseconds \a ms.

    \a h must be in the range 0 to 23, \a m and \a s must be in the
    range 0 to 59, and \a ms must be in the range 0 to 999.

    \sa isValid()
*/

QTime::QTime(int h, int m, int s, int ms)
{
    setHMS(h, m, s, ms);
}


/*!
    \fn bool QTime::isNull() const

    Returns \c true if the time is null (i.e., the QTime object was
    constructed using the default constructor); otherwise returns
    false. A null time is also an invalid time.

    \sa isValid()
*/

/*!
    Returns \c true if the time is valid; otherwise returns \c false. For example,
    the time 23:30:55.746 is valid, but 24:12:30 is invalid.

    \sa isNull()
*/

bool QTime::isValid() const
{
    return mds > NullTime && mds < MSECS_PER_DAY;
}


/*!
    Returns the hour part (0 to 23) of the time.

    Returns -1 if the time is invalid.

    \sa minute(), second(), msec()
*/

int QTime::hour() const
{
    if (!isValid())
        return -1;

    return ds() / MSECS_PER_HOUR;
}

/*!
    Returns the minute part (0 to 59) of the time.

    Returns -1 if the time is invalid.

    \sa hour(), second(), msec()
*/

int QTime::minute() const
{
    if (!isValid())
        return -1;

    return (ds() % MSECS_PER_HOUR) / MSECS_PER_MIN;
}

/*!
    Returns the second part (0 to 59) of the time.

    Returns -1 if the time is invalid.

    \sa hour(), minute(), msec()
*/

int QTime::second() const
{
    if (!isValid())
        return -1;

    return (ds() / 1000)%SECS_PER_MIN;
}

/*!
    Returns the millisecond part (0 to 999) of the time.

    Returns -1 if the time is invalid.

    \sa hour(), minute(), second()
*/

int QTime::msec() const
{
    if (!isValid())
        return -1;

    return ds() % 1000;
}

#ifndef QT_NO_DATESTRING
/*!
    \overload

    Returns the time as a string. The \a format parameter determines
    the format of the string.

    If \a format is Qt::TextDate, the string format is HH:mm:ss;
    e.g. 1 second before midnight would be "23:59:59".

    If \a format is Qt::ISODate, the string format corresponds to the
    ISO 8601 extended specification for representations of dates,
    which is also HH:mm:ss.

    If the \a format is Qt::SystemLocaleShortDate or
    Qt::SystemLocaleLongDate, the string format depends on the locale
    settings of the system. Identical to calling
    QLocale::system().toString(time, QLocale::ShortFormat) or
    QLocale::system().toString(time, QLocale::LongFormat).

    If the \a format is Qt::DefaultLocaleShortDate or
    Qt::DefaultLocaleLongDate, the string format depends on the
    default application locale. This is the locale set with
    QLocale::setDefault(), or the system locale if no default locale
    has been set. Identical to calling

    \l {QLocale::toString()}{QLocale().toString(time, QLocale::ShortFormat)} or
    \l {QLocale::toString()}{QLocale().toString(time, QLocale::LongFormat)}.

    If the \a format is Qt::RFC2822Date, the string is formatted in
    an \l{RFC 2822} compatible way. An example of this formatting is
    "23:59:20".

    If the time is invalid, an empty string will be returned.

    \sa QDate::toString(), QDateTime::toString()
*/

QString QTime::toString(Qt::DateFormat format) const
{
    if (!isValid())
        return QString();

    switch (format) {
    case Qt::SystemLocaleDate:
    case Qt::SystemLocaleShortDate:
        return QLocale::system().toString(*this, QLocale::ShortFormat);
    case Qt::SystemLocaleLongDate:
        return QLocale::system().toString(*this, QLocale::LongFormat);
    case Qt::LocaleDate:
    case Qt::DefaultLocaleShortDate:
        return QLocale().toString(*this, QLocale::ShortFormat);
    case Qt::DefaultLocaleLongDate:
        return QLocale().toString(*this, QLocale::LongFormat);
    case Qt::RFC2822Date:
    case Qt::ISODate:
    case Qt::TextDate:
    default:
        return QString::asprintf("%02d:%02d:%02d", hour(), minute(), second());
    }
}

/*!
    Returns the time as a string. The \a format parameter determines
    the format of the result string.

    These expressions may be used:

    \table
    \header \li Expression \li Output
    \row \li h
         \li the hour without a leading zero (0 to 23 or 1 to 12 if AM/PM display)
    \row \li hh
         \li the hour with a leading zero (00 to 23 or 01 to 12 if AM/PM display)
    \row \li H
         \li the hour without a leading zero (0 to 23, even with AM/PM display)
    \row \li HH
         \li the hour with a leading zero (00 to 23, even with AM/PM display)
    \row \li m \li the minute without a leading zero (0 to 59)
    \row \li mm \li the minute with a leading zero (00 to 59)
    \row \li s \li the second without a leading zero (0 to 59)
    \row \li ss \li the second with a leading zero (00 to 59)
    \row \li z \li the milliseconds without leading zeroes (0 to 999)
    \row \li zzz \li the milliseconds with leading zeroes (000 to 999)
    \row \li AP or A
         \li use AM/PM display. \e A/AP will be replaced by either "AM" or "PM".
    \row \li ap or a
         \li use am/pm display. \e a/ap will be replaced by either "am" or "pm".
    \row \li t \li the timezone (for example "CEST")
    \endtable

    All other input characters will be ignored. Any sequence of characters that
    are enclosed in single quotes will be treated as text and not be used as an
    expression. Two consecutive single quotes ("''") are replaced by a singlequote
    in the output. Formats without separators (e.g. "HHmm") are currently not supported.

    Example format strings (assuming that the QTime is 14:13:09.042)

    \table
    \header \li Format \li Result
    \row \li hh:mm:ss.zzz \li 14:13:09.042
    \row \li h:m:s ap     \li 2:13:9 pm
    \row \li H:m:s a      \li 14:13:9 pm
    \endtable

    If the time is invalid, an empty string will be returned.
    If \a format is empty, the default format "hh:mm:ss" is used.

    \sa QDate::toString(), QDateTime::toString(), QLocale::toString()
*/
QString QTime::toString(const QString& format) const
{
    return QLocale::system().toString(*this, format);
}
#endif //QT_NO_DATESTRING
/*!
    Sets the time to hour \a h, minute \a m, seconds \a s and
    milliseconds \a ms.

    \a h must be in the range 0 to 23, \a m and \a s must be in the
    range 0 to 59, and \a ms must be in the range 0 to 999.
    Returns \c true if the set time is valid; otherwise returns \c false.

    \sa isValid()
*/

bool QTime::setHMS(int h, int m, int s, int ms)
{
#if defined(Q_OS_WINCE)
    startTick = NullTime;
#endif
    if (!isValid(h,m,s,ms)) {
        mds = NullTime;                // make this invalid
        return false;
    }
    mds = (h*SECS_PER_HOUR + m*SECS_PER_MIN + s)*1000 + ms;
    return true;
}

/*!
    Returns a QTime object containing a time \a s seconds later
    than the time of this object (or earlier if \a s is negative).

    Note that the time will wrap if it passes midnight.

    Returns a null time if this time is invalid.

    Example:

    \snippet code/src_corelib_tools_qdatetime.cpp 5

    \sa addMSecs(), secsTo(), QDateTime::addSecs()
*/

QTime QTime::addSecs(int s) const
{
    s %= SECS_PER_DAY;
    return addMSecs(s * 1000);
}

/*!
    Returns the number of seconds from this time to \a t.
    If \a t is earlier than this time, the number of seconds returned
    is negative.

    Because QTime measures time within a day and there are 86400
    seconds in a day, the result is always between -86400 and 86400.

    secsTo() does not take into account any milliseconds.

    Returns 0 if either time is invalid.

    \sa addSecs(), QDateTime::secsTo()
*/

int QTime::secsTo(const QTime &t) const
{
    if (!isValid() || !t.isValid())
        return 0;

    // Truncate milliseconds as we do not want to consider them.
    int ourSeconds = ds() / 1000;
    int theirSeconds = t.ds() / 1000;
    return theirSeconds - ourSeconds;
}

/*!
    Returns a QTime object containing a time \a ms milliseconds later
    than the time of this object (or earlier if \a ms is negative).

    Note that the time will wrap if it passes midnight. See addSecs()
    for an example.

    Returns a null time if this time is invalid.

    \sa addSecs(), msecsTo(), QDateTime::addMSecs()
*/

QTime QTime::addMSecs(int ms) const
{
    QTime t;
    if (isValid()) {
        if (ms < 0) {
            // %,/ not well-defined for -ve, so always work with +ve.
            int negdays = (MSECS_PER_DAY - ms) / MSECS_PER_DAY;
            t.mds = (ds() + ms + negdays * MSECS_PER_DAY) % MSECS_PER_DAY;
        } else {
            t.mds = (ds() + ms) % MSECS_PER_DAY;
        }
    }
#if defined(Q_OS_WINCE)
    if (startTick > NullTime)
        t.startTick = (startTick + ms) % MSECS_PER_DAY;
#endif
    return t;
}

/*!
    Returns the number of milliseconds from this time to \a t.
    If \a t is earlier than this time, the number of milliseconds returned
    is negative.

    Because QTime measures time within a day and there are 86400
    seconds in a day, the result is always between -86400000 and
    86400000 ms.

    Returns 0 if either time is invalid.

    \sa secsTo(), addMSecs(), QDateTime::msecsTo()
*/

int QTime::msecsTo(const QTime &t) const
{
    if (!isValid() || !t.isValid())
        return 0;
#if defined(Q_OS_WINCE)
    // GetLocalTime() for Windows CE has no milliseconds resolution
    if (t.startTick > NullTime && startTick > NullTime)
        return t.startTick - startTick;
    else
#endif
        return t.ds() - ds();
}


/*!
    \fn bool QTime::operator==(const QTime &t) const

    Returns \c true if this time is equal to \a t; otherwise returns \c false.
*/

/*!
    \fn bool QTime::operator!=(const QTime &t) const

    Returns \c true if this time is different from \a t; otherwise returns \c false.
*/

/*!
    \fn bool QTime::operator<(const QTime &t) const

    Returns \c true if this time is earlier than \a t; otherwise returns \c false.
*/

/*!
    \fn bool QTime::operator<=(const QTime &t) const

    Returns \c true if this time is earlier than or equal to \a t;
    otherwise returns \c false.
*/

/*!
    \fn bool QTime::operator>(const QTime &t) const

    Returns \c true if this time is later than \a t; otherwise returns \c false.
*/

/*!
    \fn bool QTime::operator>=(const QTime &t) const

    Returns \c true if this time is later than or equal to \a t;
    otherwise returns \c false.
*/

/*!
    \fn QTime QTime::fromMSecsSinceStartOfDay(int msecs)

    Returns a new QTime instance with the time set to the number of \a msecs
    since the start of the day, i.e. since 00:00:00.

    If \a msecs falls outside the valid range an invalid QTime will be returned.

    \sa msecsSinceStartOfDay()
*/

/*!
    \fn int QTime::msecsSinceStartOfDay() const

    Returns the number of msecs since the start of the day, i.e. since 00:00:00.

    \sa fromMSecsSinceStartOfDay()
*/

/*!
    \fn QTime::currentTime()

    Returns the current time as reported by the system clock.

    Note that the accuracy depends on the accuracy of the underlying
    operating system; not all systems provide 1-millisecond accuracy.
*/

#ifndef QT_NO_DATESTRING

static QTime fromIsoTimeString(const QStringRef &string, Qt::DateFormat format, bool *isMidnight24)
{
    if (isMidnight24)
        *isMidnight24 = false;

    const int size = string.size();
    if (size < 5)
        return QTime();

    bool ok = false;
    int hour = string.mid(0, 2).toInt(&ok);
    if (!ok)
        return QTime();
    const int minute = string.mid(3, 2).toInt(&ok);
    if (!ok)
        return QTime();
    int second = 0;
    int msec = 0;

    if (size == 5) {
        // HH:mm format
        second = 0;
        msec = 0;
    } else if (string.at(5) == QLatin1Char(',') || string.at(5) == QLatin1Char('.')) {
        if (format == Qt::TextDate)
            return QTime();
        // ISODate HH:mm.ssssss format
        // We only want 5 digits worth of fraction of minute. This follows the existing
        // behavior that determines how milliseconds are read; 4 millisecond digits are
        // read and then rounded to 3. If we read at most 5 digits for fraction of minute,
        // the maximum amount of millisecond digits it will expand to once converted to
        // seconds is 4. E.g. 12:34,99999 will expand to 12:34:59.9994. The milliseconds
        // will then be rounded up AND clamped to 999.

        const QStringRef minuteFractionStr = string.mid(6, 5);
        const long minuteFractionInt = minuteFractionStr.toLong(&ok);
        if (!ok)
            return QTime();
        const float minuteFraction = double(minuteFractionInt) / (std::pow(double(10), minuteFractionStr.count()));

        const float secondWithMs = minuteFraction * 60;
        const float secondNoMs = std::floor(secondWithMs);
        const float secondFraction = secondWithMs - secondNoMs;
        second = secondNoMs;
        msec = qMin(qRound(secondFraction * 1000.0), 999);
    } else {
        // HH:mm:ss or HH:mm:ss.zzz
        second = string.mid(6, 2).toInt(&ok);
        if (!ok)
            return QTime();
        if (size > 8 && (string.at(8) == QLatin1Char(',') || string.at(8) == QLatin1Char('.'))) {
            const QStringRef msecStr(string.mid(9, 4));
            int msecInt = msecStr.isEmpty() ? 0 : msecStr.toInt(&ok);
            if (!ok)
                return QTime();
            const double secondFraction(msecInt / (std::pow(double(10), msecStr.count())));
            msec = qMin(qRound(secondFraction * 1000.0), 999);
        }
    }

    if (format == Qt::ISODate && hour == 24 && minute == 0 && second == 0 && msec == 0) {
        if (isMidnight24)
            *isMidnight24 = true;
        hour = 0;
    }

    return QTime(hour, minute, second, msec);
}

/*!
    \fn QTime QTime::fromString(const QString &string, Qt::DateFormat format)

    Returns the time represented in the \a string as a QTime using the
    \a format given, or an invalid time if this is not possible.

    Note that fromString() uses a "C" locale encoded string to convert
    milliseconds to a float value. If the default locale is not "C",
    this may result in two conversion attempts (if the conversion
    fails for the default locale). This should be considered an
    implementation detail.
*/
QTime QTime::fromString(const QString& string, Qt::DateFormat format)
{
    if (string.isEmpty())
        return QTime();

    switch (format) {
    case Qt::SystemLocaleDate:
    case Qt::SystemLocaleShortDate:
        return QLocale::system().toTime(string, QLocale::ShortFormat);
    case Qt::SystemLocaleLongDate:
        return QLocale::system().toTime(string, QLocale::LongFormat);
    case Qt::LocaleDate:
    case Qt::DefaultLocaleShortDate:
        return QLocale().toTime(string, QLocale::ShortFormat);
    case Qt::DefaultLocaleLongDate:
        return QLocale().toTime(string, QLocale::LongFormat);
    case Qt::RFC2822Date:
        return rfcDateImpl(string).time;
    case Qt::ISODate:
    case Qt::TextDate:
    default:
        return fromIsoTimeString(&string, format, 0);
    }
}

/*!
    \fn QTime::fromString(const QString &string, const QString &format)

    Returns the QTime represented by the \a string, using the \a
    format given, or an invalid time if the string cannot be parsed.

    These expressions may be used for the format:

    \table
    \header \li Expression \li Output
    \row \li h
         \li the hour without a leading zero (0 to 23 or 1 to 12 if AM/PM display)
    \row \li hh
         \li the hour with a leading zero (00 to 23 or 01 to 12 if AM/PM display)
    \row \li m \li the minute without a leading zero (0 to 59)
    \row \li mm \li the minute with a leading zero (00 to 59)
    \row \li s \li the second without a leading zero (0 to 59)
    \row \li ss \li the second with a leading zero (00 to 59)
    \row \li z \li the milliseconds without leading zeroes (0 to 999)
    \row \li zzz \li the milliseconds with leading zeroes (000 to 999)
    \row \li AP
         \li interpret as an AM/PM time. \e AP must be either "AM" or "PM".
    \row \li ap
         \li Interpret as an AM/PM time. \e ap must be either "am" or "pm".
    \endtable

    All other input characters will be treated as text. Any sequence
    of characters that are enclosed in single quotes will also be
    treated as text and not be used as an expression.

    \snippet code/src_corelib_tools_qdatetime.cpp 6

    If the format is not satisfied, an invalid QTime is returned.
    Expressions that do not expect leading zeroes to be given (h, m, s
    and z) are greedy. This means that they will use two digits even if
    this puts them outside the range of accepted values and leaves too
    few digits for other sections. For example, the following string
    could have meant 00:07:10, but the m will grab two digits, resulting
    in an invalid time:

    \snippet code/src_corelib_tools_qdatetime.cpp 7

    Any field that is not represented in the format will be set to zero.
    For example:

    \snippet code/src_corelib_tools_qdatetime.cpp 8

    \sa QDateTime::fromString(), QDate::fromString(), QDate::toString(),
    QDateTime::toString(), QTime::toString()
*/

QTime QTime::fromString(const QString &string, const QString &format)
{
    QTime time;
#ifndef QT_BOOTSTRAPPED
    QDateTimeParser dt(QVariant::Time, QDateTimeParser::FromString);
    if (dt.parseFormat(format))
        dt.fromString(string, 0, &time);
#else
    Q_UNUSED(string);
    Q_UNUSED(format);
#endif
    return time;
}

#endif // QT_NO_DATESTRING


/*!
    \overload

    Returns \c true if the specified time is valid; otherwise returns
    false.

    The time is valid if \a h is in the range 0 to 23, \a m and
    \a s are in the range 0 to 59, and \a ms is in the range 0 to 999.

    Example:

    \snippet code/src_corelib_tools_qdatetime.cpp 9
*/

bool QTime::isValid(int h, int m, int s, int ms)
{
    return (uint)h < 24 && (uint)m < 60 && (uint)s < 60 && (uint)ms < 1000;
}


/*!
    Sets this time to the current time. This is practical for timing:

    \snippet code/src_corelib_tools_qdatetime.cpp 10

    \sa restart(), elapsed(), currentTime()
*/

void QTime::start()
{
    *this = currentTime();
}

/*!
    Sets this time to the current time and returns the number of
    milliseconds that have elapsed since the last time start() or
    restart() was called.

    This function is guaranteed to be atomic and is thus very handy
    for repeated measurements. Call start() to start the first
    measurement, and restart() for each later measurement.

    Note that the counter wraps to zero 24 hours after the last call
    to start() or restart().

    \warning If the system's clock setting has been changed since the
    last time start() or restart() was called, the result is
    undefined. This can happen when daylight-saving time is turned on
    or off.

    \sa start(), elapsed(), currentTime()
*/

int QTime::restart()
{
    QTime t = currentTime();
    int n = msecsTo(t);
    if (n < 0)                                // passed midnight
        n += 86400*1000;
    *this = t;
    return n;
}

/*!
    Returns the number of milliseconds that have elapsed since the
    last time start() or restart() was called.

    Note that the counter wraps to zero 24 hours after the last call
    to start() or restart.

    Note that the accuracy depends on the accuracy of the underlying
    operating system; not all systems provide 1-millisecond accuracy.

    \warning If the system's clock setting has been changed since the
    last time start() or restart() was called, the result is
    undefined. This can happen when daylight-saving time is turned on
    or off.

    \sa start(), restart()
*/

int QTime::elapsed() const
{
    int n = msecsTo(currentTime());
    if (n < 0)                                // passed midnight
        n += 86400 * 1000;
    return n;
}

/*****************************************************************************
  QDateTime static helper functions
 *****************************************************************************/

// Calls the platform variant of tzset
static void qt_tzset()
{
#if defined(Q_OS_WINCE)
    // WinCE doesn't use tzset
    return;
#elif defined(Q_OS_NACL)
    // NaCl doesn't use tzset
    return;
#elif defined(Q_OS_WIN)
    _tzset();
#else
    tzset();
#endif // Q_OS_WIN
}

// Returns the platform variant of timezone, i.e. the standard time offset
// The timezone external variable is documented as always holding the
// Standard Time offset as seconds west of Greenwich, i.e. UTC+01:00 is -3600
// Note this may not be historicaly accurate.
// Relies on tzset, mktime, or localtime having been called to populate timezone
static int qt_timezone()
{
#if defined(Q_OS_WINCE)
        TIME_ZONE_INFORMATION tzi;
        GetTimeZoneInformation(&tzi);
        // Expressed in minutes, convert to seconds
        return (tzi.Bias + tzi.StandardBias) * 60;
#elif defined(_MSC_VER) && _MSC_VER >= 1400
        long offset;
        _get_timezone(&offset);
        return offset;
#elif defined(Q_OS_BSD4) && !defined(Q_OS_DARWIN)
        time_t clock = time(NULL);
        struct tm t;
        localtime_r(&clock, &t);
        // QTBUG-36080 Workaround for systems without the POSIX timezone
        // variable. This solution is not very efficient but fixing it is up to
        // the libc implementations.
        //
        // tm_gmtoff has some important differences compared to the timezone
        // variable:
        // - It returns the number of seconds east of UTC, and we want the
        //   number of seconds west of UTC.
        // - It also takes DST into account, so we need to adjust it to always
        //   get the Standard Time offset.
        return -t.tm_gmtoff + (t.tm_isdst ? SECS_PER_HOUR : 0L);
#elif defined(Q_OS_NACL)
        return 0;
#else
        return timezone;
#endif // Q_OS_WIN
}

// Returns the tzname, assume tzset has been called already
static QString qt_tzname(QDateTimePrivate::DaylightStatus daylightStatus)
{
#if defined(Q_OS_WINCE)
    TIME_ZONE_INFORMATION tzi;
    DWORD res = GetTimeZoneInformation(&tzi);
    if (res == TIME_ZONE_ID_UNKNOWN)
        return QString();
    else if (daylightStatus == QDateTimePrivate::DaylightTime)
        return QString::fromWCharArray(tzi.DaylightName);
    else
        return QString::fromWCharArray(tzi.StandardName);
#elif defined (Q_OS_NACL)
    return QString();
#else
    int isDst = (daylightStatus == QDateTimePrivate::DaylightTime) ? 1 : 0;
#if defined(_MSC_VER) && _MSC_VER >= 1400
    size_t s = 0;
    char name[512];
    if (_get_tzname(&s, name, 512, isDst))
        return QString();
    return QString::fromLocal8Bit(name);
#else
    return QString::fromLocal8Bit(tzname[isDst]);
#endif // Q_OS_WIN
#endif // Q_OS_WINCE
}

// Calls the platform variant of mktime for the given date, time and daylightStatus,
// and updates the date, time, daylightStatus and abbreviation with the returned values
// If the date falls outside the 1970 to 2037 range supported by mktime / time_t
// then null date/time will be returned, you should adjust the date first if
// you need a guaranteed result.
static qint64 qt_mktime(QDate *date, QTime *time, QDateTimePrivate::DaylightStatus *daylightStatus,
                        QString *abbreviation, bool *ok = 0)
{
    const qint64 msec = time->msec();
    int yy, mm, dd;
    date->getDate(&yy, &mm, &dd);

#if defined(Q_OS_WINCE)
    // WinCE doesn't provide standard C library time functions
    SYSTEMTIME st;
    memset(&st, 0, sizeof(SYSTEMTIME));
    st.wSecond = time->second();
    st.wMinute = time->minute();
    st.wHour = time->hour();
    st.wDay = dd;
    st.wMonth = mm;
    st.wYear = yy;
    FILETIME lft;
    bool valid = SystemTimeToFileTime(&st, &lft);
    FILETIME ft;
    if (valid)
        valid = LocalFileTimeToFileTime(&lft, &ft);
    const time_t secsSinceEpoch = ftToTime_t(ft);
    const time_t localSecs = ftToTime_t(lft);
    TIME_ZONE_INFORMATION tzi;
    GetTimeZoneInformation(&tzi);
    bool isDaylight = false;
    // Check for overflow
    qint64 localDiff = qAbs(localSecs - secsSinceEpoch);
    int daylightOffset = qAbs(tzi.Bias + tzi.DaylightBias) * 60;
    if (localDiff > daylightOffset)
        valid = false;
    else
        isDaylight = (localDiff == daylightOffset);
    if (daylightStatus) {
        if (isDaylight)
            *daylightStatus = QDateTimePrivate::DaylightTime;
        else
            *daylightStatus = QDateTimePrivate::StandardTime;
    }
    if (abbreviation) {
        if (isDaylight)
            *abbreviation = QString::fromWCharArray(tzi.DaylightName);
        else
            *abbreviation = QString::fromWCharArray(tzi.StandardName);
    }
    if (ok)
        *ok = valid;
#else
    // All other platforms provide standard C library time functions
    tm local;
    memset(&local, 0, sizeof(local)); // tm_[wy]day plus any non-standard fields
    local.tm_sec = time->second();
    local.tm_min = time->minute();
    local.tm_hour = time->hour();
    local.tm_mday = dd;
    local.tm_mon = mm - 1;
    local.tm_year = yy - 1900;
    if (daylightStatus)
        local.tm_isdst = int(*daylightStatus);
    else
        local.tm_isdst = -1;

#if defined(Q_OS_WIN)
    int hh = local.tm_hour;
#endif // Q_OS_WIN
    time_t secsSinceEpoch = mktime(&local);
    if (secsSinceEpoch != time_t(-1)) {
        *date = QDate(local.tm_year + 1900, local.tm_mon + 1, local.tm_mday);
        *time = QTime(local.tm_hour, local.tm_min, local.tm_sec, msec);
#if defined(Q_OS_WIN)
        // Windows mktime for the missing hour subtracts 1 hour from the time
        // instead of adding 1 hour.  If time differs and is standard time then
        // this has happened, so add 2 hours to the time and 1 hour to the msecs
        if (local.tm_isdst == 0 && local.tm_hour != hh) {
            if (time->hour() >= 22)
                *date = date->addDays(1);
            *time = time->addSecs(2 * SECS_PER_HOUR);
            secsSinceEpoch += SECS_PER_HOUR;
            local.tm_isdst = 1;
        }
#endif // Q_OS_WIN
        if (local.tm_isdst >= 1) {
            if (daylightStatus)
                *daylightStatus = QDateTimePrivate::DaylightTime;
            if (abbreviation)
                *abbreviation = qt_tzname(QDateTimePrivate::DaylightTime);
        } else if (local.tm_isdst == 0) {
            if (daylightStatus)
                *daylightStatus = QDateTimePrivate::StandardTime;
            if (abbreviation)
                *abbreviation = qt_tzname(QDateTimePrivate::StandardTime);
        } else {
            if (daylightStatus)
                *daylightStatus = QDateTimePrivate::UnknownDaylightTime;
            if (abbreviation)
                *abbreviation = qt_tzname(QDateTimePrivate::StandardTime);
        }
        if (ok)
            *ok = true;
    } else {
        *date = QDate();
        *time = QTime();
        if (daylightStatus)
            *daylightStatus = QDateTimePrivate::UnknownDaylightTime;
        if (abbreviation)
            *abbreviation = QString();
        if (ok)
            *ok = false;
    }
#endif // Q_OS_WINCE

    return ((qint64)secsSinceEpoch * 1000) + msec;
}

// Calls the platform variant of localtime for the given msecs, and updates
// the date, time, and DST status with the returned values.
static bool qt_localtime(qint64 msecsSinceEpoch, QDate *localDate, QTime *localTime,
                         QDateTimePrivate::DaylightStatus *daylightStatus)
{
    const time_t secsSinceEpoch = msecsSinceEpoch / 1000;
    const int msec = msecsSinceEpoch % 1000;

    tm local;
    bool valid = false;

#if defined(Q_OS_WINCE)
    FILETIME utcTime = time_tToFt(secsSinceEpoch);
    FILETIME resultTime;
    valid = FileTimeToLocalFileTime(&utcTime , &resultTime);
    SYSTEMTIME sysTime;
    if (valid)
        valid = FileTimeToSystemTime(&resultTime , &sysTime);

    if (valid) {
        local.tm_sec = sysTime.wSecond;
        local.tm_min = sysTime.wMinute;
        local.tm_hour = sysTime.wHour;
        local.tm_mday = sysTime.wDay;
        local.tm_mon = sysTime.wMonth - 1;
        local.tm_year = sysTime.wYear - 1900;
    }
#elif !defined(QT_NO_THREAD) && defined(_POSIX_THREAD_SAFE_FUNCTIONS)
    // localtime() is required to work as if tzset() was called before it.
    // localtime_r() does not have this requirement, so make an explicit call.
    qt_tzset();
    // Use the reentrant version of localtime() where available
    // as is thread-safe and doesn't use a shared static data area
    tm *res = 0;
    res = localtime_r(&secsSinceEpoch, &local);
    if (res)
        valid = true;
#elif defined(_MSC_VER) && _MSC_VER >= 1400
    if (!_localtime64_s(&local, &secsSinceEpoch))
        valid = true;
#else
    // Returns shared static data which may be overwritten at any time
    // So copy the result asap
    tm *res = 0;
    res = localtime(&secsSinceEpoch);
    if (res) {
        local = *res;
        valid = true;
    }
#endif
    if (valid) {
        *localDate = QDate(local.tm_year + 1900, local.tm_mon + 1, local.tm_mday);
        *localTime = QTime(local.tm_hour, local.tm_min, local.tm_sec, msec);
        if (daylightStatus) {
            if (local.tm_isdst > 0)
                *daylightStatus = QDateTimePrivate::DaylightTime;
            else if (local.tm_isdst < 0)
                *daylightStatus = QDateTimePrivate::UnknownDaylightTime;
            else
                *daylightStatus = QDateTimePrivate::StandardTime;
        }
        return true;
    } else {
        *localDate = QDate();
        *localTime = QTime();
        if (daylightStatus)
            *daylightStatus = QDateTimePrivate::UnknownDaylightTime;
        return false;
    }
}

// Converts an msecs value into a date and time
static void msecsToTime(qint64 msecs, QDate *date, QTime *time)
{
    qint64 jd = JULIAN_DAY_FOR_EPOCH;
    qint64 ds = 0;

    if (qAbs(msecs) >= MSECS_PER_DAY) {
        jd += (msecs / MSECS_PER_DAY);
        msecs %= MSECS_PER_DAY;
    }

    if (msecs < 0) {
        ds = MSECS_PER_DAY - msecs - 1;
        jd -= ds / MSECS_PER_DAY;
        ds = ds % MSECS_PER_DAY;
        ds = MSECS_PER_DAY - ds - 1;
    } else {
        ds = msecs;
    }

    if (date)
        *date = QDate::fromJulianDay(jd);
    if (time)
        *time = QTime::fromMSecsSinceStartOfDay(ds);
}

// Converts a date/time value into msecs
static qint64 timeToMSecs(const QDate &date, const QTime &time)
{
    return ((date.toJulianDay() - JULIAN_DAY_FOR_EPOCH) * MSECS_PER_DAY)
           + time.msecsSinceStartOfDay();
}

// Convert an MSecs Since Epoch into Local Time
static bool epochMSecsToLocalTime(qint64 msecs, QDate *localDate, QTime *localTime,
                                  QDateTimePrivate::DaylightStatus *daylightStatus = 0)
{
    if (msecs < 0) {
        // Docs state any LocalTime before 1970-01-01 will *not* have any Daylight Time applied
        // Instead just use the standard offset from UTC to convert to UTC time
        qt_tzset();
        msecsToTime(msecs - qt_timezone() * 1000, localDate, localTime);
        if (daylightStatus)
            *daylightStatus = QDateTimePrivate::StandardTime;
        return true;
<<<<<<< HEAD
    } else if (msecs > (qint64(TIME_T_MAX_) * 1000)) {
        // Docs state any LocalTime after 2037-12-31 *will* have any Daylight Time applied
=======
    } else if (msecs > (qint64(TIME_T_MAX) * 1000)) {
        // Docs state any LocalTime after 2037-12-31 *will* have any DST applied
>>>>>>> 209a26c6
        // but this may fall outside the supported time_t range, so need to fake it.
        // Use existing method to fake the conversion, but this is deeply flawed as it may
        // apply the conversion from the wrong day number, e.g. if rule is last Sunday of month
        // TODO Use QTimeZone when available to apply the future rule correctly
        QDate utcDate;
        QTime utcTime;
        msecsToTime(msecs, &utcDate, &utcTime);
        int year, month, day;
        utcDate.getDate(&year, &month, &day);
        // 2037 is not a leap year, so make sure date isn't Feb 29
        if (month == 2 && day == 29)
            --day;
        QDate fakeDate(2037, month, day);
        qint64 fakeMsecs = QDateTime(fakeDate, utcTime, Qt::UTC).toMSecsSinceEpoch();
        bool res = qt_localtime(fakeMsecs, localDate, localTime, daylightStatus);
        *localDate = localDate->addDays(fakeDate.daysTo(utcDate));
        return res;
    } else {
        // Falls inside time_t suported range so can use localtime
        return qt_localtime(msecs, localDate, localTime, daylightStatus);
    }
}

// Convert a LocalTime expressed in local msecs encoding and the corresponding
// DST status into a UTC epoch msecs. Optionally populate the returned
// values from mktime for the adjusted local date and time.
static qint64 localMSecsToEpochMSecs(qint64 localMsecs,
                                     QDateTimePrivate::DaylightStatus *daylightStatus,
                                     QDate *localDate = 0, QTime *localTime = 0,
                                     QString *abbreviation = 0)
{
    QDate dt;
    QTime tm;
    msecsToTime(localMsecs, &dt, &tm);

<<<<<<< HEAD
    qint64 msecsMax = qint64(TIME_T_MAX_) * 1000;
=======
    const qint64 msecsMax = qint64(TIME_T_MAX) * 1000;
>>>>>>> 209a26c6

    if (localMsecs <= qint64(MSECS_PER_DAY)) {

        // Docs state any LocalTime before 1970-01-01 will *not* have any DST applied

        // First, if localMsecs is within +/- 1 day of minimum time_t try mktime in case it does
        // fall after minimum and needs proper DST conversion
        if (localMsecs >= -qint64(MSECS_PER_DAY)) {
            bool valid;
            qint64 utcMsecs = qt_mktime(&dt, &tm, daylightStatus, abbreviation, &valid);
            if (valid && utcMsecs >= 0) {
                // mktime worked and falls in valid range, so use it
                if (localDate)
                    *localDate = dt;
                if (localTime)
                    *localTime = tm;
                return utcMsecs;
            }
        } else {
            // If we don't call mktime then need to call tzset to get offset
            qt_tzset();
        }
        // Time is clearly before 1970-01-01 so just use standard offset to convert
        qint64 utcMsecs = localMsecs + qt_timezone() * 1000;
        if (localDate || localTime)
            msecsToTime(localMsecs, localDate, localTime);
        if (daylightStatus)
            *daylightStatus = QDateTimePrivate::StandardTime;
        if (abbreviation)
            *abbreviation = qt_tzname(QDateTimePrivate::StandardTime);
        return utcMsecs;

    } else if (localMsecs >= msecsMax - MSECS_PER_DAY) {

        // Docs state any LocalTime after 2037-12-31 *will* have any DST applied
        // but this may fall outside the supported time_t range, so need to fake it.

        // First, if localMsecs is within +/- 1 day of maximum time_t try mktime in case it does
        // fall before maximum and can use proper DST conversion
        if (localMsecs <= msecsMax + MSECS_PER_DAY) {
            bool valid;
            qint64 utcMsecs = qt_mktime(&dt, &tm, daylightStatus, abbreviation, &valid);
            if (valid && utcMsecs <= msecsMax) {
                // mktime worked and falls in valid range, so use it
                if (localDate)
                    *localDate = dt;
                if (localTime)
                    *localTime = tm;
                return utcMsecs;
            }
        }
        // Use existing method to fake the conversion, but this is deeply flawed as it may
        // apply the conversion from the wrong day number, e.g. if rule is last Sunday of month
        // TODO Use QTimeZone when available to apply the future rule correctly
        int year, month, day;
        dt.getDate(&year, &month, &day);
        // 2037 is not a leap year, so make sure date isn't Feb 29
        if (month == 2 && day == 29)
            --day;
        QDate fakeDate(2037, month, day);
        qint64 fakeDiff = fakeDate.daysTo(dt);
        qint64 utcMsecs = qt_mktime(&fakeDate, &tm, daylightStatus, abbreviation);
        if (localDate)
            *localDate = fakeDate.addDays(fakeDiff);
        if (localTime)
            *localTime = tm;
        QDate utcDate;
        QTime utcTime;
        msecsToTime(utcMsecs, &utcDate, &utcTime);
        utcDate = utcDate.addDays(fakeDiff);
        utcMsecs = timeToMSecs(utcDate, utcTime);
        return utcMsecs;

    } else {

        // Clearly falls inside 1970-2037 suported range so can use mktime
        qint64 utcMsecs = qt_mktime(&dt, &tm, daylightStatus, abbreviation);
        if (localDate)
            *localDate = dt;
        if (localTime)
            *localTime = tm;
        return utcMsecs;

    }
}

/*****************************************************************************
  QDateTimePrivate member functions
 *****************************************************************************/

QDateTimePrivate::QDateTimePrivate(const QDate &toDate, const QTime &toTime, Qt::TimeSpec toSpec,
                                   int offsetSeconds)
    : m_msecs(0),
      m_spec(Qt::LocalTime),
      m_offsetFromUtc(0),
      m_status(0)
{
    setTimeSpec(toSpec, offsetSeconds);
    setDateTime(toDate, toTime);
}

#ifndef QT_BOOTSTRAPPED
QDateTimePrivate::QDateTimePrivate(const QDate &toDate, const QTime &toTime,
                                   const QTimeZone &toTimeZone)
    : m_spec(Qt::TimeZone),
      m_offsetFromUtc(0),
      m_timeZone(toTimeZone),
      m_status(0)
{
    setDateTime(toDate, toTime);
}
#endif // QT_BOOTSTRAPPED

void QDateTimePrivate::setTimeSpec(Qt::TimeSpec spec, int offsetSeconds)
{
    clearValidDateTime();
    clearSetToDaylightStatus();

#ifndef QT_BOOTSTRAPPED
    m_timeZone = QTimeZone();
#endif // QT_BOOTSTRAPPED

    switch (spec) {
    case Qt::OffsetFromUTC:
        if (offsetSeconds == 0) {
            m_spec = Qt::UTC;
            m_offsetFromUtc = 0;
        } else {
            m_spec = Qt::OffsetFromUTC;
            m_offsetFromUtc = offsetSeconds;
        }
        break;
    case Qt::TimeZone:
        // Use system time zone instead
        m_spec = Qt::LocalTime;
        m_offsetFromUtc = 0;
        break;
    case Qt::UTC:
    case Qt::LocalTime:
        m_spec = spec;
        m_offsetFromUtc = 0;
        break;
    }
}

void QDateTimePrivate::setDateTime(const QDate &date, const QTime &time)
{
    // If the date is valid and the time is not we set time to 00:00:00
    QTime useTime = time;
    if (!useTime.isValid() && date.isValid())
        useTime = QTime::fromMSecsSinceStartOfDay(0);

    StatusFlags newStatus;

    // Set date value and status
    qint64 days = 0;
    if (date.isValid()) {
        days = date.toJulianDay() - JULIAN_DAY_FOR_EPOCH;
        newStatus = ValidDate;
    } else if (date.isNull()) {
        newStatus = NullDate;
    }

    // Set time value and status
    int ds = 0;
    if (useTime.isValid()) {
        ds = useTime.msecsSinceStartOfDay();
        newStatus |= ValidTime;
    } else if (time.isNull()) {
        newStatus |= NullTime;
    }

    // Set msecs serial value
    m_msecs = (days * MSECS_PER_DAY) + ds;
    m_status = newStatus;

    // Set if date and time are valid
    checkValidDateTime();
}

QPair<QDate, QTime> QDateTimePrivate::getDateTime() const
{
    QPair<QDate, QTime> result;
    msecsToTime(m_msecs, &result.first, &result.second);

    if (isNullDate())
        result.first = QDate();

    if (isNullTime())
        result.second = QTime();

    return result;
}

// Set the Daylight Status if LocalTime set via msecs
void QDateTimePrivate::setDaylightStatus(QDateTimePrivate::DaylightStatus status)
{
    if (status == DaylightTime) {
        m_status = m_status & ~SetToStandardTime;
        m_status = m_status | SetToDaylightTime;
    } else if (status == StandardTime) {
        m_status = m_status & ~SetToDaylightTime;
        m_status = m_status | SetToStandardTime;
    } else {
        clearSetToDaylightStatus();
    }
}

// Get the DST Status if LocalTime set via msecs
QDateTimePrivate::DaylightStatus QDateTimePrivate::daylightStatus() const
{
    if ((m_status & SetToDaylightTime) == SetToDaylightTime)
        return DaylightTime;
    if ((m_status & SetToStandardTime) == SetToStandardTime)
        return StandardTime;
    return UnknownDaylightTime;
}

qint64 QDateTimePrivate::toMSecsSinceEpoch() const
{
    switch (m_spec) {
    case Qt::OffsetFromUTC:
    case Qt::UTC:
        return (m_msecs - (m_offsetFromUtc * 1000));

    case Qt::LocalTime: {
        // recalculate the local timezone
        DaylightStatus status = daylightStatus();
        return localMSecsToEpochMSecs(m_msecs, &status);
    }

    case Qt::TimeZone:
#ifndef QT_BOOTSTRAPPED
        return zoneMSecsToEpochMSecs(m_msecs, m_timeZone);
#endif
        break;
    }
    Q_UNREACHABLE();
    return 0;
}

// Check the UTC / offsetFromUTC validity
void QDateTimePrivate::checkValidDateTime()
{
    switch (m_spec) {
    case Qt::OffsetFromUTC:
    case Qt::UTC:
        // for these, a valid date and a valid time imply a valid QDateTime
        if (isValidDate() && isValidTime())
            setValidDateTime();
        else
            clearValidDateTime();
        break;
    case Qt::TimeZone:
    case Qt::LocalTime:
        // for these, we need to check whether the timezone is valid and whether
        // the time is valid in that timezone. Expensive, but no other option.
        refreshDateTime();
        break;
    }
}

// Refresh the LocalTime validity and offset
void QDateTimePrivate::refreshDateTime()
{
    switch (m_spec) {
    case Qt::OffsetFromUTC:
    case Qt::UTC:
        // Always set by setDateTime so just return
        return;
    case Qt::TimeZone:
    case Qt::LocalTime:
        break;
    }

    // If not valid date and time then is invalid
    if (!isValidDate() || !isValidTime()) {
        clearValidDateTime();
        m_offsetFromUtc = 0;
        return;
    }

#ifndef QT_BOOTSTRAPPED
    // If not valid time zone then is invalid
    if (m_spec == Qt::TimeZone && !m_timeZone.isValid()) {
        clearValidDateTime();
        m_offsetFromUtc = 0;
        return;
    }
#endif // QT_BOOTSTRAPPED

    // We have a valid date and time and a Qt::LocalTime or Qt::TimeZone that needs calculating
    // LocalTime and TimeZone might fall into a "missing" DST transition hour
    // Calling toEpochMSecs will adjust the returned date/time if it does
    QDate testDate;
    QTime testTime;
    qint64 epochMSecs = 0;
    if (m_spec == Qt::LocalTime) {
        DaylightStatus status = daylightStatus();
        epochMSecs = localMSecsToEpochMSecs(m_msecs, &status, &testDate, &testTime);
#ifndef QT_BOOTSTRAPPED
    } else {
        epochMSecs = zoneMSecsToEpochMSecs(m_msecs, m_timeZone, &testDate, &testTime);
#endif // QT_BOOTSTRAPPED
    }
    if (timeToMSecs(testDate, testTime) == m_msecs) {
        setValidDateTime();
        // Cache the offset to use in toMSecsSinceEpoch()
        m_offsetFromUtc = (m_msecs - epochMSecs) / 1000;
    } else {
        clearValidDateTime();
        m_offsetFromUtc = 0;
    }
}

#ifndef QT_BOOTSTRAPPED
// Convert a TimeZone time expressed in zone msecs encoding into a UTC epoch msecs
qint64 QDateTimePrivate::zoneMSecsToEpochMSecs(qint64 zoneMSecs, const QTimeZone &zone,
                                               QDate *localDate, QTime *localTime)
{
    // Get the effective data from QTimeZone
    QTimeZonePrivate::Data data = zone.d->dataForLocalTime(zoneMSecs);
    // Docs state any LocalTime before 1970-01-01 will *not* have any DST applied
    // but all affected times afterwards will have DST applied.
    if (data.atMSecsSinceEpoch >= 0) {
        msecsToTime(data.atMSecsSinceEpoch + (data.offsetFromUtc * 1000), localDate, localTime);
        return data.atMSecsSinceEpoch;
    } else {
        msecsToTime(zoneMSecs, localDate, localTime);
        return zoneMSecs - (data.standardTimeOffset * 1000);
    }
}
#endif // QT_BOOTSTRAPPED

/*****************************************************************************
  QDateTime member functions
 *****************************************************************************/

/*!
    \class QDateTime
    \inmodule QtCore
    \ingroup shared
    \reentrant
    \brief The QDateTime class provides date and time functions.


    A QDateTime object contains a calendar date and a clock time (a
    "datetime"). It is a combination of the QDate and QTime classes.
    It can read the current datetime from the system clock. It
    provides functions for comparing datetimes and for manipulating a
    datetime by adding a number of seconds, days, months, or years.

    A QDateTime object is typically created either by giving a date
    and time explicitly in the constructor, or by using the static
    function currentDateTime() that returns a QDateTime object set
    to the system clock's time. The date and time can be changed with
    setDate() and setTime(). A datetime can also be set using the
    setTime_t() function that takes a POSIX-standard "number of
    seconds since 00:00:00 on January 1, 1970" value. The fromString()
    function returns a QDateTime, given a string and a date format
    used to interpret the date within the string.

    The date() and time() functions provide access to the date and
    time parts of the datetime. The same information is provided in
    textual format by the toString() function.

    QDateTime provides a full set of operators to compare two
    QDateTime objects, where smaller means earlier and larger means
    later.

    You can increment (or decrement) a datetime by a given number of
    milliseconds using addMSecs(), seconds using addSecs(), or days
    using addDays(). Similarly, you can use addMonths() and addYears().
    The daysTo() function returns the number of days between two datetimes,
    secsTo() returns the number of seconds between two datetimes, and
    msecsTo() returns the number of milliseconds between two datetimes.

    QDateTime can store datetimes as \l{Qt::LocalTime}{local time} or
    as \l{Qt::UTC}{UTC}. QDateTime::currentDateTime() returns a
    QDateTime expressed as local time; use toUTC() to convert it to
    UTC. You can also use timeSpec() to find out if a QDateTime
    object stores a UTC time or a local time. Operations such as
    addSecs() and secsTo() are aware of daylight-saving time (DST).

    \note QDateTime does not account for leap seconds.

    \section1

    \section2 No Year 0

    There is no year 0. Dates in that year are considered invalid. The
    year -1 is the year "1 before Christ" or "1 before current era."
    The day before 1 January 1 CE is 31 December 1 BCE.

    \section2 Range of Valid Dates

    The range of valid values able to be stored in QDateTime is dependent on
    the internal storage implementation. QDateTime is currently stored in a
    qint64 as a serial msecs value encoding the date and time.  This restricts
    the date range to about +/- 292 million years, compared to the QDate range
    of +/- 2 billion years.  Care must be taken when creating a QDateTime with
    extreme values that you do not overflow the storage.  The exact range of
    supported values varies depending on the Qt::TimeSpec and time zone.

    \section2
    Use of System Timezone

    QDateTime uses the system's time zone information to determine the
    offset of local time from UTC. If the system is not configured
    correctly or not up-to-date, QDateTime will give wrong results as
    well.

    \section2 Daylight-Saving Time (DST)

    QDateTime takes into account the system's time zone information
    when dealing with DST. On modern Unix systems, this means it
    applies the correct historical DST data whenever possible. On
    Windows and Windows CE, where the system doesn't support
    historical DST data, historical accuracy is not maintained with
    respect to DST.

    The range of valid dates taking DST into account is 1970-01-01 to
    the present, and rules are in place for handling DST correctly
    until 2037-12-31, but these could change. For dates falling
    outside that range, QDateTime makes a \e{best guess} using the
    rules for year 1970 or 2037, but we can't guarantee accuracy. This
    means QDateTime doesn't take into account changes in a locale's
    time zone before 1970, even if the system's time zone database
    supports that information.

    QDateTime takes into consideration the Standard Time to Daylight-Saving Time
    transition.  For example if the transition is at 2am and the clock goes
    forward to 3am, then there is a "missing" hour from 02:00:00 to 02:59:59.999
    which QDateTime considers to be invalid.  Any date maths performed
    will take this missing hour into account and return a valid result.

    \section2 Offset From UTC

    A Qt::TimeSpec of Qt::OffsetFromUTC is also supported. This allows you
    to define a QDateTime relative to UTC at a fixed offset of a given number
    of seconds from UTC.  For example, an offset of +3600 seconds is one hour
    ahead of UTC and is usually written in ISO standard notation as
    "UTC+01:00".  Daylight-Saving Time never applies with this TimeSpec.

    There is no explicit size restriction to the offset seconds, but there is
    an implicit limit imposed when using the toString() and fromString()
    methods which use a format of [+|-]hh:mm, effectively limiting the range
    to +/- 99 hours and 59 minutes and whole minutes only.  Note that currently
    no time zone lies outside the range of +/- 14 hours.

    \section2 Time Zone Support

    A Qt::TimeSpec of Qt::TimeZone is also supported in conjunction with the
    QTimeZone class.  This allows you to define a datetime in a named time zone
    adhering to a consistent set of daylight-saving transition rules.  For
    example a time zone of "Europe/Berlin" will apply the daylight-saving
    rules as used in Germany since 1970.  Note that the transition rules
    applied depend on the platform support.  See the QTimeZone documentation
    for more details.

    \sa QDate, QTime, QDateTimeEdit, QTimeZone
*/

/*!
    Constructs a null datetime (i.e. null date and null time). A null
    datetime is invalid, since the date is invalid.

    \sa isValid()
*/
QDateTime::QDateTime()
    : d(new QDateTimePrivate)
{
}


/*!
    Constructs a datetime with the given \a date, a valid
    time(00:00:00.000), and sets the timeSpec() to Qt::LocalTime.
*/

QDateTime::QDateTime(const QDate &date)
    : d(new QDateTimePrivate(date, QTime(0, 0, 0), Qt::LocalTime, 0))
{
}

/*!
    Constructs a datetime with the given \a date and \a time, using
    the time specification defined by \a spec.

    If \a date is valid and \a time is not, the time will be set to midnight.

    If \a spec is Qt::OffsetFromUTC then it will be set to Qt::UTC, i.e. an
    offset of 0 seconds. To create a Qt::OffsetFromUTC datetime use the
    correct constructor.

    If \a spec is Qt::TimeZone then the spec will be set to Qt::LocalTime,
    i.e. the current system time zone.  To create a Qt::TimeZone datetime
    use the correct constructor.
*/

QDateTime::QDateTime(const QDate &date, const QTime &time, Qt::TimeSpec spec)
    : d(new QDateTimePrivate(date, time, spec, 0))
{
}

/*!
    \since 5.2

    Constructs a datetime with the given \a date and \a time, using
    the time specification defined by \a spec and \a offsetSeconds seconds.

    If \a date is valid and \a time is not, the time will be set to midnight.

    If the \a spec is not Qt::OffsetFromUTC then \a offsetSeconds will be ignored.

    If the \a spec is Qt::OffsetFromUTC and \a offsetSeconds is 0 then the
    timeSpec() will be set to Qt::UTC, i.e. an offset of 0 seconds.

    If \a spec is Qt::TimeZone then the spec will be set to Qt::LocalTime,
    i.e. the current system time zone.  To create a Qt::TimeZone datetime
    use the correct constructor.
*/

QDateTime::QDateTime(const QDate &date, const QTime &time, Qt::TimeSpec spec, int offsetSeconds)
         : d(new QDateTimePrivate(date, time, spec, offsetSeconds))
{
}

#ifndef QT_BOOTSTRAPPED
/*!
    \since 5.2

    Constructs a datetime with the given \a date and \a time, using
    the Time Zone specified by \a timeZone.

    If \a date is valid and \a time is not, the time will be set to 00:00:00.

    If \a timeZone is invalid then the datetime will be invalid.
*/

QDateTime::QDateTime(const QDate &date, const QTime &time, const QTimeZone &timeZone)
    : d(new QDateTimePrivate(date, time, timeZone))
{
}
#endif // QT_BOOTSTRAPPED

/*!
    Constructs a copy of the \a other datetime.
*/

QDateTime::QDateTime(const QDateTime &other)
    : d(other.d)
{
}

/*!
    Destroys the datetime.
*/
QDateTime::~QDateTime()
{
}

/*!
    Makes a copy of the \a other datetime and returns a reference to the
    copy.
*/

QDateTime &QDateTime::operator=(const QDateTime &other)
{
    d = other.d;
    return *this;
}
/*!
    \fn void QDateTime::swap(QDateTime &other)
    \since 5.0

    Swaps this datetime with \a other. This operation is very fast
    and never fails.
*/

/*!
    Returns \c true if both the date and the time are null; otherwise
    returns \c false. A null datetime is invalid.

    \sa QDate::isNull(), QTime::isNull(), isValid()
*/

bool QDateTime::isNull() const
{
    return d->isNullDate() && d->isNullTime();
}

/*!
    Returns \c true if both the date and the time are valid and they are valid in
    the current Qt::TimeSpec, otherwise returns \c false.

    If the timeSpec() is Qt::LocalTime or Qt::TimeZone then the date and time are
    checked to see if they fall in the Standard Time to Daylight-Saving Time transition
    hour, i.e. if the transition is at 2am and the clock goes forward to 3am
    then the time from 02:00:00 to 02:59:59.999 is considered to be invalid.

    \sa QDate::isValid(), QTime::isValid()
*/

bool QDateTime::isValid() const
{
    return (d->isValidDateTime());
}

/*!
    Returns the date part of the datetime.

    \sa setDate(), time(), timeSpec()
*/

QDate QDateTime::date() const
{
    if (d->isNullDate())
        return QDate();
    QDate dt;
    msecsToTime(d->m_msecs, &dt, 0);
    return dt;
}

/*!
    Returns the time part of the datetime.

    \sa setTime(), date(), timeSpec()
*/

QTime QDateTime::time() const
{
    if (d->isNullTime())
        return QTime();
    QTime tm;
    msecsToTime(d->m_msecs, 0, &tm);
    return tm;
}

/*!
    Returns the time specification of the datetime.

    \sa setTimeSpec(), date(), time(), Qt::TimeSpec
*/

Qt::TimeSpec QDateTime::timeSpec() const
{
    return d->m_spec;
}

#ifndef QT_BOOTSTRAPPED
/*!
    \since 5.2

    Returns the time zone of the datetime.

    If the timeSpec() is Qt::LocalTime then an instance of the current system
    time zone will be returned. Note however that if you copy this time zone
    the instance will not remain in sync if the system time zone changes.

    \sa setTimeZone(), Qt::TimeSpec
*/

QTimeZone QDateTime::timeZone() const
{
    switch (d->m_spec) {
    case Qt::UTC:
        return QTimeZone::utc();
    case Qt::OffsetFromUTC:
        return QTimeZone(d->m_offsetFromUtc);
    case Qt::TimeZone:
        Q_ASSERT(d->m_timeZone.isValid());
        return d->m_timeZone;
    case Qt::LocalTime:
        return QTimeZone::systemTimeZone();
    }
    return QTimeZone();
}
#endif // QT_BOOTSTRAPPED

/*!
    \since 5.2

    Returns the current Offset From UTC in seconds.

    If the timeSpec() is Qt::OffsetFromUTC this will be the value originally set.

    If the timeSpec() is Qt::TimeZone this will be the offset effective in the
    Time Zone including any Daylight-Saving Offset.

    If the timeSpec() is Qt::LocalTime this will be the difference between the
    Local Time and UTC including any Daylight-Saving Offset.

    If the timeSpec() is Qt::UTC this will be 0.

    \sa setOffsetFromUtc()
*/

int QDateTime::offsetFromUtc() const
{
    return d->m_offsetFromUtc;
}

/*!
    \since 5.2

    Returns the Time Zone Abbreviation for the datetime.

    If the timeSpec() is Qt::UTC this will be "UTC".

    If the timeSpec() is Qt::OffsetFromUTC this will be in the format
    "UTC[+-]00:00".

    If the timeSpec() is Qt::LocalTime then the host system is queried for the
    correct abbreviation.

    Note that abbreviations may or may not be localized.

    Note too that the abbreviation is not guaranteed to be a unique value,
    i.e. different time zones may have the same abbreviation.

    \sa timeSpec()
*/

QString QDateTime::timeZoneAbbreviation() const
{
    switch (d->m_spec) {
    case Qt::UTC:
        return QTimeZonePrivate::utcQString();
    case Qt::OffsetFromUTC:
        return QTimeZonePrivate::utcQString() + toOffsetString(Qt::ISODate, d->m_offsetFromUtc);
    case Qt::TimeZone:
#ifndef QT_BOOTSTRAPPED
        return d->m_timeZone.d->abbreviation(d->toMSecsSinceEpoch());
#endif // QT_BOOTSTRAPPED
    case Qt::LocalTime:  {
        QString abbrev;
        QDateTimePrivate::DaylightStatus status = d->daylightStatus();
        localMSecsToEpochMSecs(d->m_msecs, &status, 0, 0, &abbrev);
        return abbrev;
        }
    }
    return QString();
}

/*!
    \since 5.2

    Returns if this datetime falls in Daylight-Saving Time.

    If the Qt::TimeSpec is not Qt::LocalTime or Qt::TimeZone then will always
    return false.

    \sa timeSpec()
*/

bool QDateTime::isDaylightTime() const
{
    switch (d->m_spec) {
    case Qt::UTC:
    case Qt::OffsetFromUTC:
        return false;
    case Qt::TimeZone:
#ifndef QT_BOOTSTRAPPED
        return d->m_timeZone.d->isDaylightTime(toMSecsSinceEpoch());
#endif // QT_BOOTSTRAPPED
    case Qt::LocalTime: {
        QDateTimePrivate::DaylightStatus status = d->daylightStatus();
        if (status == QDateTimePrivate::UnknownDaylightTime)
            localMSecsToEpochMSecs(d->m_msecs, &status);
        return (status == QDateTimePrivate::DaylightTime);
        }
    }
    return false;
}

/*!
    Sets the date part of this datetime to \a date. If no time is set yet, it
    is set to midnight. If \a date is invalid, this QDateTime becomes invalid.

    \sa date(), setTime(), setTimeSpec()
*/

void QDateTime::setDate(const QDate &date)
{
    d->setDateTime(date, time());
}

/*!
    Sets the time part of this datetime to \a time. If \a time is not valid,
    this function sets it to midnight. Therefore, it's possible to clear any
    set time in a QDateTime by setting it to a default QTime:

    \code
        QDateTime dt = QDateTime::currentDateTime();
        dt.setTime(QTime());
    \endcode

    \sa time(), setDate(), setTimeSpec()
*/

void QDateTime::setTime(const QTime &time)
{
    d->setDateTime(date(), time);
}

/*!
    Sets the time specification used in this datetime to \a spec.
    The datetime will refer to a different point in time.

    If \a spec is Qt::OffsetFromUTC then the timeSpec() will be set
    to Qt::UTC, i.e. an effective offset of 0.

    If \a spec is Qt::TimeZone then the spec will be set to Qt::LocalTime,
    i.e. the current system time zone.

    Example:
    \snippet code/src_corelib_tools_qdatetime.cpp 19

    \sa timeSpec(), setDate(), setTime(), setTimeZone(), Qt::TimeSpec
*/

void QDateTime::setTimeSpec(Qt::TimeSpec spec)
{
    QDateTimePrivate *d = this->d.data(); // detaches (and shadows d)
    d->setTimeSpec(spec, 0);
    d->checkValidDateTime();
}

/*!
    \since 5.2

    Sets the timeSpec() to Qt::OffsetFromUTC and the offset to \a offsetSeconds.
    The datetime will refer to a different point in time.

    The maximum and minimum offset is 14 positive or negative hours.  If
    \a offsetSeconds is larger or smaller than that, then the result is
    undefined.

    If \a offsetSeconds is 0 then the timeSpec() will be set to Qt::UTC.

    \sa isValid(), offsetFromUtc()
*/

void QDateTime::setOffsetFromUtc(int offsetSeconds)
{
    QDateTimePrivate *d = this->d.data(); // detaches (and shadows d)
    d->setTimeSpec(Qt::OffsetFromUTC, offsetSeconds);
    d->checkValidDateTime();
}

#ifndef QT_BOOTSTRAPPED
/*!
    \since 5.2

    Sets the time zone used in this datetime to \a toZone.
    The datetime will refer to a different point in time.

    If \a toZone is invalid then the datetime will be invalid.

    \sa timeZone(), Qt::TimeSpec
*/

void QDateTime::setTimeZone(const QTimeZone &toZone)
{
    QDateTimePrivate *d = this->d.data(); // detaches (and shadows d)
    d->m_spec = Qt::TimeZone;
    d->m_offsetFromUtc = 0;
    d->m_timeZone = toZone;
    d->refreshDateTime();
}
#endif // QT_BOOTSTRAPPED

/*!
    \since 4.7

    Returns the datetime as the number of milliseconds that have passed
    since 1970-01-01T00:00:00.000, Coordinated Universal Time (Qt::UTC).

    On systems that do not support time zones, this function will
    behave as if local time were Qt::UTC.

    The behavior for this function is undefined if the datetime stored in
    this object is not valid. However, for all valid dates, this function
    returns a unique value.

    \sa toTime_t(), setMSecsSinceEpoch()
*/
qint64 QDateTime::toMSecsSinceEpoch() const
{
    return d->toMSecsSinceEpoch();
}

/*!
    Returns the datetime as the number of seconds that have passed
    since 1970-01-01T00:00:00, Coordinated Universal Time (Qt::UTC).

    On systems that do not support time zones, this function will
    behave as if local time were Qt::UTC.

    \note This function returns a 32-bit unsigned integer, so it does not
    support dates before 1970, but it does support dates after
    2038-01-19T03:14:06, which may not be valid time_t values. Be careful
    when passing those time_t values to system functions, which could
    interpret them as negative dates.

    If the date is outside the range 1970-01-01T00:00:00 to
    2106-02-07T06:28:14, this function returns -1 cast to an unsigned integer
    (i.e., 0xFFFFFFFF).

    To get an extended range, use toMSecsSinceEpoch().

    \sa toMSecsSinceEpoch(), setTime_t()
*/

uint QDateTime::toTime_t() const
{
    if (!isValid())
        return uint(-1);
    qint64 retval = d->toMSecsSinceEpoch() / 1000;
    if (quint64(retval) >= Q_UINT64_C(0xFFFFFFFF))
        return uint(-1);
    return uint(retval);
}

/*!
    \since 4.7

    Sets the date and time given the number of milliseconds \a msecs that have
    passed since 1970-01-01T00:00:00.000, Coordinated Universal Time
    (Qt::UTC). On systems that do not support time zones this function
    will behave as if local time were Qt::UTC.

    Note that passing the minimum of \c qint64
    (\c{std::numeric_limits<qint64>::min()}) to \a msecs will result in
    undefined behavior.

    \sa toMSecsSinceEpoch(), setTime_t()
*/
void QDateTime::setMSecsSinceEpoch(qint64 msecs)
{
    QDateTimePrivate *d = this->d.data(); // detaches (and shadows d)

    d->m_status = 0;
    switch (d->m_spec) {
    case Qt::UTC:
        d->m_msecs = msecs;
        d->m_status = d->m_status
                    | QDateTimePrivate::ValidDate
                    | QDateTimePrivate::ValidTime
                    | QDateTimePrivate::ValidDateTime;
        break;
    case Qt::OffsetFromUTC:
        d->m_msecs = msecs + (d->m_offsetFromUtc * 1000);
        d->m_status = d->m_status
                    | QDateTimePrivate::ValidDate
                    | QDateTimePrivate::ValidTime
                    | QDateTimePrivate::ValidDateTime;
        break;
    case Qt::TimeZone:
#ifndef QT_BOOTSTRAPPED
        // Docs state any LocalTime before 1970-01-01 will *not* have any DST applied
        // but all affected times afterwards will have DST applied.
        if (msecs >= 0)
            d->m_offsetFromUtc = d->m_timeZone.d->offsetFromUtc(msecs);
        else
            d->m_offsetFromUtc = d->m_timeZone.d->standardTimeOffset(msecs);
        d->m_msecs = msecs + (d->m_offsetFromUtc * 1000);
        d->m_status = d->m_status
                    | QDateTimePrivate::ValidDate
                    | QDateTimePrivate::ValidTime
                    | QDateTimePrivate::ValidDateTime;
        d->refreshDateTime();
#endif // QT_BOOTSTRAPPED
        break;
    case Qt::LocalTime: {
        QDate dt;
        QTime tm;
        QDateTimePrivate::DaylightStatus status;
        epochMSecsToLocalTime(msecs, &dt, &tm, &status);
        d->setDateTime(dt, tm);
        d->setDaylightStatus(status);
        d->refreshDateTime();
        break;
        }
    }
}

/*!
    \fn void QDateTime::setTime_t(uint seconds)

    Sets the date and time given the number of \a seconds that have
    passed since 1970-01-01T00:00:00, Coordinated Universal Time
    (Qt::UTC). On systems that do not support time zones this function
    will behave as if local time were Qt::UTC.

    \sa toTime_t()
*/

void QDateTime::setTime_t(uint secsSince1Jan1970UTC)
{
    setMSecsSinceEpoch((qint64)secsSince1Jan1970UTC * 1000);
}

#ifndef QT_NO_DATESTRING
/*!
    \fn QString QDateTime::toString(Qt::DateFormat format) const

    \overload

    Returns the datetime as a string in the \a format given.

    If the \a format is Qt::TextDate, the string is formatted in
    the default way. QDate::shortDayName(), QDate::shortMonthName(),
    and QTime::toString() are used to generate the string, so the
    day and month names will be localized names using the system locale,
    i.e. QLocale::system(). An example of this formatting is
    "Wed May 20 03:40:13 1998".

    If the \a format is Qt::ISODate, the string format corresponds
    to the ISO 8601 extended specification for representations of
    dates and times, taking the form YYYY-MM-DDTHH:mm:ss[Z|[+|-]HH:mm],
    depending on the timeSpec() of the QDateTime. If the timeSpec()
    is Qt::UTC, Z will be appended to the string; if the timeSpec() is
    Qt::OffsetFromUTC, the offset in hours and minutes from UTC will
    be appended to the string.

    If the \a format is Qt::SystemLocaleShortDate or
    Qt::SystemLocaleLongDate, the string format depends on the locale
    settings of the system. Identical to calling
    QLocale::system().toString(datetime, QLocale::ShortFormat) or
    QLocale::system().toString(datetime, QLocale::LongFormat).

    If the \a format is Qt::DefaultLocaleShortDate or
    Qt::DefaultLocaleLongDate, the string format depends on the
    default application locale. This is the locale set with
    QLocale::setDefault(), or the system locale if no default locale
    has been set. Identical to calling QLocale().toString(datetime,
    QLocale::ShortFormat) or QLocale().toString(datetime,
    QLocale::LongFormat).

    If the \a format is Qt::RFC2822Date, the string is formatted
    following \l{RFC 2822}.

    If the datetime is invalid, an empty string will be returned.

    \warning The Qt::ISODate format is only valid for years in the
    range 0 to 9999. This restriction may apply to locale-aware
    formats as well, depending on the locale settings.

    \sa QDate::toString(), QTime::toString(), Qt::DateFormat
*/

QString QDateTime::toString(Qt::DateFormat format) const
{
    QString buf;
    if (!isValid())
        return buf;

    switch (format) {
    case Qt::SystemLocaleDate:
    case Qt::SystemLocaleShortDate:
        return QLocale::system().toString(*this, QLocale::ShortFormat);
    case Qt::SystemLocaleLongDate:
        return QLocale::system().toString(*this, QLocale::LongFormat);
    case Qt::LocaleDate:
    case Qt::DefaultLocaleShortDate:
        return QLocale().toString(*this, QLocale::ShortFormat);
    case Qt::DefaultLocaleLongDate:
        return QLocale().toString(*this, QLocale::LongFormat);
    case Qt::RFC2822Date: {
        buf = QLocale::c().toString(*this, QStringLiteral("dd MMM yyyy hh:mm:ss "));
        buf += toOffsetString(Qt::TextDate, d->m_offsetFromUtc);
        return buf;
    }
    default:
#ifndef QT_NO_TEXTDATE
    case Qt::TextDate: {
        const QPair<QDate, QTime> p = d->getDateTime();
        const QDate &dt = p.first;
        const QTime &tm = p.second;
        //We cant use date.toString(Qt::TextDate) as we need to insert the time before the year
        buf = QString::fromLatin1("%1 %2 %3 %4 %5").arg(dt.shortDayName(dt.dayOfWeek()))
                                                   .arg(dt.shortMonthName(dt.month()))
                                                   .arg(dt.day())
                                                   .arg(tm.toString(Qt::TextDate))
                                                   .arg(dt.year());
        if (timeSpec() != Qt::LocalTime) {
            buf += QStringLiteral(" GMT");
            if (d->m_spec == Qt::OffsetFromUTC)
                buf += toOffsetString(Qt::TextDate, d->m_offsetFromUtc);
        }
        return buf;
    }
#endif
    case Qt::ISODate: {
        const QPair<QDate, QTime> p = d->getDateTime();
        const QDate &dt = p.first;
        const QTime &tm = p.second;
        buf = dt.toString(Qt::ISODate);
        if (buf.isEmpty())
            return QString();   // failed to convert
        buf += QLatin1Char('T');
        buf += tm.toString(Qt::ISODate);
        switch (d->m_spec) {
        case Qt::UTC:
            buf += QLatin1Char('Z');
            break;
        case Qt::OffsetFromUTC:
            buf += toOffsetString(Qt::ISODate, d->m_offsetFromUtc);
            break;
        default:
            break;
        }
        return buf;
    }
    }
}

/*!
    Returns the datetime as a string. The \a format parameter
    determines the format of the result string.

    These expressions may be used for the date:

    \table
    \header \li Expression \li Output
    \row \li d \li the day as number without a leading zero (1 to 31)
    \row \li dd \li the day as number with a leading zero (01 to 31)
    \row \li ddd
            \li the abbreviated localized day name (e.g. 'Mon' to 'Sun').
            Uses the system locale to localize the name, i.e. QLocale::system().
    \row \li dddd
            \li the long localized day name (e.g. 'Monday' to 'Qt::Sunday').
            Uses the system locale to localize the name, i.e. QLocale::system().
    \row \li M \li the month as number without a leading zero (1-12)
    \row \li MM \li the month as number with a leading zero (01-12)
    \row \li MMM
            \li the abbreviated localized month name (e.g. 'Jan' to 'Dec').
            Uses the system locale to localize the name, i.e. QLocale::system().
    \row \li MMMM
            \li the long localized month name (e.g. 'January' to 'December').
            Uses the system locale to localize the name, i.e. QLocale::system().
    \row \li yy \li the year as two digit number (00-99)
    \row \li yyyy \li the year as four digit number
    \endtable

    These expressions may be used for the time:

    \table
    \header \li Expression \li Output
    \row \li h
         \li the hour without a leading zero (0 to 23 or 1 to 12 if AM/PM display)
    \row \li hh
         \li the hour with a leading zero (00 to 23 or 01 to 12 if AM/PM display)
    \row \li H
         \li the hour without a leading zero (0 to 23, even with AM/PM display)
    \row \li HH
         \li the hour with a leading zero (00 to 23, even with AM/PM display)
    \row \li m \li the minute without a leading zero (0 to 59)
    \row \li mm \li the minute with a leading zero (00 to 59)
    \row \li s \li the second without a leading zero (0 to 59)
    \row \li ss \li the second with a leading zero (00 to 59)
    \row \li z \li the milliseconds without leading zeroes (0 to 999)
    \row \li zzz \li the milliseconds with leading zeroes (000 to 999)
    \row \li AP or A
         \li use AM/PM display. \e A/AP will be replaced by either "AM" or "PM".
    \row \li ap or a
         \li use am/pm display. \e a/ap will be replaced by either "am" or "pm".
    \row \li t \li the timezone (for example "CEST")
    \endtable

    All other input characters will be ignored. Any sequence of characters that
    are enclosed in single quotes will be treated as text and not be used as an
    expression. Two consecutive single quotes ("''") are replaced by a singlequote
    in the output. Formats without separators (e.g. "HHmm") are currently not supported.

    Example format strings (assumed that the QDateTime is 21 May 2001
    14:13:09):

    \table
    \header \li Format       \li Result
    \row \li dd.MM.yyyy      \li 21.05.2001
    \row \li ddd MMMM d yy   \li Tue May 21 01
    \row \li hh:mm:ss.zzz    \li 14:13:09.042
    \row \li h:m:s ap        \li 2:13:9 pm
    \endtable

    If the datetime is invalid, an empty string will be returned.

    \sa QDate::toString(), QTime::toString(), QLocale::toString()
*/
QString QDateTime::toString(const QString& format) const
{
    return QLocale::system().toString(*this, format);
}
#endif //QT_NO_DATESTRING

/*!
    Returns a QDateTime object containing a datetime \a ndays days
    later than the datetime of this object (or earlier if \a ndays is
    negative).

    If the timeSpec() is Qt::LocalTime and the resulting
    date and time fall in the Standard Time to Daylight-Saving Time transition
    hour then the result will be adjusted accordingly, i.e. if the transition
    is at 2am and the clock goes forward to 3am and the result falls between
    2am and 3am then the result will be adjusted to fall after 3am.

    \sa daysTo(), addMonths(), addYears(), addSecs()
*/

QDateTime QDateTime::addDays(qint64 ndays) const
{
    QDateTime dt(*this);
    QPair<QDate, QTime> p = d->getDateTime();
    QDate &date = p.first;
    QTime &time = p.second;
    date = date.addDays(ndays);
    // Result might fall into "missing" DaylightTime transition hour,
    // so call conversion and use the adjusted returned time
    if (d->m_spec == Qt::LocalTime) {
        QDateTimePrivate::DaylightStatus status = d->daylightStatus();
        localMSecsToEpochMSecs(timeToMSecs(date, time), &status, &date, &time);
#ifndef QT_BOOTSTRAPPED
    } else if (d->m_spec == Qt::TimeZone) {
        QDateTimePrivate::zoneMSecsToEpochMSecs(timeToMSecs(date, time), d->m_timeZone, &date, &time);
#endif // QT_BOOTSTRAPPED
    }
    dt.d->setDateTime(date, time);
    return dt;
}

/*!
    Returns a QDateTime object containing a datetime \a nmonths months
    later than the datetime of this object (or earlier if \a nmonths
    is negative).

    If the timeSpec() is Qt::LocalTime and the resulting
    date and time fall in the Standard Time to Daylight-Saving Time transition
    hour then the result will be adjusted accordingly, i.e. if the transition
    is at 2am and the clock goes forward to 3am and the result falls between
    2am and 3am then the result will be adjusted to fall after 3am.

    \sa daysTo(), addDays(), addYears(), addSecs()
*/

QDateTime QDateTime::addMonths(int nmonths) const
{
    QDateTime dt(*this);
    QPair<QDate, QTime> p = d->getDateTime();
    QDate &date = p.first;
    QTime &time = p.second;
    date = date.addMonths(nmonths);
    // Result might fall into "missing" DaylightTime transition hour,
    // so call conversion and use the adjusted returned time
    if (d->m_spec == Qt::LocalTime) {
        QDateTimePrivate::DaylightStatus status = d->daylightStatus();
        localMSecsToEpochMSecs(timeToMSecs(date, time), &status, &date, &time);
#ifndef QT_BOOTSTRAPPED
    } else if (d->m_spec == Qt::TimeZone) {
        QDateTimePrivate::zoneMSecsToEpochMSecs(timeToMSecs(date, time), d->m_timeZone, &date, &time);
#endif // QT_BOOTSTRAPPED
    }
    dt.d->setDateTime(date, time);
    return dt;
}

/*!
    Returns a QDateTime object containing a datetime \a nyears years
    later than the datetime of this object (or earlier if \a nyears is
    negative).

    If the timeSpec() is Qt::LocalTime and the resulting
    date and time fall in the Standard Time to Daylight-Saving Time transition
    hour then the result will be adjusted accordingly, i.e. if the transition
    is at 2am and the clock goes forward to 3am and the result falls between
    2am and 3am then the result will be adjusted to fall after 3am.

    \sa daysTo(), addDays(), addMonths(), addSecs()
*/

QDateTime QDateTime::addYears(int nyears) const
{
    QDateTime dt(*this);
    QPair<QDate, QTime> p = d->getDateTime();
    QDate &date = p.first;
    QTime &time = p.second;
    date = date.addYears(nyears);
    // Result might fall into "missing" DaylightTime transition hour,
    // so call conversion and use the adjusted returned time
    if (d->m_spec == Qt::LocalTime) {
        QDateTimePrivate::DaylightStatus status = d->daylightStatus();
        localMSecsToEpochMSecs(timeToMSecs(date, time), &status, &date, &time);
#ifndef QT_BOOTSTRAPPED
    } else if (d->m_spec == Qt::TimeZone) {
        QDateTimePrivate::zoneMSecsToEpochMSecs(timeToMSecs(date, time), d->m_timeZone, &date, &time);
#endif // QT_BOOTSTRAPPED
    }
    dt.d->setDateTime(date, time);
    return dt;
}

/*!
    Returns a QDateTime object containing a datetime \a s seconds
    later than the datetime of this object (or earlier if \a s is
    negative).

    If this datetime is invalid, an invalid datetime will be returned.

    \sa addMSecs(), secsTo(), addDays(), addMonths(), addYears()
*/

QDateTime QDateTime::addSecs(qint64 s) const
{
    return addMSecs(s * 1000);
}

/*!
    Returns a QDateTime object containing a datetime \a msecs miliseconds
    later than the datetime of this object (or earlier if \a msecs is
    negative).

    If this datetime is invalid, an invalid datetime will be returned.

    \sa addSecs(), msecsTo(), addDays(), addMonths(), addYears()
*/
QDateTime QDateTime::addMSecs(qint64 msecs) const
{
    if (!isValid())
        return QDateTime();

    QDateTime dt(*this);
    if (d->m_spec == Qt::LocalTime || d->m_spec == Qt::TimeZone)
        // Convert to real UTC first in case crosses DST transition
        dt.setMSecsSinceEpoch(d->toMSecsSinceEpoch() + msecs);
    else
        // No need to convert, just add on
        dt.d->m_msecs = dt.d->m_msecs + msecs;
    return dt;
}

/*!
    Returns the number of days from this datetime to the \a other
    datetime. The number of days is counted as the number of times
    midnight is reached between this datetime to the \a other
    datetime. This means that a 10 minute difference from 23:55 to
    0:05 the next day counts as one day.

    If the \a other datetime is earlier than this datetime,
    the value returned is negative.

    Example:
    \snippet code/src_corelib_tools_qdatetime.cpp 15

    \sa addDays(), secsTo(), msecsTo()
*/

qint64 QDateTime::daysTo(const QDateTime &other) const
{
    return date().daysTo(other.date());
}

/*!
    Returns the number of seconds from this datetime to the \a other
    datetime. If the \a other datetime is earlier than this datetime,
    the value returned is negative.

    Before performing the comparison, the two datetimes are converted
    to Qt::UTC to ensure that the result is correct if daylight-saving
    (DST) applies to one of the two datetimes but not the other.

    Returns 0 if either datetime is invalid.

    Example:
    \snippet code/src_corelib_tools_qdatetime.cpp 11

    \sa addSecs(), daysTo(), QTime::secsTo()
*/

qint64 QDateTime::secsTo(const QDateTime &other) const
{
    return (msecsTo(other) / 1000);
}

/*!
    Returns the number of milliseconds from this datetime to the \a other
    datetime. If the \a other datetime is earlier than this datetime,
    the value returned is negative.

    Before performing the comparison, the two datetimes are converted
    to Qt::UTC to ensure that the result is correct if daylight-saving
    (DST) applies to one of the two datetimes and but not the other.

    Returns 0 if either datetime is invalid.

    \sa addMSecs(), daysTo(), QTime::msecsTo()
*/

qint64 QDateTime::msecsTo(const QDateTime &other) const
{
    if (!isValid() || !other.isValid())
        return 0;

    return other.d->toMSecsSinceEpoch() - d->toMSecsSinceEpoch();
}

/*!
    \fn QDateTime QDateTime::toTimeSpec(Qt::TimeSpec spec) const

    Returns a copy of this datetime converted to the given time
    \a spec.

    If \a spec is Qt::OffsetFromUTC then it is set to Qt::UTC.  To set to a
    spec of Qt::OffsetFromUTC use toOffsetFromUtc().

    If \a spec is Qt::TimeZone then it is set to Qt::LocalTime,
    i.e. the local Time Zone.

    Example:
    \snippet code/src_corelib_tools_qdatetime.cpp 16

    \sa timeSpec(), toTimeZone(), toUTC(), toLocalTime()
*/

QDateTime QDateTime::toTimeSpec(Qt::TimeSpec spec) const
{
    if (d->m_spec == spec && (spec == Qt::UTC || spec == Qt::LocalTime))
        return *this;

    if (!isValid()) {
        QDateTime ret = *this;
        ret.setTimeSpec(spec);
        return ret;
    }

    return fromMSecsSinceEpoch(d->toMSecsSinceEpoch(), spec, 0);
}

/*!
    \since 5.2

    \fn QDateTime QDateTime::toOffsetFromUtc(int offsetSeconds) const

    Returns a copy of this datetime converted to a spec of Qt::OffsetFromUTC
    with the given \a offsetSeconds.

    If the \a offsetSeconds equals 0 then a UTC datetime will be returned

    \sa setOffsetFromUtc(), offsetFromUtc(), toTimeSpec()
*/

QDateTime QDateTime::toOffsetFromUtc(int offsetSeconds) const
{
    if (d->m_spec == Qt::OffsetFromUTC && d->m_offsetFromUtc == offsetSeconds)
        return *this;

    if (!isValid()) {
        QDateTime ret = *this;
        ret.setOffsetFromUtc(offsetSeconds);
        return ret;
    }

    return fromMSecsSinceEpoch(d->toMSecsSinceEpoch(), Qt::OffsetFromUTC, offsetSeconds);
}

#ifndef QT_BOOTSTRAPPED
/*!
    \since 5.2

    Returns a copy of this datetime converted to the given \a timeZone

    \sa timeZone(), toTimeSpec()
*/

QDateTime QDateTime::toTimeZone(const QTimeZone &timeZone) const
{
    if (d->m_spec == Qt::TimeZone && d->m_timeZone == timeZone)
        return *this;

    if (!isValid()) {
        QDateTime ret = *this;
        ret.setTimeZone(timeZone);
        return ret;
    }

    return fromMSecsSinceEpoch(d->toMSecsSinceEpoch(), timeZone);
}
#endif // QT_BOOTSTRAPPED

/*!
    Returns \c true if this datetime is equal to the \a other datetime;
    otherwise returns \c false.

    \sa operator!=()
*/

bool QDateTime::operator==(const QDateTime &other) const
{
    if (d->m_spec == Qt::LocalTime
        && other.d->m_spec == Qt::LocalTime
        && d->m_status == other.d->m_status) {
        return (d->m_msecs == other.d->m_msecs);
    }
    // Convert to UTC and compare
    return (toMSecsSinceEpoch() == other.toMSecsSinceEpoch());
}

/*!
    \fn bool QDateTime::operator!=(const QDateTime &other) const

    Returns \c true if this datetime is different from the \a other
    datetime; otherwise returns \c false.

    Two datetimes are different if either the date, the time, or the
    time zone components are different.

    \sa operator==()
*/

/*!
    Returns \c true if this datetime is earlier than the \a other
    datetime; otherwise returns \c false.
*/

bool QDateTime::operator<(const QDateTime &other) const
{
    if (d->m_spec == Qt::LocalTime
        && other.d->m_spec == Qt::LocalTime
        && d->m_status == other.d->m_status) {
        return (d->m_msecs < other.d->m_msecs);
    }
    // Convert to UTC and compare
    return (toMSecsSinceEpoch() < other.toMSecsSinceEpoch());
}

/*!
    \fn bool QDateTime::operator<=(const QDateTime &other) const

    Returns \c true if this datetime is earlier than or equal to the
    \a other datetime; otherwise returns \c false.
*/

/*!
    \fn bool QDateTime::operator>(const QDateTime &other) const

    Returns \c true if this datetime is later than the \a other datetime;
    otherwise returns \c false.
*/

/*!
    \fn bool QDateTime::operator>=(const QDateTime &other) const

    Returns \c true if this datetime is later than or equal to the
    \a other datetime; otherwise returns \c false.
*/

/*!
    \fn QDateTime QDateTime::currentDateTime()
    Returns the current datetime, as reported by the system clock, in
    the local time zone.

    \sa currentDateTimeUtc(), QDate::currentDate(), QTime::currentTime(), toTimeSpec()
*/

/*!
    \fn QDateTime QDateTime::currentDateTimeUtc()
    \since 4.7
    Returns the current datetime, as reported by the system clock, in
    UTC.

    \sa currentDateTime(), QDate::currentDate(), QTime::currentTime(), toTimeSpec()
*/

/*!
    \fn qint64 QDateTime::currentMSecsSinceEpoch()
    \since 4.7

    Returns the number of milliseconds since 1970-01-01T00:00:00 Universal
    Coordinated Time. This number is like the POSIX time_t variable, but
    expressed in milliseconds instead.

    \sa currentDateTime(), currentDateTimeUtc(), toTime_t(), toTimeSpec()
*/

#if defined(Q_OS_WIN)
static inline uint msecsFromDecomposed(int hour, int minute, int sec, int msec = 0)
{
    return MSECS_PER_HOUR * hour + MSECS_PER_MIN * minute + 1000 * sec + msec;
}

QDate QDate::currentDate()
{
    QDate d;
    SYSTEMTIME st;
    memset(&st, 0, sizeof(SYSTEMTIME));
    GetLocalTime(&st);
    d.jd = julianDayFromDate(st.wYear, st.wMonth, st.wDay);
    return d;
}

QTime QTime::currentTime()
{
    QTime ct;
    SYSTEMTIME st;
    memset(&st, 0, sizeof(SYSTEMTIME));
    GetLocalTime(&st);
    ct.setHMS(st.wHour, st.wMinute, st.wSecond, st.wMilliseconds);
#if defined(Q_OS_WINCE)
    ct.startTick = GetTickCount() % MSECS_PER_DAY;
#endif
    return ct;
}

QDateTime QDateTime::currentDateTime()
{
    QDate d;
    QTime t;
    SYSTEMTIME st;
    memset(&st, 0, sizeof(SYSTEMTIME));
    GetLocalTime(&st);
    d.jd = julianDayFromDate(st.wYear, st.wMonth, st.wDay);
    t.mds = msecsFromDecomposed(st.wHour, st.wMinute, st.wSecond, st.wMilliseconds);
    return QDateTime(d, t);
}

QDateTime QDateTime::currentDateTimeUtc()
{
    QDate d;
    QTime t;
    SYSTEMTIME st;
    memset(&st, 0, sizeof(SYSTEMTIME));
    GetSystemTime(&st);
    d.jd = julianDayFromDate(st.wYear, st.wMonth, st.wDay);
    t.mds = msecsFromDecomposed(st.wHour, st.wMinute, st.wSecond, st.wMilliseconds);
    return QDateTime(d, t, Qt::UTC);
}

qint64 QDateTime::currentMSecsSinceEpoch() Q_DECL_NOTHROW
{
    QDate d;
    QTime t;
    SYSTEMTIME st;
    memset(&st, 0, sizeof(SYSTEMTIME));
    GetSystemTime(&st);

    return msecsFromDecomposed(st.wHour, st.wMinute, st.wSecond, st.wMilliseconds) +
            qint64(julianDayFromDate(st.wYear, st.wMonth, st.wDay)
                   - julianDayFromDate(1970, 1, 1)) * Q_INT64_C(86400000);
}

#elif defined(Q_OS_UNIX)

#ifdef Q_OS_NACL
#include <sys/time.h>
#endif

QDate QDate::currentDate()
{
    return QDateTime::currentDateTime().date();
}

QTime QTime::currentTime()
{
    return QDateTime::currentDateTime().time();
}

QDateTime QDateTime::currentDateTime()
{
    return fromMSecsSinceEpoch(currentMSecsSinceEpoch(), Qt::LocalTime);
}

QDateTime QDateTime::currentDateTimeUtc()
{
    return fromMSecsSinceEpoch(currentMSecsSinceEpoch(), Qt::UTC);
}

qint64 QDateTime::currentMSecsSinceEpoch() Q_DECL_NOTHROW
{
    // posix compliant system
    // we have milliseconds
    struct timeval tv;
    gettimeofday(&tv, 0);
    return qint64(tv.tv_sec) * Q_INT64_C(1000) + tv.tv_usec / 1000;
}

#else
#error "What system is this?"
#endif

/*! \fn QDateTime QDateTime::fromCFDate(CFDateRef date)
    \since 5.5

    Constructs a new QDateTime containing a copy of the CFDate \a date.

    \sa toCFDate()
*/

/*! \fn CFDateRef QDateTime::toCFDate() const
    \since 5.5

    Creates a CFDate from a QDateTime. The caller owns the CFDate object
    and is responsible for releasing it.

    \sa fromCFDate()
*/

/*! \fn QDateTime QDateTime::fromNSDate(const NSDate *date)
    \since 5.5

    Constructs a new QDateTime containing a copy of the NSDate \a date.

    \sa toNSDate()
*/

/*! \fn NSDate QDateTime::toNSDate() const
    \since 5.5

    Creates an NSDate from a QDateTime. The NSDate object is autoreleased.

    \sa fromNSDate()
*/

/*!
  \since 4.2

  Returns a datetime whose date and time are the number of \a seconds
  that have passed since 1970-01-01T00:00:00, Coordinated Universal
  Time (Qt::UTC) and converted to Qt::LocalTime.  On systems that do not
  support time zones, the time will be set as if local time were Qt::UTC.

  \sa toTime_t(), setTime_t()
*/
QDateTime QDateTime::fromTime_t(uint seconds)
{
    return fromMSecsSinceEpoch((qint64)seconds * 1000, Qt::LocalTime);
}

/*!
  \since 5.2

  Returns a datetime whose date and time are the number of \a seconds
  that have passed since 1970-01-01T00:00:00, Coordinated Universal
  Time (Qt::UTC) and converted to the given \a spec.

  If the \a spec is not Qt::OffsetFromUTC then the \a offsetSeconds will be
  ignored.  If the \a spec is Qt::OffsetFromUTC and the \a offsetSeconds is 0
  then the spec will be set to Qt::UTC, i.e. an offset of 0 seconds.

  \sa toTime_t(), setTime_t()
*/
QDateTime QDateTime::fromTime_t(uint seconds, Qt::TimeSpec spec, int offsetSeconds)
{
    return fromMSecsSinceEpoch((qint64)seconds * 1000, spec, offsetSeconds);
}

#ifndef QT_BOOTSTRAPPED
/*!
    \since 5.2

    Returns a datetime whose date and time are the number of \a seconds
    that have passed since 1970-01-01T00:00:00, Coordinated Universal
    Time (Qt::UTC) and with the given \a timeZone.

    \sa toTime_t(), setTime_t()
*/
QDateTime QDateTime::fromTime_t(uint seconds, const QTimeZone &timeZone)
{
    return fromMSecsSinceEpoch((qint64)seconds * 1000, timeZone);
}
#endif

/*!
  \since 4.7

  Returns a datetime whose date and time are the number of milliseconds, \a msecs,
  that have passed since 1970-01-01T00:00:00.000, Coordinated Universal
  Time (Qt::UTC), and converted to Qt::LocalTime.  On systems that do not
  support time zones, the time will be set as if local time were Qt::UTC.

  Note that there are possible values for \a msecs that lie outside the valid
  range of QDateTime, both negative and positive. The behavior of this
  function is undefined for those values.

  \sa toTime_t(), setTime_t()
*/
QDateTime QDateTime::fromMSecsSinceEpoch(qint64 msecs)
{
    return fromMSecsSinceEpoch(msecs, Qt::LocalTime);
}

/*!
  \since 5.2

  Returns a datetime whose date and time are the number of milliseconds \a msecs
  that have passed since 1970-01-01T00:00:00.000, Coordinated Universal
  Time (Qt::UTC) and converted to the given \a spec.

  Note that there are possible values for \a msecs that lie outside the valid
  range of QDateTime, both negative and positive. The behavior of this
  function is undefined for those values.

  If the \a spec is not Qt::OffsetFromUTC then the \a offsetSeconds will be
  ignored.  If the \a spec is Qt::OffsetFromUTC and the \a offsetSeconds is 0
  then the spec will be set to Qt::UTC, i.e. an offset of 0 seconds.

  If \a spec is Qt::TimeZone then the spec will be set to Qt::LocalTime,
  i.e. the current system time zone.

  \sa fromTime_t()
*/
QDateTime QDateTime::fromMSecsSinceEpoch(qint64 msecs, Qt::TimeSpec spec, int offsetSeconds)
{
    QDateTime dt;
    dt.d->setTimeSpec(spec, offsetSeconds);
    dt.setMSecsSinceEpoch(msecs);
    return dt;
}

#ifndef QT_BOOTSTRAPPED
/*!
    \since 5.2

    Returns a datetime whose date and time are the number of milliseconds \a msecs
    that have passed since 1970-01-01T00:00:00.000, Coordinated Universal
    Time (Qt::UTC) and with the given \a timeZone.

    \sa fromTime_t()
*/
QDateTime QDateTime::fromMSecsSinceEpoch(qint64 msecs, const QTimeZone &timeZone)
{
    QDateTime dt;
    dt.setTimeZone(timeZone);
    dt.setMSecsSinceEpoch(msecs);
    return dt;
}
#endif

#if QT_DEPRECATED_SINCE(5, 2)
/*!
    \since 4.4
    \internal
    \obsolete

    This method was added in 4.4 but never documented as public. It was replaced
    in 5.2 with public method setOffsetFromUtc() for consistency with QTimeZone.

    This method should never be made public.

    \sa setOffsetFromUtc()
 */
void QDateTime::setUtcOffset(int seconds)
{
    setOffsetFromUtc(seconds);
}

/*!
    \since 4.4
    \internal
    \obsolete

    This method was added in 4.4 but never documented as public. It was replaced
    in 5.1 with public method offsetFromUTC() for consistency with QTimeZone.

    This method should never be made public.

    \sa offsetFromUTC()
*/
int QDateTime::utcOffset() const
{
    return offsetFromUtc();
}
#endif // QT_DEPRECATED_SINCE

#ifndef QT_NO_DATESTRING

/*!
    \fn QDateTime QDateTime::fromString(const QString &string, Qt::DateFormat format)

    Returns the QDateTime represented by the \a string, using the
    \a format given, or an invalid datetime if this is not possible.

    Note for Qt::TextDate: It is recommended that you use the
    English short month names (e.g. "Jan"). Although localized month
    names can also be used, they depend on the user's locale settings.
*/
QDateTime QDateTime::fromString(const QString& string, Qt::DateFormat format)
{
    if (string.isEmpty())
        return QDateTime();

    switch (format) {
    case Qt::SystemLocaleDate:
    case Qt::SystemLocaleShortDate:
        return QLocale::system().toDateTime(string, QLocale::ShortFormat);
    case Qt::SystemLocaleLongDate:
        return QLocale::system().toDateTime(string, QLocale::LongFormat);
    case Qt::LocaleDate:
    case Qt::DefaultLocaleShortDate:
        return QLocale().toDateTime(string, QLocale::ShortFormat);
    case Qt::DefaultLocaleLongDate:
        return QLocale().toDateTime(string, QLocale::LongFormat);
    case Qt::RFC2822Date: {
        const ParsedRfcDateTime rfc = rfcDateImpl(string);

        if (!rfc.date.isValid() || !rfc.time.isValid())
            return QDateTime();

        QDateTime dateTime(rfc.date, rfc.time, Qt::UTC);
        dateTime.setOffsetFromUtc(rfc.utcOffset);
        return dateTime;
    }
    case Qt::ISODate: {
        const int size = string.size();
        if (size < 10)
            return QDateTime();

        QStringRef isoString(&string);
        Qt::TimeSpec spec = Qt::LocalTime;

        QDate date = QDate::fromString(string.left(10), Qt::ISODate);
        if (!date.isValid())
            return QDateTime();
        if (size == 10)
            return QDateTime(date);

        isoString = isoString.right(isoString.length() - 11);
        int offset = 0;
        // Check end of string for Time Zone definition, either Z for UTC or [+-]HH:mm for Offset
        if (isoString.endsWith(QLatin1Char('Z'))) {
            spec = Qt::UTC;
            isoString = isoString.left(isoString.size() - 1);
        } else {
            // the loop below is faster but functionally equal to:
            // const int signIndex = isoString.indexOf(QRegExp(QStringLiteral("[+-]")));
            int signIndex = isoString.size() - 1;
            bool found = false;
            {
                const QChar plus = QLatin1Char('+');
                const QChar minus = QLatin1Char('-');
                do {
                    QChar character(isoString.at(signIndex));
                    found = character == plus || character == minus;
                } while (--signIndex >= 0 && !found);
                ++signIndex;
            }

            if (found) {
                bool ok;
                offset = fromOffsetString(isoString.mid(signIndex), &ok);
                if (!ok)
                    return QDateTime();
                isoString = isoString.left(signIndex);
                spec = Qt::OffsetFromUTC;
            }
        }

        // Might be end of day (24:00, including variants), which QTime considers invalid.
        // ISO 8601 (section 4.2.3) says that 24:00 is equivalent to 00:00 the next day.
        bool isMidnight24 = false;
        QTime time = fromIsoTimeString(isoString, Qt::ISODate, &isMidnight24);
        if (!time.isValid())
            return QDateTime();
        if (isMidnight24)
            date = date.addDays(1);
        return QDateTime(date, time, spec, offset);
    }
#if !defined(QT_NO_TEXTDATE)
    case Qt::TextDate: {
        QVector<QStringRef> parts = string.splitRef(QLatin1Char(' '), QString::SkipEmptyParts);

        if ((parts.count() < 5) || (parts.count() > 6))
            return QDateTime();

        // Accept "Sun Dec 1 13:02:00 1974" and "Sun 1. Dec 13:02:00 1974"
        int month = 0;
        int day = 0;
        bool ok = false;

        // First try month then day
        month = fromShortMonthName(parts.at(1));
        if (month)
            day = parts.at(2).toInt();

        // If failed try day then month
        if (!month || !day) {
            month = fromShortMonthName(parts.at(2));
            if (month) {
                QStringRef dayStr = parts.at(1);
                if (dayStr.endsWith(QLatin1Char('.'))) {
                    dayStr = dayStr.left(dayStr.size() - 1);
                    day = dayStr.toInt();
                }
            }
        }

        // If both failed, give up
        if (!month || !day)
            return QDateTime();

        // Year can be before or after time, "Sun Dec 1 1974 13:02:00" or "Sun Dec 1 13:02:00 1974"
        // Guess which by looking for ':' in the time
        int year = 0;
        int yearPart = 0;
        int timePart = 0;
        if (parts.at(3).contains(QLatin1Char(':'))) {
            yearPart = 4;
            timePart = 3;
        } else if (parts.at(4).contains(QLatin1Char(':'))) {
            yearPart = 3;
            timePart = 4;
        } else {
            return QDateTime();
        }

        year = parts.at(yearPart).toInt(&ok);
        if (!ok)
            return QDateTime();

        QDate date(year, month, day);
        if (!date.isValid())
            return QDateTime();

        QVector<QStringRef> timeParts = parts.at(timePart).split(QLatin1Char(':'));
        if (timeParts.count() < 2 || timeParts.count() > 3)
            return QDateTime();

        int hour = timeParts.at(0).toInt(&ok);
        if (!ok)
            return QDateTime();

        int minute = timeParts.at(1).toInt(&ok);
        if (!ok)
            return QDateTime();

        int second = 0;
        int millisecond = 0;
        if (timeParts.count() > 2) {
            QVector<QStringRef> secondParts = timeParts.at(2).split(QLatin1Char('.'));
            if (secondParts.size() > 2) {
                return QDateTime();
            }

            second = secondParts.first().toInt(&ok);
            if (!ok) {
                return QDateTime();
            }

            if (secondParts.size() > 1) {
                millisecond = secondParts.last().toInt(&ok);
                if (!ok) {
                    return QDateTime();
                }
            }
        }

        QTime time(hour, minute, second, millisecond);
        if (!time.isValid())
            return QDateTime();

        if (parts.count() == 5)
            return QDateTime(date, time, Qt::LocalTime);

        QStringRef tz = parts.at(5);
        if (!tz.startsWith(QLatin1String("GMT"), Qt::CaseInsensitive))
            return QDateTime();
        tz = tz.mid(3);
        if (!tz.isEmpty()) {
            int offset = fromOffsetString(tz, &ok);
            if (!ok)
                return QDateTime();
            return QDateTime(date, time, Qt::OffsetFromUTC, offset);
        } else {
            return QDateTime(date, time, Qt::UTC);
        }
    }
#endif //QT_NO_TEXTDATE
    }

    return QDateTime();
}

/*!
    \fn QDateTime::fromString(const QString &string, const QString &format)

    Returns the QDateTime represented by the \a string, using the \a
    format given, or an invalid datetime if the string cannot be parsed.

    These expressions may be used for the date part of the format string:

    \table
    \header \li Expression \li Output
    \row \li d \li the day as number without a leading zero (1 to 31)
    \row \li dd \li the day as number with a leading zero (01 to 31)
    \row \li ddd
            \li the abbreviated localized day name (e.g. 'Mon' to 'Sun').
            Uses QDate::shortDayName().
    \row \li dddd
            \li the long localized day name (e.g. 'Monday' to 'Sunday').
            Uses QDate::longDayName().
    \row \li M \li the month as number without a leading zero (1-12)
    \row \li MM \li the month as number with a leading zero (01-12)
    \row \li MMM
            \li the abbreviated localized month name (e.g. 'Jan' to 'Dec').
            Uses QDate::shortMonthName().
    \row \li MMMM
            \li the long localized month name (e.g. 'January' to 'December').
            Uses QDate::longMonthName().
    \row \li yy \li the year as two digit number (00-99)
    \row \li yyyy \li the year as four digit number
    \endtable

    \note Unlike the other version of this function, day and month names must
    be given in the user's local language. It is only possible to use the English
    names if the user's language is English.

    These expressions may be used for the time part of the format string:

    \table
    \header \li Expression \li Output
    \row \li h
            \li the hour without a leading zero (0 to 23 or 1 to 12 if AM/PM display)
    \row \li hh
            \li the hour with a leading zero (00 to 23 or 01 to 12 if AM/PM display)
    \row \li H
            \li the hour without a leading zero (0 to 23, even with AM/PM display)
    \row \li HH
            \li the hour with a leading zero (00 to 23, even with AM/PM display)
    \row \li m \li the minute without a leading zero (0 to 59)
    \row \li mm \li the minute with a leading zero (00 to 59)
    \row \li s \li the second without a leading zero (0 to 59)
    \row \li ss \li the second with a leading zero (00 to 59)
    \row \li z \li the milliseconds without leading zeroes (0 to 999)
    \row \li zzz \li the milliseconds with leading zeroes (000 to 999)
    \row \li AP or A
         \li interpret as an AM/PM time. \e AP must be either "AM" or "PM".
    \row \li ap or a
         \li Interpret as an AM/PM time. \e ap must be either "am" or "pm".
    \endtable

    All other input characters will be treated as text. Any sequence
    of characters that are enclosed in single quotes will also be
    treated as text and not be used as an expression.

    \snippet code/src_corelib_tools_qdatetime.cpp 12

    If the format is not satisfied, an invalid QDateTime is returned.
    The expressions that don't have leading zeroes (d, M, h, m, s, z) will be
    greedy. This means that they will use two digits even if this will
    put them outside the range and/or leave too few digits for other
    sections.

    \snippet code/src_corelib_tools_qdatetime.cpp 13

    This could have meant 1 January 00:30.00 but the M will grab
    two digits.

    Incorrectly specified fields of the \a string will cause an invalid
    QDateTime to be returned. For example, consider the following code,
    where the two digit year 12 is read as 1912 (see the table below for all
    field defaults); the resulting datetime is invalid because 23 April 1912
    was a Tuesday, not a Monday:

    \snippet code/src_corelib_tools_qdatetime.cpp 20

    The correct code is:

    \snippet code/src_corelib_tools_qdatetime.cpp 21

    For any field that is not represented in the format, the following
    defaults are used:

    \table
    \header \li Field  \li Default value
    \row    \li Year   \li 1900
    \row    \li Month  \li 1 (January)
    \row    \li Day    \li 1
    \row    \li Hour   \li 0
    \row    \li Minute \li 0
    \row    \li Second \li 0
    \endtable

    For example:

    \snippet code/src_corelib_tools_qdatetime.cpp 14

    \sa QDate::fromString(), QTime::fromString(), QDate::toString(),
    QDateTime::toString(), QTime::toString()
*/

QDateTime QDateTime::fromString(const QString &string, const QString &format)
{
#ifndef QT_BOOTSTRAPPED
    QTime time;
    QDate date;

    QDateTimeParser dt(QVariant::DateTime, QDateTimeParser::FromString);
    if (dt.parseFormat(format) && dt.fromString(string, &date, &time))
        return QDateTime(date, time);
#else
    Q_UNUSED(string);
    Q_UNUSED(format);
#endif
    return QDateTime(QDate(), QTime(-1, -1, -1));
}

#endif // QT_NO_DATESTRING
/*!
    \fn QDateTime QDateTime::toLocalTime() const

    Returns a datetime containing the date and time information in
    this datetime, but specified using the Qt::LocalTime definition.

    Example:

    \snippet code/src_corelib_tools_qdatetime.cpp 17

    \sa toTimeSpec()
*/

/*!
    \fn QDateTime QDateTime::toUTC() const

    Returns a datetime containing the date and time information in
    this datetime, but specified using the Qt::UTC definition.

    Example:

    \snippet code/src_corelib_tools_qdatetime.cpp 18

    \sa toTimeSpec()
*/

/*****************************************************************************
  Date/time stream functions
 *****************************************************************************/

#ifndef QT_NO_DATASTREAM
/*!
    \relates QDate

    Writes the \a date to stream \a out.

    \sa {Serializing Qt Data Types}
*/

QDataStream &operator<<(QDataStream &out, const QDate &date)
{
    if (out.version() < QDataStream::Qt_5_0)
        return out << quint32(date.jd);
    else
        return out << qint64(date.jd);
}

/*!
    \relates QDate

    Reads a date from stream \a in into the \a date.

    \sa {Serializing Qt Data Types}
*/

QDataStream &operator>>(QDataStream &in, QDate &date)
{
    if (in.version() < QDataStream::Qt_5_0) {
        quint32 jd;
        in >> jd;
        // Older versions consider 0 an invalid jd.
        date.jd = (jd != 0 ? jd : QDate::nullJd());
    } else {
        qint64 jd;
        in >> jd;
        date.jd = jd;
    }

    return in;
}

/*!
    \relates QTime

    Writes \a time to stream \a out.

    \sa {Serializing Qt Data Types}
*/

QDataStream &operator<<(QDataStream &out, const QTime &time)
{
    return out << quint32(time.mds);
}

/*!
    \relates QTime

    Reads a time from stream \a in into the given \a time.

    \sa {Serializing Qt Data Types}
*/

QDataStream &operator>>(QDataStream &in, QTime &time)
{
    quint32 ds;
    in >> ds;
    time.mds = int(ds);
    return in;
}

/*!
    \relates QDateTime

    Writes \a dateTime to the \a out stream.

    \sa {Serializing Qt Data Types}
*/
QDataStream &operator<<(QDataStream &out, const QDateTime &dateTime)
{
    QPair<QDate, QTime> dateAndTime;

    if (out.version() >= QDataStream::Qt_5_2) {

        // In 5.2 we switched to using Qt::TimeSpec and added offset support
        dateAndTime = dateTime.d->getDateTime();
        out << dateAndTime << qint8(dateTime.timeSpec());
        if (dateTime.timeSpec() == Qt::OffsetFromUTC)
            out << qint32(dateTime.offsetFromUtc());
#ifndef QT_BOOTSTRAPPED
        else if (dateTime.timeSpec() == Qt::TimeZone)
            out << dateTime.timeZone();
#endif // QT_BOOTSTRAPPED

    } else if (out.version() == QDataStream::Qt_5_0) {

        // In Qt 5.0 we incorrectly serialised all datetimes as UTC.
        // This approach is wrong and should not be used again; it breaks
        // the guarantee that a deserialised local datetime is the same time
        // of day, regardless of which timezone it was serialised in.
        dateAndTime = (dateTime.isValid() ? dateTime.toUTC() : dateTime).d->getDateTime();
        out << dateAndTime << qint8(dateTime.timeSpec());

    } else if (out.version() >= QDataStream::Qt_4_0) {

        // From 4.0 to 5.1 (except 5.0) we used QDateTimePrivate::Spec
        dateAndTime = dateTime.d->getDateTime();
        out << dateAndTime;
        switch (dateTime.timeSpec()) {
        case Qt::UTC:
            out << (qint8)QDateTimePrivate::UTC;
            break;
        case Qt::OffsetFromUTC:
            out << (qint8)QDateTimePrivate::OffsetFromUTC;
            break;
        case Qt::TimeZone:
#ifndef QT_BOOTSTRAPPED
            out << (qint8)QDateTimePrivate::TimeZone;
            break;
#endif // QT_BOOTSTRAPPED
        case Qt::LocalTime:
            out << (qint8)QDateTimePrivate::LocalUnknown;
            break;
        }

    } else { // version < QDataStream::Qt_4_0

        // Before 4.0 there was no TimeSpec, only Qt::LocalTime was supported
        dateAndTime = dateTime.d->getDateTime();
        out << dateAndTime;

    }

    return out;
}

/*!
    \relates QDateTime

    Reads a datetime from the stream \a in into \a dateTime.

    \sa {Serializing Qt Data Types}
*/

QDataStream &operator>>(QDataStream &in, QDateTime &dateTime)
{
    QDate dt;
    QTime tm;
    qint8 ts = 0;
    Qt::TimeSpec spec = Qt::LocalTime;
    qint32 offset = 0;
#ifndef QT_BOOTSTRAPPED
    QTimeZone tz;
#endif // QT_BOOTSTRAPPED

    if (in.version() >= QDataStream::Qt_5_2) {

        // In 5.2 we switched to using Qt::TimeSpec and added offset support
        in >> dt >> tm >> ts;
        spec = static_cast<Qt::TimeSpec>(ts);
        if (spec == Qt::OffsetFromUTC) {
            in >> offset;
            dateTime = QDateTime(dt, tm, spec, offset);
#ifndef QT_BOOTSTRAPPED
        } else if (spec == Qt::TimeZone) {
            in >> tz;
            dateTime = QDateTime(dt, tm, tz);
#endif // QT_BOOTSTRAPPED
        } else {
            dateTime = QDateTime(dt, tm, spec);
        }

    } else if (in.version() == QDataStream::Qt_5_0) {

        // In Qt 5.0 we incorrectly serialised all datetimes as UTC
        in >> dt >> tm >> ts;
        spec = static_cast<Qt::TimeSpec>(ts);
        dateTime = QDateTime(dt, tm, Qt::UTC);
        dateTime = dateTime.toTimeSpec(spec);

    } else if (in.version() >= QDataStream::Qt_4_0) {

        // From 4.0 to 5.1 (except 5.0) we used QDateTimePrivate::Spec
        in >> dt >> tm >> ts;
        switch ((QDateTimePrivate::Spec)ts) {
        case QDateTimePrivate::UTC:
            spec = Qt::UTC;
            break;
        case QDateTimePrivate::OffsetFromUTC:
            spec = Qt::OffsetFromUTC;
            break;
        case QDateTimePrivate::TimeZone:
#ifndef QT_BOOTSTRAPPED
            spec = Qt::TimeZone;
            break;
#endif // QT_BOOTSTRAPPED
        case QDateTimePrivate::LocalUnknown:
        case QDateTimePrivate::LocalStandard:
        case QDateTimePrivate::LocalDST:
            spec = Qt::LocalTime;
            break;
        }
        dateTime = QDateTime(dt, tm, spec, offset);

    } else { // version < QDataStream::Qt_4_0

        // Before 4.0 there was no TimeSpec, only Qt::LocalTime was supported
        in >> dt >> tm;
        dateTime = QDateTime(dt, tm, spec, offset);

    }

    return in;
}
#endif // QT_NO_DATASTREAM

/*****************************************************************************
  Date / Time Debug Streams
*****************************************************************************/

#if !defined(QT_NO_DEBUG_STREAM) && !defined(QT_NO_DATESTRING)
QDebug operator<<(QDebug dbg, const QDate &date)
{
    QDebugStateSaver saver(dbg);
    dbg.nospace() << "QDate(" << date.toString(Qt::ISODate) << ')';
    return dbg;
}

QDebug operator<<(QDebug dbg, const QTime &time)
{
    QDebugStateSaver saver(dbg);
    dbg.nospace() << "QTime(" << time.toString(QStringLiteral("HH:mm:ss.zzz")) << ')';
    return dbg;
}

QDebug operator<<(QDebug dbg, const QDateTime &date)
{
    QDebugStateSaver saver(dbg);
    const Qt::TimeSpec ts = date.timeSpec();
    dbg.nospace() << "QDateTime(";
    dbg.noquote() << date.toString(QStringLiteral("yyyy-MM-dd HH:mm:ss.zzz t"))
                  << ' ' << ts;
    switch (ts) {
    case Qt::UTC:
        break;
    case Qt::OffsetFromUTC:
        dbg << ' ' << date.offsetFromUtc() << 's';
        break;
    case Qt::TimeZone:
#ifndef QT_BOOTSTRAPPED
        dbg << ' ' << date.timeZone().id();
        break;
#endif // QT_BOOTSTRAPPED
    case Qt::LocalTime:
        break;
    }
    return dbg << ')';
}
#endif

/*! \fn uint qHash(const QDateTime &key, uint seed = 0)
    \relates QHash
    \since 5.0

    Returns the hash value for the \a key, using \a seed to seed the calculation.
*/
uint qHash(const QDateTime &key, uint seed)
{
    // Use to toMSecsSinceEpoch instead of individual qHash functions for
    // QDate/QTime/spec/offset because QDateTime::operator== converts both arguments
    // to the same timezone. If we don't, qHash would return different hashes for
    // two QDateTimes that are equivalent once converted to the same timezone.
    return qHash(key.toMSecsSinceEpoch(), seed);
}

/*! \fn uint qHash(const QDate &key, uint seed = 0)
    \relates QHash
    \since 5.0

    Returns the hash value for the \a key, using \a seed to seed the calculation.
*/
uint qHash(const QDate &key, uint seed) Q_DECL_NOTHROW
{
    return qHash(key.toJulianDay(), seed);
}

/*! \fn uint qHash(const QTime &key, uint seed = 0)
    \relates QHash
    \since 5.0

    Returns the hash value for the \a key, using \a seed to seed the calculation.
*/
uint qHash(const QTime &key, uint seed) Q_DECL_NOTHROW
{
    return qHash(key.msecsSinceStartOfDay(), seed);
}

QT_END_NAMESPACE<|MERGE_RESOLUTION|>--- conflicted
+++ resolved
@@ -2426,13 +2426,8 @@
         if (daylightStatus)
             *daylightStatus = QDateTimePrivate::StandardTime;
         return true;
-<<<<<<< HEAD
     } else if (msecs > (qint64(TIME_T_MAX_) * 1000)) {
-        // Docs state any LocalTime after 2037-12-31 *will* have any Daylight Time applied
-=======
-    } else if (msecs > (qint64(TIME_T_MAX) * 1000)) {
         // Docs state any LocalTime after 2037-12-31 *will* have any DST applied
->>>>>>> 209a26c6
         // but this may fall outside the supported time_t range, so need to fake it.
         // Use existing method to fake the conversion, but this is deeply flawed as it may
         // apply the conversion from the wrong day number, e.g. if rule is last Sunday of month
@@ -2468,11 +2463,7 @@
     QTime tm;
     msecsToTime(localMsecs, &dt, &tm);
 
-<<<<<<< HEAD
-    qint64 msecsMax = qint64(TIME_T_MAX_) * 1000;
-=======
-    const qint64 msecsMax = qint64(TIME_T_MAX) * 1000;
->>>>>>> 209a26c6
+    const qint64 msecsMax = qint64(TIME_T_MAX_) * 1000;
 
     if (localMsecs <= qint64(MSECS_PER_DAY)) {
 
