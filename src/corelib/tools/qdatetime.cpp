/****************************************************************************
**
** Copyright (C) 2016 The Qt Company Ltd.
** Copyright (C) 2016 Intel Corporation.
** Contact: https://www.qt.io/licensing/
**
** This file is part of the QtCore module of the Qt Toolkit.
**
** $QT_BEGIN_LICENSE:LGPL$
** Commercial License Usage
** Licensees holding valid commercial Qt licenses may use this file in
** accordance with the commercial license agreement provided with the
** Software or, alternatively, in accordance with the terms contained in
** a written agreement between you and The Qt Company. For licensing terms
** and conditions see https://www.qt.io/terms-conditions. For further
** information use the contact form at https://www.qt.io/contact-us.
**
** GNU Lesser General Public License Usage
** Alternatively, this file may be used under the terms of the GNU Lesser
** General Public License version 3 as published by the Free Software
** Foundation and appearing in the file LICENSE.LGPL3 included in the
** packaging of this file. Please review the following information to
** ensure the GNU Lesser General Public License version 3 requirements
** will be met: https://www.gnu.org/licenses/lgpl-3.0.html.
**
** GNU General Public License Usage
** Alternatively, this file may be used under the terms of the GNU
** General Public License version 2.0 or (at your option) the GNU General
** Public license version 3 or any later version approved by the KDE Free
** Qt Foundation. The licenses are as published by the Free Software
** Foundation and appearing in the file LICENSE.GPL2 and LICENSE.GPL3
** included in the packaging of this file. Please review the following
** information to ensure the GNU General Public License requirements will
** be met: https://www.gnu.org/licenses/gpl-2.0.html and
** https://www.gnu.org/licenses/gpl-3.0.html.
**
** $QT_END_LICENSE$
**
****************************************************************************/

#include "qplatformdefs.h"
#include "private/qdatetime_p.h"
#include "private/qdatetimeparser_p.h"

#include "qdatastream.h"
#include "qset.h"
#include "qlocale.h"
#include "qdatetime.h"
#include "qtimezoneprivate_p.h"
#include "qregexp.h"
#include "qdebug.h"
#ifndef Q_OS_WIN
#include <locale.h>
#endif

#include <cmath>
#include <time.h>
#ifdef Q_OS_WIN
#  include <qt_windows.h>
#  ifdef Q_OS_WINCE
#    include "qfunctions_wince.h"
#  endif
#  ifdef Q_OS_WINRT
#    include "qfunctions_winrt.h"
#  endif
#endif

#if defined(Q_OS_MAC)
#include <private/qcore_mac_p.h>
#endif

QT_BEGIN_NAMESPACE

Q_GLOBAL_STATIC_WITH_ARGS(QSharedDataPointer<QDateTimePrivate>, defaultDateTimePrivate, (new QDateTimePrivate()))

/*****************************************************************************
  Date/Time Constants
 *****************************************************************************/

enum {
    SECS_PER_DAY = 86400,
    MSECS_PER_DAY = 86400000,
    SECS_PER_HOUR = 3600,
    MSECS_PER_HOUR = 3600000,
    SECS_PER_MIN = 60,
    MSECS_PER_MIN = 60000,
    TIME_T_MAX = 2145916799,  // int maximum 2037-12-31T23:59:59 UTC
    JULIAN_DAY_FOR_EPOCH = 2440588 // result of julianDayFromDate(1970, 1, 1)
};

/*****************************************************************************
  QDate static helper functions
 *****************************************************************************/

static inline QDate fixedDate(int y, int m, int d)
{
    QDate result(y, m, 1);
    result.setDate(y, m, qMin(d, result.daysInMonth()));
    return result;
}

/*
  Division, rounding down (rather than towards zero).

  From C++11 onwards, integer division is defined to round towards zero, so we
  can rely on that when implementing this.  This is only used with denominator b
  > 0, so we only have to treat negative numerator, a, specially.
 */
static inline qint64 floordiv(qint64 a, int b)
{
    return (a - (a < 0 ? b - 1 : 0)) / b;
}

static inline int floordiv(int a, int b)
{
    return (a - (a < 0 ? b - 1 : 0)) / b;
}

static inline qint64 julianDayFromDate(int year, int month, int day)
{
    // Adjust for no year 0
    if (year < 0)
        ++year;

/*
 * Math from The Calendar FAQ at http://www.tondering.dk/claus/cal/julperiod.php
 * This formula is correct for all julian days, when using mathematical integer
 * division (round to negative infinity), not c++11 integer division (round to zero)
 */
    int    a = floordiv(14 - month, 12);
    qint64 y = (qint64)year + 4800 - a;
    int    m = month + 12 * a - 3;
    return day + floordiv(153 * m + 2, 5) + 365 * y + floordiv(y, 4) - floordiv(y, 100) + floordiv(y, 400) - 32045;
}

struct ParsedDate
{
    int year, month, day;
};

// prevent this function from being inlined into all 10 users
Q_NEVER_INLINE
static ParsedDate getDateFromJulianDay(qint64 julianDay)
{
/*
 * Math from The Calendar FAQ at http://www.tondering.dk/claus/cal/julperiod.php
 * This formula is correct for all julian days, when using mathematical integer
 * division (round to negative infinity), not c++11 integer division (round to zero)
 */
    qint64 a = julianDay + 32044;
    qint64 b = floordiv(4 * a + 3, 146097);
    int    c = a - floordiv(146097 * b, 4);

    int    d = floordiv(4 * c + 3, 1461);
    int    e = c - floordiv(1461 * d, 4);
    int    m = floordiv(5 * e + 2, 153);

    int    day = e - floordiv(153 * m + 2, 5) + 1;
    int    month = m + 3 - 12 * floordiv(m, 10);
    int    year = 100 * b + d - 4800 + floordiv(m, 10);

    // Adjust for no year 0
    if (year <= 0)
        --year ;

    const ParsedDate result = { year, month, day };
    return result;
}

/*****************************************************************************
  Date/Time formatting helper functions
 *****************************************************************************/

static const char monthDays[] = { 0, 31, 28, 31, 30, 31, 30, 31, 31, 30, 31, 30, 31 };

#ifndef QT_NO_TEXTDATE
static const char qt_shortMonthNames[][4] = {
    "Jan", "Feb", "Mar", "Apr", "May", "Jun",
    "Jul", "Aug", "Sep", "Oct", "Nov", "Dec" };

static int qt_monthNumberFromShortName(QStringRef shortName)
{
    for (unsigned int i = 0; i < sizeof(qt_shortMonthNames) / sizeof(qt_shortMonthNames[0]); ++i) {
        if (shortName == QLatin1String(qt_shortMonthNames[i], 3))
            return i + 1;
    }
    return -1;
}
static int qt_monthNumberFromShortName(const QString &shortName)
{ return qt_monthNumberFromShortName(QStringRef(&shortName)); }

static int fromShortMonthName(const QStringRef &monthName)
{
    // Assume that English monthnames are the default
    int month = qt_monthNumberFromShortName(monthName);
    if (month != -1)
        return month;
    // If English names can't be found, search the localized ones
    for (int i = 1; i <= 12; ++i) {
        if (monthName == QDate::shortMonthName(i))
            return i;
    }
    return -1;
}
#endif // QT_NO_TEXTDATE

#ifndef QT_NO_DATESTRING
struct ParsedRfcDateTime {
    QDate date;
    QTime time;
    int utcOffset;
};

static ParsedRfcDateTime rfcDateImpl(const QString &s)
{
    ParsedRfcDateTime result;

    // Matches "Wdy, DD Mon YYYY HH:mm:ss ±hhmm" (Wdy, being optional)
    QRegExp rex(QStringLiteral("^(?:[A-Z][a-z]+,)?[ \\t]*(\\d{1,2})[ \\t]+([A-Z][a-z]+)[ \\t]+(\\d\\d\\d\\d)(?:[ \\t]+(\\d\\d):(\\d\\d)(?::(\\d\\d))?)?[ \\t]*(?:([+-])(\\d\\d)(\\d\\d))?"));
    if (s.indexOf(rex) == 0) {
        const QStringList cap = rex.capturedTexts();
        result.date = QDate(cap[3].toInt(), qt_monthNumberFromShortName(cap[2]), cap[1].toInt());
        if (!cap[4].isEmpty())
            result.time = QTime(cap[4].toInt(), cap[5].toInt(), cap[6].toInt());
        const bool positiveOffset = (cap[7] == QLatin1String("+"));
        const int hourOffset = cap[8].toInt();
        const int minOffset = cap[9].toInt();
        result.utcOffset = ((hourOffset * 60 + minOffset) * (positiveOffset ? 60 : -60));
    } else {
        // Matches "Wdy Mon DD HH:mm:ss YYYY"
        QRegExp rex(QStringLiteral("^[A-Z][a-z]+[ \\t]+([A-Z][a-z]+)[ \\t]+(\\d\\d)(?:[ \\t]+(\\d\\d):(\\d\\d):(\\d\\d))?[ \\t]+(\\d\\d\\d\\d)[ \\t]*(?:([+-])(\\d\\d)(\\d\\d))?"));
        if (s.indexOf(rex) == 0) {
            const QStringList cap = rex.capturedTexts();
            result.date = QDate(cap[6].toInt(), qt_monthNumberFromShortName(cap[1]), cap[2].toInt());
            if (!cap[3].isEmpty())
                result.time = QTime(cap[3].toInt(), cap[4].toInt(), cap[5].toInt());
            const bool positiveOffset = (cap[7] == QLatin1String("+"));
            const int hourOffset = cap[8].toInt();
            const int minOffset = cap[9].toInt();
            result.utcOffset = ((hourOffset * 60 + minOffset) * (positiveOffset ? 60 : -60));
        }
    }

    return result;
}
#endif // QT_NO_DATESTRING

// Return offset in [+-]HH:mm format
static QString toOffsetString(Qt::DateFormat format, int offset)
{
    return QString::asprintf("%c%02d%s%02d",
                             offset >= 0 ? '+' : '-',
                             qAbs(offset) / SECS_PER_HOUR,
                             // Qt::ISODate puts : between the hours and minutes, but Qt:TextDate does not:
                             format == Qt::TextDate ? "" : ":",
                             (qAbs(offset) / 60) % 60);
}

// Parse offset in [+-]HH[[:]mm] format
static int fromOffsetString(const QStringRef &offsetString, bool *valid) Q_DECL_NOTHROW
{
    *valid = false;

    const int size = offsetString.size();
    if (size < 2 || size > 6)
        return 0;

    // sign will be +1 for a positive and -1 for a negative offset
    int sign;

    // First char must be + or -
    const QChar signChar = offsetString.at(0);
    if (signChar == QLatin1Char('+'))
        sign = 1;
    else if (signChar == QLatin1Char('-'))
        sign = -1;
    else
        return 0;

    // Split the hour and minute parts
    const QStringRef time = offsetString.mid(1);
    int hhLen = time.indexOf(QLatin1Char(':'));
    int mmIndex;
    if (hhLen == -1)
        mmIndex = hhLen = 2; // [+-]HHmm or [+-]HH format
    else
        mmIndex = hhLen + 1;

    const QStringRef hhRef = time.left(hhLen);
    bool ok = false;
    const int hour = hhRef.toInt(&ok);
    if (!ok)
        return 0;

    const QStringRef mmRef = time.mid(mmIndex);
    const int minute = mmRef.isEmpty() ? 0 : mmRef.toInt(&ok);
    if (!ok || minute < 0 || minute > 59)
        return 0;

    *valid = true;
    return sign * ((hour * 60) + minute) * 60;
}

/*****************************************************************************
  QDate member functions
 *****************************************************************************/

/*!
    \since 4.5

    \enum QDate::MonthNameType

    This enum describes the types of the string representation used
    for the month name.

    \value DateFormat This type of name can be used for date-to-string formatting.
    \value StandaloneFormat This type is used when you need to enumerate months or weekdays.
           Usually standalone names are represented in singular forms with
           capitalized first letter.
*/

/*!
    \class QDate
    \inmodule QtCore
    \reentrant
    \brief The QDate class provides date functions.


    A QDate object contains a calendar date, i.e. year, month, and day
    numbers, in the Gregorian calendar. It can read the current date
    from the system clock. It provides functions for comparing dates,
    and for manipulating dates. For example, it is possible to add
    and subtract days, months, and years to dates.

    A QDate object is typically created by giving the year,
    month, and day numbers explicitly. Note that QDate interprets two
    digit years as is, i.e., years 0 - 99. A QDate can also be
    constructed with the static function currentDate(), which creates
    a QDate object containing the system clock's date.  An explicit
    date can also be set using setDate(). The fromString() function
    returns a QDate given a string and a date format which is used to
    interpret the date within the string.

    The year(), month(), and day() functions provide access to the
    year, month, and day numbers. Also, dayOfWeek() and dayOfYear()
    functions are provided. The same information is provided in
    textual format by the toString(), shortDayName(), longDayName(),
    shortMonthName(), and longMonthName() functions.

    QDate provides a full set of operators to compare two QDate
    objects where smaller means earlier, and larger means later.

    You can increment (or decrement) a date by a given number of days
    using addDays(). Similarly you can use addMonths() and addYears().
    The daysTo() function returns the number of days between two
    dates.

    The daysInMonth() and daysInYear() functions return how many days
    there are in this date's month and year, respectively. The
    isLeapYear() function indicates whether a date is in a leap year.

    \section1

    \section2 No Year 0

    There is no year 0. Dates in that year are considered invalid. The
    year -1 is the year "1 before Christ" or "1 before current era."
    The day before 1 January 1 CE is 31 December 1 BCE.

    \section2 Range of Valid Dates

    Dates are stored internally as a Julian Day number, an integer count of
    every day in a contiguous range, with 24 November 4714 BCE in the Gregorian
    calendar being Julian Day 0 (1 January 4713 BCE in the Julian calendar).
    As well as being an efficient and accurate way of storing an absolute date,
    it is suitable for converting a Date into other calendar systems such as
    Hebrew, Islamic or Chinese. The Julian Day number can be obtained using
    QDate::toJulianDay() and can be set using QDate::fromJulianDay().

    The range of dates able to be stored by QDate as a Julian Day number is
    for technical reasons limited to between -784350574879 and 784354017364,
    which means from before 2 billion BCE to after 2 billion CE.

    \sa QTime, QDateTime, QDateEdit, QDateTimeEdit, QCalendarWidget
*/

/*!
    \fn QDate::QDate()

    Constructs a null date. Null dates are invalid.

    \sa isNull(), isValid()
*/

/*!
    Constructs a date with year \a y, month \a m and day \a d.

    If the specified date is invalid, the date is not set and
    isValid() returns \c false.

    \warning Years 1 to 99 are interpreted as is. Year 0 is invalid.

    \sa isValid()
*/

QDate::QDate(int y, int m, int d)
{
    setDate(y, m, d);
}


/*!
    \fn bool QDate::isNull() const

    Returns \c true if the date is null; otherwise returns \c false. A null
    date is invalid.

    \note The behavior of this function is equivalent to isValid().

    \sa isValid()
*/


/*!
    \fn bool QDate::isValid() const

    Returns \c true if this date is valid; otherwise returns \c false.

    \sa isNull()
*/


/*!
    Returns the year of this date. Negative numbers indicate years
    before 1 CE, such that year -44 is 44 BCE.

    Returns 0 if the date is invalid.

    \sa month(), day()
*/

int QDate::year() const
{
    if (isNull())
        return 0;

    return getDateFromJulianDay(jd).year;
}

/*!
    Returns the number corresponding to the month of this date, using
    the following convention:

    \list
    \li 1 = "January"
    \li 2 = "February"
    \li 3 = "March"
    \li 4 = "April"
    \li 5 = "May"
    \li 6 = "June"
    \li 7 = "July"
    \li 8 = "August"
    \li 9 = "September"
    \li 10 = "October"
    \li 11 = "November"
    \li 12 = "December"
    \endlist

    Returns 0 if the date is invalid.

    \sa year(), day()
*/

int QDate::month() const
{
    if (isNull())
        return 0;

    return getDateFromJulianDay(jd).month;
}

/*!
    Returns the day of the month (1 to 31) of this date.

    Returns 0 if the date is invalid.

    \sa year(), month(), dayOfWeek()
*/

int QDate::day() const
{
    if (isNull())
        return 0;

    return getDateFromJulianDay(jd).day;
}

/*!
    Returns the weekday (1 = Monday to 7 = Sunday) for this date.

    Returns 0 if the date is invalid.

    \sa day(), dayOfYear(), Qt::DayOfWeek
*/

int QDate::dayOfWeek() const
{
    if (isNull())
        return 0;

    if (jd >= 0)
        return (jd % 7) + 1;
    else
        return ((jd + 1) % 7) + 7;
}

/*!
    Returns the day of the year (1 to 365 or 366 on leap years) for
    this date.

    Returns 0 if the date is invalid.

    \sa day(), dayOfWeek()
*/

int QDate::dayOfYear() const
{
    if (isNull())
        return 0;

    return jd - julianDayFromDate(year(), 1, 1) + 1;
}

/*!
    Returns the number of days in the month (28 to 31) for this date.

    Returns 0 if the date is invalid.

    \sa day(), daysInYear()
*/

int QDate::daysInMonth() const
{
    if (isNull())
        return 0;

    const ParsedDate pd = getDateFromJulianDay(jd);
    if (pd.month == 2 && isLeapYear(pd.year))
        return 29;
    else
        return monthDays[pd.month];
}

/*!
    Returns the number of days in the year (365 or 366) for this date.

    Returns 0 if the date is invalid.

    \sa day(), daysInMonth()
*/

int QDate::daysInYear() const
{
    if (isNull())
        return 0;

    return isLeapYear(getDateFromJulianDay(jd).year) ? 366 : 365;
}

/*!
    Returns the week number (1 to 53), and stores the year in
    *\a{yearNumber} unless \a yearNumber is null (the default).

    Returns 0 if the date is invalid.

    In accordance with ISO 8601, weeks start on Monday and the first
    Thursday of a year is always in week 1 of that year. Most years
    have 52 weeks, but some have 53.

    *\a{yearNumber} is not always the same as year(). For example, 1
    January 2000 has week number 52 in the year 1999, and 31 December
    2002 has week number 1 in the year 2003.

    \sa isValid()
*/

int QDate::weekNumber(int *yearNumber) const
{
    if (!isValid())
        return 0;

    int year = QDate::year();
    int yday = dayOfYear();
    int wday = dayOfWeek();

    int week = (yday - wday + 10) / 7;

    if (week == 0) {
        // last week of previous year
        --year;
        week = (yday + 365 + (QDate::isLeapYear(year) ? 1 : 0) - wday + 10) / 7;
        Q_ASSERT(week == 52 || week == 53);
    } else if (week == 53) {
        // maybe first week of next year
        int w = (yday - 365 - (QDate::isLeapYear(year) ? 1 : 0) - wday + 10) / 7;
        if (w > 0) {
            ++year;
            week = w;
        }
        Q_ASSERT(week == 53 || week == 1);
    }

    if (yearNumber != 0)
        *yearNumber = year;
    return week;
}

#ifndef QT_NO_TEXTDATE
/*!
    \since 4.5

    Returns the short name of the \a month for the representation specified
    by \a type.

    The months are enumerated using the following convention:

    \list
    \li 1 = "Jan"
    \li 2 = "Feb"
    \li 3 = "Mar"
    \li 4 = "Apr"
    \li 5 = "May"
    \li 6 = "Jun"
    \li 7 = "Jul"
    \li 8 = "Aug"
    \li 9 = "Sep"
    \li 10 = "Oct"
    \li 11 = "Nov"
    \li 12 = "Dec"
    \endlist

    The month names will be localized according to the system's
    locale settings, i.e. using QLocale::system().

    Returns an empty string if the date is invalid.

    \sa toString(), longMonthName(), shortDayName(), longDayName()
*/

QString QDate::shortMonthName(int month, QDate::MonthNameType type)
{
    if (month >= 1 || month <= 12) {
        switch (type) {
        case QDate::DateFormat:
            return QLocale::system().monthName(month, QLocale::ShortFormat);
        case QDate::StandaloneFormat:
            return QLocale::system().standaloneMonthName(month, QLocale::ShortFormat);
        }
    }
    return QString();
}

/*!
    \since 4.5

    Returns the long name of the \a month for the representation specified
    by \a type.

    The months are enumerated using the following convention:

    \list
    \li 1 = "January"
    \li 2 = "February"
    \li 3 = "March"
    \li 4 = "April"
    \li 5 = "May"
    \li 6 = "June"
    \li 7 = "July"
    \li 8 = "August"
    \li 9 = "September"
    \li 10 = "October"
    \li 11 = "November"
    \li 12 = "December"
    \endlist

    The month names will be localized according to the system's
    locale settings, i.e. using QLocale::system().

    Returns an empty string if the date is invalid.

    \sa toString(), shortMonthName(), shortDayName(), longDayName()
*/

QString QDate::longMonthName(int month, MonthNameType type)
{
    if (month >= 1 && month <= 12) {
        switch (type) {
        case QDate::DateFormat:
            return QLocale::system().monthName(month, QLocale::LongFormat);
        case QDate::StandaloneFormat:
            return QLocale::system().standaloneMonthName(month, QLocale::LongFormat);
        }
    }
    return QString();
}

/*!
    \since 4.5

    Returns the short name of the \a weekday for the representation specified
    by \a type.

    The days are enumerated using the following convention:

    \list
    \li 1 = "Mon"
    \li 2 = "Tue"
    \li 3 = "Wed"
    \li 4 = "Thu"
    \li 5 = "Fri"
    \li 6 = "Sat"
    \li 7 = "Sun"
    \endlist

    The day names will be localized according to the system's
    locale settings, i.e. using QLocale::system().

    Returns an empty string if the date is invalid.

    \sa toString(), shortMonthName(), longMonthName(), longDayName()
*/

QString QDate::shortDayName(int weekday, MonthNameType type)
{
    if (weekday >= 1 && weekday <= 7) {
        switch (type) {
        case QDate::DateFormat:
            return QLocale::system().dayName(weekday, QLocale::ShortFormat);
        case QDate::StandaloneFormat:
            return QLocale::system().standaloneDayName(weekday, QLocale::ShortFormat);
        }
    }
    return QString();
}

/*!
    \since 4.5

    Returns the long name of the \a weekday for the representation specified
    by \a type.

    The days are enumerated using the following convention:

    \list
    \li 1 = "Monday"
    \li 2 = "Tuesday"
    \li 3 = "Wednesday"
    \li 4 = "Thursday"
    \li 5 = "Friday"
    \li 6 = "Saturday"
    \li 7 = "Sunday"
    \endlist

    The day names will be localized according to the system's
    locale settings, i.e. using QLocale::system().

    Returns an empty string if the date is invalid.

    \sa toString(), shortDayName(), shortMonthName(), longMonthName()
*/

QString QDate::longDayName(int weekday, MonthNameType type)
{
    if (weekday >= 1 && weekday <= 7) {
        switch (type) {
        case QDate::DateFormat:
            return QLocale::system().dayName(weekday, QLocale::LongFormat);
        case QDate::StandaloneFormat:
            return QLocale::system().standaloneDayName(weekday, QLocale::LongFormat);
        }
    }
    return QString();
}
#endif //QT_NO_TEXTDATE

#ifndef QT_NO_DATESTRING

#ifndef QT_NO_TEXTDATE
static QString toStringTextDate(QDate date)
{
    const ParsedDate pd = getDateFromJulianDay(date.toJulianDay());
    static const QLatin1Char sp(' ');
    return date.shortDayName(date.dayOfWeek()) + sp
         + date.shortMonthName(pd.month) + sp
         + QString::number(pd.day) + sp
         + QString::number(pd.year);
}
#endif // QT_NO_TEXTDATE

static QString toStringIsoDate(qint64 jd)
{
    const ParsedDate pd = getDateFromJulianDay(jd);
    if (pd.year >= 0 && pd.year <= 9999)
        return QString::asprintf("%04d-%02d-%02d", pd.year, pd.month, pd.day);
    else
        return QString();
}

/*!
    \fn QString QDate::toString(Qt::DateFormat format) const

    \overload

    Returns the date as a string. The \a format parameter determines
    the format of the string.

    If the \a format is Qt::TextDate, the string is formatted in
    the default way. QDate::shortDayName() and QDate::shortMonthName()
    are used to generate the string, so the day and month names will
    be localized names using the system locale, i.e. QLocale::system(). An
    example of this formatting is "Sat May 20 1995".

    If the \a format is Qt::ISODate, the string format corresponds
    to the ISO 8601 extended specification for representations of
    dates and times, taking the form YYYY-MM-DD, where YYYY is the
    year, MM is the month of the year (between 01 and 12), and DD is
    the day of the month between 01 and 31.

    If the \a format is Qt::SystemLocaleShortDate or
    Qt::SystemLocaleLongDate, the string format depends on the locale
    settings of the system. Identical to calling
    QLocale::system().toString(date, QLocale::ShortFormat) or
    QLocale::system().toString(date, QLocale::LongFormat).

    If the \a format is Qt::DefaultLocaleShortDate or
    Qt::DefaultLocaleLongDate, the string format depends on the
    default application locale. This is the locale set with
    QLocale::setDefault(), or the system locale if no default locale
    has been set. Identical to calling
    \l {QLocale::toString()}{QLocale().toString(date, QLocale::ShortFormat) } or
    \l {QLocale::toString()}{QLocale().toString(date, QLocale::LongFormat)}.

    If the \a format is Qt::RFC2822Date, the string is formatted in
    an \l{RFC 2822} compatible way. An example of this formatting is
    "20 May 1995".

    If the date is invalid, an empty string will be returned.

    \warning The Qt::ISODate format is only valid for years in the
    range 0 to 9999. This restriction may apply to locale-aware
    formats as well, depending on the locale settings.

    \sa shortDayName(), shortMonthName()
*/
QString QDate::toString(Qt::DateFormat format) const
{
    if (!isValid())
        return QString();

    switch (format) {
    case Qt::SystemLocaleDate:
    case Qt::SystemLocaleShortDate:
        return QLocale::system().toString(*this, QLocale::ShortFormat);
    case Qt::SystemLocaleLongDate:
        return QLocale::system().toString(*this, QLocale::LongFormat);
    case Qt::LocaleDate:
    case Qt::DefaultLocaleShortDate:
        return QLocale().toString(*this, QLocale::ShortFormat);
    case Qt::DefaultLocaleLongDate:
        return QLocale().toString(*this, QLocale::LongFormat);
    case Qt::RFC2822Date:
        return QLocale::c().toString(*this, QStringLiteral("dd MMM yyyy"));
    default:
#ifndef QT_NO_TEXTDATE
    case Qt::TextDate:
        return toStringTextDate(*this);
#endif
    case Qt::ISODate:
        return toStringIsoDate(jd);
    }
}

/*!
    Returns the date as a string. The \a format parameter determines
    the format of the result string.

    These expressions may be used:

    \table
    \header \li Expression \li Output
    \row \li d \li the day as number without a leading zero (1 to 31)
    \row \li dd \li the day as number with a leading zero (01 to 31)
    \row \li ddd
         \li the abbreviated localized day name (e.g. 'Mon' to 'Sun').
             Uses the system locale to localize the name, i.e. QLocale::system().
    \row \li dddd
         \li the long localized day name (e.g. 'Monday' to 'Sunday').
             Uses the system locale to localize the name, i.e. QLocale::system().
    \row \li M \li the month as number without a leading zero (1 to 12)
    \row \li MM \li the month as number with a leading zero (01 to 12)
    \row \li MMM
         \li the abbreviated localized month name (e.g. 'Jan' to 'Dec').
             Uses the system locale to localize the name, i.e. QLocale::system().
    \row \li MMMM
         \li the long localized month name (e.g. 'January' to 'December').
             Uses the system locale to localize the name, i.e. QLocale::system().
    \row \li yy \li the year as two digit number (00 to 99)
    \row \li yyyy \li the year as four digit number. If the year is negative,
            a minus sign is prepended in addition.
    \endtable

    All other input characters will be ignored. Any sequence of characters that
    are enclosed in single quotes will be treated as text and not be used as an
    expression. Two consecutive single quotes ("''") are replaced by a singlequote
    in the output. Formats without separators (e.g. "ddMM") are currently not supported.

    Example format strings (assuming that the QDate is the 20 July
    1969):

    \table
    \header \li Format            \li Result
    \row    \li dd.MM.yyyy        \li 20.07.1969
    \row    \li ddd MMMM d yy     \li Sun July 20 69
    \row    \li 'The day is' dddd \li The day is Sunday
    \endtable

    If the datetime is invalid, an empty string will be returned.

    \sa QDateTime::toString(), QTime::toString(), QLocale::toString()

*/
QString QDate::toString(const QString& format) const
{
    return QLocale::system().toString(*this, format);
}
#endif //QT_NO_DATESTRING

/*!
    \fn bool QDate::setYMD(int y, int m, int d)

    \deprecated in 5.0, use setDate() instead.

    Sets the date's year \a y, month \a m, and day \a d.

    If \a y is in the range 0 to 99, it is interpreted as 1900 to
    1999.
    Returns \c false if the date is invalid.

    Use setDate() instead.
*/

/*!
    \since 4.2

    Sets the date's \a year, \a month, and \a day. Returns \c true if
    the date is valid; otherwise returns \c false.

    If the specified date is invalid, the QDate object is set to be
    invalid.

    \sa isValid()
*/
bool QDate::setDate(int year, int month, int day)
{
    if (isValid(year, month, day))
        jd = julianDayFromDate(year, month, day);
    else
        jd = nullJd();

    return isValid();
}

/*!
    \since 4.5

    Extracts the date's year, month, and day, and assigns them to
    *\a year, *\a month, and *\a day. The pointers may be null.

    Returns 0 if the date is invalid.

    \note In Qt versions prior to 5.7, this function is marked as non-\c{const}.

    \sa year(), month(), day(), isValid()
*/
void QDate::getDate(int *year, int *month, int *day) const
{
    ParsedDate pd = { 0, 0, 0 };
    if (isValid())
        pd = getDateFromJulianDay(jd);

    if (year)
        *year = pd.year;
    if (month)
        *month = pd.month;
    if (day)
        *day = pd.day;
}

#if QT_VERSION < QT_VERSION_CHECK(6, 0, 0)
/*!
    \overload
    \internal
*/
void QDate::getDate(int *year, int *month, int *day)
{
    qAsConst(*this).getDate(year, month, day);
}
#endif // < Qt 6

/*!
    Returns a QDate object containing a date \a ndays later than the
    date of this object (or earlier if \a ndays is negative).

    Returns a null date if the current date is invalid or the new date is
    out of range.

    \sa addMonths(), addYears(), daysTo()
*/

QDate QDate::addDays(qint64 ndays) const
{
    if (isNull())
        return QDate();

    // Due to limits on minJd() and maxJd() we know that any overflow
    // will be invalid and caught by fromJulianDay().
    return fromJulianDay(jd + ndays);
}

/*!
    Returns a QDate object containing a date \a nmonths later than the
    date of this object (or earlier if \a nmonths is negative).

    \note If the ending day/month combination does not exist in the
    resulting month/year, this function will return a date that is the
    latest valid date.

    \sa addDays(), addYears()
*/

QDate QDate::addMonths(int nmonths) const
{
    if (!isValid())
        return QDate();
    if (!nmonths)
        return *this;

    int old_y, y, m, d;
    {
        const ParsedDate pd = getDateFromJulianDay(jd);
        y = pd.year;
        m = pd.month;
        d = pd.day;
    }
    old_y = y;

    bool increasing = nmonths > 0;

    while (nmonths != 0) {
        if (nmonths < 0 && nmonths + 12 <= 0) {
            y--;
            nmonths+=12;
        } else if (nmonths < 0) {
            m+= nmonths;
            nmonths = 0;
            if (m <= 0) {
                --y;
                m += 12;
            }
        } else if (nmonths - 12 >= 0) {
            y++;
            nmonths -= 12;
        } else if (m == 12) {
            y++;
            m = 0;
        } else {
            m += nmonths;
            nmonths = 0;
            if (m > 12) {
                ++y;
                m -= 12;
            }
        }
    }

    // was there a sign change?
    if ((old_y > 0 && y <= 0) ||
        (old_y < 0 && y >= 0))
        // yes, adjust the date by +1 or -1 years
        y += increasing ? +1 : -1;

    return fixedDate(y, m, d);
}

/*!
    Returns a QDate object containing a date \a nyears later than the
    date of this object (or earlier if \a nyears is negative).

    \note If the ending day/month combination does not exist in the
    resulting year (i.e., if the date was Feb 29 and the final year is
    not a leap year), this function will return a date that is the
    latest valid date (that is, Feb 28).

    \sa addDays(), addMonths()
*/

QDate QDate::addYears(int nyears) const
{
    if (!isValid())
        return QDate();

    ParsedDate pd = getDateFromJulianDay(jd);

    int old_y = pd.year;
    pd.year += nyears;

    // was there a sign change?
    if ((old_y > 0 && pd.year <= 0) ||
        (old_y < 0 && pd.year >= 0))
        // yes, adjust the date by +1 or -1 years
        pd.year += nyears > 0 ? +1 : -1;

    return fixedDate(pd.year, pd.month, pd.day);
}

/*!
    Returns the number of days from this date to \a d (which is
    negative if \a d is earlier than this date).

    Returns 0 if either date is invalid.

    Example:
    \snippet code/src_corelib_tools_qdatetime.cpp 0

    \sa addDays()
*/

qint64 QDate::daysTo(const QDate &d) const
{
    if (isNull() || d.isNull())
        return 0;

    // Due to limits on minJd() and maxJd() we know this will never overflow
    return d.jd - jd;
}


/*!
    \fn bool QDate::operator==(const QDate &d) const

    Returns \c true if this date is equal to \a d; otherwise returns
    false.

*/

/*!
    \fn bool QDate::operator!=(const QDate &d) const

    Returns \c true if this date is different from \a d; otherwise
    returns \c false.
*/

/*!
    \fn bool QDate::operator<(const QDate &d) const

    Returns \c true if this date is earlier than \a d; otherwise returns
    false.
*/

/*!
    \fn bool QDate::operator<=(const QDate &d) const

    Returns \c true if this date is earlier than or equal to \a d;
    otherwise returns \c false.
*/

/*!
    \fn bool QDate::operator>(const QDate &d) const

    Returns \c true if this date is later than \a d; otherwise returns
    false.
*/

/*!
    \fn bool QDate::operator>=(const QDate &d) const

    Returns \c true if this date is later than or equal to \a d;
    otherwise returns \c false.
*/

/*!
    \fn QDate::currentDate()
    Returns the current date, as reported by the system clock.

    \sa QTime::currentTime(), QDateTime::currentDateTime()
*/

#ifndef QT_NO_DATESTRING
/*!
    \fn QDate QDate::fromString(const QString &string, Qt::DateFormat format)

    Returns the QDate represented by the \a string, using the
    \a format given, or an invalid date if the string cannot be
    parsed.

    Note for Qt::TextDate: It is recommended that you use the
    English short month names (e.g. "Jan"). Although localized month
    names can also be used, they depend on the user's locale settings.
*/
QDate QDate::fromString(const QString& string, Qt::DateFormat format)
{
    if (string.isEmpty())
        return QDate();

    switch (format) {
    case Qt::SystemLocaleDate:
    case Qt::SystemLocaleShortDate:
        return QLocale::system().toDate(string, QLocale::ShortFormat);
    case Qt::SystemLocaleLongDate:
        return QLocale::system().toDate(string, QLocale::LongFormat);
    case Qt::LocaleDate:
    case Qt::DefaultLocaleShortDate:
        return QLocale().toDate(string, QLocale::ShortFormat);
    case Qt::DefaultLocaleLongDate:
        return QLocale().toDate(string, QLocale::LongFormat);
    case Qt::RFC2822Date:
        return rfcDateImpl(string).date;
    default:
#ifndef QT_NO_TEXTDATE
    case Qt::TextDate: {
        QVector<QStringRef> parts = string.splitRef(QLatin1Char(' '), QString::SkipEmptyParts);

        if (parts.count() != 4)
            return QDate();

        QStringRef monthName = parts.at(1);
        const int month = fromShortMonthName(monthName);
        if (month == -1) {
            // Month name matches neither English nor other localised name.
            return QDate();
        }

        bool ok = false;
        int year = parts.at(3).toInt(&ok);
        if (!ok)
            return QDate();

        return QDate(year, month, parts.at(2).toInt());
        }
#endif // QT_NO_TEXTDATE
    case Qt::ISODate: {
        // Semi-strict parsing, must be long enough and have non-numeric separators
        if (string.size() < 10 || string.at(4).isDigit() || string.at(7).isDigit()
            || (string.size() > 10 && string.at(10).isDigit())) {
            return QDate();
        }
        const int year = string.midRef(0, 4).toInt();
        if (year <= 0 || year > 9999)
            return QDate();
        return QDate(year, string.midRef(5, 2).toInt(), string.midRef(8, 2).toInt());
        }
    }
    return QDate();
}

/*!
    \fn QDate::fromString(const QString &string, const QString &format)

    Returns the QDate represented by the \a string, using the \a
    format given, or an invalid date if the string cannot be parsed.

    These expressions may be used for the format:

    \table
    \header \li Expression \li Output
    \row \li d \li The day as a number without a leading zero (1 to 31)
    \row \li dd \li The day as a number with a leading zero (01 to 31)
    \row \li ddd
         \li The abbreviated localized day name (e.g. 'Mon' to 'Sun').
             Uses the system locale to localize the name, i.e. QLocale::system().
    \row \li dddd
         \li The long localized day name (e.g. 'Monday' to 'Sunday').
             Uses the system locale to localize the name, i.e. QLocale::system().
    \row \li M \li The month as a number without a leading zero (1 to 12)
    \row \li MM \li The month as a number with a leading zero (01 to 12)
    \row \li MMM
         \li The abbreviated localized month name (e.g. 'Jan' to 'Dec').
             Uses the system locale to localize the name, i.e. QLocale::system().
    \row \li MMMM
         \li The long localized month name (e.g. 'January' to 'December').
             Uses the system locale to localize the name, i.e. QLocale::system().
    \row \li yy \li The year as two digit number (00 to 99)
    \row \li yyyy \li The year as four digit number. If the year is negative,
            a minus sign is prepended in addition.
    \endtable

    All other input characters will be treated as text. Any sequence
    of characters that are enclosed in single quotes will also be
    treated as text and will not be used as an expression. For example:

    \snippet code/src_corelib_tools_qdatetime.cpp 1

    If the format is not satisfied, an invalid QDate is returned. The
    expressions that don't expect leading zeroes (d, M) will be
    greedy. This means that they will use two digits even if this
    will put them outside the accepted range of values and leaves too
    few digits for other sections. For example, the following format
    string could have meant January 30 but the M will grab two
    digits, resulting in an invalid date:

    \snippet code/src_corelib_tools_qdatetime.cpp 2

    For any field that is not represented in the format the following
    defaults are used:

    \table
    \header \li Field  \li Default value
    \row    \li Year   \li 1900
    \row    \li Month  \li 1
    \row    \li Day    \li 1
    \endtable

    The following examples demonstrate the default values:

    \snippet code/src_corelib_tools_qdatetime.cpp 3

    \sa QDateTime::fromString(), QTime::fromString(), QDate::toString(),
        QDateTime::toString(), QTime::toString()
*/

QDate QDate::fromString(const QString &string, const QString &format)
{
    QDate date;
#ifndef QT_BOOTSTRAPPED
    QDateTimeParser dt(QVariant::Date, QDateTimeParser::FromString);
    if (dt.parseFormat(format))
        dt.fromString(string, &date, 0);
#else
    Q_UNUSED(string);
    Q_UNUSED(format);
#endif
    return date;
}
#endif // QT_NO_DATESTRING

/*!
    \overload

    Returns \c true if the specified date (\a year, \a month, and \a
    day) is valid; otherwise returns \c false.

    Example:
    \snippet code/src_corelib_tools_qdatetime.cpp 4

    \sa isNull(), setDate()
*/

bool QDate::isValid(int year, int month, int day)
{
    // there is no year 0 in the Gregorian calendar
    if (year == 0)
        return false;

    return (day > 0 && month > 0 && month <= 12) &&
           (day <= monthDays[month] || (day == 29 && month == 2 && isLeapYear(year)));
}

/*!
    \fn bool QDate::isLeapYear(int year)

    Returns \c true if the specified \a year is a leap year; otherwise
    returns \c false.
*/

bool QDate::isLeapYear(int y)
{
    // No year 0 in Gregorian calendar, so -1, -5, -9 etc are leap years
    if ( y < 1)
        ++y;

    return (y % 4 == 0 && y % 100 != 0) || y % 400 == 0;
}

/*! \fn static QDate QDate::fromJulianDay(qint64 jd)

    Converts the Julian day \a jd to a QDate.

    \sa toJulianDay()
*/

/*! \fn int QDate::toJulianDay() const

    Converts the date to a Julian day.

    \sa fromJulianDay()
*/

/*****************************************************************************
  QTime member functions
 *****************************************************************************/

/*!
    \class QTime
    \inmodule QtCore
    \reentrant

    \brief The QTime class provides clock time functions.


    A QTime object contains a clock time, i.e. the number of hours,
    minutes, seconds, and milliseconds since midnight. It can read the
    current time from the system clock and measure a span of elapsed
    time. It provides functions for comparing times and for
    manipulating a time by adding a number of milliseconds.

    QTime uses the 24-hour clock format; it has no concept of AM/PM.
    Unlike QDateTime, QTime knows nothing about time zones or
    daylight-saving time (DST).

    A QTime object is typically created either by giving the number
    of hours, minutes, seconds, and milliseconds explicitly, or by
    using the static function currentTime(), which creates a QTime
    object that contains the system's local time. Note that the
    accuracy depends on the accuracy of the underlying operating
    system; not all systems provide 1-millisecond accuracy.

    The hour(), minute(), second(), and msec() functions provide
    access to the number of hours, minutes, seconds, and milliseconds
    of the time. The same information is provided in textual format by
    the toString() function.

    QTime provides a full set of operators to compare two QTime
    objects. QTime A is considered smaller than QTime B if A is
    earlier than B.

    The addSecs() and addMSecs() functions provide the time a given
    number of seconds or milliseconds later than a given time.
    Correspondingly, the number of seconds or milliseconds
    between two times can be found using secsTo() or msecsTo().

    QTime can be used to measure a span of elapsed time using the
    start(), restart(), and elapsed() functions.

    \sa QDate, QDateTime
*/

/*!
    \fn QTime::QTime()

    Constructs a null time object. A null time can be a QTime(0, 0, 0, 0)
    (i.e., midnight) object, except that isNull() returns \c true and isValid()
    returns \c false.

    \sa isNull(), isValid()
*/

/*!
    Constructs a time with hour \a h, minute \a m, seconds \a s and
    milliseconds \a ms.

    \a h must be in the range 0 to 23, \a m and \a s must be in the
    range 0 to 59, and \a ms must be in the range 0 to 999.

    \sa isValid()
*/

QTime::QTime(int h, int m, int s, int ms)
{
    setHMS(h, m, s, ms);
}


/*!
    \fn bool QTime::isNull() const

    Returns \c true if the time is null (i.e., the QTime object was
    constructed using the default constructor); otherwise returns
    false. A null time is also an invalid time.

    \sa isValid()
*/

/*!
    Returns \c true if the time is valid; otherwise returns \c false. For example,
    the time 23:30:55.746 is valid, but 24:12:30 is invalid.

    \sa isNull()
*/

bool QTime::isValid() const
{
    return mds > NullTime && mds < MSECS_PER_DAY;
}


/*!
    Returns the hour part (0 to 23) of the time.

    Returns -1 if the time is invalid.

    \sa minute(), second(), msec()
*/

int QTime::hour() const
{
    if (!isValid())
        return -1;

    return ds() / MSECS_PER_HOUR;
}

/*!
    Returns the minute part (0 to 59) of the time.

    Returns -1 if the time is invalid.

    \sa hour(), second(), msec()
*/

int QTime::minute() const
{
    if (!isValid())
        return -1;

    return (ds() % MSECS_PER_HOUR) / MSECS_PER_MIN;
}

/*!
    Returns the second part (0 to 59) of the time.

    Returns -1 if the time is invalid.

    \sa hour(), minute(), msec()
*/

int QTime::second() const
{
    if (!isValid())
        return -1;

    return (ds() / 1000)%SECS_PER_MIN;
}

/*!
    Returns the millisecond part (0 to 999) of the time.

    Returns -1 if the time is invalid.

    \sa hour(), minute(), second()
*/

int QTime::msec() const
{
    if (!isValid())
        return -1;

    return ds() % 1000;
}

#ifndef QT_NO_DATESTRING
/*!
    \overload

    Returns the time as a string. The \a format parameter determines
    the format of the string.

    If \a format is Qt::TextDate, the string format is HH:mm:ss;
    e.g. 1 second before midnight would be "23:59:59".

    If \a format is Qt::ISODate, the string format corresponds to the
    ISO 8601 extended specification for representations of dates,
    which is also HH:mm:ss.

    If the \a format is Qt::SystemLocaleShortDate or
    Qt::SystemLocaleLongDate, the string format depends on the locale
    settings of the system. Identical to calling
    QLocale::system().toString(time, QLocale::ShortFormat) or
    QLocale::system().toString(time, QLocale::LongFormat).

    If the \a format is Qt::DefaultLocaleShortDate or
    Qt::DefaultLocaleLongDate, the string format depends on the
    default application locale. This is the locale set with
    QLocale::setDefault(), or the system locale if no default locale
    has been set. Identical to calling

    \l {QLocale::toString()}{QLocale().toString(time, QLocale::ShortFormat)} or
    \l {QLocale::toString()}{QLocale().toString(time, QLocale::LongFormat)}.

    If the \a format is Qt::RFC2822Date, the string is formatted in
    an \l{RFC 2822} compatible way. An example of this formatting is
    "23:59:20".

    If the time is invalid, an empty string will be returned.

    \sa QDate::toString(), QDateTime::toString()
*/

QString QTime::toString(Qt::DateFormat format) const
{
    if (!isValid())
        return QString();

    switch (format) {
    case Qt::SystemLocaleDate:
    case Qt::SystemLocaleShortDate:
        return QLocale::system().toString(*this, QLocale::ShortFormat);
    case Qt::SystemLocaleLongDate:
        return QLocale::system().toString(*this, QLocale::LongFormat);
    case Qt::LocaleDate:
    case Qt::DefaultLocaleShortDate:
        return QLocale().toString(*this, QLocale::ShortFormat);
    case Qt::DefaultLocaleLongDate:
        return QLocale().toString(*this, QLocale::LongFormat);
    case Qt::RFC2822Date:
    case Qt::ISODate:
    case Qt::TextDate:
    default:
        return QString::asprintf("%02d:%02d:%02d", hour(), minute(), second());
    }
}

/*!
    Returns the time as a string. The \a format parameter determines
    the format of the result string.

    These expressions may be used:

    \table
    \header \li Expression \li Output
    \row \li h
         \li the hour without a leading zero (0 to 23 or 1 to 12 if AM/PM display)
    \row \li hh
         \li the hour with a leading zero (00 to 23 or 01 to 12 if AM/PM display)
    \row \li H
         \li the hour without a leading zero (0 to 23, even with AM/PM display)
    \row \li HH
         \li the hour with a leading zero (00 to 23, even with AM/PM display)
    \row \li m \li the minute without a leading zero (0 to 59)
    \row \li mm \li the minute with a leading zero (00 to 59)
    \row \li s \li the second without a leading zero (0 to 59)
    \row \li ss \li the second with a leading zero (00 to 59)
    \row \li z \li the milliseconds without leading zeroes (0 to 999)
    \row \li zzz \li the milliseconds with leading zeroes (000 to 999)
    \row \li AP or A
         \li use AM/PM display. \e A/AP will be replaced by either "AM" or "PM".
    \row \li ap or a
         \li use am/pm display. \e a/ap will be replaced by either "am" or "pm".
    \row \li t \li the timezone (for example "CEST")
    \endtable

    All other input characters will be ignored. Any sequence of characters that
    are enclosed in single quotes will be treated as text and not be used as an
    expression. Two consecutive single quotes ("''") are replaced by a singlequote
    in the output. Formats without separators (e.g. "HHmm") are currently not supported.

    Example format strings (assuming that the QTime is 14:13:09.042)

    \table
    \header \li Format \li Result
    \row \li hh:mm:ss.zzz \li 14:13:09.042
    \row \li h:m:s ap     \li 2:13:9 pm
    \row \li H:m:s a      \li 14:13:9 pm
    \endtable

    If the time is invalid, an empty string will be returned.
    If \a format is empty, the default format "hh:mm:ss" is used.

    \sa QDate::toString(), QDateTime::toString(), QLocale::toString()
*/
QString QTime::toString(const QString& format) const
{
    return QLocale::system().toString(*this, format);
}
#endif //QT_NO_DATESTRING
/*!
    Sets the time to hour \a h, minute \a m, seconds \a s and
    milliseconds \a ms.

    \a h must be in the range 0 to 23, \a m and \a s must be in the
    range 0 to 59, and \a ms must be in the range 0 to 999.
    Returns \c true if the set time is valid; otherwise returns \c false.

    \sa isValid()
*/

bool QTime::setHMS(int h, int m, int s, int ms)
{
#if defined(Q_OS_WINCE)
    startTick = NullTime;
#endif
    if (!isValid(h,m,s,ms)) {
        mds = NullTime;                // make this invalid
        return false;
    }
    mds = (h*SECS_PER_HOUR + m*SECS_PER_MIN + s)*1000 + ms;
    return true;
}

/*!
    Returns a QTime object containing a time \a s seconds later
    than the time of this object (or earlier if \a s is negative).

    Note that the time will wrap if it passes midnight.

    Returns a null time if this time is invalid.

    Example:

    \snippet code/src_corelib_tools_qdatetime.cpp 5

    \sa addMSecs(), secsTo(), QDateTime::addSecs()
*/

QTime QTime::addSecs(int s) const
{
    s %= SECS_PER_DAY;
    return addMSecs(s * 1000);
}

/*!
    Returns the number of seconds from this time to \a t.
    If \a t is earlier than this time, the number of seconds returned
    is negative.

    Because QTime measures time within a day and there are 86400
    seconds in a day, the result is always between -86400 and 86400.

    secsTo() does not take into account any milliseconds.

    Returns 0 if either time is invalid.

    \sa addSecs(), QDateTime::secsTo()
*/

int QTime::secsTo(const QTime &t) const
{
    if (!isValid() || !t.isValid())
        return 0;

    // Truncate milliseconds as we do not want to consider them.
    int ourSeconds = ds() / 1000;
    int theirSeconds = t.ds() / 1000;
    return theirSeconds - ourSeconds;
}

/*!
    Returns a QTime object containing a time \a ms milliseconds later
    than the time of this object (or earlier if \a ms is negative).

    Note that the time will wrap if it passes midnight. See addSecs()
    for an example.

    Returns a null time if this time is invalid.

    \sa addSecs(), msecsTo(), QDateTime::addMSecs()
*/

QTime QTime::addMSecs(int ms) const
{
    QTime t;
    if (isValid()) {
        if (ms < 0) {
            // %,/ not well-defined for -ve, so always work with +ve.
            int negdays = (MSECS_PER_DAY - ms) / MSECS_PER_DAY;
            t.mds = (ds() + ms + negdays * MSECS_PER_DAY) % MSECS_PER_DAY;
        } else {
            t.mds = (ds() + ms) % MSECS_PER_DAY;
        }
    }
#if defined(Q_OS_WINCE)
    if (startTick > NullTime)
        t.startTick = (startTick + ms) % MSECS_PER_DAY;
#endif
    return t;
}

/*!
    Returns the number of milliseconds from this time to \a t.
    If \a t is earlier than this time, the number of milliseconds returned
    is negative.

    Because QTime measures time within a day and there are 86400
    seconds in a day, the result is always between -86400000 and
    86400000 ms.

    Returns 0 if either time is invalid.

    \sa secsTo(), addMSecs(), QDateTime::msecsTo()
*/

int QTime::msecsTo(const QTime &t) const
{
    if (!isValid() || !t.isValid())
        return 0;
#if defined(Q_OS_WINCE)
    // GetLocalTime() for Windows CE has no milliseconds resolution
    if (t.startTick > NullTime && startTick > NullTime)
        return t.startTick - startTick;
    else
#endif
        return t.ds() - ds();
}


/*!
    \fn bool QTime::operator==(const QTime &t) const

    Returns \c true if this time is equal to \a t; otherwise returns \c false.
*/

/*!
    \fn bool QTime::operator!=(const QTime &t) const

    Returns \c true if this time is different from \a t; otherwise returns \c false.
*/

/*!
    \fn bool QTime::operator<(const QTime &t) const

    Returns \c true if this time is earlier than \a t; otherwise returns \c false.
*/

/*!
    \fn bool QTime::operator<=(const QTime &t) const

    Returns \c true if this time is earlier than or equal to \a t;
    otherwise returns \c false.
*/

/*!
    \fn bool QTime::operator>(const QTime &t) const

    Returns \c true if this time is later than \a t; otherwise returns \c false.
*/

/*!
    \fn bool QTime::operator>=(const QTime &t) const

    Returns \c true if this time is later than or equal to \a t;
    otherwise returns \c false.
*/

/*!
    \fn QTime QTime::fromMSecsSinceStartOfDay(int msecs)

    Returns a new QTime instance with the time set to the number of \a msecs
    since the start of the day, i.e. since 00:00:00.

    If \a msecs falls outside the valid range an invalid QTime will be returned.

    \sa msecsSinceStartOfDay()
*/

/*!
    \fn int QTime::msecsSinceStartOfDay() const

    Returns the number of msecs since the start of the day, i.e. since 00:00:00.

    \sa fromMSecsSinceStartOfDay()
*/

/*!
    \fn QTime::currentTime()

    Returns the current time as reported by the system clock.

    Note that the accuracy depends on the accuracy of the underlying
    operating system; not all systems provide 1-millisecond accuracy.
*/

#ifndef QT_NO_DATESTRING

static QTime fromIsoTimeString(const QStringRef &string, Qt::DateFormat format, bool *isMidnight24)
{
    if (isMidnight24)
        *isMidnight24 = false;

    const int size = string.size();
    if (size < 5)
        return QTime();

    bool ok = false;
    int hour = string.mid(0, 2).toInt(&ok);
    if (!ok)
        return QTime();
    const int minute = string.mid(3, 2).toInt(&ok);
    if (!ok)
        return QTime();
    int second = 0;
    int msec = 0;

    if (size == 5) {
        // HH:mm format
        second = 0;
        msec = 0;
    } else if (string.at(5) == QLatin1Char(',') || string.at(5) == QLatin1Char('.')) {
        if (format == Qt::TextDate)
            return QTime();
        // ISODate HH:mm.ssssss format
        // We only want 5 digits worth of fraction of minute. This follows the existing
        // behavior that determines how milliseconds are read; 4 millisecond digits are
        // read and then rounded to 3. If we read at most 5 digits for fraction of minute,
        // the maximum amount of millisecond digits it will expand to once converted to
        // seconds is 4. E.g. 12:34,99999 will expand to 12:34:59.9994. The milliseconds
        // will then be rounded up AND clamped to 999.

        const QStringRef minuteFractionStr = string.mid(6, 5);
        const long minuteFractionInt = minuteFractionStr.toLong(&ok);
        if (!ok)
            return QTime();
        const float minuteFraction = double(minuteFractionInt) / (std::pow(double(10), minuteFractionStr.count()));

        const float secondWithMs = minuteFraction * 60;
        const float secondNoMs = std::floor(secondWithMs);
        const float secondFraction = secondWithMs - secondNoMs;
        second = secondNoMs;
        msec = qMin(qRound(secondFraction * 1000.0), 999);
    } else {
        // HH:mm:ss or HH:mm:ss.zzz
        second = string.mid(6, 2).toInt(&ok);
        if (!ok)
            return QTime();
        if (size > 8 && (string.at(8) == QLatin1Char(',') || string.at(8) == QLatin1Char('.'))) {
            const QStringRef msecStr(string.mid(9, 4));
            int msecInt = msecStr.isEmpty() ? 0 : msecStr.toInt(&ok);
            if (!ok)
                return QTime();
            const double secondFraction(msecInt / (std::pow(double(10), msecStr.count())));
            msec = qMin(qRound(secondFraction * 1000.0), 999);
        }
    }

    if (format == Qt::ISODate && hour == 24 && minute == 0 && second == 0 && msec == 0) {
        if (isMidnight24)
            *isMidnight24 = true;
        hour = 0;
    }

    return QTime(hour, minute, second, msec);
}

/*!
    \fn QTime QTime::fromString(const QString &string, Qt::DateFormat format)

    Returns the time represented in the \a string as a QTime using the
    \a format given, or an invalid time if this is not possible.

    Note that fromString() uses a "C" locale encoded string to convert
    milliseconds to a float value. If the default locale is not "C",
    this may result in two conversion attempts (if the conversion
    fails for the default locale). This should be considered an
    implementation detail.
*/
QTime QTime::fromString(const QString& string, Qt::DateFormat format)
{
    if (string.isEmpty())
        return QTime();

    switch (format) {
    case Qt::SystemLocaleDate:
    case Qt::SystemLocaleShortDate:
        return QLocale::system().toTime(string, QLocale::ShortFormat);
    case Qt::SystemLocaleLongDate:
        return QLocale::system().toTime(string, QLocale::LongFormat);
    case Qt::LocaleDate:
    case Qt::DefaultLocaleShortDate:
        return QLocale().toTime(string, QLocale::ShortFormat);
    case Qt::DefaultLocaleLongDate:
        return QLocale().toTime(string, QLocale::LongFormat);
    case Qt::RFC2822Date:
        return rfcDateImpl(string).time;
    case Qt::ISODate:
    case Qt::TextDate:
    default:
        return fromIsoTimeString(&string, format, 0);
    }
}

/*!
    \fn QTime::fromString(const QString &string, const QString &format)

    Returns the QTime represented by the \a string, using the \a
    format given, or an invalid time if the string cannot be parsed.

    These expressions may be used for the format:

    \table
    \header \li Expression \li Output
    \row \li h
         \li the hour without a leading zero (0 to 23 or 1 to 12 if AM/PM display)
    \row \li hh
         \li the hour with a leading zero (00 to 23 or 01 to 12 if AM/PM display)
    \row \li m \li the minute without a leading zero (0 to 59)
    \row \li mm \li the minute with a leading zero (00 to 59)
    \row \li s \li the second without a leading zero (0 to 59)
    \row \li ss \li the second with a leading zero (00 to 59)
    \row \li z \li the milliseconds without leading zeroes (0 to 999)
    \row \li zzz \li the milliseconds with leading zeroes (000 to 999)
    \row \li AP
         \li interpret as an AM/PM time. \e AP must be either "AM" or "PM".
    \row \li ap
         \li Interpret as an AM/PM time. \e ap must be either "am" or "pm".
    \endtable

    All other input characters will be treated as text. Any sequence
    of characters that are enclosed in single quotes will also be
    treated as text and not be used as an expression.

    \snippet code/src_corelib_tools_qdatetime.cpp 6

    If the format is not satisfied, an invalid QTime is returned.
    Expressions that do not expect leading zeroes to be given (h, m, s
    and z) are greedy. This means that they will use two digits even if
    this puts them outside the range of accepted values and leaves too
    few digits for other sections. For example, the following string
    could have meant 00:07:10, but the m will grab two digits, resulting
    in an invalid time:

    \snippet code/src_corelib_tools_qdatetime.cpp 7

    Any field that is not represented in the format will be set to zero.
    For example:

    \snippet code/src_corelib_tools_qdatetime.cpp 8

    \sa QDateTime::fromString(), QDate::fromString(), QDate::toString(),
    QDateTime::toString(), QTime::toString()
*/

QTime QTime::fromString(const QString &string, const QString &format)
{
    QTime time;
#ifndef QT_BOOTSTRAPPED
    QDateTimeParser dt(QVariant::Time, QDateTimeParser::FromString);
    if (dt.parseFormat(format))
        dt.fromString(string, 0, &time);
#else
    Q_UNUSED(string);
    Q_UNUSED(format);
#endif
    return time;
}

#endif // QT_NO_DATESTRING


/*!
    \overload

    Returns \c true if the specified time is valid; otherwise returns
    false.

    The time is valid if \a h is in the range 0 to 23, \a m and
    \a s are in the range 0 to 59, and \a ms is in the range 0 to 999.

    Example:

    \snippet code/src_corelib_tools_qdatetime.cpp 9
*/

bool QTime::isValid(int h, int m, int s, int ms)
{
    return (uint)h < 24 && (uint)m < 60 && (uint)s < 60 && (uint)ms < 1000;
}


/*!
    Sets this time to the current time. This is practical for timing:

    \snippet code/src_corelib_tools_qdatetime.cpp 10

    \sa restart(), elapsed(), currentTime()
*/

void QTime::start()
{
    *this = currentTime();
}

/*!
    Sets this time to the current time and returns the number of
    milliseconds that have elapsed since the last time start() or
    restart() was called.

    This function is guaranteed to be atomic and is thus very handy
    for repeated measurements. Call start() to start the first
    measurement, and restart() for each later measurement.

    Note that the counter wraps to zero 24 hours after the last call
    to start() or restart().

    \warning If the system's clock setting has been changed since the
    last time start() or restart() was called, the result is
    undefined. This can happen when daylight-saving time is turned on
    or off.

    \sa start(), elapsed(), currentTime()
*/

int QTime::restart()
{
    QTime t = currentTime();
    int n = msecsTo(t);
    if (n < 0)                                // passed midnight
        n += 86400*1000;
    *this = t;
    return n;
}

/*!
    Returns the number of milliseconds that have elapsed since the
    last time start() or restart() was called.

    Note that the counter wraps to zero 24 hours after the last call
    to start() or restart.

    Note that the accuracy depends on the accuracy of the underlying
    operating system; not all systems provide 1-millisecond accuracy.

    \warning If the system's clock setting has been changed since the
    last time start() or restart() was called, the result is
    undefined. This can happen when daylight-saving time is turned on
    or off.

    \sa start(), restart()
*/

int QTime::elapsed() const
{
    int n = msecsTo(currentTime());
    if (n < 0)                                // passed midnight
        n += 86400 * 1000;
    return n;
}

/*****************************************************************************
  QDateTime static helper functions
 *****************************************************************************/

// Calls the platform variant of tzset
static void qt_tzset()
{
#if defined(Q_OS_WINCE)
    // WinCE doesn't use tzset
    return;
#elif defined(Q_OS_WIN)
    _tzset();
#else
    tzset();
#endif // Q_OS_WIN
}

// Returns the platform variant of timezone, i.e. the standard time offset
// The timezone external variable is documented as always holding the
// Standard Time offset as seconds west of Greenwich, i.e. UTC+01:00 is -3600
// Note this may not be historicaly accurate.
// Relies on tzset, mktime, or localtime having been called to populate timezone
static int qt_timezone()
{
#if defined(Q_OS_WINCE)
        TIME_ZONE_INFORMATION tzi;
        GetTimeZoneInformation(&tzi);
        // Expressed in minutes, convert to seconds
        return (tzi.Bias + tzi.StandardBias) * 60;
#elif defined(_MSC_VER) && _MSC_VER >= 1400
        long offset;
        _get_timezone(&offset);
        return offset;
#elif defined(Q_OS_BSD4) && !defined(Q_OS_DARWIN)
        time_t clock = time(NULL);
        struct tm t;
        localtime_r(&clock, &t);
        // QTBUG-36080 Workaround for systems without the POSIX timezone
        // variable. This solution is not very efficient but fixing it is up to
        // the libc implementations.
        //
        // tm_gmtoff has some important differences compared to the timezone
        // variable:
        // - It returns the number of seconds east of UTC, and we want the
        //   number of seconds west of UTC.
        // - It also takes DST into account, so we need to adjust it to always
        //   get the Standard Time offset.
<<<<<<< HEAD
        return -t.tm_gmtoff + (t.tm_isdst ? SECS_PER_HOUR : 0L);
#elif defined(Q_OS_INTEGRITY)
        return 0;
=======
        return -t.tm_gmtoff + (t.tm_isdst ? (long)SECS_PER_HOUR : 0L);
>>>>>>> fd709786
#else
        return timezone;
#endif // Q_OS_WIN
}

// Returns the tzname, assume tzset has been called already
static QString qt_tzname(QDateTimePrivate::DaylightStatus daylightStatus)
{
#if defined(Q_OS_WINCE)
    TIME_ZONE_INFORMATION tzi;
    DWORD res = GetTimeZoneInformation(&tzi);
    if (res == TIME_ZONE_ID_UNKNOWN)
        return QString();
    else if (daylightStatus == QDateTimePrivate::DaylightTime)
        return QString::fromWCharArray(tzi.DaylightName);
    else
        return QString::fromWCharArray(tzi.StandardName);
#else
    int isDst = (daylightStatus == QDateTimePrivate::DaylightTime) ? 1 : 0;
#if defined(_MSC_VER) && _MSC_VER >= 1400
    size_t s = 0;
    char name[512];
    if (_get_tzname(&s, name, 512, isDst))
        return QString();
    return QString::fromLocal8Bit(name);
#else
    return QString::fromLocal8Bit(tzname[isDst]);
#endif // Q_OS_WIN
#endif // Q_OS_WINCE
}

// Calls the platform variant of mktime for the given date, time and daylightStatus,
// and updates the date, time, daylightStatus and abbreviation with the returned values
// If the date falls outside the 1970 to 2037 range supported by mktime / time_t
// then null date/time will be returned, you should adjust the date first if
// you need a guaranteed result.
static qint64 qt_mktime(QDate *date, QTime *time, QDateTimePrivate::DaylightStatus *daylightStatus,
                        QString *abbreviation, bool *ok = 0)
{
    const qint64 msec = time->msec();
    int yy, mm, dd;
    date->getDate(&yy, &mm, &dd);

#if defined(Q_OS_WINCE)
    // WinCE doesn't provide standard C library time functions
    SYSTEMTIME st;
    memset(&st, 0, sizeof(SYSTEMTIME));
    st.wSecond = time->second();
    st.wMinute = time->minute();
    st.wHour = time->hour();
    st.wDay = dd;
    st.wMonth = mm;
    st.wYear = yy;
    FILETIME lft;
    bool valid = SystemTimeToFileTime(&st, &lft);
    FILETIME ft;
    if (valid)
        valid = LocalFileTimeToFileTime(&lft, &ft);
    const time_t secsSinceEpoch = ftToTime_t(ft);
    const time_t localSecs = ftToTime_t(lft);
    TIME_ZONE_INFORMATION tzi;
    GetTimeZoneInformation(&tzi);
    bool isDaylight = false;
    // Check for overflow
    qint64 localDiff = qAbs(localSecs - secsSinceEpoch);
    int daylightOffset = qAbs(tzi.Bias + tzi.DaylightBias) * 60;
    if (localDiff > daylightOffset)
        valid = false;
    else
        isDaylight = (localDiff == daylightOffset);
    if (daylightStatus) {
        if (isDaylight)
            *daylightStatus = QDateTimePrivate::DaylightTime;
        else
            *daylightStatus = QDateTimePrivate::StandardTime;
    }
    if (abbreviation) {
        if (isDaylight)
            *abbreviation = QString::fromWCharArray(tzi.DaylightName);
        else
            *abbreviation = QString::fromWCharArray(tzi.StandardName);
    }
    if (ok)
        *ok = valid;
#else
    // All other platforms provide standard C library time functions
    tm local;
    memset(&local, 0, sizeof(local)); // tm_[wy]day plus any non-standard fields
    local.tm_sec = time->second();
    local.tm_min = time->minute();
    local.tm_hour = time->hour();
    local.tm_mday = dd;
    local.tm_mon = mm - 1;
    local.tm_year = yy - 1900;
    if (daylightStatus)
        local.tm_isdst = int(*daylightStatus);
    else
        local.tm_isdst = -1;

#if defined(Q_OS_WIN)
    int hh = local.tm_hour;
#endif // Q_OS_WIN
    time_t secsSinceEpoch = mktime(&local);
    if (secsSinceEpoch != time_t(-1)) {
        *date = QDate(local.tm_year + 1900, local.tm_mon + 1, local.tm_mday);
        *time = QTime(local.tm_hour, local.tm_min, local.tm_sec, msec);
#if defined(Q_OS_WIN)
        // Windows mktime for the missing hour subtracts 1 hour from the time
        // instead of adding 1 hour.  If time differs and is standard time then
        // this has happened, so add 2 hours to the time and 1 hour to the msecs
        if (local.tm_isdst == 0 && local.tm_hour != hh) {
            if (time->hour() >= 22)
                *date = date->addDays(1);
            *time = time->addSecs(2 * SECS_PER_HOUR);
            secsSinceEpoch += SECS_PER_HOUR;
            local.tm_isdst = 1;
        }
#endif // Q_OS_WIN
        if (local.tm_isdst >= 1) {
            if (daylightStatus)
                *daylightStatus = QDateTimePrivate::DaylightTime;
            if (abbreviation)
                *abbreviation = qt_tzname(QDateTimePrivate::DaylightTime);
        } else if (local.tm_isdst == 0) {
            if (daylightStatus)
                *daylightStatus = QDateTimePrivate::StandardTime;
            if (abbreviation)
                *abbreviation = qt_tzname(QDateTimePrivate::StandardTime);
        } else {
            if (daylightStatus)
                *daylightStatus = QDateTimePrivate::UnknownDaylightTime;
            if (abbreviation)
                *abbreviation = qt_tzname(QDateTimePrivate::StandardTime);
        }
        if (ok)
            *ok = true;
    } else {
        *date = QDate();
        *time = QTime();
        if (daylightStatus)
            *daylightStatus = QDateTimePrivate::UnknownDaylightTime;
        if (abbreviation)
            *abbreviation = QString();
        if (ok)
            *ok = false;
    }
#endif // Q_OS_WINCE

    return ((qint64)secsSinceEpoch * 1000) + msec;
}

// Calls the platform variant of localtime for the given msecs, and updates
// the date, time, and DST status with the returned values.
static bool qt_localtime(qint64 msecsSinceEpoch, QDate *localDate, QTime *localTime,
                         QDateTimePrivate::DaylightStatus *daylightStatus)
{
    const time_t secsSinceEpoch = msecsSinceEpoch / 1000;
    const int msec = msecsSinceEpoch % 1000;

    tm local;
    bool valid = false;

#if defined(Q_OS_WINCE)
    FILETIME utcTime = time_tToFt(secsSinceEpoch);
    FILETIME resultTime;
    valid = FileTimeToLocalFileTime(&utcTime , &resultTime);
    SYSTEMTIME sysTime;
    if (valid)
        valid = FileTimeToSystemTime(&resultTime , &sysTime);

    if (valid) {
        local.tm_sec = sysTime.wSecond;
        local.tm_min = sysTime.wMinute;
        local.tm_hour = sysTime.wHour;
        local.tm_mday = sysTime.wDay;
        local.tm_mon = sysTime.wMonth - 1;
        local.tm_year = sysTime.wYear - 1900;
    }
#elif !defined(QT_NO_THREAD) && defined(_POSIX_THREAD_SAFE_FUNCTIONS)
    // localtime() is required to work as if tzset() was called before it.
    // localtime_r() does not have this requirement, so make an explicit call.
    qt_tzset();
    // Use the reentrant version of localtime() where available
    // as is thread-safe and doesn't use a shared static data area
    tm *res = 0;
    res = localtime_r(&secsSinceEpoch, &local);
    if (res)
        valid = true;
#elif defined(_MSC_VER) && _MSC_VER >= 1400
    if (!_localtime64_s(&local, &secsSinceEpoch))
        valid = true;
#else
    // Returns shared static data which may be overwritten at any time
    // So copy the result asap
    tm *res = 0;
    res = localtime(&secsSinceEpoch);
    if (res) {
        local = *res;
        valid = true;
    }
#endif
    if (valid) {
        *localDate = QDate(local.tm_year + 1900, local.tm_mon + 1, local.tm_mday);
        *localTime = QTime(local.tm_hour, local.tm_min, local.tm_sec, msec);
        if (daylightStatus) {
            if (local.tm_isdst > 0)
                *daylightStatus = QDateTimePrivate::DaylightTime;
            else if (local.tm_isdst < 0)
                *daylightStatus = QDateTimePrivate::UnknownDaylightTime;
            else
                *daylightStatus = QDateTimePrivate::StandardTime;
        }
        return true;
    } else {
        *localDate = QDate();
        *localTime = QTime();
        if (daylightStatus)
            *daylightStatus = QDateTimePrivate::UnknownDaylightTime;
        return false;
    }
}

// Converts an msecs value into a date and time
static void msecsToTime(qint64 msecs, QDate *date, QTime *time)
{
    qint64 jd = JULIAN_DAY_FOR_EPOCH;
    qint64 ds = 0;

    if (qAbs(msecs) >= MSECS_PER_DAY) {
        jd += (msecs / MSECS_PER_DAY);
        msecs %= MSECS_PER_DAY;
    }

    if (msecs < 0) {
        ds = MSECS_PER_DAY - msecs - 1;
        jd -= ds / MSECS_PER_DAY;
        ds = ds % MSECS_PER_DAY;
        ds = MSECS_PER_DAY - ds - 1;
    } else {
        ds = msecs;
    }

    if (date)
        *date = QDate::fromJulianDay(jd);
    if (time)
        *time = QTime::fromMSecsSinceStartOfDay(ds);
}

// Converts a date/time value into msecs
static qint64 timeToMSecs(const QDate &date, const QTime &time)
{
    return ((date.toJulianDay() - JULIAN_DAY_FOR_EPOCH) * MSECS_PER_DAY)
           + time.msecsSinceStartOfDay();
}

// Convert an MSecs Since Epoch into Local Time
static bool epochMSecsToLocalTime(qint64 msecs, QDate *localDate, QTime *localTime,
                                  QDateTimePrivate::DaylightStatus *daylightStatus = 0)
{
    if (msecs < 0) {
        // Docs state any LocalTime before 1970-01-01 will *not* have any Daylight Time applied
        // Instead just use the standard offset from UTC to convert to UTC time
        qt_tzset();
        msecsToTime(msecs - qt_timezone() * 1000, localDate, localTime);
        if (daylightStatus)
            *daylightStatus = QDateTimePrivate::StandardTime;
        return true;
    } else if (msecs > (qint64(TIME_T_MAX) * 1000)) {
        // Docs state any LocalTime after 2037-12-31 *will* have any DST applied
        // but this may fall outside the supported time_t range, so need to fake it.
        // Use existing method to fake the conversion, but this is deeply flawed as it may
        // apply the conversion from the wrong day number, e.g. if rule is last Sunday of month
        // TODO Use QTimeZone when available to apply the future rule correctly
        QDate utcDate;
        QTime utcTime;
        msecsToTime(msecs, &utcDate, &utcTime);
        int year, month, day;
        utcDate.getDate(&year, &month, &day);
        // 2037 is not a leap year, so make sure date isn't Feb 29
        if (month == 2 && day == 29)
            --day;
        QDate fakeDate(2037, month, day);
        qint64 fakeMsecs = QDateTime(fakeDate, utcTime, Qt::UTC).toMSecsSinceEpoch();
        bool res = qt_localtime(fakeMsecs, localDate, localTime, daylightStatus);
        *localDate = localDate->addDays(fakeDate.daysTo(utcDate));
        return res;
    } else {
        // Falls inside time_t suported range so can use localtime
        return qt_localtime(msecs, localDate, localTime, daylightStatus);
    }
}

// Convert a LocalTime expressed in local msecs encoding and the corresponding
// DST status into a UTC epoch msecs. Optionally populate the returned
// values from mktime for the adjusted local date and time.
static qint64 localMSecsToEpochMSecs(qint64 localMsecs,
                                     QDateTimePrivate::DaylightStatus *daylightStatus,
                                     QDate *localDate = 0, QTime *localTime = 0,
                                     QString *abbreviation = 0)
{
    QDate dt;
    QTime tm;
    msecsToTime(localMsecs, &dt, &tm);

    const qint64 msecsMax = qint64(TIME_T_MAX) * 1000;

    if (localMsecs <= qint64(MSECS_PER_DAY)) {

        // Docs state any LocalTime before 1970-01-01 will *not* have any DST applied

        // First, if localMsecs is within +/- 1 day of minimum time_t try mktime in case it does
        // fall after minimum and needs proper DST conversion
        if (localMsecs >= -qint64(MSECS_PER_DAY)) {
            bool valid;
            qint64 utcMsecs = qt_mktime(&dt, &tm, daylightStatus, abbreviation, &valid);
            if (valid && utcMsecs >= 0) {
                // mktime worked and falls in valid range, so use it
                if (localDate)
                    *localDate = dt;
                if (localTime)
                    *localTime = tm;
                return utcMsecs;
            }
        } else {
            // If we don't call mktime then need to call tzset to get offset
            qt_tzset();
        }
        // Time is clearly before 1970-01-01 so just use standard offset to convert
        qint64 utcMsecs = localMsecs + qt_timezone() * 1000;
        if (localDate || localTime)
            msecsToTime(localMsecs, localDate, localTime);
        if (daylightStatus)
            *daylightStatus = QDateTimePrivate::StandardTime;
        if (abbreviation)
            *abbreviation = qt_tzname(QDateTimePrivate::StandardTime);
        return utcMsecs;

    } else if (localMsecs >= msecsMax - MSECS_PER_DAY) {

        // Docs state any LocalTime after 2037-12-31 *will* have any DST applied
        // but this may fall outside the supported time_t range, so need to fake it.

        // First, if localMsecs is within +/- 1 day of maximum time_t try mktime in case it does
        // fall before maximum and can use proper DST conversion
        if (localMsecs <= msecsMax + MSECS_PER_DAY) {
            bool valid;
            qint64 utcMsecs = qt_mktime(&dt, &tm, daylightStatus, abbreviation, &valid);
            if (valid && utcMsecs <= msecsMax) {
                // mktime worked and falls in valid range, so use it
                if (localDate)
                    *localDate = dt;
                if (localTime)
                    *localTime = tm;
                return utcMsecs;
            }
        }
        // Use existing method to fake the conversion, but this is deeply flawed as it may
        // apply the conversion from the wrong day number, e.g. if rule is last Sunday of month
        // TODO Use QTimeZone when available to apply the future rule correctly
        int year, month, day;
        dt.getDate(&year, &month, &day);
        // 2037 is not a leap year, so make sure date isn't Feb 29
        if (month == 2 && day == 29)
            --day;
        QDate fakeDate(2037, month, day);
        qint64 fakeDiff = fakeDate.daysTo(dt);
        qint64 utcMsecs = qt_mktime(&fakeDate, &tm, daylightStatus, abbreviation);
        if (localDate)
            *localDate = fakeDate.addDays(fakeDiff);
        if (localTime)
            *localTime = tm;
        QDate utcDate;
        QTime utcTime;
        msecsToTime(utcMsecs, &utcDate, &utcTime);
        utcDate = utcDate.addDays(fakeDiff);
        utcMsecs = timeToMSecs(utcDate, utcTime);
        return utcMsecs;

    } else {

        // Clearly falls inside 1970-2037 suported range so can use mktime
        qint64 utcMsecs = qt_mktime(&dt, &tm, daylightStatus, abbreviation);
        if (localDate)
            *localDate = dt;
        if (localTime)
            *localTime = tm;
        return utcMsecs;

    }
}

/*****************************************************************************
  QDateTimePrivate member functions
 *****************************************************************************/

QDateTimePrivate::QDateTimePrivate(const QDate &toDate, const QTime &toTime, Qt::TimeSpec toSpec,
                                   int offsetSeconds)
    : m_msecs(0),
      m_spec(Qt::LocalTime),
      m_offsetFromUtc(0),
      m_status(0)
{
    setTimeSpec(toSpec, offsetSeconds);
    setDateTime(toDate, toTime);
}

#ifndef QT_BOOTSTRAPPED
QDateTimePrivate::QDateTimePrivate(const QDate &toDate, const QTime &toTime,
                                   const QTimeZone &toTimeZone)
    : m_spec(Qt::TimeZone),
      m_offsetFromUtc(0),
      m_timeZone(toTimeZone),
      m_status(0)
{
    setDateTime(toDate, toTime);
}
#endif // QT_BOOTSTRAPPED

void QDateTimePrivate::setTimeSpec(Qt::TimeSpec spec, int offsetSeconds)
{
    clearValidDateTime();
    clearSetToDaylightStatus();

#ifndef QT_BOOTSTRAPPED
    m_timeZone = QTimeZone();
#endif // QT_BOOTSTRAPPED

    switch (spec) {
    case Qt::OffsetFromUTC:
        if (offsetSeconds == 0) {
            m_spec = Qt::UTC;
            m_offsetFromUtc = 0;
        } else {
            m_spec = Qt::OffsetFromUTC;
            m_offsetFromUtc = offsetSeconds;
        }
        break;
    case Qt::TimeZone:
        // Use system time zone instead
        m_spec = Qt::LocalTime;
        m_offsetFromUtc = 0;
        break;
    case Qt::UTC:
    case Qt::LocalTime:
        m_spec = spec;
        m_offsetFromUtc = 0;
        break;
    }
}

void QDateTimePrivate::setDateTime(const QDate &date, const QTime &time)
{
    // If the date is valid and the time is not we set time to 00:00:00
    QTime useTime = time;
    if (!useTime.isValid() && date.isValid())
        useTime = QTime::fromMSecsSinceStartOfDay(0);

    StatusFlags newStatus;

    // Set date value and status
    qint64 days = 0;
    if (date.isValid()) {
        days = date.toJulianDay() - JULIAN_DAY_FOR_EPOCH;
        newStatus = ValidDate;
    } else if (date.isNull()) {
        newStatus = NullDate;
    }

    // Set time value and status
    int ds = 0;
    if (useTime.isValid()) {
        ds = useTime.msecsSinceStartOfDay();
        newStatus |= ValidTime;
    } else if (time.isNull()) {
        newStatus |= NullTime;
    }

    // Set msecs serial value
    m_msecs = (days * MSECS_PER_DAY) + ds;
    m_status = newStatus;

    // Set if date and time are valid
    checkValidDateTime();
}

QPair<QDate, QTime> QDateTimePrivate::getDateTime() const
{
    QPair<QDate, QTime> result;
    msecsToTime(m_msecs, &result.first, &result.second);

    if (isNullDate())
        result.first = QDate();

    if (isNullTime())
        result.second = QTime();

    return result;
}

// Set the Daylight Status if LocalTime set via msecs
void QDateTimePrivate::setDaylightStatus(QDateTimePrivate::DaylightStatus status)
{
    if (status == DaylightTime) {
        m_status = m_status & ~SetToStandardTime;
        m_status = m_status | SetToDaylightTime;
    } else if (status == StandardTime) {
        m_status = m_status & ~SetToDaylightTime;
        m_status = m_status | SetToStandardTime;
    } else {
        clearSetToDaylightStatus();
    }
}

// Get the DST Status if LocalTime set via msecs
QDateTimePrivate::DaylightStatus QDateTimePrivate::daylightStatus() const
{
    if ((m_status & SetToDaylightTime) == SetToDaylightTime)
        return DaylightTime;
    if ((m_status & SetToStandardTime) == SetToStandardTime)
        return StandardTime;
    return UnknownDaylightTime;
}

qint64 QDateTimePrivate::toMSecsSinceEpoch() const
{
    switch (m_spec) {
    case Qt::OffsetFromUTC:
    case Qt::UTC:
        return (m_msecs - (m_offsetFromUtc * 1000));

    case Qt::LocalTime: {
        // recalculate the local timezone
        DaylightStatus status = daylightStatus();
        return localMSecsToEpochMSecs(m_msecs, &status);
    }

    case Qt::TimeZone:
#ifdef QT_BOOTSTRAPPED
        break;
#else
        return zoneMSecsToEpochMSecs(m_msecs, m_timeZone);
#endif
    }
    Q_UNREACHABLE();
    return 0;
}

// Check the UTC / offsetFromUTC validity
void QDateTimePrivate::checkValidDateTime()
{
    switch (m_spec) {
    case Qt::OffsetFromUTC:
    case Qt::UTC:
        // for these, a valid date and a valid time imply a valid QDateTime
        if (isValidDate() && isValidTime())
            setValidDateTime();
        else
            clearValidDateTime();
        break;
    case Qt::TimeZone:
    case Qt::LocalTime:
        // for these, we need to check whether the timezone is valid and whether
        // the time is valid in that timezone. Expensive, but no other option.
        refreshDateTime();
        break;
    }
}

// Refresh the LocalTime validity and offset
void QDateTimePrivate::refreshDateTime()
{
    switch (m_spec) {
    case Qt::OffsetFromUTC:
    case Qt::UTC:
        // Always set by setDateTime so just return
        return;
    case Qt::TimeZone:
    case Qt::LocalTime:
        break;
    }

    // If not valid date and time then is invalid
    if (!isValidDate() || !isValidTime()) {
        clearValidDateTime();
        m_offsetFromUtc = 0;
        return;
    }

#ifndef QT_BOOTSTRAPPED
    // If not valid time zone then is invalid
    if (m_spec == Qt::TimeZone && !m_timeZone.isValid()) {
        clearValidDateTime();
        m_offsetFromUtc = 0;
        return;
    }
#endif // QT_BOOTSTRAPPED

    // We have a valid date and time and a Qt::LocalTime or Qt::TimeZone that needs calculating
    // LocalTime and TimeZone might fall into a "missing" DST transition hour
    // Calling toEpochMSecs will adjust the returned date/time if it does
    QDate testDate;
    QTime testTime;
    qint64 epochMSecs = 0;
    if (m_spec == Qt::LocalTime) {
        DaylightStatus status = daylightStatus();
        epochMSecs = localMSecsToEpochMSecs(m_msecs, &status, &testDate, &testTime);
#ifndef QT_BOOTSTRAPPED
    } else {
        epochMSecs = zoneMSecsToEpochMSecs(m_msecs, m_timeZone, &testDate, &testTime);
#endif // QT_BOOTSTRAPPED
    }
    if (timeToMSecs(testDate, testTime) == m_msecs) {
        setValidDateTime();
        // Cache the offset to use in toMSecsSinceEpoch()
        m_offsetFromUtc = (m_msecs - epochMSecs) / 1000;
    } else {
        clearValidDateTime();
        m_offsetFromUtc = 0;
    }
}

#ifndef QT_BOOTSTRAPPED
// Convert a TimeZone time expressed in zone msecs encoding into a UTC epoch msecs
qint64 QDateTimePrivate::zoneMSecsToEpochMSecs(qint64 zoneMSecs, const QTimeZone &zone,
                                               QDate *localDate, QTime *localTime)
{
    // Get the effective data from QTimeZone
    QTimeZonePrivate::Data data = zone.d->dataForLocalTime(zoneMSecs);
    // Docs state any LocalTime before 1970-01-01 will *not* have any DST applied
    // but all affected times afterwards will have DST applied.
    if (data.atMSecsSinceEpoch >= 0) {
        msecsToTime(data.atMSecsSinceEpoch + (data.offsetFromUtc * 1000), localDate, localTime);
        return data.atMSecsSinceEpoch;
    } else {
        msecsToTime(zoneMSecs, localDate, localTime);
        return zoneMSecs - (data.standardTimeOffset * 1000);
    }
}
#endif // QT_BOOTSTRAPPED

/*****************************************************************************
  QDateTime member functions
 *****************************************************************************/

/*!
    \class QDateTime
    \inmodule QtCore
    \ingroup shared
    \reentrant
    \brief The QDateTime class provides date and time functions.


    A QDateTime object contains a calendar date and a clock time (a
    "datetime"). It is a combination of the QDate and QTime classes.
    It can read the current datetime from the system clock. It
    provides functions for comparing datetimes and for manipulating a
    datetime by adding a number of seconds, days, months, or years.

    A QDateTime object is typically created either by giving a date
    and time explicitly in the constructor, or by using the static
    function currentDateTime() that returns a QDateTime object set
    to the system clock's time. The date and time can be changed with
    setDate() and setTime(). A datetime can also be set using the
    setTime_t() function that takes a POSIX-standard "number of
    seconds since 00:00:00 on January 1, 1970" value. The fromString()
    function returns a QDateTime, given a string and a date format
    used to interpret the date within the string.

    The date() and time() functions provide access to the date and
    time parts of the datetime. The same information is provided in
    textual format by the toString() function.

    QDateTime provides a full set of operators to compare two
    QDateTime objects, where smaller means earlier and larger means
    later.

    You can increment (or decrement) a datetime by a given number of
    milliseconds using addMSecs(), seconds using addSecs(), or days
    using addDays(). Similarly, you can use addMonths() and addYears().
    The daysTo() function returns the number of days between two datetimes,
    secsTo() returns the number of seconds between two datetimes, and
    msecsTo() returns the number of milliseconds between two datetimes.

    QDateTime can store datetimes as \l{Qt::LocalTime}{local time} or
    as \l{Qt::UTC}{UTC}. QDateTime::currentDateTime() returns a
    QDateTime expressed as local time; use toUTC() to convert it to
    UTC. You can also use timeSpec() to find out if a QDateTime
    object stores a UTC time or a local time. Operations such as
    addSecs() and secsTo() are aware of daylight-saving time (DST).

    \note QDateTime does not account for leap seconds.

    \section1

    \section2 No Year 0

    There is no year 0. Dates in that year are considered invalid. The
    year -1 is the year "1 before Christ" or "1 before current era."
    The day before 1 January 1 CE is 31 December 1 BCE.

    \section2 Range of Valid Dates

    The range of valid values able to be stored in QDateTime is dependent on
    the internal storage implementation. QDateTime is currently stored in a
    qint64 as a serial msecs value encoding the date and time.  This restricts
    the date range to about +/- 292 million years, compared to the QDate range
    of +/- 2 billion years.  Care must be taken when creating a QDateTime with
    extreme values that you do not overflow the storage.  The exact range of
    supported values varies depending on the Qt::TimeSpec and time zone.

    \section2
    Use of System Timezone

    QDateTime uses the system's time zone information to determine the
    offset of local time from UTC. If the system is not configured
    correctly or not up-to-date, QDateTime will give wrong results as
    well.

    \section2 Daylight-Saving Time (DST)

    QDateTime takes into account the system's time zone information
    when dealing with DST. On modern Unix systems, this means it
    applies the correct historical DST data whenever possible. On
    Windows and Windows CE, where the system doesn't support
    historical DST data, historical accuracy is not maintained with
    respect to DST.

    The range of valid dates taking DST into account is 1970-01-01 to
    the present, and rules are in place for handling DST correctly
    until 2037-12-31, but these could change. For dates falling
    outside that range, QDateTime makes a \e{best guess} using the
    rules for year 1970 or 2037, but we can't guarantee accuracy. This
    means QDateTime doesn't take into account changes in a locale's
    time zone before 1970, even if the system's time zone database
    supports that information.

    QDateTime takes into consideration the Standard Time to Daylight-Saving Time
    transition.  For example if the transition is at 2am and the clock goes
    forward to 3am, then there is a "missing" hour from 02:00:00 to 02:59:59.999
    which QDateTime considers to be invalid.  Any date maths performed
    will take this missing hour into account and return a valid result.

    \section2 Offset From UTC

    A Qt::TimeSpec of Qt::OffsetFromUTC is also supported. This allows you
    to define a QDateTime relative to UTC at a fixed offset of a given number
    of seconds from UTC.  For example, an offset of +3600 seconds is one hour
    ahead of UTC and is usually written in ISO standard notation as
    "UTC+01:00".  Daylight-Saving Time never applies with this TimeSpec.

    There is no explicit size restriction to the offset seconds, but there is
    an implicit limit imposed when using the toString() and fromString()
    methods which use a format of [+|-]hh:mm, effectively limiting the range
    to +/- 99 hours and 59 minutes and whole minutes only.  Note that currently
    no time zone lies outside the range of +/- 14 hours.

    \section2 Time Zone Support

    A Qt::TimeSpec of Qt::TimeZone is also supported in conjunction with the
    QTimeZone class.  This allows you to define a datetime in a named time zone
    adhering to a consistent set of daylight-saving transition rules.  For
    example a time zone of "Europe/Berlin" will apply the daylight-saving
    rules as used in Germany since 1970.  Note that the transition rules
    applied depend on the platform support.  See the QTimeZone documentation
    for more details.

    \sa QDate, QTime, QDateTimeEdit, QTimeZone
*/

/*!
    Constructs a null datetime (i.e. null date and null time). A null
    datetime is invalid, since the date is invalid.

    \sa isValid()
*/
QDateTime::QDateTime()
    : d(*defaultDateTimePrivate())
{
}


/*!
    Constructs a datetime with the given \a date, a valid
    time(00:00:00.000), and sets the timeSpec() to Qt::LocalTime.
*/

QDateTime::QDateTime(const QDate &date)
    : d(new QDateTimePrivate(date, QTime(0, 0, 0), Qt::LocalTime, 0))
{
}

/*!
    Constructs a datetime with the given \a date and \a time, using
    the time specification defined by \a spec.

    If \a date is valid and \a time is not, the time will be set to midnight.

    If \a spec is Qt::OffsetFromUTC then it will be set to Qt::UTC, i.e. an
    offset of 0 seconds. To create a Qt::OffsetFromUTC datetime use the
    correct constructor.

    If \a spec is Qt::TimeZone then the spec will be set to Qt::LocalTime,
    i.e. the current system time zone.  To create a Qt::TimeZone datetime
    use the correct constructor.
*/

QDateTime::QDateTime(const QDate &date, const QTime &time, Qt::TimeSpec spec)
    : d(new QDateTimePrivate(date, time, spec, 0))
{
}

/*!
    \since 5.2

    Constructs a datetime with the given \a date and \a time, using
    the time specification defined by \a spec and \a offsetSeconds seconds.

    If \a date is valid and \a time is not, the time will be set to midnight.

    If the \a spec is not Qt::OffsetFromUTC then \a offsetSeconds will be ignored.

    If the \a spec is Qt::OffsetFromUTC and \a offsetSeconds is 0 then the
    timeSpec() will be set to Qt::UTC, i.e. an offset of 0 seconds.

    If \a spec is Qt::TimeZone then the spec will be set to Qt::LocalTime,
    i.e. the current system time zone.  To create a Qt::TimeZone datetime
    use the correct constructor.
*/

QDateTime::QDateTime(const QDate &date, const QTime &time, Qt::TimeSpec spec, int offsetSeconds)
         : d(new QDateTimePrivate(date, time, spec, offsetSeconds))
{
}

#ifndef QT_BOOTSTRAPPED
/*!
    \since 5.2

    Constructs a datetime with the given \a date and \a time, using
    the Time Zone specified by \a timeZone.

    If \a date is valid and \a time is not, the time will be set to 00:00:00.

    If \a timeZone is invalid then the datetime will be invalid.
*/

QDateTime::QDateTime(const QDate &date, const QTime &time, const QTimeZone &timeZone)
    : d(new QDateTimePrivate(date, time, timeZone))
{
}
#endif // QT_BOOTSTRAPPED

/*!
    Constructs a copy of the \a other datetime.
*/

QDateTime::QDateTime(const QDateTime &other)
    : d(other.d)
{
}

/*!
    Destroys the datetime.
*/
QDateTime::~QDateTime()
{
}

/*!
    Makes a copy of the \a other datetime and returns a reference to the
    copy.
*/

QDateTime &QDateTime::operator=(const QDateTime &other)
{
    d = other.d;
    return *this;
}
/*!
    \fn void QDateTime::swap(QDateTime &other)
    \since 5.0

    Swaps this datetime with \a other. This operation is very fast
    and never fails.
*/

/*!
    Returns \c true if both the date and the time are null; otherwise
    returns \c false. A null datetime is invalid.

    \sa QDate::isNull(), QTime::isNull(), isValid()
*/

bool QDateTime::isNull() const
{
    return d->isNullDate() && d->isNullTime();
}

/*!
    Returns \c true if both the date and the time are valid and they are valid in
    the current Qt::TimeSpec, otherwise returns \c false.

    If the timeSpec() is Qt::LocalTime or Qt::TimeZone then the date and time are
    checked to see if they fall in the Standard Time to Daylight-Saving Time transition
    hour, i.e. if the transition is at 2am and the clock goes forward to 3am
    then the time from 02:00:00 to 02:59:59.999 is considered to be invalid.

    \sa QDate::isValid(), QTime::isValid()
*/

bool QDateTime::isValid() const
{
    return (d->isValidDateTime());
}

/*!
    Returns the date part of the datetime.

    \sa setDate(), time(), timeSpec()
*/

QDate QDateTime::date() const
{
    if (d->isNullDate())
        return QDate();
    QDate dt;
    msecsToTime(d->m_msecs, &dt, 0);
    return dt;
}

/*!
    Returns the time part of the datetime.

    \sa setTime(), date(), timeSpec()
*/

QTime QDateTime::time() const
{
    if (d->isNullTime())
        return QTime();
    QTime tm;
    msecsToTime(d->m_msecs, 0, &tm);
    return tm;
}

/*!
    Returns the time specification of the datetime.

    \sa setTimeSpec(), date(), time(), Qt::TimeSpec
*/

Qt::TimeSpec QDateTime::timeSpec() const
{
    return d->m_spec;
}

#ifndef QT_BOOTSTRAPPED
/*!
    \since 5.2

    Returns the time zone of the datetime.

    If the timeSpec() is Qt::LocalTime then an instance of the current system
    time zone will be returned. Note however that if you copy this time zone
    the instance will not remain in sync if the system time zone changes.

    \sa setTimeZone(), Qt::TimeSpec
*/

QTimeZone QDateTime::timeZone() const
{
    switch (d->m_spec) {
    case Qt::UTC:
        return QTimeZone::utc();
    case Qt::OffsetFromUTC:
        return QTimeZone(d->m_offsetFromUtc);
    case Qt::TimeZone:
        Q_ASSERT(d->m_timeZone.isValid());
        return d->m_timeZone;
    case Qt::LocalTime:
        return QTimeZone::systemTimeZone();
    }
    return QTimeZone();
}
#endif // QT_BOOTSTRAPPED

/*!
    \since 5.2

    Returns the current Offset From UTC in seconds.

    If the timeSpec() is Qt::OffsetFromUTC this will be the value originally set.

    If the timeSpec() is Qt::TimeZone this will be the offset effective in the
    Time Zone including any Daylight-Saving Offset.

    If the timeSpec() is Qt::LocalTime this will be the difference between the
    Local Time and UTC including any Daylight-Saving Offset.

    If the timeSpec() is Qt::UTC this will be 0.

    \sa setOffsetFromUtc()
*/

int QDateTime::offsetFromUtc() const
{
    return d->m_offsetFromUtc;
}

/*!
    \since 5.2

    Returns the Time Zone Abbreviation for the datetime.

    If the timeSpec() is Qt::UTC this will be "UTC".

    If the timeSpec() is Qt::OffsetFromUTC this will be in the format
    "UTC[+-]00:00".

    If the timeSpec() is Qt::LocalTime then the host system is queried for the
    correct abbreviation.

    Note that abbreviations may or may not be localized.

    Note too that the abbreviation is not guaranteed to be a unique value,
    i.e. different time zones may have the same abbreviation.

    \sa timeSpec()
*/

QString QDateTime::timeZoneAbbreviation() const
{
    switch (d->m_spec) {
    case Qt::UTC:
        return QTimeZonePrivate::utcQString();
    case Qt::OffsetFromUTC:
        return QTimeZonePrivate::utcQString() + toOffsetString(Qt::ISODate, d->m_offsetFromUtc);
    case Qt::TimeZone:
#ifdef QT_BOOTSTRAPPED
        break;
#else
        return d->m_timeZone.d->abbreviation(d->toMSecsSinceEpoch());
#endif // QT_BOOTSTRAPPED
    case Qt::LocalTime:  {
        QString abbrev;
        QDateTimePrivate::DaylightStatus status = d->daylightStatus();
        localMSecsToEpochMSecs(d->m_msecs, &status, 0, 0, &abbrev);
        return abbrev;
        }
    }
    return QString();
}

/*!
    \since 5.2

    Returns if this datetime falls in Daylight-Saving Time.

    If the Qt::TimeSpec is not Qt::LocalTime or Qt::TimeZone then will always
    return false.

    \sa timeSpec()
*/

bool QDateTime::isDaylightTime() const
{
    switch (d->m_spec) {
    case Qt::UTC:
    case Qt::OffsetFromUTC:
        return false;
    case Qt::TimeZone:
#ifdef QT_BOOTSTRAPPED
        break;
#else
        return d->m_timeZone.d->isDaylightTime(toMSecsSinceEpoch());
#endif // QT_BOOTSTRAPPED
    case Qt::LocalTime: {
        QDateTimePrivate::DaylightStatus status = d->daylightStatus();
        if (status == QDateTimePrivate::UnknownDaylightTime)
            localMSecsToEpochMSecs(d->m_msecs, &status);
        return (status == QDateTimePrivate::DaylightTime);
        }
    }
    return false;
}

/*!
    Sets the date part of this datetime to \a date. If no time is set yet, it
    is set to midnight. If \a date is invalid, this QDateTime becomes invalid.

    \sa date(), setTime(), setTimeSpec()
*/

void QDateTime::setDate(const QDate &date)
{
    d->setDateTime(date, time());
}

/*!
    Sets the time part of this datetime to \a time. If \a time is not valid,
    this function sets it to midnight. Therefore, it's possible to clear any
    set time in a QDateTime by setting it to a default QTime:

    \code
        QDateTime dt = QDateTime::currentDateTime();
        dt.setTime(QTime());
    \endcode

    \sa time(), setDate(), setTimeSpec()
*/

void QDateTime::setTime(const QTime &time)
{
    d->setDateTime(date(), time);
}

/*!
    Sets the time specification used in this datetime to \a spec.
    The datetime will refer to a different point in time.

    If \a spec is Qt::OffsetFromUTC then the timeSpec() will be set
    to Qt::UTC, i.e. an effective offset of 0.

    If \a spec is Qt::TimeZone then the spec will be set to Qt::LocalTime,
    i.e. the current system time zone.

    Example:
    \snippet code/src_corelib_tools_qdatetime.cpp 19

    \sa timeSpec(), setDate(), setTime(), setTimeZone(), Qt::TimeSpec
*/

void QDateTime::setTimeSpec(Qt::TimeSpec spec)
{
    QDateTimePrivate *d = this->d.data(); // detaches (and shadows d)
    d->setTimeSpec(spec, 0);
    d->checkValidDateTime();
}

/*!
    \since 5.2

    Sets the timeSpec() to Qt::OffsetFromUTC and the offset to \a offsetSeconds.
    The datetime will refer to a different point in time.

    The maximum and minimum offset is 14 positive or negative hours.  If
    \a offsetSeconds is larger or smaller than that, then the result is
    undefined.

    If \a offsetSeconds is 0 then the timeSpec() will be set to Qt::UTC.

    \sa isValid(), offsetFromUtc()
*/

void QDateTime::setOffsetFromUtc(int offsetSeconds)
{
    QDateTimePrivate *d = this->d.data(); // detaches (and shadows d)
    d->setTimeSpec(Qt::OffsetFromUTC, offsetSeconds);
    d->checkValidDateTime();
}

#ifndef QT_BOOTSTRAPPED
/*!
    \since 5.2

    Sets the time zone used in this datetime to \a toZone.
    The datetime will refer to a different point in time.

    If \a toZone is invalid then the datetime will be invalid.

    \sa timeZone(), Qt::TimeSpec
*/

void QDateTime::setTimeZone(const QTimeZone &toZone)
{
    QDateTimePrivate *d = this->d.data(); // detaches (and shadows d)
    d->m_spec = Qt::TimeZone;
    d->m_offsetFromUtc = 0;
    d->m_timeZone = toZone;
    d->refreshDateTime();
}
#endif // QT_BOOTSTRAPPED

/*!
    \since 4.7

    Returns the datetime as the number of milliseconds that have passed
    since 1970-01-01T00:00:00.000, Coordinated Universal Time (Qt::UTC).

    On systems that do not support time zones, this function will
    behave as if local time were Qt::UTC.

    The behavior for this function is undefined if the datetime stored in
    this object is not valid. However, for all valid dates, this function
    returns a unique value.

    \sa toTime_t(), setMSecsSinceEpoch()
*/
qint64 QDateTime::toMSecsSinceEpoch() const
{
    return d->toMSecsSinceEpoch();
}

/*!
    Returns the datetime as the number of seconds that have passed
    since 1970-01-01T00:00:00, Coordinated Universal Time (Qt::UTC).

    On systems that do not support time zones, this function will
    behave as if local time were Qt::UTC.

    \note This function returns a 32-bit unsigned integer, so it does not
    support dates before 1970, but it does support dates after
    2038-01-19T03:14:06, which may not be valid time_t values. Be careful
    when passing those time_t values to system functions, which could
    interpret them as negative dates.

    If the date is outside the range 1970-01-01T00:00:00 to
    2106-02-07T06:28:14, this function returns -1 cast to an unsigned integer
    (i.e., 0xFFFFFFFF).

    To get an extended range, use toMSecsSinceEpoch().

    \sa toMSecsSinceEpoch(), setTime_t()
*/

uint QDateTime::toTime_t() const
{
    if (!isValid())
        return uint(-1);
    qint64 retval = d->toMSecsSinceEpoch() / 1000;
    if (quint64(retval) >= Q_UINT64_C(0xFFFFFFFF))
        return uint(-1);
    return uint(retval);
}

/*!
    \since 4.7

    Sets the date and time given the number of milliseconds \a msecs that have
    passed since 1970-01-01T00:00:00.000, Coordinated Universal Time
    (Qt::UTC). On systems that do not support time zones this function
    will behave as if local time were Qt::UTC.

    Note that passing the minimum of \c qint64
    (\c{std::numeric_limits<qint64>::min()}) to \a msecs will result in
    undefined behavior.

    \sa toMSecsSinceEpoch(), setTime_t()
*/
void QDateTime::setMSecsSinceEpoch(qint64 msecs)
{
    QDateTimePrivate *d = this->d.data(); // detaches (and shadows d)

    d->m_status = 0;
    switch (d->m_spec) {
    case Qt::UTC:
        d->m_msecs = msecs;
        d->m_status = d->m_status
                    | QDateTimePrivate::ValidDate
                    | QDateTimePrivate::ValidTime
                    | QDateTimePrivate::ValidDateTime;
        break;
    case Qt::OffsetFromUTC:
        d->m_msecs = msecs + (d->m_offsetFromUtc * 1000);
        d->m_status = d->m_status
                    | QDateTimePrivate::ValidDate
                    | QDateTimePrivate::ValidTime
                    | QDateTimePrivate::ValidDateTime;
        break;
    case Qt::TimeZone:
#ifndef QT_BOOTSTRAPPED
        // Docs state any LocalTime before 1970-01-01 will *not* have any DST applied
        // but all affected times afterwards will have DST applied.
        if (msecs >= 0)
            d->m_offsetFromUtc = d->m_timeZone.d->offsetFromUtc(msecs);
        else
            d->m_offsetFromUtc = d->m_timeZone.d->standardTimeOffset(msecs);
        d->m_msecs = msecs + (d->m_offsetFromUtc * 1000);
        d->m_status = d->m_status
                    | QDateTimePrivate::ValidDate
                    | QDateTimePrivate::ValidTime
                    | QDateTimePrivate::ValidDateTime;
        d->refreshDateTime();
#endif // QT_BOOTSTRAPPED
        break;
    case Qt::LocalTime: {
        QDate dt;
        QTime tm;
        QDateTimePrivate::DaylightStatus status;
        epochMSecsToLocalTime(msecs, &dt, &tm, &status);
        d->setDateTime(dt, tm);
        d->setDaylightStatus(status);
        d->refreshDateTime();
        break;
        }
    }
}

/*!
    \fn void QDateTime::setTime_t(uint seconds)

    Sets the date and time given the number of \a seconds that have
    passed since 1970-01-01T00:00:00, Coordinated Universal Time
    (Qt::UTC). On systems that do not support time zones this function
    will behave as if local time were Qt::UTC.

    \sa toTime_t()
*/

void QDateTime::setTime_t(uint secsSince1Jan1970UTC)
{
    setMSecsSinceEpoch((qint64)secsSince1Jan1970UTC * 1000);
}

#ifndef QT_NO_DATESTRING
/*!
    \fn QString QDateTime::toString(Qt::DateFormat format) const

    \overload

    Returns the datetime as a string in the \a format given.

    If the \a format is Qt::TextDate, the string is formatted in
    the default way. QDate::shortDayName(), QDate::shortMonthName(),
    and QTime::toString() are used to generate the string, so the
    day and month names will be localized names using the system locale,
    i.e. QLocale::system(). An example of this formatting is
    "Wed May 20 03:40:13 1998".

    If the \a format is Qt::ISODate, the string format corresponds
    to the ISO 8601 extended specification for representations of
    dates and times, taking the form YYYY-MM-DDTHH:mm:ss[Z|[+|-]HH:mm],
    depending on the timeSpec() of the QDateTime. If the timeSpec()
    is Qt::UTC, Z will be appended to the string; if the timeSpec() is
    Qt::OffsetFromUTC, the offset in hours and minutes from UTC will
    be appended to the string.

    If the \a format is Qt::SystemLocaleShortDate or
    Qt::SystemLocaleLongDate, the string format depends on the locale
    settings of the system. Identical to calling
    QLocale::system().toString(datetime, QLocale::ShortFormat) or
    QLocale::system().toString(datetime, QLocale::LongFormat).

    If the \a format is Qt::DefaultLocaleShortDate or
    Qt::DefaultLocaleLongDate, the string format depends on the
    default application locale. This is the locale set with
    QLocale::setDefault(), or the system locale if no default locale
    has been set. Identical to calling QLocale().toString(datetime,
    QLocale::ShortFormat) or QLocale().toString(datetime,
    QLocale::LongFormat).

    If the \a format is Qt::RFC2822Date, the string is formatted
    following \l{RFC 2822}.

    If the datetime is invalid, an empty string will be returned.

    \warning The Qt::ISODate format is only valid for years in the
    range 0 to 9999. This restriction may apply to locale-aware
    formats as well, depending on the locale settings.

    \sa QDate::toString(), QTime::toString(), Qt::DateFormat
*/

QString QDateTime::toString(Qt::DateFormat format) const
{
    QString buf;
    if (!isValid())
        return buf;

    switch (format) {
    case Qt::SystemLocaleDate:
    case Qt::SystemLocaleShortDate:
        return QLocale::system().toString(*this, QLocale::ShortFormat);
    case Qt::SystemLocaleLongDate:
        return QLocale::system().toString(*this, QLocale::LongFormat);
    case Qt::LocaleDate:
    case Qt::DefaultLocaleShortDate:
        return QLocale().toString(*this, QLocale::ShortFormat);
    case Qt::DefaultLocaleLongDate:
        return QLocale().toString(*this, QLocale::LongFormat);
    case Qt::RFC2822Date: {
        buf = QLocale::c().toString(*this, QStringLiteral("dd MMM yyyy hh:mm:ss "));
        buf += toOffsetString(Qt::TextDate, d->m_offsetFromUtc);
        return buf;
    }
    default:
#ifndef QT_NO_TEXTDATE
    case Qt::TextDate: {
        const QPair<QDate, QTime> p = d->getDateTime();
        const QDate &dt = p.first;
        const QTime &tm = p.second;
        //We cant use date.toString(Qt::TextDate) as we need to insert the time before the year
        buf = QString::fromLatin1("%1 %2 %3 %4 %5").arg(dt.shortDayName(dt.dayOfWeek()))
                                                   .arg(dt.shortMonthName(dt.month()))
                                                   .arg(dt.day())
                                                   .arg(tm.toString(Qt::TextDate))
                                                   .arg(dt.year());
        if (timeSpec() != Qt::LocalTime) {
            buf += QStringLiteral(" GMT");
            if (d->m_spec == Qt::OffsetFromUTC)
                buf += toOffsetString(Qt::TextDate, d->m_offsetFromUtc);
        }
        return buf;
    }
#endif
    case Qt::ISODate: {
        const QPair<QDate, QTime> p = d->getDateTime();
        const QDate &dt = p.first;
        const QTime &tm = p.second;
        buf = dt.toString(Qt::ISODate);
        if (buf.isEmpty())
            return QString();   // failed to convert
        buf += QLatin1Char('T');
        buf += tm.toString(Qt::ISODate);
        switch (d->m_spec) {
        case Qt::UTC:
            buf += QLatin1Char('Z');
            break;
        case Qt::OffsetFromUTC:
            buf += toOffsetString(Qt::ISODate, d->m_offsetFromUtc);
            break;
        default:
            break;
        }
        return buf;
    }
    }
}

/*!
    Returns the datetime as a string. The \a format parameter
    determines the format of the result string.

    These expressions may be used for the date:

    \table
    \header \li Expression \li Output
    \row \li d \li the day as number without a leading zero (1 to 31)
    \row \li dd \li the day as number with a leading zero (01 to 31)
    \row \li ddd
            \li the abbreviated localized day name (e.g. 'Mon' to 'Sun').
            Uses the system locale to localize the name, i.e. QLocale::system().
    \row \li dddd
            \li the long localized day name (e.g. 'Monday' to 'Qt::Sunday').
            Uses the system locale to localize the name, i.e. QLocale::system().
    \row \li M \li the month as number without a leading zero (1-12)
    \row \li MM \li the month as number with a leading zero (01-12)
    \row \li MMM
            \li the abbreviated localized month name (e.g. 'Jan' to 'Dec').
            Uses the system locale to localize the name, i.e. QLocale::system().
    \row \li MMMM
            \li the long localized month name (e.g. 'January' to 'December').
            Uses the system locale to localize the name, i.e. QLocale::system().
    \row \li yy \li the year as two digit number (00-99)
    \row \li yyyy \li the year as four digit number
    \endtable

    These expressions may be used for the time:

    \table
    \header \li Expression \li Output
    \row \li h
         \li the hour without a leading zero (0 to 23 or 1 to 12 if AM/PM display)
    \row \li hh
         \li the hour with a leading zero (00 to 23 or 01 to 12 if AM/PM display)
    \row \li H
         \li the hour without a leading zero (0 to 23, even with AM/PM display)
    \row \li HH
         \li the hour with a leading zero (00 to 23, even with AM/PM display)
    \row \li m \li the minute without a leading zero (0 to 59)
    \row \li mm \li the minute with a leading zero (00 to 59)
    \row \li s \li the second without a leading zero (0 to 59)
    \row \li ss \li the second with a leading zero (00 to 59)
    \row \li z \li the milliseconds without leading zeroes (0 to 999)
    \row \li zzz \li the milliseconds with leading zeroes (000 to 999)
    \row \li AP or A
         \li use AM/PM display. \e A/AP will be replaced by either "AM" or "PM".
    \row \li ap or a
         \li use am/pm display. \e a/ap will be replaced by either "am" or "pm".
    \row \li t \li the timezone (for example "CEST")
    \endtable

    All other input characters will be ignored. Any sequence of characters that
    are enclosed in single quotes will be treated as text and not be used as an
    expression. Two consecutive single quotes ("''") are replaced by a singlequote
    in the output. Formats without separators (e.g. "HHmm") are currently not supported.

    Example format strings (assumed that the QDateTime is 21 May 2001
    14:13:09):

    \table
    \header \li Format       \li Result
    \row \li dd.MM.yyyy      \li 21.05.2001
    \row \li ddd MMMM d yy   \li Tue May 21 01
    \row \li hh:mm:ss.zzz    \li 14:13:09.042
    \row \li h:m:s ap        \li 2:13:9 pm
    \endtable

    If the datetime is invalid, an empty string will be returned.

    \sa QDate::toString(), QTime::toString(), QLocale::toString()
*/
QString QDateTime::toString(const QString& format) const
{
    return QLocale::system().toString(*this, format);
}
#endif //QT_NO_DATESTRING

static void massageAdjustedDateTime(Qt::TimeSpec spec,
#ifndef QT_BOOTSTRAPPED
                                    const QTimeZone &zone,
#endif // QT_BOOTSTRAPPED
                                    QDate *date,
                                    QTime *time)
{
    /*
      If we have just adjusted to a day with a DST transition, our given time
      may lie in the transition hour (either missing or duplicated).  For any
      other time, telling mktime (deep in the bowels of localMSecsToEpochMSecs)
      we don't know its DST-ness will produce no adjustment (just a decision as
      to its DST-ness); but for a time in spring's missing hour it'll adjust the
      time while picking a DST-ness.  (Handling of autumn is trickier, as either
      DST-ness is valid, without adjusting the time.  We might want to propagate
      d->daylightStatus() in that case, but it's hard to do so without breaking
      (far more common) other cases; and it makes little difference, as the two
      answers do then differ only in DST-ness.)
    */
    if (spec == Qt::LocalTime) {
        QDateTimePrivate::DaylightStatus status = QDateTimePrivate::UnknownDaylightTime;
        localMSecsToEpochMSecs(timeToMSecs(*date, *time), &status, date, time);
#ifndef QT_BOOTSTRAPPED
    } else if (spec == Qt::TimeZone) {
        QDateTimePrivate::zoneMSecsToEpochMSecs(timeToMSecs(*date, *time), zone, date, time);
#endif // QT_BOOTSTRAPPED
    }
}
#ifdef QT_BOOTSTRAPPED // Avoid duplicate #if-ery in uses.
#define MASSAGEADJUSTEDDATETIME(s, z, d, t) massageAdjustedDateTime(s, d, t)
#else
#define MASSAGEADJUSTEDDATETIME(s, z, d, t) massageAdjustedDateTime(s, z, d, t)
#endif // QT_BOOTSTRAPPED

/*!
    Returns a QDateTime object containing a datetime \a ndays days
    later than the datetime of this object (or earlier if \a ndays is
    negative).

    If the timeSpec() is Qt::LocalTime and the resulting
    date and time fall in the Standard Time to Daylight-Saving Time transition
    hour then the result will be adjusted accordingly, i.e. if the transition
    is at 2am and the clock goes forward to 3am and the result falls between
    2am and 3am then the result will be adjusted to fall after 3am.

    \sa daysTo(), addMonths(), addYears(), addSecs()
*/

QDateTime QDateTime::addDays(qint64 ndays) const
{
    QDateTime dt(*this);
    QPair<QDate, QTime> p = d->getDateTime();
    QDate &date = p.first;
    QTime &time = p.second;
    date = date.addDays(ndays);
    MASSAGEADJUSTEDDATETIME(d->m_spec, d->m_timeZone, &date, &time);
    dt.d->setDateTime(date, time);
    return dt;
}

/*!
    Returns a QDateTime object containing a datetime \a nmonths months
    later than the datetime of this object (or earlier if \a nmonths
    is negative).

    If the timeSpec() is Qt::LocalTime and the resulting
    date and time fall in the Standard Time to Daylight-Saving Time transition
    hour then the result will be adjusted accordingly, i.e. if the transition
    is at 2am and the clock goes forward to 3am and the result falls between
    2am and 3am then the result will be adjusted to fall after 3am.

    \sa daysTo(), addDays(), addYears(), addSecs()
*/

QDateTime QDateTime::addMonths(int nmonths) const
{
    QDateTime dt(*this);
    QPair<QDate, QTime> p = d->getDateTime();
    QDate &date = p.first;
    QTime &time = p.second;
    date = date.addMonths(nmonths);
    MASSAGEADJUSTEDDATETIME(d->m_spec, d->m_timeZone, &date, &time);
    dt.d->setDateTime(date, time);
    return dt;
}

/*!
    Returns a QDateTime object containing a datetime \a nyears years
    later than the datetime of this object (or earlier if \a nyears is
    negative).

    If the timeSpec() is Qt::LocalTime and the resulting
    date and time fall in the Standard Time to Daylight-Saving Time transition
    hour then the result will be adjusted accordingly, i.e. if the transition
    is at 2am and the clock goes forward to 3am and the result falls between
    2am and 3am then the result will be adjusted to fall after 3am.

    \sa daysTo(), addDays(), addMonths(), addSecs()
*/

QDateTime QDateTime::addYears(int nyears) const
{
    QDateTime dt(*this);
    QPair<QDate, QTime> p = d->getDateTime();
    QDate &date = p.first;
    QTime &time = p.second;
    date = date.addYears(nyears);
    MASSAGEADJUSTEDDATETIME(d->m_spec, d->m_timeZone, &date, &time);
    dt.d->setDateTime(date, time);
    return dt;
}
#undef MASSAGEADJUSTEDDATETIME

/*!
    Returns a QDateTime object containing a datetime \a s seconds
    later than the datetime of this object (or earlier if \a s is
    negative).

    If this datetime is invalid, an invalid datetime will be returned.

    \sa addMSecs(), secsTo(), addDays(), addMonths(), addYears()
*/

QDateTime QDateTime::addSecs(qint64 s) const
{
    return addMSecs(s * 1000);
}

/*!
    Returns a QDateTime object containing a datetime \a msecs miliseconds
    later than the datetime of this object (or earlier if \a msecs is
    negative).

    If this datetime is invalid, an invalid datetime will be returned.

    \sa addSecs(), msecsTo(), addDays(), addMonths(), addYears()
*/
QDateTime QDateTime::addMSecs(qint64 msecs) const
{
    if (!isValid())
        return QDateTime();

    QDateTime dt(*this);
    if (d->m_spec == Qt::LocalTime || d->m_spec == Qt::TimeZone)
        // Convert to real UTC first in case crosses DST transition
        dt.setMSecsSinceEpoch(d->toMSecsSinceEpoch() + msecs);
    else
        // No need to convert, just add on
        dt.d->m_msecs = dt.d->m_msecs + msecs;
    return dt;
}

/*!
    Returns the number of days from this datetime to the \a other
    datetime. The number of days is counted as the number of times
    midnight is reached between this datetime to the \a other
    datetime. This means that a 10 minute difference from 23:55 to
    0:05 the next day counts as one day.

    If the \a other datetime is earlier than this datetime,
    the value returned is negative.

    Example:
    \snippet code/src_corelib_tools_qdatetime.cpp 15

    \sa addDays(), secsTo(), msecsTo()
*/

qint64 QDateTime::daysTo(const QDateTime &other) const
{
    return date().daysTo(other.date());
}

/*!
    Returns the number of seconds from this datetime to the \a other
    datetime. If the \a other datetime is earlier than this datetime,
    the value returned is negative.

    Before performing the comparison, the two datetimes are converted
    to Qt::UTC to ensure that the result is correct if daylight-saving
    (DST) applies to one of the two datetimes but not the other.

    Returns 0 if either datetime is invalid.

    Example:
    \snippet code/src_corelib_tools_qdatetime.cpp 11

    \sa addSecs(), daysTo(), QTime::secsTo()
*/

qint64 QDateTime::secsTo(const QDateTime &other) const
{
    return (msecsTo(other) / 1000);
}

/*!
    Returns the number of milliseconds from this datetime to the \a other
    datetime. If the \a other datetime is earlier than this datetime,
    the value returned is negative.

    Before performing the comparison, the two datetimes are converted
    to Qt::UTC to ensure that the result is correct if daylight-saving
    (DST) applies to one of the two datetimes and but not the other.

    Returns 0 if either datetime is invalid.

    \sa addMSecs(), daysTo(), QTime::msecsTo()
*/

qint64 QDateTime::msecsTo(const QDateTime &other) const
{
    if (!isValid() || !other.isValid())
        return 0;

    return other.d->toMSecsSinceEpoch() - d->toMSecsSinceEpoch();
}

/*!
    \fn QDateTime QDateTime::toTimeSpec(Qt::TimeSpec spec) const

    Returns a copy of this datetime converted to the given time
    \a spec.

    If \a spec is Qt::OffsetFromUTC then it is set to Qt::UTC.  To set to a
    spec of Qt::OffsetFromUTC use toOffsetFromUtc().

    If \a spec is Qt::TimeZone then it is set to Qt::LocalTime,
    i.e. the local Time Zone.

    Example:
    \snippet code/src_corelib_tools_qdatetime.cpp 16

    \sa timeSpec(), toTimeZone(), toUTC(), toLocalTime()
*/

QDateTime QDateTime::toTimeSpec(Qt::TimeSpec spec) const
{
    if (d->m_spec == spec && (spec == Qt::UTC || spec == Qt::LocalTime))
        return *this;

    if (!isValid()) {
        QDateTime ret = *this;
        ret.setTimeSpec(spec);
        return ret;
    }

    return fromMSecsSinceEpoch(d->toMSecsSinceEpoch(), spec, 0);
}

/*!
    \since 5.2

    \fn QDateTime QDateTime::toOffsetFromUtc(int offsetSeconds) const

    Returns a copy of this datetime converted to a spec of Qt::OffsetFromUTC
    with the given \a offsetSeconds.

    If the \a offsetSeconds equals 0 then a UTC datetime will be returned

    \sa setOffsetFromUtc(), offsetFromUtc(), toTimeSpec()
*/

QDateTime QDateTime::toOffsetFromUtc(int offsetSeconds) const
{
    if (d->m_spec == Qt::OffsetFromUTC && d->m_offsetFromUtc == offsetSeconds)
        return *this;

    if (!isValid()) {
        QDateTime ret = *this;
        ret.setOffsetFromUtc(offsetSeconds);
        return ret;
    }

    return fromMSecsSinceEpoch(d->toMSecsSinceEpoch(), Qt::OffsetFromUTC, offsetSeconds);
}

#ifndef QT_BOOTSTRAPPED
/*!
    \since 5.2

    Returns a copy of this datetime converted to the given \a timeZone

    \sa timeZone(), toTimeSpec()
*/

QDateTime QDateTime::toTimeZone(const QTimeZone &timeZone) const
{
    if (d->m_spec == Qt::TimeZone && d->m_timeZone == timeZone)
        return *this;

    if (!isValid()) {
        QDateTime ret = *this;
        ret.setTimeZone(timeZone);
        return ret;
    }

    return fromMSecsSinceEpoch(d->toMSecsSinceEpoch(), timeZone);
}
#endif // QT_BOOTSTRAPPED

/*!
    Returns \c true if this datetime is equal to the \a other datetime;
    otherwise returns \c false.

    \sa operator!=()
*/

bool QDateTime::operator==(const QDateTime &other) const
{
    if (d->m_spec == Qt::LocalTime
        && other.d->m_spec == Qt::LocalTime
        && d->m_status == other.d->m_status) {
        return (d->m_msecs == other.d->m_msecs);
    }
    // Convert to UTC and compare
    return (toMSecsSinceEpoch() == other.toMSecsSinceEpoch());
}

/*!
    \fn bool QDateTime::operator!=(const QDateTime &other) const

    Returns \c true if this datetime is different from the \a other
    datetime; otherwise returns \c false.

    Two datetimes are different if either the date, the time, or the
    time zone components are different.

    \sa operator==()
*/

/*!
    Returns \c true if this datetime is earlier than the \a other
    datetime; otherwise returns \c false.
*/

bool QDateTime::operator<(const QDateTime &other) const
{
    if (d->m_spec == Qt::LocalTime
        && other.d->m_spec == Qt::LocalTime
        && d->m_status == other.d->m_status) {
        return (d->m_msecs < other.d->m_msecs);
    }
    // Convert to UTC and compare
    return (toMSecsSinceEpoch() < other.toMSecsSinceEpoch());
}

/*!
    \fn bool QDateTime::operator<=(const QDateTime &other) const

    Returns \c true if this datetime is earlier than or equal to the
    \a other datetime; otherwise returns \c false.
*/

/*!
    \fn bool QDateTime::operator>(const QDateTime &other) const

    Returns \c true if this datetime is later than the \a other datetime;
    otherwise returns \c false.
*/

/*!
    \fn bool QDateTime::operator>=(const QDateTime &other) const

    Returns \c true if this datetime is later than or equal to the
    \a other datetime; otherwise returns \c false.
*/

/*!
    \fn QDateTime QDateTime::currentDateTime()
    Returns the current datetime, as reported by the system clock, in
    the local time zone.

    \sa currentDateTimeUtc(), QDate::currentDate(), QTime::currentTime(), toTimeSpec()
*/

/*!
    \fn QDateTime QDateTime::currentDateTimeUtc()
    \since 4.7
    Returns the current datetime, as reported by the system clock, in
    UTC.

    \sa currentDateTime(), QDate::currentDate(), QTime::currentTime(), toTimeSpec()
*/

/*!
    \fn qint64 QDateTime::currentMSecsSinceEpoch()
    \since 4.7

    Returns the number of milliseconds since 1970-01-01T00:00:00 Universal
    Coordinated Time. This number is like the POSIX time_t variable, but
    expressed in milliseconds instead.

    \sa currentDateTime(), currentDateTimeUtc(), toTime_t(), toTimeSpec()
*/

#if defined(Q_OS_WIN)
static inline uint msecsFromDecomposed(int hour, int minute, int sec, int msec = 0)
{
    return MSECS_PER_HOUR * hour + MSECS_PER_MIN * minute + 1000 * sec + msec;
}

QDate QDate::currentDate()
{
    QDate d;
    SYSTEMTIME st;
    memset(&st, 0, sizeof(SYSTEMTIME));
    GetLocalTime(&st);
    d.jd = julianDayFromDate(st.wYear, st.wMonth, st.wDay);
    return d;
}

QTime QTime::currentTime()
{
    QTime ct;
    SYSTEMTIME st;
    memset(&st, 0, sizeof(SYSTEMTIME));
    GetLocalTime(&st);
    ct.setHMS(st.wHour, st.wMinute, st.wSecond, st.wMilliseconds);
#if defined(Q_OS_WINCE)
    ct.startTick = GetTickCount() % MSECS_PER_DAY;
#endif
    return ct;
}

QDateTime QDateTime::currentDateTime()
{
    QDate d;
    QTime t;
    SYSTEMTIME st;
    memset(&st, 0, sizeof(SYSTEMTIME));
    GetLocalTime(&st);
    d.jd = julianDayFromDate(st.wYear, st.wMonth, st.wDay);
    t.mds = msecsFromDecomposed(st.wHour, st.wMinute, st.wSecond, st.wMilliseconds);
    return QDateTime(d, t);
}

QDateTime QDateTime::currentDateTimeUtc()
{
    QDate d;
    QTime t;
    SYSTEMTIME st;
    memset(&st, 0, sizeof(SYSTEMTIME));
    GetSystemTime(&st);
    d.jd = julianDayFromDate(st.wYear, st.wMonth, st.wDay);
    t.mds = msecsFromDecomposed(st.wHour, st.wMinute, st.wSecond, st.wMilliseconds);
    return QDateTime(d, t, Qt::UTC);
}

qint64 QDateTime::currentMSecsSinceEpoch() Q_DECL_NOTHROW
{
    QDate d;
    QTime t;
    SYSTEMTIME st;
    memset(&st, 0, sizeof(SYSTEMTIME));
    GetSystemTime(&st);

    return msecsFromDecomposed(st.wHour, st.wMinute, st.wSecond, st.wMilliseconds) +
            qint64(julianDayFromDate(st.wYear, st.wMonth, st.wDay)
                   - julianDayFromDate(1970, 1, 1)) * Q_INT64_C(86400000);
}

#elif defined(Q_OS_UNIX)
QDate QDate::currentDate()
{
    return QDateTime::currentDateTime().date();
}

QTime QTime::currentTime()
{
    return QDateTime::currentDateTime().time();
}

QDateTime QDateTime::currentDateTime()
{
    return fromMSecsSinceEpoch(currentMSecsSinceEpoch(), Qt::LocalTime);
}

QDateTime QDateTime::currentDateTimeUtc()
{
    return fromMSecsSinceEpoch(currentMSecsSinceEpoch(), Qt::UTC);
}

qint64 QDateTime::currentMSecsSinceEpoch() Q_DECL_NOTHROW
{
    // posix compliant system
    // we have milliseconds
    struct timeval tv;
    gettimeofday(&tv, 0);
    return qint64(tv.tv_sec) * Q_INT64_C(1000) + tv.tv_usec / 1000;
}

#else
#error "What system is this?"
#endif

/*! \fn QDateTime QDateTime::fromCFDate(CFDateRef date)
    \since 5.5

    Constructs a new QDateTime containing a copy of the CFDate \a date.

    \sa toCFDate()
*/

/*! \fn CFDateRef QDateTime::toCFDate() const
    \since 5.5

    Creates a CFDate from a QDateTime. The caller owns the CFDate object
    and is responsible for releasing it.

    \sa fromCFDate()
*/

/*! \fn QDateTime QDateTime::fromNSDate(const NSDate *date)
    \since 5.5

    Constructs a new QDateTime containing a copy of the NSDate \a date.

    \sa toNSDate()
*/

/*! \fn NSDate QDateTime::toNSDate() const
    \since 5.5

    Creates an NSDate from a QDateTime. The NSDate object is autoreleased.

    \sa fromNSDate()
*/

/*!
  \since 4.2

  Returns a datetime whose date and time are the number of \a seconds
  that have passed since 1970-01-01T00:00:00, Coordinated Universal
  Time (Qt::UTC) and converted to Qt::LocalTime.  On systems that do not
  support time zones, the time will be set as if local time were Qt::UTC.

  \sa toTime_t(), setTime_t()
*/
QDateTime QDateTime::fromTime_t(uint seconds)
{
    return fromMSecsSinceEpoch((qint64)seconds * 1000, Qt::LocalTime);
}

/*!
  \since 5.2

  Returns a datetime whose date and time are the number of \a seconds
  that have passed since 1970-01-01T00:00:00, Coordinated Universal
  Time (Qt::UTC) and converted to the given \a spec.

  If the \a spec is not Qt::OffsetFromUTC then the \a offsetSeconds will be
  ignored.  If the \a spec is Qt::OffsetFromUTC and the \a offsetSeconds is 0
  then the spec will be set to Qt::UTC, i.e. an offset of 0 seconds.

  \sa toTime_t(), setTime_t()
*/
QDateTime QDateTime::fromTime_t(uint seconds, Qt::TimeSpec spec, int offsetSeconds)
{
    return fromMSecsSinceEpoch((qint64)seconds * 1000, spec, offsetSeconds);
}

#ifndef QT_BOOTSTRAPPED
/*!
    \since 5.2

    Returns a datetime whose date and time are the number of \a seconds
    that have passed since 1970-01-01T00:00:00, Coordinated Universal
    Time (Qt::UTC) and with the given \a timeZone.

    \sa toTime_t(), setTime_t()
*/
QDateTime QDateTime::fromTime_t(uint seconds, const QTimeZone &timeZone)
{
    return fromMSecsSinceEpoch((qint64)seconds * 1000, timeZone);
}
#endif

/*!
  \since 4.7

  Returns a datetime whose date and time are the number of milliseconds, \a msecs,
  that have passed since 1970-01-01T00:00:00.000, Coordinated Universal
  Time (Qt::UTC), and converted to Qt::LocalTime.  On systems that do not
  support time zones, the time will be set as if local time were Qt::UTC.

  Note that there are possible values for \a msecs that lie outside the valid
  range of QDateTime, both negative and positive. The behavior of this
  function is undefined for those values.

  \sa toTime_t(), setTime_t()
*/
QDateTime QDateTime::fromMSecsSinceEpoch(qint64 msecs)
{
    return fromMSecsSinceEpoch(msecs, Qt::LocalTime);
}

/*!
  \since 5.2

  Returns a datetime whose date and time are the number of milliseconds \a msecs
  that have passed since 1970-01-01T00:00:00.000, Coordinated Universal
  Time (Qt::UTC) and converted to the given \a spec.

  Note that there are possible values for \a msecs that lie outside the valid
  range of QDateTime, both negative and positive. The behavior of this
  function is undefined for those values.

  If the \a spec is not Qt::OffsetFromUTC then the \a offsetSeconds will be
  ignored.  If the \a spec is Qt::OffsetFromUTC and the \a offsetSeconds is 0
  then the spec will be set to Qt::UTC, i.e. an offset of 0 seconds.

  If \a spec is Qt::TimeZone then the spec will be set to Qt::LocalTime,
  i.e. the current system time zone.

  \sa fromTime_t()
*/
QDateTime QDateTime::fromMSecsSinceEpoch(qint64 msecs, Qt::TimeSpec spec, int offsetSeconds)
{
    QDateTime dt;
    dt.d->setTimeSpec(spec, offsetSeconds);
    dt.setMSecsSinceEpoch(msecs);
    return dt;
}

#ifndef QT_BOOTSTRAPPED
/*!
    \since 5.2

    Returns a datetime whose date and time are the number of milliseconds \a msecs
    that have passed since 1970-01-01T00:00:00.000, Coordinated Universal
    Time (Qt::UTC) and with the given \a timeZone.

    \sa fromTime_t()
*/
QDateTime QDateTime::fromMSecsSinceEpoch(qint64 msecs, const QTimeZone &timeZone)
{
    QDateTime dt;
    dt.setTimeZone(timeZone);
    dt.setMSecsSinceEpoch(msecs);
    return dt;
}
#endif

#if QT_DEPRECATED_SINCE(5, 2)
/*!
    \since 4.4
    \internal
    \obsolete

    This method was added in 4.4 but never documented as public. It was replaced
    in 5.2 with public method setOffsetFromUtc() for consistency with QTimeZone.

    This method should never be made public.

    \sa setOffsetFromUtc()
 */
void QDateTime::setUtcOffset(int seconds)
{
    setOffsetFromUtc(seconds);
}

/*!
    \since 4.4
    \internal
    \obsolete

    This method was added in 4.4 but never documented as public. It was replaced
    in 5.1 with public method offsetFromUTC() for consistency with QTimeZone.

    This method should never be made public.

    \sa offsetFromUTC()
*/
int QDateTime::utcOffset() const
{
    return offsetFromUtc();
}
#endif // QT_DEPRECATED_SINCE

#ifndef QT_NO_DATESTRING

/*!
    \fn QDateTime QDateTime::fromString(const QString &string, Qt::DateFormat format)

    Returns the QDateTime represented by the \a string, using the
    \a format given, or an invalid datetime if this is not possible.

    Note for Qt::TextDate: It is recommended that you use the
    English short month names (e.g. "Jan"). Although localized month
    names can also be used, they depend on the user's locale settings.
*/
QDateTime QDateTime::fromString(const QString& string, Qt::DateFormat format)
{
    if (string.isEmpty())
        return QDateTime();

    switch (format) {
    case Qt::SystemLocaleDate:
    case Qt::SystemLocaleShortDate:
        return QLocale::system().toDateTime(string, QLocale::ShortFormat);
    case Qt::SystemLocaleLongDate:
        return QLocale::system().toDateTime(string, QLocale::LongFormat);
    case Qt::LocaleDate:
    case Qt::DefaultLocaleShortDate:
        return QLocale().toDateTime(string, QLocale::ShortFormat);
    case Qt::DefaultLocaleLongDate:
        return QLocale().toDateTime(string, QLocale::LongFormat);
    case Qt::RFC2822Date: {
        const ParsedRfcDateTime rfc = rfcDateImpl(string);

        if (!rfc.date.isValid() || !rfc.time.isValid())
            return QDateTime();

        QDateTime dateTime(rfc.date, rfc.time, Qt::UTC);
        dateTime.setOffsetFromUtc(rfc.utcOffset);
        return dateTime;
    }
    case Qt::ISODate: {
        const int size = string.size();
        if (size < 10)
            return QDateTime();

        QStringRef isoString(&string);
        Qt::TimeSpec spec = Qt::LocalTime;

        QDate date = QDate::fromString(string.left(10), Qt::ISODate);
        if (!date.isValid())
            return QDateTime();
        if (size == 10)
            return QDateTime(date);

        isoString = isoString.right(isoString.length() - 11);
        int offset = 0;
        // Check end of string for Time Zone definition, either Z for UTC or [+-]HH:mm for Offset
        if (isoString.endsWith(QLatin1Char('Z'))) {
            spec = Qt::UTC;
            isoString = isoString.left(isoString.size() - 1);
        } else {
            // the loop below is faster but functionally equal to:
            // const int signIndex = isoString.indexOf(QRegExp(QStringLiteral("[+-]")));
            int signIndex = isoString.size() - 1;
            bool found = false;
            {
                const QChar plus = QLatin1Char('+');
                const QChar minus = QLatin1Char('-');
                do {
                    QChar character(isoString.at(signIndex));
                    found = character == plus || character == minus;
                } while (--signIndex >= 0 && !found);
                ++signIndex;
            }

            if (found) {
                bool ok;
                offset = fromOffsetString(isoString.mid(signIndex), &ok);
                if (!ok)
                    return QDateTime();
                isoString = isoString.left(signIndex);
                spec = Qt::OffsetFromUTC;
            }
        }

        // Might be end of day (24:00, including variants), which QTime considers invalid.
        // ISO 8601 (section 4.2.3) says that 24:00 is equivalent to 00:00 the next day.
        bool isMidnight24 = false;
        QTime time = fromIsoTimeString(isoString, Qt::ISODate, &isMidnight24);
        if (!time.isValid())
            return QDateTime();
        if (isMidnight24)
            date = date.addDays(1);
        return QDateTime(date, time, spec, offset);
    }
#if !defined(QT_NO_TEXTDATE)
    case Qt::TextDate: {
        QVector<QStringRef> parts = string.splitRef(QLatin1Char(' '), QString::SkipEmptyParts);

        if ((parts.count() < 5) || (parts.count() > 6))
            return QDateTime();

        // Accept "Sun Dec 1 13:02:00 1974" and "Sun 1. Dec 13:02:00 1974"
        int month = 0;
        int day = 0;
        bool ok = false;

        // First try month then day
        month = fromShortMonthName(parts.at(1));
        if (month)
            day = parts.at(2).toInt();

        // If failed try day then month
        if (!month || !day) {
            month = fromShortMonthName(parts.at(2));
            if (month) {
                QStringRef dayStr = parts.at(1);
                if (dayStr.endsWith(QLatin1Char('.'))) {
                    dayStr = dayStr.left(dayStr.size() - 1);
                    day = dayStr.toInt();
                }
            }
        }

        // If both failed, give up
        if (!month || !day)
            return QDateTime();

        // Year can be before or after time, "Sun Dec 1 1974 13:02:00" or "Sun Dec 1 13:02:00 1974"
        // Guess which by looking for ':' in the time
        int year = 0;
        int yearPart = 0;
        int timePart = 0;
        if (parts.at(3).contains(QLatin1Char(':'))) {
            yearPart = 4;
            timePart = 3;
        } else if (parts.at(4).contains(QLatin1Char(':'))) {
            yearPart = 3;
            timePart = 4;
        } else {
            return QDateTime();
        }

        year = parts.at(yearPart).toInt(&ok);
        if (!ok)
            return QDateTime();

        QDate date(year, month, day);
        if (!date.isValid())
            return QDateTime();

        QVector<QStringRef> timeParts = parts.at(timePart).split(QLatin1Char(':'));
        if (timeParts.count() < 2 || timeParts.count() > 3)
            return QDateTime();

        int hour = timeParts.at(0).toInt(&ok);
        if (!ok)
            return QDateTime();

        int minute = timeParts.at(1).toInt(&ok);
        if (!ok)
            return QDateTime();

        int second = 0;
        int millisecond = 0;
        if (timeParts.count() > 2) {
            const QVector<QStringRef> secondParts = timeParts.at(2).split(QLatin1Char('.'));
            if (secondParts.size() > 2) {
                return QDateTime();
            }

            second = secondParts.first().toInt(&ok);
            if (!ok) {
                return QDateTime();
            }

            if (secondParts.size() > 1) {
                millisecond = secondParts.last().toInt(&ok);
                if (!ok) {
                    return QDateTime();
                }
            }
        }

        QTime time(hour, minute, second, millisecond);
        if (!time.isValid())
            return QDateTime();

        if (parts.count() == 5)
            return QDateTime(date, time, Qt::LocalTime);

        QStringRef tz = parts.at(5);
        if (!tz.startsWith(QLatin1String("GMT"), Qt::CaseInsensitive))
            return QDateTime();
        tz = tz.mid(3);
        if (!tz.isEmpty()) {
            int offset = fromOffsetString(tz, &ok);
            if (!ok)
                return QDateTime();
            return QDateTime(date, time, Qt::OffsetFromUTC, offset);
        } else {
            return QDateTime(date, time, Qt::UTC);
        }
    }
#endif //QT_NO_TEXTDATE
    }

    return QDateTime();
}

/*!
    \fn QDateTime::fromString(const QString &string, const QString &format)

    Returns the QDateTime represented by the \a string, using the \a
    format given, or an invalid datetime if the string cannot be parsed.

    These expressions may be used for the date part of the format string:

    \table
    \header \li Expression \li Output
    \row \li d \li the day as number without a leading zero (1 to 31)
    \row \li dd \li the day as number with a leading zero (01 to 31)
    \row \li ddd
            \li the abbreviated localized day name (e.g. 'Mon' to 'Sun').
            Uses QDate::shortDayName().
    \row \li dddd
            \li the long localized day name (e.g. 'Monday' to 'Sunday').
            Uses QDate::longDayName().
    \row \li M \li the month as number without a leading zero (1-12)
    \row \li MM \li the month as number with a leading zero (01-12)
    \row \li MMM
            \li the abbreviated localized month name (e.g. 'Jan' to 'Dec').
            Uses QDate::shortMonthName().
    \row \li MMMM
            \li the long localized month name (e.g. 'January' to 'December').
            Uses QDate::longMonthName().
    \row \li yy \li the year as two digit number (00-99)
    \row \li yyyy \li the year as four digit number
    \endtable

    \note Unlike the other version of this function, day and month names must
    be given in the user's local language. It is only possible to use the English
    names if the user's language is English.

    These expressions may be used for the time part of the format string:

    \table
    \header \li Expression \li Output
    \row \li h
            \li the hour without a leading zero (0 to 23 or 1 to 12 if AM/PM display)
    \row \li hh
            \li the hour with a leading zero (00 to 23 or 01 to 12 if AM/PM display)
    \row \li H
            \li the hour without a leading zero (0 to 23, even with AM/PM display)
    \row \li HH
            \li the hour with a leading zero (00 to 23, even with AM/PM display)
    \row \li m \li the minute without a leading zero (0 to 59)
    \row \li mm \li the minute with a leading zero (00 to 59)
    \row \li s \li the second without a leading zero (0 to 59)
    \row \li ss \li the second with a leading zero (00 to 59)
    \row \li z \li the milliseconds without leading zeroes (0 to 999)
    \row \li zzz \li the milliseconds with leading zeroes (000 to 999)
    \row \li AP or A
         \li interpret as an AM/PM time. \e AP must be either "AM" or "PM".
    \row \li ap or a
         \li Interpret as an AM/PM time. \e ap must be either "am" or "pm".
    \endtable

    All other input characters will be treated as text. Any sequence
    of characters that are enclosed in single quotes will also be
    treated as text and not be used as an expression.

    \snippet code/src_corelib_tools_qdatetime.cpp 12

    If the format is not satisfied, an invalid QDateTime is returned.
    The expressions that don't have leading zeroes (d, M, h, m, s, z) will be
    greedy. This means that they will use two digits even if this will
    put them outside the range and/or leave too few digits for other
    sections.

    \snippet code/src_corelib_tools_qdatetime.cpp 13

    This could have meant 1 January 00:30.00 but the M will grab
    two digits.

    Incorrectly specified fields of the \a string will cause an invalid
    QDateTime to be returned. For example, consider the following code,
    where the two digit year 12 is read as 1912 (see the table below for all
    field defaults); the resulting datetime is invalid because 23 April 1912
    was a Tuesday, not a Monday:

    \snippet code/src_corelib_tools_qdatetime.cpp 20

    The correct code is:

    \snippet code/src_corelib_tools_qdatetime.cpp 21

    For any field that is not represented in the format, the following
    defaults are used:

    \table
    \header \li Field  \li Default value
    \row    \li Year   \li 1900
    \row    \li Month  \li 1 (January)
    \row    \li Day    \li 1
    \row    \li Hour   \li 0
    \row    \li Minute \li 0
    \row    \li Second \li 0
    \endtable

    For example:

    \snippet code/src_corelib_tools_qdatetime.cpp 14

    \sa QDate::fromString(), QTime::fromString(), QDate::toString(),
    QDateTime::toString(), QTime::toString()
*/

QDateTime QDateTime::fromString(const QString &string, const QString &format)
{
#ifndef QT_BOOTSTRAPPED
    QTime time;
    QDate date;

    QDateTimeParser dt(QVariant::DateTime, QDateTimeParser::FromString);
    if (dt.parseFormat(format) && dt.fromString(string, &date, &time))
        return QDateTime(date, time);
#else
    Q_UNUSED(string);
    Q_UNUSED(format);
#endif
    return QDateTime();
}

#endif // QT_NO_DATESTRING
/*!
    \fn QDateTime QDateTime::toLocalTime() const

    Returns a datetime containing the date and time information in
    this datetime, but specified using the Qt::LocalTime definition.

    Example:

    \snippet code/src_corelib_tools_qdatetime.cpp 17

    \sa toTimeSpec()
*/

/*!
    \fn QDateTime QDateTime::toUTC() const

    Returns a datetime containing the date and time information in
    this datetime, but specified using the Qt::UTC definition.

    Example:

    \snippet code/src_corelib_tools_qdatetime.cpp 18

    \sa toTimeSpec()
*/

/*****************************************************************************
  Date/time stream functions
 *****************************************************************************/

#ifndef QT_NO_DATASTREAM
/*!
    \relates QDate

    Writes the \a date to stream \a out.

    \sa {Serializing Qt Data Types}
*/

QDataStream &operator<<(QDataStream &out, const QDate &date)
{
    if (out.version() < QDataStream::Qt_5_0)
        return out << quint32(date.jd);
    else
        return out << qint64(date.jd);
}

/*!
    \relates QDate

    Reads a date from stream \a in into the \a date.

    \sa {Serializing Qt Data Types}
*/

QDataStream &operator>>(QDataStream &in, QDate &date)
{
    if (in.version() < QDataStream::Qt_5_0) {
        quint32 jd;
        in >> jd;
        // Older versions consider 0 an invalid jd.
        date.jd = (jd != 0 ? jd : QDate::nullJd());
    } else {
        qint64 jd;
        in >> jd;
        date.jd = jd;
    }

    return in;
}

/*!
    \relates QTime

    Writes \a time to stream \a out.

    \sa {Serializing Qt Data Types}
*/

QDataStream &operator<<(QDataStream &out, const QTime &time)
{
    return out << quint32(time.mds);
}

/*!
    \relates QTime

    Reads a time from stream \a in into the given \a time.

    \sa {Serializing Qt Data Types}
*/

QDataStream &operator>>(QDataStream &in, QTime &time)
{
    quint32 ds;
    in >> ds;
    time.mds = int(ds);
    return in;
}

/*!
    \relates QDateTime

    Writes \a dateTime to the \a out stream.

    \sa {Serializing Qt Data Types}
*/
QDataStream &operator<<(QDataStream &out, const QDateTime &dateTime)
{
    QPair<QDate, QTime> dateAndTime;

    if (out.version() >= QDataStream::Qt_5_2) {

        // In 5.2 we switched to using Qt::TimeSpec and added offset support
        dateAndTime = dateTime.d->getDateTime();
        out << dateAndTime << qint8(dateTime.timeSpec());
        if (dateTime.timeSpec() == Qt::OffsetFromUTC)
            out << qint32(dateTime.offsetFromUtc());
#ifndef QT_BOOTSTRAPPED
        else if (dateTime.timeSpec() == Qt::TimeZone)
            out << dateTime.timeZone();
#endif // QT_BOOTSTRAPPED

    } else if (out.version() == QDataStream::Qt_5_0) {

        // In Qt 5.0 we incorrectly serialised all datetimes as UTC.
        // This approach is wrong and should not be used again; it breaks
        // the guarantee that a deserialised local datetime is the same time
        // of day, regardless of which timezone it was serialised in.
        dateAndTime = (dateTime.isValid() ? dateTime.toUTC() : dateTime).d->getDateTime();
        out << dateAndTime << qint8(dateTime.timeSpec());

    } else if (out.version() >= QDataStream::Qt_4_0) {

        // From 4.0 to 5.1 (except 5.0) we used QDateTimePrivate::Spec
        dateAndTime = dateTime.d->getDateTime();
        out << dateAndTime;
        switch (dateTime.timeSpec()) {
        case Qt::UTC:
            out << (qint8)QDateTimePrivate::UTC;
            break;
        case Qt::OffsetFromUTC:
            out << (qint8)QDateTimePrivate::OffsetFromUTC;
            break;
        case Qt::TimeZone:
            out << (qint8)QDateTimePrivate::TimeZone;
            break;
        case Qt::LocalTime:
            out << (qint8)QDateTimePrivate::LocalUnknown;
            break;
        }

    } else { // version < QDataStream::Qt_4_0

        // Before 4.0 there was no TimeSpec, only Qt::LocalTime was supported
        dateAndTime = dateTime.d->getDateTime();
        out << dateAndTime;

    }

    return out;
}

/*!
    \relates QDateTime

    Reads a datetime from the stream \a in into \a dateTime.

    \sa {Serializing Qt Data Types}
*/

QDataStream &operator>>(QDataStream &in, QDateTime &dateTime)
{
    QDate dt;
    QTime tm;
    qint8 ts = 0;
    Qt::TimeSpec spec = Qt::LocalTime;
    qint32 offset = 0;
#ifndef QT_BOOTSTRAPPED
    QTimeZone tz;
#endif // QT_BOOTSTRAPPED

    if (in.version() >= QDataStream::Qt_5_2) {

        // In 5.2 we switched to using Qt::TimeSpec and added offset support
        in >> dt >> tm >> ts;
        spec = static_cast<Qt::TimeSpec>(ts);
        if (spec == Qt::OffsetFromUTC) {
            in >> offset;
            dateTime = QDateTime(dt, tm, spec, offset);
#ifndef QT_BOOTSTRAPPED
        } else if (spec == Qt::TimeZone) {
            in >> tz;
            dateTime = QDateTime(dt, tm, tz);
#endif // QT_BOOTSTRAPPED
        } else {
            dateTime = QDateTime(dt, tm, spec);
        }

    } else if (in.version() == QDataStream::Qt_5_0) {

        // In Qt 5.0 we incorrectly serialised all datetimes as UTC
        in >> dt >> tm >> ts;
        spec = static_cast<Qt::TimeSpec>(ts);
        dateTime = QDateTime(dt, tm, Qt::UTC);
        dateTime = dateTime.toTimeSpec(spec);

    } else if (in.version() >= QDataStream::Qt_4_0) {

        // From 4.0 to 5.1 (except 5.0) we used QDateTimePrivate::Spec
        in >> dt >> tm >> ts;
        switch ((QDateTimePrivate::Spec)ts) {
        case QDateTimePrivate::UTC:
            spec = Qt::UTC;
            break;
        case QDateTimePrivate::OffsetFromUTC:
            spec = Qt::OffsetFromUTC;
            break;
        case QDateTimePrivate::TimeZone:
            spec = Qt::TimeZone;
#ifndef QT_BOOTSTRAPPED
            // FIXME: need to use a different constructor !
#endif
            break;
        case QDateTimePrivate::LocalUnknown:
        case QDateTimePrivate::LocalStandard:
        case QDateTimePrivate::LocalDST:
            spec = Qt::LocalTime;
            break;
        }
        dateTime = QDateTime(dt, tm, spec, offset);

    } else { // version < QDataStream::Qt_4_0

        // Before 4.0 there was no TimeSpec, only Qt::LocalTime was supported
        in >> dt >> tm;
        dateTime = QDateTime(dt, tm, spec, offset);

    }

    return in;
}
#endif // QT_NO_DATASTREAM

/*****************************************************************************
  Date / Time Debug Streams
*****************************************************************************/

#if !defined(QT_NO_DEBUG_STREAM) && !defined(QT_NO_DATESTRING)
QDebug operator<<(QDebug dbg, const QDate &date)
{
    QDebugStateSaver saver(dbg);
    dbg.nospace() << "QDate(" << date.toString(Qt::ISODate) << ')';
    return dbg;
}

QDebug operator<<(QDebug dbg, const QTime &time)
{
    QDebugStateSaver saver(dbg);
    dbg.nospace() << "QTime(" << time.toString(QStringLiteral("HH:mm:ss.zzz")) << ')';
    return dbg;
}

QDebug operator<<(QDebug dbg, const QDateTime &date)
{
    QDebugStateSaver saver(dbg);
    const Qt::TimeSpec ts = date.timeSpec();
    dbg.nospace() << "QDateTime(";
    dbg.noquote() << date.toString(QStringLiteral("yyyy-MM-dd HH:mm:ss.zzz t"))
                  << ' ' << ts;
    switch (ts) {
    case Qt::UTC:
        break;
    case Qt::OffsetFromUTC:
        dbg << ' ' << date.offsetFromUtc() << 's';
        break;
    case Qt::TimeZone:
#ifndef QT_BOOTSTRAPPED
        dbg << ' ' << date.timeZone().id();
#endif // QT_BOOTSTRAPPED
        break;
    case Qt::LocalTime:
        break;
    }
    return dbg << ')';
}
#endif

/*! \fn uint qHash(const QDateTime &key, uint seed = 0)
    \relates QHash
    \since 5.0

    Returns the hash value for the \a key, using \a seed to seed the calculation.
*/
uint qHash(const QDateTime &key, uint seed)
{
    // Use to toMSecsSinceEpoch instead of individual qHash functions for
    // QDate/QTime/spec/offset because QDateTime::operator== converts both arguments
    // to the same timezone. If we don't, qHash would return different hashes for
    // two QDateTimes that are equivalent once converted to the same timezone.
    return qHash(key.toMSecsSinceEpoch(), seed);
}

/*! \fn uint qHash(const QDate &key, uint seed = 0)
    \relates QHash
    \since 5.0

    Returns the hash value for the \a key, using \a seed to seed the calculation.
*/
uint qHash(const QDate &key, uint seed) Q_DECL_NOTHROW
{
    return qHash(key.toJulianDay(), seed);
}

/*! \fn uint qHash(const QTime &key, uint seed = 0)
    \relates QHash
    \since 5.0

    Returns the hash value for the \a key, using \a seed to seed the calculation.
*/
uint qHash(const QTime &key, uint seed) Q_DECL_NOTHROW
{
    return qHash(key.msecsSinceStartOfDay(), seed);
}

QT_END_NAMESPACE<|MERGE_RESOLUTION|>--- conflicted
+++ resolved
@@ -2180,13 +2180,9 @@
         //   number of seconds west of UTC.
         // - It also takes DST into account, so we need to adjust it to always
         //   get the Standard Time offset.
-<<<<<<< HEAD
-        return -t.tm_gmtoff + (t.tm_isdst ? SECS_PER_HOUR : 0L);
+        return -t.tm_gmtoff + (t.tm_isdst ? (long)SECS_PER_HOUR : 0L);
 #elif defined(Q_OS_INTEGRITY)
         return 0;
-=======
-        return -t.tm_gmtoff + (t.tm_isdst ? (long)SECS_PER_HOUR : 0L);
->>>>>>> fd709786
 #else
         return timezone;
 #endif // Q_OS_WIN
