/****************************************************************************
**
** Copyright (C) 2016 The Qt Company Ltd.
** Copyright (C) 2015 Klarälvdalens Datakonsult AB, a KDAB Group company, info@kdab.com, author Marc Mutz <marc.mutz@kdab.com>
** Contact: https://www.qt.io/licensing/
**
** This file is part of the QtCore module of the Qt Toolkit.
**
** $QT_BEGIN_LICENSE:LGPL$
** Commercial License Usage
** Licensees holding valid commercial Qt licenses may use this file in
** accordance with the commercial license agreement provided with the
** Software or, alternatively, in accordance with the terms contained in
** a written agreement between you and The Qt Company. For licensing terms
** and conditions see https://www.qt.io/terms-conditions. For further
** information use the contact form at https://www.qt.io/contact-us.
**
** GNU Lesser General Public License Usage
** Alternatively, this file may be used under the terms of the GNU Lesser
** General Public License version 3 as published by the Free Software
** Foundation and appearing in the file LICENSE.LGPL3 included in the
** packaging of this file. Please review the following information to
** ensure the GNU Lesser General Public License version 3 requirements
** will be met: https://www.gnu.org/licenses/lgpl-3.0.html.
**
** GNU General Public License Usage
** Alternatively, this file may be used under the terms of the GNU
** General Public License version 2.0 or (at your option) the GNU General
** Public license version 3 or any later version approved by the KDE Free
** Qt Foundation. The licenses are as published by the Free Software
** Foundation and appearing in the file LICENSE.GPL2 and LICENSE.GPL3
** included in the packaging of this file. Please review the following
** information to ensure the GNU General Public License requirements will
** be met: https://www.gnu.org/licenses/gpl-2.0.html and
** https://www.gnu.org/licenses/gpl-3.0.html.
**
** $QT_END_LICENSE$
**
****************************************************************************/

#ifndef QHASH_H
#define QHASH_H

#include <QtCore/qchar.h>
#include <QtCore/qiterator.h>
#include <QtCore/qlist.h>
#include <QtCore/qrefcount.h>
#include <QtCore/qhashfunctions.h>
#include <QtCore/qcontainertools_impl.h>

#include <algorithm>
#include <initializer_list>

#if defined(Q_CC_MSVC)
#pragma warning( push )
#pragma warning( disable : 4311 ) // disable pointer truncation warning
#pragma warning( disable : 4127 ) // conditional expression is constant
#endif

QT_BEGIN_NAMESPACE

struct Q_CORE_EXPORT QHashData
{
    struct Node {
        Node *next;
        uint h;
    };

    Node *fakeNext;
    Node **buckets;
    QtPrivate::RefCount ref;
    int size;
    int nodeSize;
    short userNumBits;
    short numBits;
    int numBuckets;
    uint seed;
    uint sharable : 1;
    uint strictAlignment : 1;
    uint reserved : 30;

    void *allocateNode(int nodeAlign);
    void freeNode(void *node);
    QHashData *detach_helper(void (*node_duplicate)(Node *, void *), void (*node_delete)(Node *),
                             int nodeSize, int nodeAlign);
    bool willGrow();
    void hasShrunk();
    void rehash(int hint);
    void free_helper(void (*node_delete)(Node *));
    Node *firstNode();
#ifdef QT_QHASH_DEBUG
    void dump();
    void checkSanity();
#endif
    static Node *nextNode(Node *node);
    static Node *previousNode(Node *node);

    static const QHashData shared_null;
};

inline bool QHashData::willGrow()
{
    if (size >= numBuckets) {
        rehash(numBits + 1);
        return true;
    } else {
        return false;
    }
}

inline void QHashData::hasShrunk()
{
    if (size <= (numBuckets >> 3) && numBits > userNumBits) {
        QT_TRY {
            rehash(qMax(int(numBits) - 2, int(userNumBits)));
        } QT_CATCH(const std::bad_alloc &) {
            // ignore bad allocs - shrinking shouldn't throw. rehash is exception safe.
        }
    }
}

inline QHashData::Node *QHashData::firstNode()
{
    Node *e = reinterpret_cast<Node *>(this);
    Node **bucket = buckets;
    int n = numBuckets;
    while (n--) {
        if (*bucket != e)
            return *bucket;
        ++bucket;
    }
    return e;
}

struct QHashDummyValue
{
};

constexpr bool operator==(const QHashDummyValue &, const QHashDummyValue &) noexcept
{
    return true;
}

Q_DECLARE_TYPEINFO(QHashDummyValue, Q_MOVABLE_TYPE | Q_DUMMY_TYPE);

template <class Key, class T>
struct QHashNode
{
    QHashNode *next;
    const uint h;
    const Key key;
    T value;

    inline QHashNode(const Key &key0, const T &value0, uint hash, QHashNode *n)
        : next(n), h(hash), key(key0), value(value0) {}
    inline bool same_key(uint h0, const Key &key0) const { return h0 == h && key0 == key; }

private:
    Q_DISABLE_COPY(QHashNode)
};

// Specialize for QHashDummyValue in order to save some memory
template <class Key>
struct QHashNode<Key, QHashDummyValue>
{
    union {
        QHashNode *next;
        QHashDummyValue value;
    };
    const uint h;
    const Key key;

    inline QHashNode(const Key &key0, const QHashDummyValue &, uint hash, QHashNode *n)
        : next(n), h(hash), key(key0) {}
    inline bool same_key(uint h0, const Key &key0) const { return h0 == h && key0 == key; }

private:
    Q_DISABLE_COPY(QHashNode)
};


#if 0
// ###
// The introduction of the QHash random seed breaks this optimization, as it
// relies on qHash(int i) = i. If the hash value is salted, then the hash
// table becomes corrupted.
//
// A bit more research about whether it makes sense or not to salt integer
// keys (and in general keys whose hash value is easy to invert)
// is needed, or about how keep this optimization and the seed (f.i. by
// specializing QHash for integer values, and re-apply the seed during lookup).
//
// Be aware that such changes can easily be binary incompatible, and therefore
// cannot be made during the Qt 5 lifetime.
#define Q_HASH_DECLARE_INT_NODES(key_type) \
    template <class T> \
    struct QHashDummyNode<key_type, T> { \
        QHashDummyNode *next; \
        union { uint h; key_type key; }; \
\
        inline QHashDummyNode(key_type /* key0 */) {} \
    }; \
\
    template <class T> \
    struct QHashNode<key_type, T> { \
        QHashNode *next; \
        union { uint h; key_type key; }; \
        T value; \
\
        inline QHashNode(key_type /* key0 */) {} \
        inline QHashNode(key_type /* key0 */, const T &value0) : value(value0) {} \
        inline bool same_key(uint h0, key_type) const { return h0 == h; } \
    }

#if defined(Q_BYTE_ORDER) && Q_BYTE_ORDER == Q_LITTLE_ENDIAN
Q_HASH_DECLARE_INT_NODES(short);
Q_HASH_DECLARE_INT_NODES(ushort);
#endif
Q_HASH_DECLARE_INT_NODES(int);
Q_HASH_DECLARE_INT_NODES(uint);
#undef Q_HASH_DECLARE_INT_NODES
#endif // #if 0

template <class Key, class T>
class QHash
{
    typedef QHashNode<Key, T> Node;

    union {
        QHashData *d;
        QHashNode<Key, T> *e;
    };

    static inline Node *concrete(QHashData::Node *node) {
        return reinterpret_cast<Node *>(node);
    }

    static inline int alignOfNode() { return qMax<int>(sizeof(void*), alignof(Node)); }

public:
    inline QHash() noexcept : d(const_cast<QHashData *>(&QHashData::shared_null)) { }
    inline QHash(std::initializer_list<std::pair<Key,T> > list)
        : d(const_cast<QHashData *>(&QHashData::shared_null))
    {
        reserve(int(list.size()));
        for (typename std::initializer_list<std::pair<Key,T> >::const_iterator it = list.begin(); it != list.end(); ++it)
            insert(it->first, it->second);
    }
    QHash(const QHash &other) : d(other.d) { d->ref.ref(); if (!d->sharable) detach(); }
    ~QHash() { if (!d->ref.deref()) freeData(d); }

    QHash &operator=(const QHash &other);
    QHash(QHash &&other) noexcept : d(other.d) { other.d = const_cast<QHashData *>(&QHashData::shared_null); }
    QHash &operator=(QHash &&other) noexcept
    { QHash moved(std::move(other)); swap(moved); return *this; }
#ifdef Q_QDOC
    template <typename InputIterator>
    QHash(InputIterator f, InputIterator l);
#else
    template <typename InputIterator, QtPrivate::IfAssociativeIteratorHasKeyAndValue<InputIterator> = true>
    QHash(InputIterator f, InputIterator l)
        : QHash()
    {
        QtPrivate::reserveIfForwardIterator(this, f, l);
        for (; f != l; ++f)
            insert(f.key(), f.value());
    }

    template <typename InputIterator, QtPrivate::IfAssociativeIteratorHasFirstAndSecond<InputIterator> = true>
    QHash(InputIterator f, InputIterator l)
        : QHash()
    {
        QtPrivate::reserveIfForwardIterator(this, f, l);
        for (; f != l; ++f)
            insert(f->first, f->second);
    }
#endif
    void swap(QHash &other) noexcept { qSwap(d, other.d); }

    bool operator==(const QHash &other) const;
    bool operator!=(const QHash &other) const { return !(*this == other); }

    inline int size() const { return d->size; }

    inline bool isEmpty() const { return d->size == 0; }

    inline int capacity() const { return d->numBuckets; }
    void reserve(int size);
    inline void squeeze() { reserve(1); }

    inline void detach() { if (d->ref.isShared()) detach_helper(); }
    inline bool isDetached() const { return !d->ref.isShared(); }
    bool isSharedWith(const QHash &other) const { return d == other.d; }

    void clear();

    int remove(const Key &key);
    T take(const Key &key);

    bool contains(const Key &key) const;
    const Key key(const T &value) const;
    const Key key(const T &value, const Key &defaultKey) const;
    const T value(const Key &key) const;
    const T value(const Key &key, const T &defaultValue) const;
    T &operator[](const Key &key);
    const T operator[](const Key &key) const;

    QList<Key> uniqueKeys() const;
    QList<Key> keys() const;
    QList<Key> keys(const T &value) const;
    QList<T> values() const;
    QList<T> values(const Key &key) const;
    int count(const Key &key) const;

    class const_iterator;

    class iterator
    {
        friend class const_iterator;
        friend class QHash<Key, T>;
        friend class QSet<Key>;
        QHashData::Node *i;

    public:
#if QT_DEPRECATED_SINCE(5, 15)
        typedef std::bidirectional_iterator_tag iterator_category;
#else
        typedef std::forward_iterator_tag iterator_category;
#endif
        typedef qptrdiff difference_type;
        typedef T value_type;
        typedef T *pointer;
        typedef T &reference;

        inline iterator() : i(nullptr) { }
        explicit inline iterator(void *node) : i(reinterpret_cast<QHashData::Node *>(node)) { }

        inline const Key &key() const { return concrete(i)->key; }
        inline T &value() const { return concrete(i)->value; }
        inline T &operator*() const { return concrete(i)->value; }
        inline T *operator->() const { return &concrete(i)->value; }
        inline bool operator==(const iterator &o) const { return i == o.i; }
        inline bool operator!=(const iterator &o) const { return i != o.i; }

        inline iterator &operator++() {
            i = QHashData::nextNode(i);
            return *this;
        }
        inline iterator operator++(int) {
            iterator r = *this;
            i = QHashData::nextNode(i);
            return r;
        }
#if QT_DEPRECATED_SINCE(5, 15)
        inline QT_DEPRECATED iterator &operator--()
        {
            i = QHashData::previousNode(i);
            return *this;
        }
        inline QT_DEPRECATED iterator operator--(int)
        {
            iterator r = *this;
            i = QHashData::previousNode(i);
            return r;
        }
        inline QT_DEPRECATED iterator operator+(int j) const
        { iterator r = *this; if (j > 0) while (j--) ++r; else while (j++) --r; return r; }
        inline QT_DEPRECATED iterator operator-(int j) const { return operator+(-j); }
        inline QT_DEPRECATED iterator &operator+=(int j) { return *this = *this + j; }
        inline QT_DEPRECATED iterator &operator-=(int j) { return *this = *this - j; }
        friend inline QT_DEPRECATED iterator operator+(int j, iterator k) { return k + j; }
#endif

        inline bool operator==(const const_iterator &o) const { return i == o.i; }
        inline bool operator!=(const const_iterator &o) const { return i != o.i; }
    };
    friend class iterator;

    class const_iterator
    {
        friend class iterator;
        friend class QHash<Key, T>;
        friend class QSet<Key>;
        QHashData::Node *i;

    public:
#if QT_DEPRECATED_SINCE(5, 15)
        typedef std::bidirectional_iterator_tag iterator_category;
#else
        typedef std::forward_iterator_tag iterator_category;
#endif
        typedef qptrdiff difference_type;
        typedef T value_type;
        typedef const T *pointer;
        typedef const T &reference;

        Q_DECL_CONSTEXPR inline const_iterator() : i(nullptr) { }
        explicit inline const_iterator(void *node)
            : i(reinterpret_cast<QHashData::Node *>(node)) { }
        inline const_iterator(const iterator &o)
        { i = o.i; }

        inline const Key &key() const { return concrete(i)->key; }
        inline const T &value() const { return concrete(i)->value; }
        inline const T &operator*() const { return concrete(i)->value; }
        inline const T *operator->() const { return &concrete(i)->value; }
        Q_DECL_CONSTEXPR inline bool operator==(const const_iterator &o) const { return i == o.i; }
        Q_DECL_CONSTEXPR inline bool operator!=(const const_iterator &o) const { return i != o.i; }

        inline const_iterator &operator++() {
            i = QHashData::nextNode(i);
            return *this;
        }
        inline const_iterator operator++(int) {
            const_iterator r = *this;
            i = QHashData::nextNode(i);
            return r;
        }
#if QT_DEPRECATED_SINCE(5, 15)
        inline QT_DEPRECATED const_iterator &operator--()
        {
            i = QHashData::previousNode(i);
            return *this;
        }
        inline QT_DEPRECATED const_iterator operator--(int)
        {
            const_iterator r = *this;
            i = QHashData::previousNode(i);
            return r;
        }
        inline QT_DEPRECATED const_iterator operator+(int j) const
        { const_iterator r = *this; if (j > 0) while (j--) ++r; else while (j++) --r; return r; }
<<<<<<< HEAD
        inline const_iterator operator-(int j) const { return operator+(-j); }
        inline const_iterator &operator+=(int j) { return *this = *this + j; }
        inline const_iterator &operator-=(int j) { return *this = *this - j; }
        friend inline const_iterator operator+(int j, const_iterator k) { return k + j; }
=======
        inline QT_DEPRECATED const_iterator operator-(int j) const { return operator+(-j); }
        inline QT_DEPRECATED const_iterator &operator+=(int j) { return *this = *this + j; }
        inline QT_DEPRECATED const_iterator &operator-=(int j) { return *this = *this - j; }
        friend inline QT_DEPRECATED const_iterator operator+(int j, const_iterator k)
        {
            return k + j;
        }
#endif

        // ### Qt 5: not sure this is necessary anymore
#ifdef QT_STRICT_ITERATORS
    private:
        inline bool operator==(const iterator &o) const { return operator==(const_iterator(o)); }
        inline bool operator!=(const iterator &o) const { return operator!=(const_iterator(o)); }
#endif
>>>>>>> 59a705e3
    };
    friend class const_iterator;

    class key_iterator
    {
        const_iterator i;

    public:
        typedef typename const_iterator::iterator_category iterator_category;
        typedef typename const_iterator::difference_type difference_type;
        typedef Key value_type;
        typedef const Key *pointer;
        typedef const Key &reference;

        key_iterator() = default;
        explicit key_iterator(const_iterator o) : i(o) { }

        const Key &operator*() const { return i.key(); }
        const Key *operator->() const { return &i.key(); }
        bool operator==(key_iterator o) const { return i == o.i; }
        bool operator!=(key_iterator o) const { return i != o.i; }

        inline key_iterator &operator++() { ++i; return *this; }
        inline key_iterator operator++(int) { return key_iterator(i++);}
#if QT_DEPRECATED_SINCE(5, 15)
        inline QT_DEPRECATED key_iterator &operator--()
        {
            --i;
            return *this;
        }
        inline QT_DEPRECATED key_iterator operator--(int) { return key_iterator(i--); }
#endif
        const_iterator base() const { return i; }
    };

    typedef QKeyValueIterator<const Key&, const T&, const_iterator> const_key_value_iterator;
    typedef QKeyValueIterator<const Key&, T&, iterator> key_value_iterator;

    // STL style
    inline iterator begin() { detach(); return iterator(d->firstNode()); }
    inline const_iterator begin() const { return const_iterator(d->firstNode()); }
    inline const_iterator cbegin() const { return const_iterator(d->firstNode()); }
    inline const_iterator constBegin() const { return const_iterator(d->firstNode()); }
    inline iterator end() { detach(); return iterator(e); }
    inline const_iterator end() const { return const_iterator(e); }
    inline const_iterator cend() const { return const_iterator(e); }
    inline const_iterator constEnd() const { return const_iterator(e); }
    inline key_iterator keyBegin() const { return key_iterator(begin()); }
    inline key_iterator keyEnd() const { return key_iterator(end()); }
    inline key_value_iterator keyValueBegin() { return key_value_iterator(begin()); }
    inline key_value_iterator keyValueEnd() { return key_value_iterator(end()); }
    inline const_key_value_iterator keyValueBegin() const { return const_key_value_iterator(begin()); }
    inline const_key_value_iterator constKeyValueBegin() const { return const_key_value_iterator(begin()); }
    inline const_key_value_iterator keyValueEnd() const { return const_key_value_iterator(end()); }
    inline const_key_value_iterator constKeyValueEnd() const { return const_key_value_iterator(end()); }

    QPair<iterator, iterator> equal_range(const Key &key);
    QPair<const_iterator, const_iterator> equal_range(const Key &key) const noexcept;
    iterator erase(iterator it) { return erase(const_iterator(it.i)); }
    iterator erase(const_iterator it);

    // more Qt
    typedef iterator Iterator;
    typedef const_iterator ConstIterator;
    inline int count() const { return d->size; }
    iterator find(const Key &key);
    const_iterator find(const Key &key) const;
    const_iterator constFind(const Key &key) const;
    iterator insert(const Key &key, const T &value);
    iterator insertMulti(const Key &key, const T &value);
    QHash &unite(const QHash &other);

    // STL compatibility
    typedef T mapped_type;
    typedef Key key_type;
    typedef qptrdiff difference_type;
    typedef int size_type;

    inline bool empty() const { return isEmpty(); }

#ifdef QT_QHASH_DEBUG
    inline void dump() const { d->dump(); }
    inline void checkSanity() const { d->checkSanity(); }
#endif

private:
    void detach_helper();
    void freeData(QHashData *d);
    Node **findNode(const Key &key, uint *hp = nullptr) const;
    Node **findNode(const Key &key, uint h) const;
    Node *createNode(uint h, const Key &key, const T &value, Node **nextNode);
    void deleteNode(Node *node);
    static void deleteNode2(QHashData::Node *node);

    static void duplicateNode(QHashData::Node *originalNode, void *newNode);

    bool isValidIterator(const iterator &it) const noexcept
    { return isValidNode(it.i); }
    bool isValidIterator(const const_iterator &it) const noexcept
    { return isValidNode(it.i); }
    bool isValidNode(QHashData::Node *node) const noexcept
    {
#if defined(QT_DEBUG) && !defined(Q_HASH_NO_ITERATOR_DEBUG)
        while (node->next)
            node = node->next;
        return (static_cast<void *>(node) == d);
#else
        Q_UNUSED(node);
        return true;
#endif
    }
    friend class QSet<Key>;
};


template <class Key, class T>
Q_INLINE_TEMPLATE void QHash<Key, T>::deleteNode(Node *node)
{
    deleteNode2(reinterpret_cast<QHashData::Node*>(node));
    d->freeNode(node);
}

template <class Key, class T>
Q_INLINE_TEMPLATE void QHash<Key, T>::deleteNode2(QHashData::Node *node)
{
#ifdef Q_CC_BOR
    concrete(node)->~QHashNode<Key, T>();
#else
    concrete(node)->~Node();
#endif
}

template <class Key, class T>
Q_INLINE_TEMPLATE void QHash<Key, T>::duplicateNode(QHashData::Node *node, void *newNode)
{
    Node *concreteNode = concrete(node);
    new (newNode) Node(concreteNode->key, concreteNode->value, concreteNode->h, nullptr);
}

template <class Key, class T>
Q_INLINE_TEMPLATE typename QHash<Key, T>::Node *
QHash<Key, T>::createNode(uint ah, const Key &akey, const T &avalue, Node **anextNode)
{
    Node *node = new (d->allocateNode(alignOfNode())) Node(akey, avalue, ah, *anextNode);
    *anextNode = node;
    ++d->size;
    return node;
}

template <class Key, class T>
Q_INLINE_TEMPLATE QHash<Key, T> &QHash<Key, T>::unite(const QHash &other)
{
    if (d == &QHashData::shared_null) {
        *this = other;
    } else {
#if QT_DEPRECATED_SINCE(5, 15)
        QHash copy(other);
        const_iterator it = copy.constEnd();
        while (it != copy.constBegin()) {
            QT_WARNING_PUSH
            QT_WARNING_DISABLE_DEPRECATED
            --it;
            QT_WARNING_POP
            insertMulti(it.key(), it.value());
        }
#else
        QHash copy(other);
        const_iterator it = copy.cbegin();
        const const_iterator end = copy.cend();
        while (it != end) {
            const auto rangeStart = it++;
            while (it != end && rangeStart.key() == it.key())
                ++it;
            const qint64 last = std::distance(rangeStart, it) - 1;
            for (qint64 i = last; i >= 0; --i) {
                auto next = std::next(rangeStart, i);
                insertMulti(next.key(), next.value());
            }
        }
#endif
    }
    return *this;
}

template <class Key, class T>
Q_OUTOFLINE_TEMPLATE void QHash<Key, T>::freeData(QHashData *x)
{
    x->free_helper(deleteNode2);
}

template <class Key, class T>
Q_INLINE_TEMPLATE void QHash<Key, T>::clear()
{
    *this = QHash();
}

template <class Key, class T>
Q_OUTOFLINE_TEMPLATE void QHash<Key, T>::detach_helper()
{
    QHashData *x = d->detach_helper(duplicateNode, deleteNode2, sizeof(Node), alignOfNode());
    if (!d->ref.deref())
        freeData(d);
    d = x;
}

template <class Key, class T>
Q_INLINE_TEMPLATE QHash<Key, T> &QHash<Key, T>::operator=(const QHash &other)
{
    if (d != other.d) {
        QHashData *o = other.d;
        o->ref.ref();
        if (!d->ref.deref())
            freeData(d);
        d = o;
        if (!d->sharable)
            detach_helper();
    }
    return *this;
}

template <class Key, class T>
Q_INLINE_TEMPLATE const T QHash<Key, T>::value(const Key &akey) const
{
    Node *node;
    if (d->size == 0 || (node = *findNode(akey)) == e) {
        return T();
    } else {
        return node->value;
    }
}

template <class Key, class T>
Q_INLINE_TEMPLATE const T QHash<Key, T>::value(const Key &akey, const T &adefaultValue) const
{
    Node *node;
    if (d->size == 0 || (node = *findNode(akey)) == e) {
        return adefaultValue;
    } else {
        return node->value;
    }
}

template <class Key, class T>
Q_OUTOFLINE_TEMPLATE QList<Key> QHash<Key, T>::uniqueKeys() const
{
    QList<Key> res;
    res.reserve(size()); // May be too much, but assume short lifetime
    const_iterator i = begin();
    if (i != end()) {
        for (;;) {
            const Key &aKey = i.key();
            res.append(aKey);
            do {
                if (++i == end())
                    goto break_out_of_outer_loop;
            } while (aKey == i.key());
        }
    }
break_out_of_outer_loop:
    return res;
}

template <class Key, class T>
Q_OUTOFLINE_TEMPLATE QList<Key> QHash<Key, T>::keys() const
{
    QList<Key> res;
    res.reserve(size());
    const_iterator i = begin();
    while (i != end()) {
        res.append(i.key());
        ++i;
    }
    return res;
}

template <class Key, class T>
Q_OUTOFLINE_TEMPLATE QList<Key> QHash<Key, T>::keys(const T &avalue) const
{
    QList<Key> res;
    const_iterator i = begin();
    while (i != end()) {
        if (i.value() == avalue)
            res.append(i.key());
        ++i;
    }
    return res;
}

template <class Key, class T>
Q_OUTOFLINE_TEMPLATE const Key QHash<Key, T>::key(const T &avalue) const
{
    return key(avalue, Key());
}

template <class Key, class T>
Q_OUTOFLINE_TEMPLATE const Key QHash<Key, T>::key(const T &avalue, const Key &defaultValue) const
{
    const_iterator i = begin();
    while (i != end()) {
        if (i.value() == avalue)
            return i.key();
        ++i;
    }

    return defaultValue;
}

template <class Key, class T>
Q_OUTOFLINE_TEMPLATE QList<T> QHash<Key, T>::values() const
{
    QList<T> res;
    res.reserve(size());
    const_iterator i = begin();
    while (i != end()) {
        res.append(i.value());
        ++i;
    }
    return res;
}

template <class Key, class T>
Q_OUTOFLINE_TEMPLATE QList<T> QHash<Key, T>::values(const Key &akey) const
{
    QList<T> res;
    Node *node = *findNode(akey);
    if (node != e) {
        do {
            res.append(node->value);
        } while ((node = node->next) != e && node->key == akey);
    }
    return res;
}

template <class Key, class T>
Q_OUTOFLINE_TEMPLATE int QHash<Key, T>::count(const Key &akey) const
{
    int cnt = 0;
    Node *node = *findNode(akey);
    if (node != e) {
        do {
            ++cnt;
        } while ((node = node->next) != e && node->key == akey);
    }
    return cnt;
}

template <class Key, class T>
Q_INLINE_TEMPLATE const T QHash<Key, T>::operator[](const Key &akey) const
{
    return value(akey);
}

template <class Key, class T>
Q_INLINE_TEMPLATE T &QHash<Key, T>::operator[](const Key &akey)
{
    detach();

    uint h;
    Node **node = findNode(akey, &h);
    if (*node == e) {
        if (d->willGrow())
            node = findNode(akey, h);
        return createNode(h, akey, T(), node)->value;
    }
    return (*node)->value;
}

template <class Key, class T>
Q_INLINE_TEMPLATE typename QHash<Key, T>::iterator QHash<Key, T>::insert(const Key &akey,
                                                                         const T &avalue)
{
    detach();

    uint h;
    Node **node = findNode(akey, &h);
    if (*node == e) {
        if (d->willGrow())
            node = findNode(akey, h);
        return iterator(createNode(h, akey, avalue, node));
    }

    if (!std::is_same<T, QHashDummyValue>::value)
        (*node)->value = avalue;
    return iterator(*node);
}

template <class Key, class T>
Q_INLINE_TEMPLATE typename QHash<Key, T>::iterator QHash<Key, T>::insertMulti(const Key &akey,
                                                                              const T &avalue)
{
    detach();
    d->willGrow();

    uint h;
    Node **nextNode = findNode(akey, &h);
    return iterator(createNode(h, akey, avalue, nextNode));
}

template <class Key, class T>
Q_OUTOFLINE_TEMPLATE int QHash<Key, T>::remove(const Key &akey)
{
    if (isEmpty()) // prevents detaching shared null
        return 0;
    detach();

    int oldSize = d->size;
    Node **node = findNode(akey);
    if (*node != e) {
        bool deleteNext = true;
        do {
            Node *next = (*node)->next;
            deleteNext = (next != e && next->key == (*node)->key);
            deleteNode(*node);
            *node = next;
            --d->size;
        } while (deleteNext);
        d->hasShrunk();
    }
    return oldSize - d->size;
}

template <class Key, class T>
Q_OUTOFLINE_TEMPLATE T QHash<Key, T>::take(const Key &akey)
{
    if (isEmpty()) // prevents detaching shared null
        return T();
    detach();

    Node **node = findNode(akey);
    if (*node != e) {
        T t = std::move((*node)->value);
        Node *next = (*node)->next;
        deleteNode(*node);
        *node = next;
        --d->size;
        d->hasShrunk();
        return t;
    }
    return T();
}

template <class Key, class T>
Q_OUTOFLINE_TEMPLATE typename QHash<Key, T>::iterator QHash<Key, T>::erase(const_iterator it)
{
    Q_ASSERT_X(isValidIterator(it), "QHash::erase", "The specified iterator argument 'it' is invalid");

    if (it == const_iterator(e))
        return iterator(it.i);

    if (d->ref.isShared()) {
        // save 'it' across the detach:
        int bucketNum = (it.i->h % d->numBuckets);
        const_iterator bucketIterator(*(d->buckets + bucketNum));
        int stepsFromBucketStartToIte = 0;
        while (bucketIterator != it) {
            ++stepsFromBucketStartToIte;
            ++bucketIterator;
        }
        detach();
        it = const_iterator(*(d->buckets + bucketNum));
        while (stepsFromBucketStartToIte > 0) {
            --stepsFromBucketStartToIte;
            ++it;
        }
    }

    iterator ret(it.i);
    ++ret;

    Node *node = concrete(it.i);
    Node **node_ptr = reinterpret_cast<Node **>(&d->buckets[node->h % d->numBuckets]);
    while (*node_ptr != node)
        node_ptr = &(*node_ptr)->next;
    *node_ptr = node->next;
    deleteNode(node);
    --d->size;
    return ret;
}

template <class Key, class T>
Q_INLINE_TEMPLATE void QHash<Key, T>::reserve(int asize)
{
    detach();
    d->rehash(-qMax(asize, 1));
}

template <class Key, class T>
Q_INLINE_TEMPLATE typename QHash<Key, T>::const_iterator QHash<Key, T>::find(const Key &akey) const
{
    return const_iterator(*findNode(akey));
}

template <class Key, class T>
Q_INLINE_TEMPLATE typename QHash<Key, T>::const_iterator QHash<Key, T>::constFind(const Key &akey) const
{
    return const_iterator(*findNode(akey));
}

template <class Key, class T>
Q_INLINE_TEMPLATE typename QHash<Key, T>::iterator QHash<Key, T>::find(const Key &akey)
{
    detach();
    return iterator(*findNode(akey));
}

template <class Key, class T>
Q_INLINE_TEMPLATE bool QHash<Key, T>::contains(const Key &akey) const
{
    return *findNode(akey) != e;
}

template <class Key, class T>
Q_OUTOFLINE_TEMPLATE typename QHash<Key, T>::Node **QHash<Key, T>::findNode(const Key &akey, uint h) const
{
    Node **node;

    if (d->numBuckets) {
        node = reinterpret_cast<Node **>(&d->buckets[h % d->numBuckets]);
        Q_ASSERT(*node == e || (*node)->next);
        while (*node != e && !(*node)->same_key(h, akey))
            node = &(*node)->next;
    } else {
        node = const_cast<Node **>(reinterpret_cast<const Node * const *>(&e));
    }
    return node;
}

template <class Key, class T>
Q_OUTOFLINE_TEMPLATE typename QHash<Key, T>::Node **QHash<Key, T>::findNode(const Key &akey,
                                                                            uint *ahp) const
{
    uint h = 0;

    if (d->numBuckets || ahp) {
        h = qHash(akey, d->seed);
        if (ahp)
            *ahp = h;
    }
    return findNode(akey, h);
}

template <class Key, class T>
Q_OUTOFLINE_TEMPLATE bool QHash<Key, T>::operator==(const QHash &other) const
{
    if (d == other.d)
        return true;
    if (size() != other.size())
        return false;

    const_iterator it = begin();

    while (it != end()) {
        // Build two equal ranges for i.key(); one for *this and one for other.
        // For *this we can avoid a lookup via equal_range, as we know the beginning of the range.
        auto thisEqualRangeStart = it;
        const Key &thisEqualRangeKey = it.key();
        size_type n = 0;
        do {
            ++it;
            ++n;
        } while (it != end() && it.key() == thisEqualRangeKey);

        const auto otherEqualRange = other.equal_range(thisEqualRangeKey);

        if (n != std::distance(otherEqualRange.first, otherEqualRange.second))
            return false;

        // Keys in the ranges are equal by construction; this checks only the values.
        if (!qt_is_permutation(thisEqualRangeStart, it, otherEqualRange.first, otherEqualRange.second))
            return false;
    }

    return true;
}

template <class Key, class T>
QPair<typename QHash<Key, T>::iterator, typename QHash<Key, T>::iterator> QHash<Key, T>::equal_range(const Key &akey)
{
    detach();
    auto pair = qAsConst(*this).equal_range(akey);
    return qMakePair(iterator(pair.first.i), iterator(pair.second.i));
}

template <class Key, class T>
QPair<typename QHash<Key, T>::const_iterator, typename QHash<Key, T>::const_iterator> QHash<Key, T>::equal_range(const Key &akey) const noexcept
{
    Node *node = *findNode(akey);
    const_iterator firstIt = const_iterator(node);

    if (node != e) {
        // equal keys must hash to the same value and so they all
        // end up in the same bucket. So we can use node->next,
        // which only works within a bucket, instead of (out-of-line)
        // QHashData::nextNode()
        while (node->next != e && node->next->key == akey)
            node = node->next;

        // 'node' may be the last node in the bucket. To produce the end iterator, we'd
        // need to enter the next bucket in this case, so we need to use
        // QHashData::nextNode() here, which, unlike node->next above, can move between
        // buckets.
        node = concrete(QHashData::nextNode(reinterpret_cast<QHashData::Node *>(node)));
    }

    return qMakePair(firstIt, const_iterator(node));
}

template <class Key, class T>
class QMultiHash : public QHash<Key, T>
{
public:
    QMultiHash() noexcept {}
    inline QMultiHash(std::initializer_list<std::pair<Key,T> > list)
    {
        this->reserve(int(list.size()));
        for (typename std::initializer_list<std::pair<Key,T> >::const_iterator it = list.begin(); it != list.end(); ++it)
            insert(it->first, it->second);
    }
#ifdef Q_QDOC
    template <typename InputIterator>
    QMultiHash(InputIterator f, InputIterator l);
#else
    template <typename InputIterator, QtPrivate::IfAssociativeIteratorHasKeyAndValue<InputIterator> = true>
    QMultiHash(InputIterator f, InputIterator l)
    {
        QtPrivate::reserveIfForwardIterator(this, f, l);
        for (; f != l; ++f)
            insert(f.key(), f.value());
    }

    template <typename InputIterator, QtPrivate::IfAssociativeIteratorHasFirstAndSecond<InputIterator> = true>
    QMultiHash(InputIterator f, InputIterator l)
    {
        QtPrivate::reserveIfForwardIterator(this, f, l);
        for (; f != l; ++f)
            insert(f->first, f->second);
    }
#endif
    // compiler-generated copy/move ctors/assignment operators are fine!
    // compiler-generated destructor is fine!

    QMultiHash(const QHash<Key, T> &other) : QHash<Key, T>(other) {}
    QMultiHash(QHash<Key, T> &&other) noexcept : QHash<Key, T>(std::move(other)) {}
    void swap(QMultiHash &other) noexcept { QHash<Key, T>::swap(other); } // prevent QMultiHash<->QHash swaps

    inline typename QHash<Key, T>::iterator replace(const Key &key, const T &value)
    { return QHash<Key, T>::insert(key, value); }

    inline typename QHash<Key, T>::iterator insert(const Key &key, const T &value)
    { return QHash<Key, T>::insertMulti(key, value); }

    inline QMultiHash &operator+=(const QMultiHash &other)
    { this->unite(other); return *this; }
    inline QMultiHash operator+(const QMultiHash &other) const
    { QMultiHash result = *this; result += other; return result; }

    using QHash<Key, T>::contains;
    using QHash<Key, T>::remove;
    using QHash<Key, T>::count;
    using QHash<Key, T>::find;
    using QHash<Key, T>::constFind;

    bool contains(const Key &key, const T &value) const;

    int remove(const Key &key, const T &value);

    int count(const Key &key, const T &value) const;

    typename QHash<Key, T>::iterator find(const Key &key, const T &value) {
        typename QHash<Key, T>::iterator i(find(key));
        typename QHash<Key, T>::iterator end(this->end());
        while (i != end && i.key() == key) {
            if (i.value() == value)
                return i;
            ++i;
        }
        return end;
    }
    typename QHash<Key, T>::const_iterator find(const Key &key, const T &value) const {
        typename QHash<Key, T>::const_iterator i(constFind(key));
        typename QHash<Key, T>::const_iterator end(QHash<Key, T>::constEnd());
        while (i != end && i.key() == key) {
            if (i.value() == value)
                return i;
            ++i;
        }
        return end;
    }
    typename QHash<Key, T>::const_iterator constFind(const Key &key, const T &value) const
        { return find(key, value); }
private:
    T &operator[](const Key &key);
    const T operator[](const Key &key) const;
};

template <class Key, class T>
Q_INLINE_TEMPLATE bool QMultiHash<Key, T>::contains(const Key &key, const T &value) const
{
    return constFind(key, value) != QHash<Key, T>::constEnd();
}

template <class Key, class T>
Q_INLINE_TEMPLATE int QMultiHash<Key, T>::remove(const Key &key, const T &value)
{
    int n = 0;
    typename QHash<Key, T>::iterator i(find(key));
    typename QHash<Key, T>::iterator end(QHash<Key, T>::end());
    while (i != end && i.key() == key) {
        if (i.value() == value) {
            i = this->erase(i);
            ++n;
        } else {
            ++i;
        }
    }
    return n;
}

template <class Key, class T>
Q_INLINE_TEMPLATE int QMultiHash<Key, T>::count(const Key &key, const T &value) const
{
    int n = 0;
    typename QHash<Key, T>::const_iterator i(constFind(key));
    typename QHash<Key, T>::const_iterator end(QHash<Key, T>::constEnd());
    while (i != end && i.key() == key) {
        if (i.value() == value)
            ++n;
        ++i;
    }
    return n;
}

template<class Key, class T>
class QHashIterator
{
    typedef typename QHash<Key, T>::const_iterator const_iterator;
    typedef const_iterator Item;
    QHash<Key, T> c;
    const_iterator i, n;
    inline bool item_exists() const { return n != c.constEnd(); }

public:
    inline QHashIterator(const QHash<Key, T> &container)
        : c(container), i(c.constBegin()), n(c.constEnd())
    {
    }
    inline QHashIterator &operator=(const QHash<Key, T> &container)
    {
        c = container;
        i = c.constBegin();
        n = c.constEnd();
        return *this;
    }
    inline void toFront()
    {
        i = c.constBegin();
        n = c.constEnd();
    }
    inline void toBack()
    {
        i = c.constEnd();
        n = c.constEnd();
    }
    inline bool hasNext() const { return i != c.constEnd(); }
    inline Item next()
    {
        n = i++;
        return n;
    }
    inline Item peekNext() const { return i; }
    inline const T &value() const
    {
        Q_ASSERT(item_exists());
        return *n;
    }
    inline const Key &key() const
    {
        Q_ASSERT(item_exists());
        return n.key();
    }
    inline bool findNext(const T &t)
    {
        while ((n = i) != c.constEnd())
            if (*i++ == t)
                return true;
        return false;
    }
#if QT_DEPRECATED_SINCE(5, 15)
    inline QT_DEPRECATED bool hasPrevious() const { return i != c.constBegin(); }
    inline QT_DEPRECATED Item previous()
    {
        n = --i;
        return n;
    }
    inline QT_DEPRECATED Item peekPrevious() const
    {
        const_iterator p = i;
        return --p;
    }
    inline bool QT_DEPRECATED findPrevious(const T &t)
    {
        while (i != c.constBegin())
            if (*(n = --i) == t)
                return true;
        n = c.constEnd();
        return false;
    }
#endif
};

template<class Key, class T>
class QMutableHashIterator
{
    typedef typename QHash<Key, T>::iterator iterator;
    typedef typename QHash<Key, T>::const_iterator const_iterator;
    typedef iterator Item;
    QHash<Key, T> *c;
    iterator i, n;
    inline bool item_exists() const { return const_iterator(n) != c->constEnd(); }

public:
    inline QMutableHashIterator(QHash<Key, T> &container) : c(&container)
    {
        i = c->begin();
        n = c->end();
    }
    inline QMutableHashIterator &operator=(QHash<Key, T> &container)
    {
        c = &container;
        i = c->begin();
        n = c->end();
        return *this;
    }
    inline void toFront()
    {
        i = c->begin();
        n = c->end();
    }
    inline void toBack()
    {
        i = c->end();
        n = c->end();
    }
    inline bool hasNext() const { return const_iterator(i) != c->constEnd(); }
    inline Item next()
    {
        n = i++;
        return n;
    }
    inline Item peekNext() const { return i; }
    inline void remove()
    {
        if (const_iterator(n) != c->constEnd()) {
            i = c->erase(n);
            n = c->end();
        }
    }
    inline void setValue(const T &t)
    {
        if (const_iterator(n) != c->constEnd())
            *n = t;
    }
    inline T &value()
    {
        Q_ASSERT(item_exists());
        return *n;
    }
    inline const T &value() const
    {
        Q_ASSERT(item_exists());
        return *n;
    }
    inline const Key &key() const
    {
        Q_ASSERT(item_exists());
        return n.key();
    }
    inline bool findNext(const T &t)
    {
        while (const_iterator(n = i) != c->constEnd())
            if (*i++ == t)
                return true;
        return false;
    }
#if QT_DEPRECATED_SINCE(5, 15)
    inline QT_DEPRECATED bool hasPrevious() const { return const_iterator(i) != c->constBegin(); }
    inline QT_DEPRECATED Item previous()
    {
        n = --i;
        return n;
    }
    inline QT_DEPRECATED Item peekPrevious() const
    {
        iterator p = i;
        return --p;
    }
    inline QT_DEPRECATED bool findPrevious(const T &t)
    {
        while (const_iterator(i) != c->constBegin())
            if (*(n = --i) == t)
                return true;
        n = c->end();
        return false;
    }
#endif
};

template <class Key, class T>
uint qHash(const QHash<Key, T> &key, uint seed = 0)
    noexcept(noexcept(qHash(std::declval<Key&>())) && noexcept(qHash(std::declval<T&>())))
{
    QtPrivate::QHashCombineCommutative hash;
    for (auto it = key.begin(), end = key.end(); it != end; ++it) {
        const Key &k = it.key();
        const T   &v = it.value();
        seed = hash(seed, std::pair<const Key&, const T&>(k, v));
    }
    return seed;
}

template <class Key, class T>
inline uint qHash(const QMultiHash<Key, T> &key, uint seed = 0)
    noexcept(noexcept(qHash(std::declval<Key&>())) && noexcept(qHash(std::declval<T&>())))
{
    const QHash<Key, T> &key2 = key;
    return qHash(key2, seed);
}

QT_END_NAMESPACE

#if defined(Q_CC_MSVC)
#pragma warning( pop )
#endif

#endif // QHASH_H<|MERGE_RESOLUTION|>--- conflicted
+++ resolved
@@ -430,12 +430,6 @@
         }
         inline QT_DEPRECATED const_iterator operator+(int j) const
         { const_iterator r = *this; if (j > 0) while (j--) ++r; else while (j++) --r; return r; }
-<<<<<<< HEAD
-        inline const_iterator operator-(int j) const { return operator+(-j); }
-        inline const_iterator &operator+=(int j) { return *this = *this + j; }
-        inline const_iterator &operator-=(int j) { return *this = *this - j; }
-        friend inline const_iterator operator+(int j, const_iterator k) { return k + j; }
-=======
         inline QT_DEPRECATED const_iterator operator-(int j) const { return operator+(-j); }
         inline QT_DEPRECATED const_iterator &operator+=(int j) { return *this = *this + j; }
         inline QT_DEPRECATED const_iterator &operator-=(int j) { return *this = *this - j; }
@@ -444,14 +438,6 @@
             return k + j;
         }
 #endif
-
-        // ### Qt 5: not sure this is necessary anymore
-#ifdef QT_STRICT_ITERATORS
-    private:
-        inline bool operator==(const iterator &o) const { return operator==(const_iterator(o)); }
-        inline bool operator!=(const iterator &o) const { return operator!=(const_iterator(o)); }
-#endif
->>>>>>> 59a705e3
     };
     friend class const_iterator;
 
