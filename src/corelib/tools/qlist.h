--- conflicted
+++ resolved
@@ -112,19 +112,11 @@
     void remove(int i);
     void remove(int i, int n);
     void move(int from, int to);
-<<<<<<< HEAD
-    inline int size() const noexcept { return d->end - d->begin; }
+    inline int size() const noexcept { return int(d->end - d->begin); }   // q6sizetype
     inline bool isEmpty() const noexcept { return d->end  == d->begin; }
     inline void **at(int i) const noexcept { return d->array + d->begin + i; }
     inline void **begin() const noexcept { return d->array + d->begin; }
     inline void **end() const noexcept { return d->array + d->end; }
-=======
-    inline int size() const Q_DECL_NOTHROW { return int(d->end - d->begin); }   // q6sizetype
-    inline bool isEmpty() const Q_DECL_NOTHROW { return d->end  == d->begin; }
-    inline void **at(int i) const Q_DECL_NOTHROW { return d->array + d->begin + i; }
-    inline void **begin() const Q_DECL_NOTHROW { return d->array + d->begin; }
-    inline void **end() const Q_DECL_NOTHROW { return d->array + d->end; }
->>>>>>> fb703aea
 };
 
 namespace QtPrivate {
