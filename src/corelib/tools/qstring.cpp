/****************************************************************************
**
** Copyright (C) 2013 Digia Plc and/or its subsidiary(-ies).
** Copyright (C) 2013 Intel Corporation
** Contact: http://www.qt-project.org/legal
**
** This file is part of the QtCore module of the Qt Toolkit.
**
** $QT_BEGIN_LICENSE:LGPL$
** Commercial License Usage
** Licensees holding valid commercial Qt licenses may use this file in
** accordance with the commercial license agreement provided with the
** Software or, alternatively, in accordance with the terms contained in
** a written agreement between you and Digia.  For licensing terms and
** conditions see http://qt.digia.com/licensing.  For further information
** use the contact form at http://qt.digia.com/contact-us.
**
** GNU Lesser General Public License Usage
** Alternatively, this file may be used under the terms of the GNU Lesser
** General Public License version 2.1 as published by the Free Software
** Foundation and appearing in the file LICENSE.LGPL included in the
** packaging of this file.  Please review the following information to
** ensure the GNU Lesser General Public License version 2.1 requirements
** will be met: http://www.gnu.org/licenses/old-licenses/lgpl-2.1.html.
**
** In addition, as a special exception, Digia gives you certain additional
** rights.  These rights are described in the Digia Qt LGPL Exception
** version 1.1, included in the file LGPL_EXCEPTION.txt in this package.
**
** GNU General Public License Usage
** Alternatively, this file may be used under the terms of the GNU
** General Public License version 3.0 as published by the Free Software
** Foundation and appearing in the file LICENSE.GPL included in the
** packaging of this file.  Please review the following information to
** ensure the GNU General Public License version 3.0 requirements will be
** met: http://www.gnu.org/copyleft/gpl.html.
**
**
** $QT_END_LICENSE$
**
****************************************************************************/

#include "qstringlist.h"
#include "qregexp.h"
#include "qregularexpression.h"
#include "qunicodetables_p.h"
#ifndef QT_NO_TEXTCODEC
#include <qtextcodec.h>
#endif
#include <private/qutfcodec_p.h>
#include "qsimd_p.h"
#include <qnumeric.h>
#include <qdatastream.h>
#include <qlist.h>
#include "qlocale.h"
#include "qlocale_p.h"
#include "qstringmatcher.h"
#include "qvarlengtharray.h"
#include "qtools_p.h"
#include "qhash.h"
#include "qdebug.h"
#include "qendian.h"
#include "qcollator.h"

#ifdef Q_OS_MAC
#include <private/qcore_mac_p.h>
#endif

#include <private/qfunctions_p.h>

#include <limits.h>
#include <string.h>
#include <stdlib.h>
#include <stdio.h>
#include <stdarg.h>

#include "qchar.cpp"
#include "qstringmatcher.cpp"

#ifdef Q_OS_WIN
#  include <qt_windows.h>
#  ifdef Q_OS_WINCE
#    include <winnls.h>
#  endif
#endif

#ifdef truncate
#  undef truncate
#endif

#ifndef LLONG_MAX
#define LLONG_MAX qint64_C(9223372036854775807)
#endif
#ifndef LLONG_MIN
#define LLONG_MIN (-LLONG_MAX - qint64_C(1))
#endif
#ifndef ULLONG_MAX
#define ULLONG_MAX quint64_C(18446744073709551615)
#endif

#define IS_RAW_DATA(d) ((d)->offset != sizeof(QStringData))

QT_BEGIN_NAMESPACE

// internal
int qFindString(const QChar *haystack, int haystackLen, int from,
    const QChar *needle, int needleLen, Qt::CaseSensitivity cs);
int qFindStringBoyerMoore(const QChar *haystack, int haystackLen, int from,
    const QChar *needle, int needleLen, Qt::CaseSensitivity cs);
static inline int qt_last_index_of(const QChar *haystack, int haystackLen, QChar needle,
                                   int from, Qt::CaseSensitivity cs);
static inline int qt_string_count(const QChar *haystack, int haystackLen,
                                  const QChar *needle, int needleLen,
                                  Qt::CaseSensitivity cs);
static inline int qt_string_count(const QChar *haystack, int haystackLen,
                                  QChar needle, Qt::CaseSensitivity cs);
static inline int qt_find_latin1_string(const QChar *hay, int size, QLatin1String needle,
                                        int from, Qt::CaseSensitivity cs);
static inline bool qt_starts_with(const QChar *haystack, int haystackLen,
                                  const QChar *needle, int needleLen, Qt::CaseSensitivity cs);
static inline bool qt_starts_with(const QChar *haystack, int haystackLen,
                                  QLatin1String needle, Qt::CaseSensitivity cs);
static inline bool qt_ends_with(const QChar *haystack, int haystackLen,
                                const QChar *needle, int needleLen, Qt::CaseSensitivity cs);
static inline bool qt_ends_with(const QChar *haystack, int haystackLen,
                                QLatin1String needle, Qt::CaseSensitivity cs);

// Unicode case-insensitive comparison
static int ucstricmp(const ushort *a, const ushort *ae, const ushort *b, const ushort *be)
{
    if (a == b)
        return (ae - be);
    if (a == 0)
        return 1;
    if (b == 0)
        return -1;

    const ushort *e = ae;
    if (be - b < ae - a)
        e = a + (be - b);

    uint alast = 0;
    uint blast = 0;
    while (a < e) {
//         qDebug() << hex << alast << blast;
//         qDebug() << hex << "*a=" << *a << "alast=" << alast << "folded=" << foldCase (*a, alast);
//         qDebug() << hex << "*b=" << *b << "blast=" << blast << "folded=" << foldCase (*b, blast);
        int diff = foldCase(*a, alast) - foldCase(*b, blast);
        if ((diff))
            return diff;
        ++a;
        ++b;
    }
    if (a == ae) {
        if (b == be)
            return 0;
        return -1;
    }
    return 1;
}

// Case-insensitive comparison between a Unicode string and a QLatin1String
static int ucstricmp(const ushort *a, const ushort *ae, const uchar *b, const uchar *be)
{
    if (a == 0) {
        if (b == 0)
            return 0;
        return 1;
    }
    if (b == 0)
        return -1;

    const ushort *e = ae;
    if (be - b < ae - a)
        e = a + (be - b);

    while (a < e) {
        int diff = foldCase(*a) - foldCase(*b);
        if ((diff))
            return diff;
        ++a;
        ++b;
    }
    if (a == ae) {
        if (b == be)
            return 0;
        return -1;
    }
    return 1;
}

#if defined(__mips_dsp)
// From qstring_mips_dsp_asm.S
extern "C" int qt_ucstrncmp_mips_dsp_asm(const ushort *a,
                                         const ushort *b,
                                         unsigned len);
#endif

// Unicode case-sensitive compare two same-sized strings
static int ucstrncmp(const QChar *a, const QChar *b, int l)
{
#if defined(__mips_dsp)
    if (l >= 8) {
        return qt_ucstrncmp_mips_dsp_asm(reinterpret_cast<const ushort*>(a),
                                         reinterpret_cast<const ushort*>(b),
                                         l);
    }
#endif // __mips_dsp
    while (l-- && *a == *b)
        a++,b++;
    if (l==-1)
        return 0;
    return a->unicode() - b->unicode();
}

// Unicode case-sensitive comparison
static int ucstrcmp(const QChar *a, int alen, const QChar *b, int blen)
{
    if (a == b && alen == blen)
        return 0;
    int l = qMin(alen, blen);
    int cmp = ucstrncmp(a, b, l);
    return cmp ? cmp : (alen-blen);
}

// Unicode case-insensitive compare two same-sized strings
static int ucstrnicmp(const ushort *a, const ushort *b, int l)
{
    return ucstricmp(a, a + l, b, b + l);
}

// Benchmarking indicates that doing memcmp is much slower than
// executing the comparison ourselves.
//
// The profiling was done on a population of calls to qMemEquals, generated
// during a run of the demo browser. The profile of the data (32-bit x86
// Linux) was:
//
//  total number of comparisons: 21353
//  longest string compared: 95
//  average comparison length: 14.8786
//  cache-line crosses: 5661 (13.3%)
//  alignment histogram:
//   0xXXX0 = 512 (1.2%) strings, 0 (0.0%) of which same-aligned
//   0xXXX2 = 15087 (35.3%) strings, 5145 (34.1%) of which same-aligned
//   0xXXX4 = 525 (1.2%) strings, 0 (0.0%) of which same-aligned
//   0xXXX6 = 557 (1.3%) strings, 6 (1.1%) of which same-aligned
//   0xXXX8 = 509 (1.2%) strings, 0 (0.0%) of which same-aligned
//   0xXXXa = 24358 (57.0%) strings, 9901 (40.6%) of which same-aligned
//   0xXXXc = 557 (1.3%) strings, 0 (0.0%) of which same-aligned
//   0xXXXe = 601 (1.4%) strings, 15 (2.5%) of which same-aligned
//   total  = 42706 (100%) strings, 15067 (35.3%) of which same-aligned
//
// 92% of the strings have alignment of 2 or 10, which is due to malloc on
// 32-bit Linux returning values aligned to 8 bytes, and offsetof(array, QString::Data) == 18.
//
// The profile on 64-bit will be different since offsetof(array, QString::Data) == 26.
//
// The benchmark results were, for a Core-i7 @ 2.67 GHz 32-bit, compiled with -O3 -funroll-loops:
//   16-bit loads only:           872,301 CPU ticks [Qt 4.5 / memcmp]
//   32- and 16-bit loads:        773,362 CPU ticks [Qt 4.6]
//   SSE2 "movdqu" 128-bit loads: 618,736 CPU ticks
//   SSE3 "lddqu" 128-bit loads:  619,954 CPU ticks
//   SSSE3 "palignr" corrections: 852,147 CPU ticks
//   SSE4.2 "pcmpestrm":          738,702 CPU ticks
//
// The same benchmark on an Atom N450 @ 1.66 GHz, is:
//  16-bit loads only:            2,185,882 CPU ticks
//  32- and 16-bit loads:         1,805,060 CPU ticks
//  SSE2 "movdqu" 128-bit loads:  2,529,843 CPU ticks
//  SSE3 "lddqu" 128-bit loads:   2,514,858 CPU ticks
//  SSSE3 "palignr" corrections:  2,160,325 CPU ticks
//  SSE4.2 not available
//
// The conclusion we reach is that alignment the SSE2 unaligned code can gain
// 20% improvement in performance in some systems, but suffers a penalty due
// to the unaligned loads on others.

static bool qMemEquals(const quint16 *a, const quint16 *b, int length)
{
    if (a == b || !length)
        return true;

    union {
        const quint16 *w;
        const quint32 *d;
        quintptr value;
    } sa, sb;
    sa.w = a;
    sb.w = b;

    // check alignment
    if ((sa.value & 2) == (sb.value & 2)) {
        // both addresses have the same alignment
        if (sa.value & 2) {
            // both addresses are not aligned to 4-bytes boundaries
            // compare the first character
            if (*sa.w != *sb.w)
                return false;
            --length;
            ++sa.w;
            ++sb.w;

            // now both addresses are 4-bytes aligned
        }

        // both addresses are 4-bytes aligned
        // do a fast 32-bit comparison
        const quint32 *e = sa.d + (length >> 1);
        for ( ; sa.d != e; ++sa.d, ++sb.d) {
            if (*sa.d != *sb.d)
                return false;
        }

        // do we have a tail?
        return (length & 1) ? *sa.w == *sb.w : true;
    } else {
        // one of the addresses isn't 4-byte aligned but the other is
        const quint16 *e = sa.w + length;
        for ( ; sa.w != e; ++sa.w, ++sb.w) {
            if (*sa.w != *sb.w)
                return false;
        }
    }
    return true;
}

/*!
    \internal

    Returns the index position of the first occurrence of the
    character \a ch in the string given by \a str and \a len,
    searching forward from index
    position \a from. Returns -1 if \a ch could not be found.
*/
static int findChar(const QChar *str, int len, QChar ch, int from,
    Qt::CaseSensitivity cs)
{
    const ushort *s = (const ushort *)str;
    ushort c = ch.unicode();
    if (from < 0)
        from = qMax(from + len, 0);
    if (from < len) {
        const ushort *n = s + from - 1;
        const ushort *e = s + len;
        if (cs == Qt::CaseSensitive) {
            while (++n != e)
                if (*n == c)
                    return  n - s;
        } else {
            c = foldCase(c);
            while (++n != e)
                if (foldCase(*n) == c)
                    return  n - s;
        }
    }
    return -1;
}

#define REHASH(a) \
    if (sl_minus_1 < (int)sizeof(int) * CHAR_BIT)       \
        hashHaystack -= (a) << sl_minus_1; \
    hashHaystack <<= 1

inline bool qIsUpper(char ch)
{
    return ch >= 'A' && ch <= 'Z';
}

inline bool qIsDigit(char ch)
{
    return ch >= '0' && ch <= '9';
}

inline char qToLower(char ch)
{
    if (ch >= 'A' && ch <= 'Z')
        return ch - 'A' + 'a';
    else
        return ch;
}


const QString::Null QString::null = { };

/*!
  \macro QT_NO_CAST_FROM_ASCII
  \relates QString

  Disables automatic conversions from 8-bit strings (char *) to unicode QStrings

  \sa QT_NO_CAST_TO_ASCII, QT_NO_CAST_FROM_BYTEARRAY
*/

/*!
  \macro QT_NO_CAST_TO_ASCII
  \relates QString

  disables automatic conversion from QString to 8-bit strings (char *)

  \sa QT_NO_CAST_FROM_ASCII, QT_NO_CAST_FROM_BYTEARRAY
*/

/*!
  \macro QT_ASCII_CAST_WARNINGS
  \internal
  \relates QString

  This macro can be defined to force a warning whenever a function is
  called that automatically converts between unicode and 8-bit encodings.

  Note: This only works for compilers that support warnings for
  deprecated API.

  \sa QT_NO_CAST_TO_ASCII, QT_NO_CAST_FROM_ASCII
*/

/*!
    \class QCharRef
    \inmodule QtCore
    \reentrant
    \brief The QCharRef class is a helper class for QString.

    \internal

    \ingroup string-processing

    When you get an object of type QCharRef, if you can assign to it,
    the assignment will apply to the character in the string from
    which you got the reference. That is its whole purpose in life.
    The QCharRef becomes invalid once modifications are made to the
    string: if you want to keep the character, copy it into a QChar.

    Most of the QChar member functions also exist in QCharRef.
    However, they are not explicitly documented here.

    \sa QString::operator[](), QString::at(), QChar
*/

/*!
    \class QString
    \inmodule QtCore
    \reentrant

    \brief The QString class provides a Unicode character string.

    \ingroup tools
    \ingroup shared
    \ingroup string-processing

    QString stores a string of 16-bit \l{QChar}s, where each QChar
    corresponds one Unicode 4.0 character. (Unicode characters
    with code values above 65535 are stored using surrogate pairs,
    i.e., two consecutive \l{QChar}s.)

    \l{Unicode} is an international standard that supports most of the
    writing systems in use today. It is a superset of US-ASCII (ANSI
    X3.4-1986) and Latin-1 (ISO 8859-1), and all the US-ASCII/Latin-1
    characters are available at the same code positions.

    Behind the scenes, QString uses \l{implicit sharing}
    (copy-on-write) to reduce memory usage and to avoid the needless
    copying of data. This also helps reduce the inherent overhead of
    storing 16-bit characters instead of 8-bit characters.

    In addition to QString, Qt also provides the QByteArray class to
    store raw bytes and traditional 8-bit '\\0'-terminated strings.
    For most purposes, QString is the class you want to use. It is
    used throughout the Qt API, and the Unicode support ensures that
    your applications will be easy to translate if you want to expand
    your application's market at some point. The two main cases where
    QByteArray is appropriate are when you need to store raw binary
    data, and when memory conservation is critical (like in embedded
    systems).

    \tableofcontents

    \section1 Initializing a String

    One way to initialize a QString is simply to pass a \c{const char
    *} to its constructor. For example, the following code creates a
    QString of size 5 containing the data "Hello":

    \snippet qstring/main.cpp 0

    QString converts the \c{const char *} data into Unicode using the
    fromUtf8() function.

    In all of the QString functions that take \c{const char *}
    parameters, the \c{const char *} is interpreted as a classic
    C-style '\\0'-terminated string encoded in UTF-8. It is legal for
    the \c{const char *} parameter to be 0.

    You can also provide string data as an array of \l{QChar}s:

    \snippet qstring/main.cpp 1

    QString makes a deep copy of the QChar data, so you can modify it
    later without experiencing side effects. (If for performance
    reasons you don't want to take a deep copy of the character data,
    use QString::fromRawData() instead.)

    Another approach is to set the size of the string using resize()
    and to initialize the data character per character. QString uses
    0-based indexes, just like C++ arrays. To access the character at
    a particular index position, you can use \l operator[](). On
    non-const strings, \l operator[]() returns a reference to a
    character that can be used on the left side of an assignment. For
    example:

    \snippet qstring/main.cpp 2

    For read-only access, an alternative syntax is to use the at()
    function:

    \snippet qstring/main.cpp 3

    The at() function can be faster than \l operator[](), because it
    never causes a \l{deep copy} to occur. Alternatively, use the
    left(), right(), or mid() functions to extract several characters
    at a time.

    A QString can embed '\\0' characters (QChar::Null). The size()
    function always returns the size of the whole string, including
    embedded '\\0' characters.

    After a call to the resize() function, newly allocated characters
    have undefined values. To set all the characters in the string to
    a particular value, use the fill() function.

    QString provides dozens of overloads designed to simplify string
    usage. For example, if you want to compare a QString with a string
    literal, you can write code like this and it will work as expected:

    \snippet qstring/main.cpp 4

    You can also pass string literals to functions that take QStrings
    as arguments, invoking the QString(const char *)
    constructor. Similarly, you can pass a QString to a function that
    takes a \c{const char *} argument using the \l qPrintable() macro
    which returns the given QString as a \c{const char *}. This is
    equivalent to calling <QString>.toLocal8Bit().constData().

    \section1 Manipulating String Data

    QString provides the following basic functions for modifying the
    character data: append(), prepend(), insert(), replace(), and
    remove(). For example:

    \snippet qstring/main.cpp 5

    If you are building a QString gradually and know in advance
    approximately how many characters the QString will contain, you
    can call reserve(), asking QString to preallocate a certain amount
    of memory. You can also call capacity() to find out how much
    memory QString actually allocated.

    The replace() and remove() functions' first two arguments are the
    position from which to start erasing and the number of characters
    that should be erased.  If you want to replace all occurrences of
    a particular substring with another, use one of the two-parameter
    replace() overloads.

    A frequent requirement is to remove whitespace characters from a
    string ('\\n', '\\t', ' ', etc.). If you want to remove whitespace
    from both ends of a QString, use the trimmed() function. If you
    want to remove whitespace from both ends and replace multiple
    consecutive whitespaces with a single space character within the
    string, use simplified().

    If you want to find all occurrences of a particular character or
    substring in a QString, use the indexOf() or lastIndexOf()
    functions. The former searches forward starting from a given index
    position, the latter searches backward. Both return the index
    position of the character or substring if they find it; otherwise,
    they return -1.  For example, here's a typical loop that finds all
    occurrences of a particular substring:

    \snippet qstring/main.cpp 6

    QString provides many functions for converting numbers into
    strings and strings into numbers. See the arg() functions, the
    setNum() functions, the number() static functions, and the
    toInt(), toDouble(), and similar functions.

    To get an upper- or lowercase version of a string use toUpper() or
    toLower().

    Lists of strings are handled by the QStringList class. You can
    split a string into a list of strings using the split() function,
    and join a list of strings into a single string with an optional
    separator using QStringList::join(). You can obtain a list of
    strings from a string list that contain a particular substring or
    that match a particular QRegExp using the QStringList::filter()
    function.

    \section1 Querying String Data

    If you want to see if a QString starts or ends with a particular
    substring use startsWith() or endsWith(). If you simply want to
    check whether a QString contains a particular character or
    substring, use the contains() function. If you want to find out
    how many times a particular character or substring occurs in the
    string, use count().

    QStrings can be compared using overloaded operators such as \l
    operator<(), \l operator<=(), \l operator==(), \l operator>=(),
    and so on.  Note that the comparison is based exclusively on the
    numeric Unicode values of the characters. It is very fast, but is
    not what a human would expect; the QString::localeAwareCompare()
    function is a better choice for sorting user-interface strings.

    To obtain a pointer to the actual character data, call data() or
    constData(). These functions return a pointer to the beginning of
    the QChar data. The pointer is guaranteed to remain valid until a
    non-const function is called on the QString.

    \section1 Converting Between 8-Bit Strings and Unicode Strings

    QString provides the following three functions that return a
    \c{const char *} version of the string as QByteArray: toUtf8(),
    toLatin1(), and toLocal8Bit().

    \list
    \li toLatin1() returns a Latin-1 (ISO 8859-1) encoded 8-bit string.
    \li toUtf8() returns a UTF-8 encoded 8-bit string. UTF-8 is a
       superset of US-ASCII (ANSI X3.4-1986) that supports the entire
       Unicode character set through multibyte sequences.
    \li toLocal8Bit() returns an 8-bit string using the system's local
       encoding.
    \endlist

    To convert from one of these encodings, QString provides
    fromLatin1(), fromUtf8(), and fromLocal8Bit(). Other
    encodings are supported through the QTextCodec class.

    As mentioned above, QString provides a lot of functions and
    operators that make it easy to interoperate with \c{const char *}
    strings. But this functionality is a double-edged sword: It makes
    QString more convenient to use if all strings are US-ASCII or
    Latin-1, but there is always the risk that an implicit conversion
    from or to \c{const char *} is done using the wrong 8-bit
    encoding. To minimize these risks, you can turn off these implicit
    conversions by defining the following two preprocessor symbols:

    \list
    \li \c QT_NO_CAST_FROM_ASCII disables automatic conversions from
       C string literals and pointers to Unicode.
    \li \c QT_NO_CAST_TO_ASCII disables automatic conversion from QString
       to C strings.
    \endlist

    One way to define these preprocessor symbols globally for your
    application is to add the following entry to your
    \l{qmake Project Files}{qmake project file}:

    \snippet code/src_corelib_tools_qstring.cpp 0

    You then need to explicitly call fromUtf8(), fromLatin1(),
    or fromLocal8Bit() to construct a QString from an
    8-bit string, or use the lightweight QLatin1String class, for
    example:

    \snippet code/src_corelib_tools_qstring.cpp 1

    Similarly, you must call toLatin1(), toUtf8(), or
    toLocal8Bit() explicitly to convert the QString to an 8-bit
    string.  (Other encodings are supported through the QTextCodec
    class.)

    \table 100 %
    \header
    \li Note for C Programmers

    \row
    \li
    Due to C++'s type system and the fact that QString is
    \l{implicitly shared}, QStrings may be treated like \c{int}s or
    other basic types. For example:

    \snippet qstring/main.cpp 7

    The \c result variable, is a normal variable allocated on the
    stack. When \c return is called, and because we're returning by
    value, the copy constructor is called and a copy of the string is
    returned. No actual copying takes place thanks to the implicit
    sharing.

    \endtable

    \section1 Distinction Between Null and Empty Strings

    For historical reasons, QString distinguishes between a null
    string and an empty string. A \e null string is a string that is
    initialized using QString's default constructor or by passing
    (const char *)0 to the constructor. An \e empty string is any
    string with size 0. A null string is always empty, but an empty
    string isn't necessarily null:

    \snippet qstring/main.cpp 8

    All functions except isNull() treat null strings the same as empty
    strings. For example, toUtf8().constData() returns a pointer to a
    '\\0' character for a null string (\e not a null pointer), and
    QString() compares equal to QString(""). We recommend that you
    always use the isEmpty() function and avoid isNull().

    \section1 Argument Formats

    In member functions where an argument \e format can be specified
    (e.g., arg(), number()), the argument \e format can be one of the
    following:

    \table
    \header \li Format \li Meaning
    \row \li \c e \li format as [-]9.9e[+|-]999
    \row \li \c E \li format as [-]9.9E[+|-]999
    \row \li \c f \li format as [-]9.9
    \row \li \c g \li use \c e or \c f format, whichever is the most concise
    \row \li \c G \li use \c E or \c f format, whichever is the most concise
    \endtable

    A \e precision is also specified with the argument \e format. For
    the 'e', 'E', and 'f' formats, the \e precision represents the
    number of digits \e after the decimal point. For the 'g' and 'G'
    formats, the \e precision represents the maximum number of
    significant digits (trailing zeroes are omitted).

    \section1 More Efficient String Construction

    Many strings are known at compile time. But the trivial
    constructor QString("Hello"), will copy the contents of the string,
    treating the contents as Latin-1. To avoid this one can use the
    QStringLiteral macro to directly create the required data at compile
    time. Constructing a QString out of the literal does then not cause
    any overhead at runtime.

    A slightly less efficient way is to use QLatin1String. This class wraps
    a C string literal, precalculates it length at compile time and can
    then be used for faster comparison with QStrings and conversion to
    QStrings than a regular C string literal.

    Using the QString \c{'+'} operator, it is easy to construct a
    complex string from multiple substrings. You will often write code
    like this:

    \snippet qstring/stringbuilder.cpp 0

    There is nothing wrong with either of these string constructions,
    but there are a few hidden inefficiencies. Beginning with Qt 4.6,
    you can eliminate them.

    First, multiple uses of the \c{'+'} operator usually means
    multiple memory allocations. When concatenating \e{n} substrings,
    where \e{n > 2}, there can be as many as \e{n - 1} calls to the
    memory allocator.

    In 4.6, an internal template class \c{QStringBuilder} has been
    added along with a few helper functions. This class is marked
    internal and does not appear in the documentation, because you
    aren't meant to instantiate it in your code. Its use will be
    automatic, as described below. The class is found in
    \c {src/corelib/tools/qstringbuilder.cpp} if you want to have a
    look at it.

    \c{QStringBuilder} uses expression templates and reimplements the
    \c{'%'} operator so that when you use \c{'%'} for string
    concatenation instead of \c{'+'}, multiple substring
    concatenations will be postponed until the final result is about
    to be assigned to a QString. At this point, the amount of memory
    required for the final result is known. The memory allocator is
    then called \e{once} to get the required space, and the substrings
    are copied into it one by one.

    Additional efficiency is gained by inlining and reduced reference
    counting (the QString created from a \c{QStringBuilder} typically
    has a ref count of 1, whereas QString::append() needs an extra
    test).

    There are three ways you can access this improved method of string
    construction. The straightforward way is to include
    \c{QStringBuilder} wherever you want to use it, and use the
    \c{'%'} operator instead of \c{'+'} when concatenating strings:

    \snippet qstring/stringbuilder.cpp 5

    A more global approach which is the most convenient but
    not entirely source compatible, is to this define in your
    .pro file:

    \snippet qstring/stringbuilder.cpp 3

    and the \c{'+'} will automatically be performed as the
    \c{QStringBuilder} \c{'%'} everywhere.

    \sa fromRawData(), QChar, QLatin1String, QByteArray, QStringRef
*/

/*!
    \enum QString::SplitBehavior

    This enum specifies how the split() function should behave with
    respect to empty strings.

    \value KeepEmptyParts  If a field is empty, keep it in the result.
    \value SkipEmptyParts  If a field is empty, don't include it in the result.

    \sa split()
*/

/*! \typedef QString::ConstIterator

    Qt-style synonym for QString::const_iterator.
*/

/*! \typedef QString::Iterator

    Qt-style synonym for QString::iterator.
*/

/*! \typedef QString::const_iterator

    This typedef provides an STL-style const iterator for QString.

    \sa QString::iterator
*/

/*! \typedef QString::iterator

    The QString::iterator typedef provides an STL-style non-const
    iterator for QString.

    \sa QString::const_iterator
*/

/*!
    \typedef QString::size_type

    The QString::size_type typedef provides an STL-style type for sizes (int).
*/

/*!
    \typedef QString::difference_type

    The QString::size_type typedef provides an STL-style type for difference between pointers.
*/

/*!
    \typedef QString::const_reference

    This typedef provides an STL-style const reference for a QString element (QChar).
*/
/*!
    \typedef QString::reference

    This typedef provides an STL-style
    reference for a QString element (QChar).
*/

/*!
    \typedef QString::const_pointer

    The QString::const_pointer typedef provides an STL-style
    const pointer to a QString element (QChar).
*/
/*!
    \typedef QString::pointer

    The QString::const_pointer typedef provides an STL-style
    pointer to a QString element (QChar).
*/

/*!
    \typedef QString::value_type

    This typedef provides an STL-style value type for QString.
*/

/*! \fn QString::iterator QString::begin()

    Returns an \l{STL-style iterators}{STL-style iterator} pointing to the first character in
    the string.

    \sa constBegin(), end()
*/

/*! \fn QString::const_iterator QString::begin() const

    \overload begin()
*/

/*! \fn QString::const_iterator QString::cbegin() const
    \since 5.0

    Returns a const \l{STL-style iterators}{STL-style iterator} pointing to the first character
    in the string.

    \sa begin(), cend()
*/

/*! \fn QString::const_iterator QString::constBegin() const

    Returns a const \l{STL-style iterators}{STL-style iterator} pointing to the first character
    in the string.

    \sa begin(), constEnd()
*/

/*! \fn QString::iterator QString::end()

    Returns an \l{STL-style iterators}{STL-style iterator} pointing to the imaginary character
    after the last character in the string.

    \sa begin(), constEnd()
*/

/*! \fn QString::const_iterator QString::end() const

    \overload end()
*/

/*! \fn QString::const_iterator QString::cend() const
    \since 5.0

    Returns a const \l{STL-style iterators}{STL-style iterator} pointing to the imaginary
    item after the last item in the list.

    \sa cbegin(), end()
*/

/*! \fn QString::const_iterator QString::constEnd() const

    Returns a const \l{STL-style iterators}{STL-style iterator} pointing to the imaginary
    item after the last item in the list.

    \sa constBegin(), end()
*/

/*!
    \fn QString::QString()

    Constructs a null string. Null strings are also empty.

    \sa isEmpty()
*/

/*!
    \fn QString::QString(QString &&other)

    Move-constructs a QString instance, making it point at the same
    object that \a other was pointing to.

    \since 5.2
*/

/*! \fn QString::QString(const char *str)

    Constructs a string initialized with the 8-bit string \a str. The
    given const char pointer is converted to Unicode using the
    fromUtf8() function.

    You can disable this constructor by defining \c
    QT_NO_CAST_FROM_ASCII when you compile your applications. This
    can be useful if you want to ensure that all user-visible strings
    go through QObject::tr(), for example.

    \sa fromLatin1(), fromLocal8Bit(), fromUtf8()
*/

/*! \fn QString QString::fromStdString(const std::string &str)

    Returns a copy of the \a str string. The given string is converted
    to Unicode using the fromUtf8() function.

    This constructor is only available if Qt is configured with STL
    compatibility enabled.

    \sa fromLatin1(), fromLocal8Bit(), fromUtf8()
*/

/*! \fn QString QString::fromStdWString(const std::wstring &str)

    Returns a copy of the \a str string. The given string is assumed
    to be encoded in utf16 if the size of wchar_t is 2 bytes (e.g. on
    windows) and ucs4 if the size of wchar_t is 4 bytes (most Unix
    systems).

    \sa fromUtf16(), fromLatin1(), fromLocal8Bit(), fromUtf8(), fromUcs4()
*/

/*! \fn QString QString::fromWCharArray(const wchar_t *string, int size)
    \since 4.2

    Returns a copy of the \a string, where the encoding of \a string depends on
    the size of wchar. If wchar is 4 bytes, the \a string is interpreted as ucs-4,
    if wchar is 2 bytes it is interpreted as ucs-2.

    If \a size is -1 (default), the \a string has to be 0 terminated.

    \sa fromUtf16(), fromLatin1(), fromLocal8Bit(), fromUtf8(), fromUcs4(), fromStdWString()
*/

/*! \fn std::wstring QString::toStdWString() const

    Returns a std::wstring object with the data contained in this
    QString. The std::wstring is encoded in utf16 on platforms where
    wchar_t is 2 bytes wide (e.g. windows) and in ucs4 on platforms
    where wchar_t is 4 bytes wide (most Unix systems).

    This operator is mostly useful to pass a QString to a function
    that accepts a std::wstring object.

    \sa utf16(), toLatin1(), toUtf8(), toLocal8Bit()
*/

int QString::toUcs4_helper(const ushort *uc, int length, uint *out)
{
    int i = 0;
    const ushort *const e = uc + length;
    while (uc < e) {
        uint u = *uc;
        if (QChar::isHighSurrogate(u) && uc + 1 < e) {
            ushort low = uc[1];
            if (QChar::isLowSurrogate(low)) {
                ++uc;
                u = QChar::surrogateToUcs4(u, low);
            }
        }
        out[i++] = u;
        ++uc;
    }
    return i;
}

/*! \fn int QString::toWCharArray(wchar_t *array) const
  \since 4.2

  Fills the \a array with the data contained in this QString object.
  The array is encoded in utf16 on platforms where
  wchar_t is 2 bytes wide (e.g. windows) and in ucs4 on platforms
  where wchar_t is 4 bytes wide (most Unix systems).

  \a array has to be allocated by the caller and contain enough space to
  hold the complete string (allocating the array with the same length as the
  string is always sufficient).

  This function returns the actual length of the string in \a array.

  \note This function does not append a null character to the array.

  \sa utf16(), toUcs4(), toLatin1(), toUtf8(), toLocal8Bit(), toStdWString()
*/

/*! \fn QString::QString(const QString &other)

    Constructs a copy of \a other.

    This operation takes \l{constant time}, because QString is
    \l{implicitly shared}. This makes returning a QString from a
    function very fast. If a shared instance is modified, it will be
    copied (copy-on-write), and that takes \l{linear time}.

    \sa operator=()
*/

/*!
    Constructs a string initialized with the first \a size characters
    of the QChar array \a unicode.

    If \a unicode is 0, a null string is constructed.

    If \a size is negative, \a unicode is assumed to point to a nul-terminated
    array and its length is determined dynamically. The terminating
    nul-character is not considered part of the string.

    QString makes a deep copy of the string data. The unicode data is copied as
    is and the Byte Order Mark is preserved if present.

    \sa fromRawData()
*/
QString::QString(const QChar *unicode, int size)
{
   if (!unicode) {
        d = Data::sharedNull();
    } else {
        if (size < 0) {
            size = 0;
            while (unicode[size] != 0)
                ++size;
        }
        if (!size) {
            d = Data::allocate(0);
        } else {
            d = Data::allocate(size + 1);
            Q_CHECK_PTR(d);
            d->size = size;
            memcpy(d->data(), unicode, size * sizeof(QChar));
            d->data()[size] = '\0';
        }
    }
}

/*!
    Constructs a string of the given \a size with every character set
    to \a ch.

    \sa fill()
*/
QString::QString(int size, QChar ch)
{
   if (size <= 0) {
        d = Data::allocate(0);
    } else {
        d = Data::allocate(size + 1);
        Q_CHECK_PTR(d);
        d->size = size;
        d->data()[size] = '\0';
        ushort *i = d->data() + size;
        ushort *b = d->data();
        const ushort value = ch.unicode();
        while (i != b)
           *--i = value;
    }
}

/*! \fn QString::QString(int size, Qt::Initialization)
  \internal

  Constructs a string of the given \a size without initializing the
  characters. This is only used in \c QStringBuilder::toString().
*/
QString::QString(int size, Qt::Initialization)
{
    d = Data::allocate(size + 1);
    Q_CHECK_PTR(d);
    d->size = size;
    d->data()[size] = '\0';
}

/*! \fn QString::QString(QLatin1String str)

    Constructs a copy of the Latin-1 string \a str.

    \sa fromLatin1()
*/

/*!
    Constructs a string of size 1 containing the character \a ch.
*/
QString::QString(QChar ch)
{
    d = Data::allocate(2);
    Q_CHECK_PTR(d);
    d->size = 1;
    d->data()[0] = ch.unicode();
    d->data()[1] = '\0';
}

/*! \fn QString::QString(const QByteArray &ba)

    Constructs a string initialized with the byte array \a ba. The
    given byte array is converted to Unicode using fromUtf8(). Stops
    copying at the first 0 character, otherwise copies the entire byte
    array.

    You can disable this constructor by defining \c
    QT_NO_CAST_FROM_ASCII when you compile your applications. This
    can be useful if you want to ensure that all user-visible strings
    go through QObject::tr(), for example.

    \sa fromLatin1(), fromLocal8Bit(), fromUtf8()
*/

/*! \fn QString::QString(const Null &)
    \internal
*/

/*! \fn QString &QString::operator=(const Null &)
    \internal
*/

/*!
  \fn QString::~QString()

    Destroys the string.
*/


/*! \fn void QString::swap(QString &other)
    \since 4.8

    Swaps string \a other with this string. This operation is very fast and
    never fails.
*/

/*! \fn void QString::detach()

    \internal
*/

/*! \fn bool QString::isDetached() const

    \internal
*/

/*! \fn bool QString::isSharedWith(const QString &other) const

    \internal
*/

/*!
    Sets the size of the string to \a size characters.

    If \a size is greater than the current size, the string is
    extended to make it \a size characters long with the extra
    characters added to the end. The new characters are uninitialized.

    If \a size is less than the current size, characters are removed
    from the end.

    Example:

    \snippet qstring/main.cpp 45

    If you want to append a certain number of identical characters to
    the string, use \l operator+=() as follows rather than resize():

    \snippet qstring/main.cpp 46

    If you want to expand the string so that it reaches a certain
    width and fill the new positions with a particular character, use
    the leftJustified() function:

    If \a size is negative, it is equivalent to passing zero.

    \snippet qstring/main.cpp 47

    \sa truncate(), reserve()
*/

void QString::resize(int size)
{
    if (size < 0)
        size = 0;

    if (IS_RAW_DATA(d) && !d->ref.isShared() && size < d->size) {
        d->size = size;
        return;
    }

    if (size == 0 && !d->capacityReserved) {
        Data *x = Data::allocate(0);
        if (!d->ref.deref())
            Data::deallocate(d);
        d = x;
    } else {
        if (d->ref.isShared() || uint(size) + 1u > d->alloc
                || (!d->capacityReserved && size < d->size
                    && uint(size) + 1u < uint(d->alloc >> 1)))
            reallocData(uint(size) + 1u, true);
        if (d->alloc) {
            d->size = size;
            d->data()[size] = '\0';
        }
    }
}

/*! \fn int QString::capacity() const

    Returns the maximum number of characters that can be stored in
    the string without forcing a reallocation.

    The sole purpose of this function is to provide a means of fine
    tuning QString's memory usage. In general, you will rarely ever
    need to call this function. If you want to know how many
    characters are in the string, call size().

    \sa reserve(), squeeze()
*/

/*!
    \fn void QString::reserve(int size)

    Attempts to allocate memory for at least \a size characters. If
    you know in advance how large the string will be, you can call
    this function, and if you resize the string often you are likely
    to get better performance. If \a size is an underestimate, the
    worst that will happen is that the QString will be a bit slower.

    The sole purpose of this function is to provide a means of fine
    tuning QString's memory usage. In general, you will rarely ever
    need to call this function. If you want to change the size of the
    string, call resize().

    This function is useful for code that needs to build up a long
    string and wants to avoid repeated reallocation. In this example,
    we want to add to the string until some condition is true, and
    we're fairly sure that size is large enough to make a call to
    reserve() worthwhile:

    \snippet qstring/main.cpp 44

    \sa squeeze(), capacity()
*/

/*!
    \fn void QString::squeeze()

    Releases any memory not required to store the character data.

    The sole purpose of this function is to provide a means of fine
    tuning QString's memory usage. In general, you will rarely ever
    need to call this function.

    \sa reserve(), capacity()
*/

void QString::reallocData(uint alloc, bool grow)
{
    if (grow)
        alloc = qAllocMore(alloc * sizeof(QChar), sizeof(Data)) / sizeof(QChar);

    if (d->ref.isShared() || IS_RAW_DATA(d)) {
        Data::AllocationOptions allocOptions(d->capacityReserved ? Data::CapacityReserved : 0);
        Data *x = Data::allocate(alloc, allocOptions);
        Q_CHECK_PTR(x);
        x->size = qMin(int(alloc) - 1, d->size);
        ::memcpy(x->data(), d->data(), x->size * sizeof(QChar));
        x->data()[x->size] = 0;
        if (!d->ref.deref())
            Data::deallocate(d);
        d = x;
    } else {
        Data *p = static_cast<Data *>(::realloc(d, sizeof(Data) + alloc * sizeof(QChar)));
        Q_CHECK_PTR(p);
        d = p;
        d->alloc = alloc;
        d->offset = sizeof(QStringData);
    }
}

void QString::expand(int i)
{
    int sz = d->size;
    resize(qMax(i + 1, sz));
    if (d->size - 1 > sz) {
        ushort *n = d->data() + d->size - 1;
        ushort *e = d->data() + sz;
        while (n != e)
           * --n = ' ';
    }
}

/*! \fn void QString::clear()

    Clears the contents of the string and makes it empty.

    \sa resize(), isEmpty()
*/

/*! \fn QString &QString::operator=(const QString &other)

    Assigns \a other to this string and returns a reference to this
    string.
*/

QString &QString::operator=(const QString &other)
{
    other.d->ref.ref();
    if (!d->ref.deref())
        Data::deallocate(d);
    d = other.d;
    return *this;
}

/*!
    \fn QString &QString::operator=(QString &&other)

    Move-assigns \a other to this QString instance.

    \since 5.2
*/

/*! \fn QString &QString::operator=(QLatin1String str)

    \overload operator=()

    Assigns the Latin-1 string \a str to this string.
*/

/*! \fn QString &QString::operator=(const QByteArray &ba)

    \overload operator=()

    Assigns \a ba to this string. The byte array is converted to Unicode
    using the fromUtf8() function. This function stops conversion at the
    first NUL character found, or the end of the \a ba byte array.

    You can disable this operator by defining \c
    QT_NO_CAST_FROM_ASCII when you compile your applications. This
    can be useful if you want to ensure that all user-visible strings
    go through QObject::tr(), for example.
*/

/*! \fn QString &QString::operator=(const char *str)

    \overload operator=()

    Assigns \a str to this string. The const char pointer is converted
    to Unicode using the fromUtf8() function.

    You can disable this operator by defining \c
    QT_NO_CAST_FROM_ASCII when you compile your applications. This
    can be useful if you want to ensure that all user-visible strings
    go through QObject::tr(), for example.
*/

/*! \fn QString &QString::operator=(char ch)

    \overload operator=()

    Assigns character \a ch to this string. Note that the character is
    converted to Unicode using the fromLatin1() function, unlike other 8-bit
    functions that operate on UTF-8 data.

    You can disable this operator by defining \c
    QT_NO_CAST_FROM_ASCII when you compile your applications. This
    can be useful if you want to ensure that all user-visible strings
    go through QObject::tr(), for example.
*/

/*!
    \overload operator=()

    Sets the string to contain the single character \a ch.
*/
QString &QString::operator=(QChar ch)
{
    return operator=(QString(ch));
}

/*!
     \fn QString& QString::insert(int position, const QString &str)

    Inserts the string \a str at the given index \a position and
    returns a reference to this string.

    Example:

    \snippet qstring/main.cpp 26

    If the given \a position is greater than size(), the array is
    first extended using resize().

    \sa append(), prepend(), replace(), remove()
*/


/*!
    \fn QString &QString::insert(int position, QLatin1String str)
    \overload insert()

    Inserts the Latin-1 string \a str at the given index \a position.
*/
QString &QString::insert(int i, QLatin1String str)
{
    const uchar *s = (const uchar *)str.latin1();
    if (i < 0 || !s || !(*s))
        return *this;

    int len = str.size();
    expand(qMax(d->size, i) + len - 1);

    ::memmove(d->data() + i + len, d->data() + i, (d->size - i - len) * sizeof(QChar));
    for (int j = 0; j < len; ++j)
        d->data()[i + j] = s[j];
    return *this;
}

/*!
    \fn QString& QString::insert(int position, const QChar *unicode, int size)
    \overload insert()

    Inserts the first \a size characters of the QChar array \a unicode
    at the given index \a position in the string.
*/
QString& QString::insert(int i, const QChar *unicode, int size)
{
    if (i < 0 || size <= 0)
        return *this;

    const ushort *s = (const ushort *)unicode;
    if (s >= d->data() && s < d->data() + d->alloc) {
        // Part of me - take a copy
        ushort *tmp = static_cast<ushort *>(::malloc(size * sizeof(QChar)));
        Q_CHECK_PTR(tmp);
        memcpy(tmp, s, size * sizeof(QChar));
        insert(i, reinterpret_cast<const QChar *>(tmp), size);
        ::free(tmp);
        return *this;
    }

    expand(qMax(d->size, i) + size - 1);

    ::memmove(d->data() + i + size, d->data() + i, (d->size - i - size) * sizeof(QChar));
    memcpy(d->data() + i, s, size * sizeof(QChar));
    return *this;
}

/*!
    \fn QString& QString::insert(int position, QChar ch)
    \overload insert()

    Inserts \a ch at the given index \a position in the string.
*/

QString& QString::insert(int i, QChar ch)
{
    if (i < 0)
        i += d->size;
    if (i < 0)
        return *this;
    expand(qMax(i, d->size));
    ::memmove(d->data() + i + 1, d->data() + i, (d->size - i - 1) * sizeof(QChar));
    d->data()[i] = ch.unicode();
    return *this;
}

/*!
    Appends the string \a str onto the end of this string.

    Example:

    \snippet qstring/main.cpp 9

    This is the same as using the insert() function:

    \snippet qstring/main.cpp 10

    The append() function is typically very fast (\l{constant time}),
    because QString preallocates extra space at the end of the string
    data so it can grow without reallocating the entire string each
    time.

    \sa operator+=(), prepend(), insert()
*/
QString &QString::append(const QString &str)
{
    if (str.d != Data::sharedNull()) {
        if (d == Data::sharedNull()) {
            operator=(str);
        } else {
            if (d->ref.isShared() || uint(d->size + str.d->size) + 1u > d->alloc)
                reallocData(uint(d->size + str.d->size) + 1u, true);
            memcpy(d->data() + d->size, str.d->data(), str.d->size * sizeof(QChar));
            d->size += str.d->size;
            d->data()[d->size] = '\0';
        }
    }
    return *this;
}

/*!
  \overload append()
  \since 5.0

  Appends \a len characters from the QChar array \a str to this string.
*/
QString &QString::append(const QChar *str, int len)
{
    if (str && len > 0) {
        if (d->ref.isShared() || uint(d->size + len) + 1u > d->alloc)
            reallocData(uint(d->size + len) + 1u, true);
        memcpy(d->data() + d->size, str, len * sizeof(QChar));
        d->size += len;
        d->data()[d->size] = '\0';
    }
    return *this;
}

/*!
  \overload append()

  Appends the Latin-1 string \a str to this string.
*/
QString &QString::append(QLatin1String str)
{
    const uchar *s = (const uchar *)str.latin1();
    if (s) {
        int len = str.size();
        if (d->ref.isShared() || uint(d->size + len) + 1u > d->alloc)
            reallocData(uint(d->size + len) + 1u, true);
        ushort *i = d->data() + d->size;
        while ((*i++ = *s++))
            ;
        d->size += len;
    }
    return *this;
}

/*! \fn QString &QString::append(const QByteArray &ba)

    \overload append()

    Appends the byte array \a ba to this string. The given byte array
    is converted to Unicode using the fromUtf8() function.

    You can disable this function by defining \c QT_NO_CAST_FROM_ASCII
    when you compile your applications. This can be useful if you want
    to ensure that all user-visible strings go through QObject::tr(),
    for example.
*/

/*! \fn QString &QString::append(const char *str)

    \overload append()

    Appends the string \a str to this string. The given const char
    pointer is converted to Unicode using the fromUtf8() function.

    You can disable this function by defining \c QT_NO_CAST_FROM_ASCII
    when you compile your applications. This can be useful if you want
    to ensure that all user-visible strings go through QObject::tr(),
    for example.
*/

/*!
    \overload append()

    Appends the character \a ch to this string.
*/
QString &QString::append(QChar ch)
{
    if (d->ref.isShared() || uint(d->size) + 2u > d->alloc)
        reallocData(uint(d->size) + 2u, true);
    d->data()[d->size++] = ch.unicode();
    d->data()[d->size] = '\0';
    return *this;
}

/*! \fn QString &QString::prepend(const QString &str)

    Prepends the string \a str to the beginning of this string and
    returns a reference to this string.

    Example:

    \snippet qstring/main.cpp 36

    \sa append(), insert()
*/

/*! \fn QString &QString::prepend(QLatin1String str)

    \overload prepend()

    Prepends the Latin-1 string \a str to this string.
*/

/*! \fn QString &QString::prepend(const QByteArray &ba)

    \overload prepend()

    Prepends the byte array \a ba to this string. The byte array is
    converted to Unicode using the fromUtf8() function.

    You can disable this function by defining \c
    QT_NO_CAST_FROM_ASCII when you compile your applications. This
    can be useful if you want to ensure that all user-visible strings
    go through QObject::tr(), for example.
*/

/*! \fn QString &QString::prepend(const char *str)

    \overload prepend()

    Prepends the string \a str to this string. The const char pointer
    is converted to Unicode using the fromUtf8() function.

    You can disable this function by defining \c
    QT_NO_CAST_FROM_ASCII when you compile your applications. This
    can be useful if you want to ensure that all user-visible strings
    go through QObject::tr(), for example.
*/

/*! \fn QString &QString::prepend(QChar ch)

    \overload prepend()

    Prepends the character \a ch to this string.
*/

/*!
  \fn QString &QString::remove(int position, int n)

  Removes \a n characters from the string, starting at the given \a
  position index, and returns a reference to the string.

  If the specified \a position index is within the string, but \a
  position + \a n is beyond the end of the string, the string is
  truncated at the specified \a position.

  \snippet qstring/main.cpp 37

  \sa insert(), replace()
*/
QString &QString::remove(int pos, int len)
{
    if (pos < 0)  // count from end of string
        pos += d->size;
    if (uint(pos) >= uint(d->size)) {
        // range problems
    } else if (len >= d->size - pos) {
        resize(pos); // truncate
    } else if (len > 0) {
        detach();
        memmove(d->data() + pos, d->data() + pos + len,
                (d->size - pos - len + 1) * sizeof(ushort));
        d->size -= len;
    }
    return *this;
}

/*!
  Removes every occurrence of the given \a str string in this
  string, and returns a reference to this string.

  If \a cs is Qt::CaseSensitive (default), the search is
  case sensitive; otherwise the search is case insensitive.

  This is the same as \c replace(str, "", cs).

  \sa replace()
*/
QString &QString::remove(const QString &str, Qt::CaseSensitivity cs)
{
    if (str.d->size) {
        int i = 0;
        while ((i = indexOf(str, i, cs)) != -1)
            remove(i, str.d->size);
    }
    return *this;
}

/*!
  Removes every occurrence of the character \a ch in this string, and
  returns a reference to this string.

  If \a cs is Qt::CaseSensitive (default), the search is case
  sensitive; otherwise the search is case insensitive.

  Example:

  \snippet qstring/main.cpp 38

  This is the same as \c replace(ch, "", cs).

  \sa replace()
*/
QString &QString::remove(QChar ch, Qt::CaseSensitivity cs)
{
    int i = 0;
    ushort c = ch.unicode();
    if (cs == Qt::CaseSensitive) {
        while (i < d->size)
            if (d->data()[i] == ch)
                remove(i, 1);
            else
                i++;
    } else {
        c = foldCase(c);
        while (i < d->size)
            if (foldCase(d->data()[i]) == c)
                remove(i, 1);
            else
                i++;
    }
    return *this;
}

/*!
  \fn QString &QString::remove(const QRegExp &rx)

  Removes every occurrence of the regular expression \a rx in the
  string, and returns a reference to the string. For example:

  \snippet qstring/main.cpp 39

  \sa indexOf(), lastIndexOf(), replace()
*/

/*!
  \fn QString &QString::remove(const QRegularExpression &re)
  \since 5.0

  Removes every occurrence of the regular expression \a re in the
  string, and returns a reference to the string. For example:

  \snippet qstring/main.cpp 96

  \sa indexOf(), lastIndexOf(), replace()
*/

/*!
  \fn QString &QString::replace(int position, int n, const QString &after)

  Replaces \a n characters beginning at index \a position with
  the string \a after and returns a reference to this string.

  \note If the specified \a position index is within the string,
  but \a position + \a n goes outside the strings range,
  then \a n will be adjusted to stop at the end of the string.

  Example:

  \snippet qstring/main.cpp 40

  \sa insert(), remove()
*/
QString &QString::replace(int pos, int len, const QString &after)
{
    QString copy = after;
    return replace(pos, len, copy.constData(), copy.length());
}

/*!
  \fn QString &QString::replace(int position, int n, const QChar *unicode, int size)
  \overload replace()
  Replaces \a n characters beginning at index \a position with the
  first \a size characters of the QChar array \a unicode and returns a
  reference to this string.
*/
QString &QString::replace(int pos, int len, const QChar *unicode, int size)
{
    if (uint(pos) > uint(d->size))
        return *this;
    if (len > d->size - pos)
        len = d->size - pos;

    uint index = pos;
    replace_helper(&index, 1, len, unicode, size);
    return *this;
}

/*!
  \fn QString &QString::replace(int position, int n, QChar after)
  \overload replace()

  Replaces \a n characters beginning at index \a position with the
  character \a after and returns a reference to this string.
*/
QString &QString::replace(int pos, int len, QChar after)
{
    return replace(pos, len, &after, 1);
}

/*!
  \overload replace()
  Replaces every occurrence of the string \a before with the string \a
  after and returns a reference to this string.

  If \a cs is Qt::CaseSensitive (default), the search is case
  sensitive; otherwise the search is case insensitive.

  Example:

  \snippet qstring/main.cpp 41

  \note The replacement text is not rescanned after it is inserted.

  Example:

  \snippet qstring/main.cpp 86
*/
QString &QString::replace(const QString &before, const QString &after, Qt::CaseSensitivity cs)
{
    return replace(before.constData(), before.size(), after.constData(), after.size(), cs);
}

/*!
  \internal
 */
void QString::replace_helper(uint *indices, int nIndices, int blen, const QChar *after, int alen)
{
    // copy *after in case it lies inside our own d->data() area
    // (which we could possibly invalidate via a realloc or corrupt via memcpy operations.)
    QChar *afterBuffer = const_cast<QChar *>(after);
    if (after >= reinterpret_cast<QChar *>(d->data()) && after < reinterpret_cast<QChar *>(d->data()) + d->size) {
        afterBuffer = static_cast<QChar *>(::malloc(alen*sizeof(QChar)));
        Q_CHECK_PTR(afterBuffer);
        ::memcpy(afterBuffer, after, alen*sizeof(QChar));
    }

    QT_TRY {
        if (blen == alen) {
            // replace in place
            detach();
            for (int i = 0; i < nIndices; ++i)
                memcpy(d->data() + indices[i], afterBuffer, alen * sizeof(QChar));
        } else if (alen < blen) {
            // replace from front
            detach();
            uint to = indices[0];
            if (alen)
                memcpy(d->data()+to, after, alen*sizeof(QChar));
            to += alen;
            uint movestart = indices[0] + blen;
            for (int i = 1; i < nIndices; ++i) {
                int msize = indices[i] - movestart;
                if (msize > 0) {
                    memmove(d->data() + to, d->data() + movestart, msize * sizeof(QChar));
                    to += msize;
                }
                if (alen) {
                    memcpy(d->data() + to, afterBuffer, alen*sizeof(QChar));
                    to += alen;
                }
                movestart = indices[i] + blen;
            }
            int msize = d->size - movestart;
            if (msize > 0)
                memmove(d->data() + to, d->data() + movestart, msize * sizeof(QChar));
            resize(d->size - nIndices*(blen-alen));
        } else {
            // replace from back
            int adjust = nIndices*(alen-blen);
            int newLen = d->size + adjust;
            int moveend = d->size;
            resize(newLen);

            while (nIndices) {
                --nIndices;
                int movestart = indices[nIndices] + blen;
                int insertstart = indices[nIndices] + nIndices*(alen-blen);
                int moveto = insertstart + alen;
                memmove(d->data() + moveto, d->data() + movestart,
                        (moveend - movestart)*sizeof(QChar));
                memcpy(d->data() + insertstart, afterBuffer, alen*sizeof(QChar));
                moveend = movestart-blen;
            }
        }
    } QT_CATCH(const std::bad_alloc &) {
        if (afterBuffer != after)
            ::free(afterBuffer);
        QT_RETHROW;
    }
    if (afterBuffer != after)
        ::free(afterBuffer);
}

/*!
  \since 4.5
  \overload replace()

  Replaces each occurrence in this string of the first \a blen
  characters of \a before with the first \a alen characters of \a
  after and returns a reference to this string.

  If \a cs is Qt::CaseSensitive (default), the search is case
  sensitive; otherwise the search is case insensitive.
*/
QString &QString::replace(const QChar *before, int blen,
                          const QChar *after, int alen,
                          Qt::CaseSensitivity cs)
{
    if (d->size == 0) {
        if (blen)
            return *this;
    } else {
        if (cs == Qt::CaseSensitive && before == after && blen == alen)
            return *this;
    }
    if (alen == 0 && blen == 0)
        return *this;

    QStringMatcher matcher(before, blen, cs);

    int index = 0;
    while (1) {
        uint indices[1024];
        uint pos = 0;
        while (pos < 1023) {
            index = matcher.indexIn(*this, index);
            if (index == -1)
                break;
            indices[pos++] = index;
            index += blen;
            // avoid infinite loop
            if (!blen)
                index++;
        }
        if (!pos)
            break;

        replace_helper(indices, pos, blen, after, alen);

        if (index == -1)
            break;
        // index has to be adjusted in case we get back into the loop above.
        index += pos*(alen-blen);
    }

    return *this;
}

/*!
  \overload replace()
  Replaces every occurrence of the character \a ch in the string with
  \a after and returns a reference to this string.

  If \a cs is Qt::CaseSensitive (default), the search is case
  sensitive; otherwise the search is case insensitive.
*/
QString& QString::replace(QChar ch, const QString &after, Qt::CaseSensitivity cs)
{
    if (after.d->size == 0)
        return remove(ch, cs);

    if (after.d->size == 1)
        return replace(ch, after.d->data()[0], cs);

    if (d->size == 0)
        return *this;

    ushort cc = (cs == Qt::CaseSensitive ? ch.unicode() : ch.toCaseFolded().unicode());

    int index = 0;
    while (1) {
        uint indices[1024];
        uint pos = 0;
        if (cs == Qt::CaseSensitive) {
            while (pos < 1023 && index < d->size) {
                if (d->data()[index] == cc)
                    indices[pos++] = index;
                index++;
            }
        } else {
            while (pos < 1023 && index < d->size) {
                if (QChar::toCaseFolded(d->data()[index]) == cc)
                    indices[pos++] = index;
                index++;
            }
        }
        if (!pos)
            break;

        replace_helper(indices, pos, 1, after.constData(), after.d->size);

        if (index == -1)
            break;
        // index has to be adjusted in case we get back into the loop above.
        index += pos*(after.d->size - 1);
    }
    return *this;
}

/*!
  \overload replace()
  Replaces every occurrence of the character \a before with the
  character \a after and returns a reference to this string.

  If \a cs is Qt::CaseSensitive (default), the search is case
  sensitive; otherwise the search is case insensitive.
*/
QString& QString::replace(QChar before, QChar after, Qt::CaseSensitivity cs)
{
    ushort a = after.unicode();
    ushort b = before.unicode();
    if (d->size) {
        detach();
        ushort *i = d->data();
        const ushort *e = i + d->size;
        if (cs == Qt::CaseSensitive) {
            for (; i != e; ++i)
                if (*i == b)
                    *i = a;
        } else {
            b = foldCase(b);
            for (; i != e; ++i)
                if (foldCase(*i) == b)
                    *i = a;
        }
    }
    return *this;
}

/*!
  \since 4.5
  \overload replace()

  Replaces every occurrence of the string \a before with the string \a
  after and returns a reference to this string.

  If \a cs is Qt::CaseSensitive (default), the search is case
  sensitive; otherwise the search is case insensitive.

  \note The text is not rescanned after a replacement.
*/
QString &QString::replace(QLatin1String before, QLatin1String after, Qt::CaseSensitivity cs)
{
    int alen = after.size();
    QVarLengthArray<ushort> a(alen);
    for (int i = 0; i < alen; ++i)
        a[i] = (uchar)after.latin1()[i];
    int blen = before.size();
    QVarLengthArray<ushort> b(blen);
    for (int i = 0; i < blen; ++i)
        b[i] = (uchar)before.latin1()[i];
    return replace((const QChar *)b.data(), blen, (const QChar *)a.data(), alen, cs);
}

/*!
  \since 4.5
  \overload replace()

  Replaces every occurrence of the string \a before with the string \a
  after and returns a reference to this string.

  If \a cs is Qt::CaseSensitive (default), the search is case
  sensitive; otherwise the search is case insensitive.

  \note The text is not rescanned after a replacement.
*/
QString &QString::replace(QLatin1String before, const QString &after, Qt::CaseSensitivity cs)
{
    int blen = before.size();
    QVarLengthArray<ushort> b(blen);
    for (int i = 0; i < blen; ++i)
        b[i] = (uchar)before.latin1()[i];
    return replace((const QChar *)b.data(), blen, after.constData(), after.d->size, cs);
}

/*!
  \since 4.5
  \overload replace()

  Replaces every occurrence of the string \a before with the string \a
  after and returns a reference to this string.

  If \a cs is Qt::CaseSensitive (default), the search is case
  sensitive; otherwise the search is case insensitive.

  \note The text is not rescanned after a replacement.
*/
QString &QString::replace(const QString &before, QLatin1String after, Qt::CaseSensitivity cs)
{
    int alen = after.size();
    QVarLengthArray<ushort> a(alen);
    for (int i = 0; i < alen; ++i)
        a[i] = (uchar)after.latin1()[i];
    return replace(before.constData(), before.d->size, (const QChar *)a.data(), alen, cs);
}

/*!
  \since 4.5
  \overload replace()

  Replaces every occurrence of the character \a c with the string \a
  after and returns a reference to this string.

  If \a cs is Qt::CaseSensitive (default), the search is case
  sensitive; otherwise the search is case insensitive.

  \note The text is not rescanned after a replacement.
*/
QString &QString::replace(QChar c, QLatin1String after, Qt::CaseSensitivity cs)
{
    int alen = after.size();
    QVarLengthArray<ushort> a(alen);
    for (int i = 0; i < alen; ++i)
        a[i] = (uchar)after.latin1()[i];
    return replace(&c, 1, (const QChar *)a.data(), alen, cs);
}


/*!
  \relates QString
  Returns \c true if string \a s1 is equal to string \a s2; otherwise
  returns \c false.

  The comparison is based exclusively on the numeric Unicode values of
  the characters and is very fast, but is not what a human would
  expect. Consider sorting user-interface strings with
  localeAwareCompare().
*/
bool operator==(const QString &s1, const QString &s2)
{
    if (s1.d->size != s2.d->size)
        return false;

    return qMemEquals(s1.d->data(), s2.d->data(), s1.d->size);
}

/*!
    \overload operator==()
*/
bool QString::operator==(QLatin1String other) const
{
    if (d->size != other.size())
        return false;

    if (!other.size())
        return isEmpty();

    const ushort *uc = d->data();
    const ushort *e = uc + d->size;
    const uchar *c = (uchar *)other.latin1();

    while (uc < e) {
        if (*uc != *c)
            return false;
        ++uc;
        ++c;
    }
    return true;
}

/*! \fn bool QString::operator==(const QByteArray &other) const

    \overload operator==()

    The \a other byte array is converted to a QString using the
    fromUtf8() function. This function stops conversion at the
    first NUL character found, or the end of the byte array.

    You can disable this operator by defining \c
    QT_NO_CAST_FROM_ASCII when you compile your applications. This
    can be useful if you want to ensure that all user-visible strings
    go through QObject::tr(), for example.
*/

/*! \fn bool QString::operator==(const char *other) const

    \overload operator==()

    The \a other const char pointer is converted to a QString using
    the fromUtf8() function.

    You can disable this operator by defining \c
    QT_NO_CAST_FROM_ASCII when you compile your applications. This
    can be useful if you want to ensure that all user-visible strings
    go through QObject::tr(), for example.
*/

/*!
   \relates QString
    Returns \c true if string \a s1 is lexically less than string
    \a s2; otherwise returns \c false.

    The comparison is based exclusively on the numeric Unicode values
    of the characters and is very fast, but is not what a human would
    expect. Consider sorting user-interface strings using the
    QString::localeAwareCompare() function.
*/
bool operator<(const QString &s1, const QString &s2)
{
    return ucstrcmp(s1.constData(), s1.length(), s2.constData(), s2.length()) < 0;
}

/*!
    \overload operator<()
*/
bool QString::operator<(QLatin1String other) const
{
    const uchar *c = (uchar *) other.latin1();
    if (!c || *c == 0)
        return false;

    const ushort *uc = d->data();
    const ushort *e = uc + qMin(d->size, other.size());

    while (uc < e) {
        if (*uc != *c)
            break;
        ++uc;
        ++c;
    }
    return (uc == e ? d->size < other.size() : *uc < *c);
}

/*! \fn bool QString::operator<(const QByteArray &other) const

    \overload operator<()

    The \a other byte array is converted to a QString using the
    fromUtf8() function. If any NUL characters ('\\0') are embedded
    in the byte array, they will be included in the transformation.

    You can disable this operator by defining \c
    QT_NO_CAST_FROM_ASCII when you compile your applications. This
    can be useful if you want to ensure that all user-visible strings
    go through QObject::tr(), for example.
*/

/*! \fn bool QString::operator<(const char *other) const

    \overload operator<()

    The \a other const char pointer is converted to a QString using
    the fromUtf8() function.

    You can disable this operator by defining \c
    QT_NO_CAST_FROM_ASCII when you compile your applications. This
    can be useful if you want to ensure that all user-visible strings
    go through QObject::tr(), for example.
*/

/*! \fn bool QString::operator<=(const QString &s1, const QString &s2)

    Returns \c true if string \a s1 is lexically less than or equal to
    string \a s2; otherwise returns \c false.

    The comparison is based exclusively on the numeric Unicode values
    of the characters and is very fast, but is not what a human would
    expect. Consider sorting user-interface strings with
    localeAwareCompare().
*/

/*! \fn bool QString::operator<=(QLatin1String other) const

    \overload operator<=()
*/

/*! \fn bool QString::operator<=(const QByteArray &other) const

    \overload operator<=()

    The \a other byte array is converted to a QString using the
    fromUtf8() function. If any NUL characters ('\\0') are embedded
    in the byte array, they will be included in the transformation.

    You can disable this operator by defining \c
    QT_NO_CAST_FROM_ASCII when you compile your applications. This
    can be useful if you want to ensure that all user-visible strings
    go through QObject::tr(), for example.
*/

/*! \fn bool QString::operator<=(const char *other) const

    \overload operator<=()

    The \a other const char pointer is converted to a QString using
    the fromUtf8() function.

    You can disable this operator by defining \c
    QT_NO_CAST_FROM_ASCII when you compile your applications. This
    can be useful if you want to ensure that all user-visible strings
    go through QObject::tr(), for example.
*/

/*! \fn bool QString::operator>(const QString &s1, const QString &s2)

    Returns \c true if string \a s1 is lexically greater than string \a
    s2; otherwise returns \c false.

    The comparison is based exclusively on the numeric Unicode values
    of the characters and is very fast, but is not what a human would
    expect. Consider sorting user-interface strings with
    localeAwareCompare().
*/

/*!
    \overload operator>()
*/
bool QString::operator>(QLatin1String other) const
{
    const uchar *c = (uchar *) other.latin1();
    if (!c || *c == '\0')
        return !isEmpty();

    const ushort *uc = d->data();
    const ushort *e = uc + qMin(d->size, other.size());

    while (uc < e) {
        if (*uc != *c)
            break;
        ++uc;
        ++c;
    }
    return (uc == e) ? d->size > other.size() : *uc > *c;
}

/*! \fn bool QString::operator>(const QByteArray &other) const

    \overload operator>()

    The \a other byte array is converted to a QString using the
    fromUtf8() function. If any NUL characters ('\\0') are embedded
    in the byte array, they will be included in the transformation.

    You can disable this operator by defining \c
    QT_NO_CAST_FROM_ASCII when you compile your applications. This
    can be useful if you want to ensure that all user-visible strings
    go through QObject::tr(), for example.
*/

/*! \fn bool QString::operator>(const char *other) const

    \overload operator>()

    The \a other const char pointer is converted to a QString using
    the fromUtf8() function.

    You can disable this operator by defining \c QT_NO_CAST_FROM_ASCII
    when you compile your applications. This can be useful if you want
    to ensure that all user-visible strings go through QObject::tr(),
    for example.
*/

/*! \fn bool operator>=(const QString &s1, const QString &s2)
    \relates QString

    Returns \c true if string \a s1 is lexically greater than or equal to
    string \a s2; otherwise returns \c false.

    The comparison is based exclusively on the numeric Unicode values
    of the characters and is very fast, but is not what a human would
    expect. Consider sorting user-interface strings with
    localeAwareCompare().
*/

/*! \fn bool QString::operator>=(QLatin1String other) const

    \overload operator>=()
*/

/*! \fn bool QString::operator>=(const QByteArray &other) const

    \overload operator>=()

    The \a other byte array is converted to a QString using the
    fromUtf8() function. If any NUL characters ('\\0') are embedded in
    the byte array, they will be included in the transformation.

    You can disable this operator by defining \c QT_NO_CAST_FROM_ASCII
    when you compile your applications. This can be useful if you want
    to ensure that all user-visible strings go through QObject::tr(),
    for example.
*/

/*! \fn bool QString::operator>=(const char *other) const

    \overload operator>=()

    The \a other const char pointer is converted to a QString using
    the fromUtf8() function.

    You can disable this operator by defining \c QT_NO_CAST_FROM_ASCII
    when you compile your applications. This can be useful if you want
    to ensure that all user-visible strings go through QObject::tr(),
    for example.
*/

/*! \fn bool operator!=(const QString &s1, const QString &s2)
    \relates QString

    Returns \c true if string \a s1 is not equal to string \a s2;
    otherwise returns \c false.

    The comparison is based exclusively on the numeric Unicode values
    of the characters and is very fast, but is not what a human would
    expect. Consider sorting user-interface strings with
    localeAwareCompare().
*/

/*! \fn bool QString::operator!=(QLatin1String other) const

    \overload operator!=()
*/

/*! \fn bool QString::operator!=(const QByteArray &other) const

    \overload operator!=()

    The \a other byte array is converted to a QString using the
    fromUtf8() function. If any NUL characters ('\\0') are embedded
    in the byte array, they will be included in the transformation.

    You can disable this operator by defining \c QT_NO_CAST_FROM_ASCII
    when you compile your applications. This can be useful if you want
    to ensure that all user-visible strings go through QObject::tr(),
    for example.
*/

/*! \fn bool QString::operator!=(const char *other) const

    \overload operator!=()

    The \a other const char pointer is converted to a QString using
    the fromUtf8() function.

    You can disable this operator by defining \c
    QT_NO_CAST_FROM_ASCII when you compile your applications. This
    can be useful if you want to ensure that all user-visible strings
    go through QObject::tr(), for example.
*/

/*!
  Returns the index position of the first occurrence of the string \a
  str in this string, searching forward from index position \a
  from. Returns -1 if \a str is not found.

  If \a cs is Qt::CaseSensitive (default), the search is case
  sensitive; otherwise the search is case insensitive.

  Example:

  \snippet qstring/main.cpp 24

  If \a from is -1, the search starts at the last character; if it is
  -2, at the next to last character and so on.

  \sa lastIndexOf(), contains(), count()
*/
int QString::indexOf(const QString &str, int from, Qt::CaseSensitivity cs) const
{
    return qFindString(unicode(), length(), from, str.unicode(), str.length(), cs);
}

/*!
  \since 4.5
  Returns the index position of the first occurrence of the string \a
  str in this string, searching forward from index position \a
  from. Returns -1 if \a str is not found.

  If \a cs is Qt::CaseSensitive (default), the search is case
  sensitive; otherwise the search is case insensitive.

  Example:

  \snippet qstring/main.cpp 24

  If \a from is -1, the search starts at the last character; if it is
  -2, at the next to last character and so on.

  \sa lastIndexOf(), contains(), count()
*/

int QString::indexOf(QLatin1String str, int from, Qt::CaseSensitivity cs) const
{
    return qt_find_latin1_string(unicode(), size(), str, from, cs);
}

int qFindString(
    const QChar *haystack0, int haystackLen, int from,
    const QChar *needle0, int needleLen, Qt::CaseSensitivity cs)
{
    const int l = haystackLen;
    const int sl = needleLen;
    if (from < 0)
        from += l;
    if (uint(sl + from) > (uint)l)
        return -1;
    if (!sl)
        return from;
    if (!l)
        return -1;

    if (sl == 1)
        return findChar(haystack0, haystackLen, needle0[0], from, cs);

    /*
        We use the Boyer-Moore algorithm in cases where the overhead
        for the skip table should pay off, otherwise we use a simple
        hash function.
    */
    if (l > 500 && sl > 5)
        return qFindStringBoyerMoore(haystack0, haystackLen, from,
            needle0, needleLen, cs);

    /*
        We use some hashing for efficiency's sake. Instead of
        comparing strings, we compare the hash value of str with that
        of a part of this QString. Only if that matches, we call
        ucstrncmp() or ucstrnicmp().
    */
    const ushort *needle = (const ushort *)needle0;
    const ushort *haystack = (const ushort *)haystack0 + from;
    const ushort *end = (const ushort *)haystack0 + (l-sl);
    const int sl_minus_1 = sl-1;
    int hashNeedle = 0, hashHaystack = 0, idx;

    if (cs == Qt::CaseSensitive) {
        for (idx = 0; idx < sl; ++idx) {
            hashNeedle = ((hashNeedle<<1) + needle[idx]);
            hashHaystack = ((hashHaystack<<1) + haystack[idx]);
        }
        hashHaystack -= haystack[sl_minus_1];

        while (haystack <= end) {
            hashHaystack += haystack[sl_minus_1];
            if (hashHaystack == hashNeedle
                 && ucstrncmp((const QChar *)needle, (const QChar *)haystack, sl) == 0)
                return haystack - (const ushort *)haystack0;

            REHASH(*haystack);
            ++haystack;
        }
    } else {
        const ushort *haystack_start = (const ushort *)haystack0;
        for (idx = 0; idx < sl; ++idx) {
            hashNeedle = (hashNeedle<<1) + foldCase(needle + idx, needle);
            hashHaystack = (hashHaystack<<1) + foldCase(haystack + idx, haystack_start);
        }
        hashHaystack -= foldCase(haystack + sl_minus_1, haystack_start);

        while (haystack <= end) {
            hashHaystack += foldCase(haystack + sl_minus_1, haystack_start);
            if (hashHaystack == hashNeedle && ucstrnicmp(needle, haystack, sl) == 0)
                return haystack - (const ushort *)haystack0;

            REHASH(foldCase(haystack, haystack_start));
            ++haystack;
        }
    }
    return -1;
}

/*!
    \overload indexOf()

    Returns the index position of the first occurrence of the
    character \a ch in the string, searching forward from index
    position \a from. Returns -1 if \a ch could not be found.
*/
int QString::indexOf(QChar ch, int from, Qt::CaseSensitivity cs) const
{
    return findChar(unicode(), length(), ch, from, cs);
}

/*!
    \since 4.8

    \overload indexOf()

    Returns the index position of the first occurrence of the string
    reference \a str in this string, searching forward from index
    position \a from. Returns -1 if \a str is not found.

    If \a cs is Qt::CaseSensitive (default), the search is case
    sensitive; otherwise the search is case insensitive.
*/
int QString::indexOf(const QStringRef &str, int from, Qt::CaseSensitivity cs) const
{
    return qFindString(unicode(), length(), from, str.unicode(), str.length(), cs);
}

static int lastIndexOfHelper(const ushort *haystack, int from, const ushort *needle, int sl, Qt::CaseSensitivity cs)
{
    /*
        See indexOf() for explanations.
    */

    const ushort *end = haystack;
    haystack += from;
    const int sl_minus_1 = sl-1;
    const ushort *n = needle+sl_minus_1;
    const ushort *h = haystack+sl_minus_1;
    int hashNeedle = 0, hashHaystack = 0, idx;

    if (cs == Qt::CaseSensitive) {
        for (idx = 0; idx < sl; ++idx) {
            hashNeedle = ((hashNeedle<<1) + *(n-idx));
            hashHaystack = ((hashHaystack<<1) + *(h-idx));
        }
        hashHaystack -= *haystack;

        while (haystack >= end) {
            hashHaystack += *haystack;
            if (hashHaystack == hashNeedle
                 && ucstrncmp((const QChar *)needle, (const QChar *)haystack, sl) == 0)
                return haystack - end;
            --haystack;
            REHASH(haystack[sl]);
        }
    } else {
        for (idx = 0; idx < sl; ++idx) {
            hashNeedle = ((hashNeedle<<1) + foldCase(n-idx, needle));
            hashHaystack = ((hashHaystack<<1) + foldCase(h-idx, end));
        }
        hashHaystack -= foldCase(haystack, end);

        while (haystack >= end) {
            hashHaystack += foldCase(haystack, end);
            if (hashHaystack == hashNeedle && ucstrnicmp(needle, haystack, sl) == 0)
                return haystack - end;
            --haystack;
            REHASH(foldCase(haystack + sl, end));
        }
    }
    return -1;
}

/*!
  Returns the index position of the last occurrence of the string \a
  str in this string, searching backward from index position \a
  from. If \a from is -1 (default), the search starts at the last
  character; if \a from is -2, at the next to last character and so
  on. Returns -1 if \a str is not found.

  If \a cs is Qt::CaseSensitive (default), the search is case
  sensitive; otherwise the search is case insensitive.

  Example:

  \snippet qstring/main.cpp 29

  \sa indexOf(), contains(), count()
*/
int QString::lastIndexOf(const QString &str, int from, Qt::CaseSensitivity cs) const
{
    const int sl = str.d->size;
    if (sl == 1)
        return lastIndexOf(QChar(str.d->data()[0]), from, cs);

    const int l = d->size;
    if (from < 0)
        from += l;
    int delta = l-sl;
    if (from == l && sl == 0)
        return from;
    if (uint(from) >= uint(l) || delta < 0)
        return -1;
    if (from > delta)
        from = delta;

    return lastIndexOfHelper(d->data(), from, str.d->data(), str.d->size, cs);
}

/*!
  \since 4.5
  \overload lastIndexOf()

  Returns the index position of the last occurrence of the string \a
  str in this string, searching backward from index position \a
  from. If \a from is -1 (default), the search starts at the last
  character; if \a from is -2, at the next to last character and so
  on. Returns -1 if \a str is not found.

  If \a cs is Qt::CaseSensitive (default), the search is case
  sensitive; otherwise the search is case insensitive.

  Example:

  \snippet qstring/main.cpp 29

  \sa indexOf(), contains(), count()
*/
int QString::lastIndexOf(QLatin1String str, int from, Qt::CaseSensitivity cs) const
{
    const int sl = str.size();
    if (sl == 1)
        return lastIndexOf(QLatin1Char(str.latin1()[0]), from, cs);

    const int l = d->size;
    if (from < 0)
        from += l;
    int delta = l-sl;
    if (from == l && sl == 0)
        return from;
    if (uint(from) >= uint(l) || delta < 0)
        return -1;
    if (from > delta)
        from = delta;

    QVarLengthArray<ushort> s(sl);
    for (int i = 0; i < sl; ++i)
        s[i] = str.latin1()[i];

    return lastIndexOfHelper(d->data(), from, s.data(), sl, cs);
}

/*!
  \overload lastIndexOf()

  Returns the index position of the last occurrence of the character
  \a ch, searching backward from position \a from.
*/
int QString::lastIndexOf(QChar ch, int from, Qt::CaseSensitivity cs) const
{
    return qt_last_index_of(unicode(), size(), ch, from, cs);
}

/*!
  \since 4.8
  \overload lastIndexOf()

  Returns the index position of the last occurrence of the string
  reference \a str in this string, searching backward from index
  position \a from. If \a from is -1 (default), the search starts at
  the last character; if \a from is -2, at the next to last character
  and so on. Returns -1 if \a str is not found.

  If \a cs is Qt::CaseSensitive (default), the search is case
  sensitive; otherwise the search is case insensitive.

  \sa indexOf(), contains(), count()
*/
int QString::lastIndexOf(const QStringRef &str, int from, Qt::CaseSensitivity cs) const
{
    const int sl = str.size();
    if (sl == 1)
        return lastIndexOf(str.at(0), from, cs);

    const int l = d->size;
    if (from < 0)
        from += l;
    int delta = l - sl;
    if (from == l && sl == 0)
        return from;
    if (uint(from) >= uint(l) || delta < 0)
    return -1;
    if (from > delta)
        from = delta;

    return lastIndexOfHelper(d->data(), from, reinterpret_cast<const ushort*>(str.unicode()),
                             str.size(), cs);
}


#if !(defined(QT_NO_REGEXP) && defined(QT_NO_REGULAREXPRESSION))
struct QStringCapture
{
    int pos;
    int len;
    int no;
};
#endif

#ifndef QT_NO_REGEXP

/*!
  \overload replace()

  Replaces every occurrence of the regular expression \a rx in the
  string with \a after. Returns a reference to the string. For
  example:

  \snippet qstring/main.cpp 42

  For regular expressions containing \l{capturing parentheses},
  occurrences of \b{\\1}, \b{\\2}, ..., in \a after are replaced
  with \a{rx}.cap(1), cap(2), ...

  \snippet qstring/main.cpp 43

  \sa indexOf(), lastIndexOf(), remove(), QRegExp::cap()
*/
QString& QString::replace(const QRegExp &rx, const QString &after)
{
    QRegExp rx2(rx);

    if (isEmpty() && rx2.indexIn(*this) == -1)
        return *this;

    reallocData(uint(d->size) + 1u);

    int index = 0;
    int numCaptures = rx2.captureCount();
    int al = after.length();
    QRegExp::CaretMode caretMode = QRegExp::CaretAtZero;

    if (numCaptures > 0) {
        const QChar *uc = after.unicode();
        int numBackRefs = 0;

        for (int i = 0; i < al - 1; i++) {
            if (uc[i] == QLatin1Char('\\')) {
                int no = uc[i + 1].digitValue();
                if (no > 0 && no <= numCaptures)
                    numBackRefs++;
            }
        }

        /*
            This is the harder case where we have back-references.
        */
        if (numBackRefs > 0) {
            QVarLengthArray<QStringCapture, 16> captures(numBackRefs);
            int j = 0;

            for (int i = 0; i < al - 1; i++) {
                if (uc[i] == QLatin1Char('\\')) {
                    int no = uc[i + 1].digitValue();
                    if (no > 0 && no <= numCaptures) {
                        QStringCapture capture;
                        capture.pos = i;
                        capture.len = 2;

                        if (i < al - 2) {
                            int secondDigit = uc[i + 2].digitValue();
                            if (secondDigit != -1 && ((no * 10) + secondDigit) <= numCaptures) {
                                no = (no * 10) + secondDigit;
                                ++capture.len;
                            }
                        }

                        capture.no = no;
                        captures[j++] = capture;
                    }
                }
            }

            while (index <= length()) {
                index = rx2.indexIn(*this, index, caretMode);
                if (index == -1)
                    break;

                QString after2(after);
                for (j = numBackRefs - 1; j >= 0; j--) {
                    const QStringCapture &capture = captures[j];
                    after2.replace(capture.pos, capture.len, rx2.cap(capture.no));
                }

                replace(index, rx2.matchedLength(), after2);
                index += after2.length();

                // avoid infinite loop on 0-length matches (e.g., QRegExp("[a-z]*"))
                if (rx2.matchedLength() == 0)
                    ++index;

                caretMode = QRegExp::CaretWontMatch;
            }
            return *this;
        }
    }

    /*
        This is the simple and optimized case where we don't have
        back-references.
    */
    while (index != -1) {
        struct {
            int pos;
            int length;
        } replacements[2048];

        int pos = 0;
        int adjust = 0;
        while (pos < 2047) {
            index = rx2.indexIn(*this, index, caretMode);
            if (index == -1)
                break;
            int ml = rx2.matchedLength();
            replacements[pos].pos = index;
            replacements[pos++].length = ml;
            index += ml;
            adjust += al - ml;
            // avoid infinite loop
            if (!ml)
                index++;
        }
        if (!pos)
            break;
        replacements[pos].pos = d->size;
        int newlen = d->size + adjust;

        // to continue searching at the right position after we did
        // the first round of replacements
        if (index != -1)
            index += adjust;
        QString newstring;
        newstring.reserve(newlen + 1);
        QChar *newuc = newstring.data();
        QChar *uc = newuc;
        int copystart = 0;
        int i = 0;
        while (i < pos) {
            int copyend = replacements[i].pos;
            int size = copyend - copystart;
            memcpy(uc, d->data() + copystart, size * sizeof(QChar));
            uc += size;
            memcpy(uc, after.d->data(), al * sizeof(QChar));
            uc += al;
            copystart = copyend + replacements[i].length;
            i++;
        }
        memcpy(uc, d->data() + copystart, (d->size - copystart) * sizeof(QChar));
        newstring.resize(newlen);
        *this = newstring;
        caretMode = QRegExp::CaretWontMatch;
    }
    return *this;
}
#endif

#ifndef QT_NO_REGULAREXPRESSION
#ifndef QT_BOOTSTRAPPED
/*!
  \overload replace()
  \since 5.0

  Replaces every occurrence of the regular expression \a re in the
  string with \a after. Returns a reference to the string. For
  example:

  \snippet qstring/main.cpp 87

  For regular expressions containing capturing groups,
  occurrences of \b{\\1}, \b{\\2}, ..., in \a after are replaced
  with the string captured by the corresponding capturing group.

  \snippet qstring/main.cpp 88

  \sa indexOf(), lastIndexOf(), remove(), QRegularExpression, QRegularExpressionMatch
*/
QString &QString::replace(const QRegularExpression &re, const QString &after)
{
    if (!re.isValid()) {
        qWarning("QString::replace: invalid QRegularExpression object");
        return *this;
    }

    const QString copy(*this);
    QRegularExpressionMatchIterator iterator = re.globalMatch(copy);
    if (!iterator.hasNext()) // no matches at all
        return *this;

    reallocData(uint(d->size) + 1u);

    int numCaptures = re.captureCount();

    // 1. build the backreferences vector, holding where the backreferences
    // are in the replacement string
    QVector<QStringCapture> backReferences;
    const int al = after.length();
    const QChar *ac = after.unicode();

    for (int i = 0; i < al - 1; i++) {
        if (ac[i] == QLatin1Char('\\')) {
            int no = ac[i + 1].digitValue();
            if (no > 0 && no <= numCaptures) {
                QStringCapture backReference;
                backReference.pos = i;
                backReference.len = 2;

                if (i < al - 2) {
                    int secondDigit = ac[i + 2].digitValue();
                    if (secondDigit != -1 && ((no * 10) + secondDigit) <= numCaptures) {
                        no = (no * 10) + secondDigit;
                        ++backReference.len;
                    }
                }

                backReference.no = no;
                backReferences.append(backReference);
            }
        }
    }

    // 2. iterate on the matches. For every match, copy in chunks
    // - the part before the match
    // - the after string, with the proper replacements for the backreferences

    int newLength = 0; // length of the new string, with all the replacements
    int lastEnd = 0;
    QVector<QStringRef> chunks;
    while (iterator.hasNext()) {
        QRegularExpressionMatch match = iterator.next();
        int len;
        // add the part before the match
        len = match.capturedStart() - lastEnd;
        if (len > 0) {
            chunks << copy.midRef(lastEnd, len);
            newLength += len;
        }

        lastEnd = 0;
        // add the after string, with replacements for the backreferences
        foreach (const QStringCapture &backReference, backReferences) {
            // part of "after" before the backreference
            len = backReference.pos - lastEnd;
            if (len > 0) {
                chunks << after.midRef(lastEnd, len);
                newLength += len;
            }

            // backreference itself
            len = match.capturedLength(backReference.no);
            if (len > 0) {
                chunks << copy.midRef(match.capturedStart(backReference.no), len);
                newLength += len;
            }

            lastEnd = backReference.pos + backReference.len;
        }

        // add the last part of the after string
        len = after.length() - lastEnd;
        if (len > 0) {
            chunks << after.midRef(lastEnd, len);
            newLength += len;
        }

        lastEnd = match.capturedEnd();
    }

    // 3. trailing string after the last match
    if (copy.length() > lastEnd) {
        chunks << copy.midRef(lastEnd);
        newLength += copy.length() - lastEnd;
    }

    // 4. assemble the chunks together
    resize(newLength);
    int i = 0;
    QChar *uc = data();
    foreach (const QStringRef &chunk, chunks) {
        int len = chunk.length();
        memcpy(uc + i, chunk.unicode(), len * sizeof(QChar));
        i += len;
    }

    return *this;
}
#endif // QT_BOOTSTRAPPED
#endif // QT_NO_REGULAREXPRESSION

/*!
    Returns the number of (potentially overlapping) occurrences of
    the string \a str in this string.

    If \a cs is Qt::CaseSensitive (default), the search is
    case sensitive; otherwise the search is case insensitive.

    \sa contains(), indexOf()
*/

int QString::count(const QString &str, Qt::CaseSensitivity cs) const
{
    return qt_string_count(unicode(), size(), str.unicode(), str.size(), cs);
}

/*!
  \overload count()

  Returns the number of occurrences of character \a ch in the string.
*/

int QString::count(QChar ch, Qt::CaseSensitivity cs) const
{
    return qt_string_count(unicode(), size(), ch, cs);
    }

/*!
    \since 4.8
    \overload count()
    Returns the number of (potentially overlapping) occurrences of the
    string reference \a str in this string.

    If \a cs is Qt::CaseSensitive (default), the search is
    case sensitive; otherwise the search is case insensitive.

    \sa contains(), indexOf()
*/
int QString::count(const QStringRef &str, Qt::CaseSensitivity cs) const
{
    return qt_string_count(unicode(), size(), str.unicode(), str.size(), cs);
}


/*! \fn bool QString::contains(const QString &str, Qt::CaseSensitivity cs = Qt::CaseSensitive) const

    Returns \c true if this string contains an occurrence of the string
    \a str; otherwise returns \c false.

    If \a cs is Qt::CaseSensitive (default), the search is
    case sensitive; otherwise the search is case insensitive.

    Example:
    \snippet qstring/main.cpp 17

    \sa indexOf(), count()
*/

/*! \fn bool QString::contains(QLatin1String str, Qt::CaseSensitivity cs = Qt::CaseSensitive) const
    \since 5.3

    \overload contains()

    Returns \c true if this string contains an occurrence of the latin-1 string
    \a str; otherwise returns \c false.
*/

/*! \fn bool QString::contains(QChar ch, Qt::CaseSensitivity cs = Qt::CaseSensitive) const

    \overload contains()

    Returns \c true if this string contains an occurrence of the
    character \a ch; otherwise returns \c false.
*/

/*! \fn bool QString::contains(const QStringRef &str, Qt::CaseSensitivity cs = Qt::CaseSensitive) const
    \since 4.8

    Returns \c true if this string contains an occurrence of the string
    reference \a str; otherwise returns \c false.

    If \a cs is Qt::CaseSensitive (default), the search is
    case sensitive; otherwise the search is case insensitive.

    \sa indexOf(), count()
*/

/*! \fn bool QString::contains(const QRegExp &rx) const

    \overload contains()

    Returns \c true if the regular expression \a rx matches somewhere in
    this string; otherwise returns \c false.
*/

/*! \fn bool QString::contains(QRegExp &rx) const
    \overload contains()
    \since 4.5

    Returns \c true if the regular expression \a rx matches somewhere in
    this string; otherwise returns \c false.

    If there is a match, the \a rx regular expression will contain the
    matched captures (see QRegExp::matchedLength, QRegExp::cap).
*/

#ifndef QT_NO_REGEXP
/*!
    \overload indexOf()

    Returns the index position of the first match of the regular
    expression \a rx in the string, searching forward from index
    position \a from. Returns -1 if \a rx didn't match anywhere.

    Example:

    \snippet qstring/main.cpp 25
*/
int QString::indexOf(const QRegExp& rx, int from) const
{
    QRegExp rx2(rx);
    return rx2.indexIn(*this, from);
}

/*!
    \overload indexOf()
    \since 4.5

    Returns the index position of the first match of the regular
    expression \a rx in the string, searching forward from index
    position \a from. Returns -1 if \a rx didn't match anywhere.

    If there is a match, the \a rx regular expression will contain the
    matched captures (see QRegExp::matchedLength, QRegExp::cap).

    Example:

    \snippet qstring/main.cpp 25
*/
int QString::indexOf(QRegExp& rx, int from) const
{
    return rx.indexIn(*this, from);
}

/*!
    \overload lastIndexOf()

    Returns the index position of the last match of the regular
    expression \a rx in the string, searching backward from index
    position \a from. Returns -1 if \a rx didn't match anywhere.

    Example:

    \snippet qstring/main.cpp 30
*/
int QString::lastIndexOf(const QRegExp& rx, int from) const
{
    QRegExp rx2(rx);
    return rx2.lastIndexIn(*this, from);
}

/*!
    \overload lastIndexOf()
    \since 4.5

    Returns the index position of the last match of the regular
    expression \a rx in the string, searching backward from index
    position \a from. Returns -1 if \a rx didn't match anywhere.

    If there is a match, the \a rx regular expression will contain the
    matched captures (see QRegExp::matchedLength, QRegExp::cap).

    Example:

    \snippet qstring/main.cpp 30
*/
int QString::lastIndexOf(QRegExp& rx, int from) const
{
    return rx.lastIndexIn(*this, from);
}

/*!
    \overload count()

    Returns the number of times the regular expression \a rx matches
    in the string.

    This function counts overlapping matches, so in the example
    below, there are four instances of "ana" or "ama":

    \snippet qstring/main.cpp 18

*/
int QString::count(const QRegExp& rx) const
{
    QRegExp rx2(rx);
    int count = 0;
    int index = -1;
    int len = length();
    while (index < len - 1) {                 // count overlapping matches
        index = rx2.indexIn(*this, index + 1);
        if (index == -1)
            break;
        count++;
    }
    return count;
}
#endif // QT_NO_REGEXP

#ifndef QT_NO_REGULAREXPRESSION
#ifndef QT_BOOTSTRAPPED
/*!
    \overload indexOf()
    \since 5.0

    Returns the index position of the first match of the regular
    expression \a re in the string, searching forward from index
    position \a from. Returns -1 if \a re didn't match anywhere.

    Example:

    \snippet qstring/main.cpp 93
*/
int QString::indexOf(const QRegularExpression& re, int from) const
{
    if (!re.isValid()) {
        qWarning("QString::indexOf: invalid QRegularExpression object");
        return -1;
    }

    QRegularExpressionMatch match = re.match(*this, from);
    if (match.hasMatch())
        return match.capturedStart();

    return -1;
}

/*!
    \overload lastIndexOf()
    \since 5.0

    Returns the index position of the last match of the regular
    expression \a re in the string, which starts before the index
    position \a from. Returns -1 if \a re didn't match anywhere.

    Example:

    \snippet qstring/main.cpp 94
*/
int QString::lastIndexOf(const QRegularExpression &re, int from) const
{
    if (!re.isValid()) {
        qWarning("QString::lastIndexOf: invalid QRegularExpression object");
        return -1;
    }

    int endpos = (from < 0) ? (size() + from + 1) : (from + 1);

    QRegularExpressionMatchIterator iterator = re.globalMatch(*this);
    int lastIndex = -1;
    while (iterator.hasNext()) {
        QRegularExpressionMatch match = iterator.next();
        int start = match.capturedStart();
        if (start < endpos)
            lastIndex = start;
        else
            break;
    }

    return lastIndex;
}

/*! \overload contains()
    \since 5.0

    Returns \c true if the regular expression \a re matches somewhere in
    this string; otherwise returns \c false.
*/
bool QString::contains(const QRegularExpression &re) const
{
    if (!re.isValid()) {
        qWarning("QString::contains: invalid QRegularExpression object");
        return false;
    }
    QRegularExpressionMatch match = re.match(*this);
    return match.hasMatch();
}

/*!
    \overload contains()
    \since 5.1

    Returns \c true if the regular expression \a re matches somewhere in this
    string; otherwise returns \c false.

    If the match is successful and \a match is not a null pointer, it also
    writes the results of the match into the QRegularExpressionMatch object
    pointed by \a match.

    \sa QRegularExpression::match()
*/

bool QString::contains(const QRegularExpression &re, QRegularExpressionMatch *match) const
{
    if (!re.isValid()) {
        qWarning("QString::contains: invalid QRegularExpresssion object");
        return false;
    }
    QRegularExpressionMatch m = re.match(*this);
    bool hasMatch = m.hasMatch();
    if (hasMatch && match)
        *match = m;
    return hasMatch;
}

/*!
    \overload count()
    \since 5.0

    Returns the number of times the regular expression \a re matches
    in the string.

    This function counts overlapping matches, so in the example
    below, there are four instances of "ana" or "ama":

    \snippet qstring/main.cpp 95
*/
int QString::count(const QRegularExpression &re) const
{
    if (!re.isValid()) {
        qWarning("QString::count: invalid QRegularExpression object");
        return 0;
    }
    int count = 0;
    int index = -1;
    int len = length();
    while (index < len - 1) {
        QRegularExpressionMatch match = re.match(*this, index + 1);
        if (!match.hasMatch())
            break;
        index = match.capturedStart();
        count++;
    }
    return count;
}
#endif // QT_BOOTSTRAPPED
#endif // QT_NO_REGULAREXPRESSION

/*! \fn int QString::count() const

    \overload count()

    Same as size().
*/


/*!
    \enum QString::SectionFlag

    This enum specifies flags that can be used to affect various
    aspects of the section() function's behavior with respect to
    separators and empty fields.

    \value SectionDefault Empty fields are counted, leading and
    trailing separators are not included, and the separator is
    compared case sensitively.

    \value SectionSkipEmpty Treat empty fields as if they don't exist,
    i.e. they are not considered as far as \e start and \e end are
    concerned.

    \value SectionIncludeLeadingSep Include the leading separator (if
    any) in the result string.

    \value SectionIncludeTrailingSep Include the trailing separator
    (if any) in the result string.

    \value SectionCaseInsensitiveSeps Compare the separator
    case-insensitively.

    \sa section()
*/

/*!
    \fn QString QString::section(QChar sep, int start, int end = -1, SectionFlags flags) const

    This function returns a section of the string.

    This string is treated as a sequence of fields separated by the
    character, \a sep. The returned string consists of the fields from
    position \a start to position \a end inclusive. If \a end is not
    specified, all fields from position \a start to the end of the
    string are included. Fields are numbered 0, 1, 2, etc., counting
    from the left, and -1, -2, etc., counting from right to left.

    The \a flags argument can be used to affect some aspects of the
    function's behavior, e.g. whether to be case sensitive, whether
    to skip empty fields and how to deal with leading and trailing
    separators; see \l{SectionFlags}.

    \snippet qstring/main.cpp 52

    If \a start or \a end is negative, we count fields from the right
    of the string, the right-most field being -1, the one from
    right-most field being -2, and so on.

    \snippet qstring/main.cpp 53

    \sa split()
*/

/*!
    \overload section()

    \snippet qstring/main.cpp 51
    \snippet qstring/main.cpp 54

    \sa split()
*/

QString QString::section(const QString &sep, int start, int end, SectionFlags flags) const
{
    QStringList sections = split(sep, KeepEmptyParts,
                                 (flags & SectionCaseInsensitiveSeps) ? Qt::CaseInsensitive : Qt::CaseSensitive);
    if (sections.isEmpty())
        return QString();
    if (!(flags & SectionSkipEmpty)) {
        if (start < 0)
            start += sections.count();
        if (end < 0)
            end += sections.count();
    } else {
        int skip = 0;
        for (int k=0; k<sections.size(); ++k) {
            if (sections.at(k).isEmpty())
                skip++;
        }
        if (start < 0)
            start += sections.count() - skip;
        if (end < 0)
            end += sections.count() - skip;
    }
    int x = 0;
    QString ret;
    int first_i = start, last_i = end;
    for (int i = 0; x <= end && i < sections.size(); ++i) {
        QString section = sections.at(i);
        const bool empty = section.isEmpty();
        if (x >= start) {
            if(x == start)
                first_i = i;
            if(x == end)
                last_i = i;
            if(x > start)
                ret += sep;
            ret += section;
        }
        if (!empty || !(flags & SectionSkipEmpty))
            x++;
    }
    if((flags & SectionIncludeLeadingSep) && first_i)
        ret.prepend(sep);
    if((flags & SectionIncludeTrailingSep) && last_i < sections.size()-1)
        ret += sep;
    return ret;
}

#if !(defined(QT_NO_REGEXP) && defined(QT_NO_REGULAREXPRESSION))
class qt_section_chunk {
public:
    qt_section_chunk(int l, QString s) { length = l; string = s; }
    int length;
    QString string;
};

static QString extractSections(const QList<qt_section_chunk> &sections,
                               int start,
                               int end,
                               QString::SectionFlags flags)
{
    if (start < 0)
        start += sections.count();
    if (end < 0)
        end += sections.count();

    QString ret;
    int x = 0;
    int first_i = start, last_i = end;
    for (int i = 0; x <= end && i < sections.size(); ++i) {
        const qt_section_chunk &section = sections.at(i);
        const bool empty = (section.length == section.string.length());
        if (x >= start) {
            if (x == start)
                first_i = i;
            if (x == end)
                last_i = i;
            if (x != start)
                ret += section.string;
            else
                ret += section.string.mid(section.length);
        }
        if (!empty || !(flags & QString::SectionSkipEmpty))
            x++;
    }

    if ((flags & QString::SectionIncludeLeadingSep) && first_i < sections.size()) {
        const qt_section_chunk &section = sections.at(first_i);
        ret.prepend(section.string.left(section.length));
    }

    if ((flags & QString::SectionIncludeTrailingSep) && last_i+1 <= sections.size()-1) {
        const qt_section_chunk &section = sections.at(last_i+1);
        ret += section.string.left(section.length);
    }

    return ret;
}
#endif

#ifndef QT_NO_REGEXP
/*!
    \overload section()

    This string is treated as a sequence of fields separated by the
    regular expression, \a reg.

    \snippet qstring/main.cpp 55

    \warning Using this QRegExp version is much more expensive than
    the overloaded string and character versions.

    \sa split(), simplified()
*/
QString QString::section(const QRegExp &reg, int start, int end, SectionFlags flags) const
{
    const QChar *uc = unicode();
    if(!uc)
        return QString();

    QRegExp sep(reg);
    sep.setCaseSensitivity((flags & SectionCaseInsensitiveSeps) ? Qt::CaseInsensitive
                                                                : Qt::CaseSensitive);

    QList<qt_section_chunk> sections;
    int n = length(), m = 0, last_m = 0, last_len = 0;
    while ((m = sep.indexIn(*this, m)) != -1) {
        sections.append(qt_section_chunk(last_len, QString(uc + last_m, m - last_m)));
        last_m = m;
        last_len = sep.matchedLength();
        m += qMax(sep.matchedLength(), 1);
    }
    sections.append(qt_section_chunk(last_len, QString(uc + last_m, n - last_m)));

    return extractSections(sections, start, end, flags);
}
#endif

#ifndef QT_NO_REGULAREXPRESSION
#ifndef QT_BOOTSTRAPPED
/*!
    \overload section()
    \since 5.0

    This string is treated as a sequence of fields separated by the
    regular expression, \a re.

    \snippet qstring/main.cpp 89

    \warning Using this QRegularExpression version is much more expensive than
    the overloaded string and character versions.

    \sa split(), simplified()
*/
QString QString::section(const QRegularExpression &re, int start, int end, SectionFlags flags) const
{
    if (!re.isValid()) {
        qWarning("QString::section: invalid QRegularExpression object");
        return QString();
    }

    const QChar *uc = unicode();
    if (!uc)
        return QString();

    QRegularExpression sep(re);
    if (flags & SectionCaseInsensitiveSeps)
        sep.setPatternOptions(sep.patternOptions() | QRegularExpression::CaseInsensitiveOption);

    QList<qt_section_chunk> sections;
    int n = length(), m = 0, last_m = 0, last_len = 0;
    QRegularExpressionMatchIterator iterator = sep.globalMatch(*this);
    while (iterator.hasNext()) {
        QRegularExpressionMatch match = iterator.next();
        m = match.capturedStart();
        sections.append(qt_section_chunk(last_len, QString(uc + last_m, m - last_m)));
        last_m = m;
        last_len = match.capturedLength();
    }
    sections.append(qt_section_chunk(last_len, QString(uc + last_m, n - last_m)));

    return extractSections(sections, start, end, flags);
}
#endif // QT_BOOTSTRAPPED
#endif // QT_NO_REGULAREXPRESSION

/*!
    Returns a substring that contains the \a n leftmost characters
    of the string.

    The entire string is returned if \a n is greater than size() or
    less than zero.

    \snippet qstring/main.cpp 31

    \sa right(), mid(), startsWith()
*/
QString QString::left(int n)  const
{
    if (uint(n) >= uint(d->size))
        return *this;
    return QString((const QChar*) d->data(), n);
}

/*!
    Returns a substring that contains the \a n rightmost characters
    of the string.

    The entire string is returned if \a n is greater than size() or
    less than zero.

    \snippet qstring/main.cpp 48

    \sa left(), mid(), endsWith()
*/
QString QString::right(int n) const
{
    if (uint(n) >= uint(d->size))
        return *this;
    return QString((const QChar*) d->data() + d->size - n, n);
}

/*!
    Returns a string that contains \a n characters of this string,
    starting at the specified \a position index.

    Returns a null string if the \a position index exceeds the
    length of the string. If there are less than \a n characters
    available in the string starting at the given \a position, or if
    \a n is -1 (default), the function returns all characters that
    are available from the specified \a position.

    Example:

    \snippet qstring/main.cpp 34

    \sa left(), right()
*/

QString QString::mid(int position, int n) const
{
    if (position > d->size)
        return QString();
    if (position < 0) {
        if (n < 0 || n + position >= d->size)
            return *this;
        if (n + position <= 0)
            return QString();

        n += position;
        position = 0;
    } else if (uint(n) > uint(d->size - position))
        n = d->size - position;
    if (position == 0 && n == d->size)
        return *this;
    return QString((const QChar*) d->data() + position, n);
}

/*!
    Returns \c true if the string starts with \a s; otherwise returns
    false.

    If \a cs is Qt::CaseSensitive (default), the search is
    case sensitive; otherwise the search is case insensitive.

    \snippet qstring/main.cpp 65

    \sa endsWith()
*/
bool QString::startsWith(const QString& s, Qt::CaseSensitivity cs) const
{
    return qt_starts_with(isNull() ? 0 : unicode(), size(),
                          s.isNull() ? 0 : s.unicode(), s.size(), cs);
}

/*!
  \overload startsWith()
 */
bool QString::startsWith(QLatin1String s, Qt::CaseSensitivity cs) const
{
    return qt_starts_with(isNull() ? 0 : unicode(), size(), s, cs);
}

/*!
  \overload startsWith()

  Returns \c true if the string starts with \a c; otherwise returns
  false.
*/
bool QString::startsWith(QChar c, Qt::CaseSensitivity cs) const
{
    return d->size
           && (cs == Qt::CaseSensitive
               ? d->data()[0] == c
               : foldCase(d->data()[0]) == foldCase(c.unicode()));
}

/*!
    \since 4.8
    \overload
    Returns \c true if the string starts with the string reference \a s;
    otherwise returns \c false.

    If \a cs is Qt::CaseSensitive (default), the search is case
    sensitive; otherwise the search is case insensitive.

    \sa endsWith()
*/
bool QString::startsWith(const QStringRef &s, Qt::CaseSensitivity cs) const
{
    return qt_starts_with(isNull() ? 0 : unicode(), size(),
                          s.isNull() ? 0 : s.unicode(), s.size(), cs);
}

/*!
    Returns \c true if the string ends with \a s; otherwise returns
    false.

    If \a cs is Qt::CaseSensitive (default), the search is case
    sensitive; otherwise the search is case insensitive.

    \snippet qstring/main.cpp 20

    \sa startsWith()
*/
bool QString::endsWith(const QString& s, Qt::CaseSensitivity cs) const
{
    return qt_ends_with(isNull() ? 0 : unicode(), size(),
                        s.isNull() ? 0 : s.unicode(), s.size(), cs);
    }

/*!
    \since 4.8
    \overload endsWith()
    Returns \c true if the string ends with the string reference \a s;
    otherwise returns \c false.

    If \a cs is Qt::CaseSensitive (default), the search is case
    sensitive; otherwise the search is case insensitive.

    \sa startsWith()
*/
bool QString::endsWith(const QStringRef &s, Qt::CaseSensitivity cs) const
{
    return qt_ends_with(isNull() ? 0 : unicode(), size(),
                        s.isNull() ? 0 : s.unicode(), s.size(), cs);
}


/*!
    \overload endsWith()
*/
bool QString::endsWith(QLatin1String s, Qt::CaseSensitivity cs) const
{
    return qt_ends_with(isNull() ? 0 : unicode(), size(), s, cs);
}

/*!
  Returns \c true if the string ends with \a c; otherwise returns
  false.

  \overload endsWith()
 */
bool QString::endsWith(QChar c, Qt::CaseSensitivity cs) const
{
    return d->size
           && (cs == Qt::CaseSensitive
               ? d->data()[d->size - 1] == c
               : foldCase(d->data()[d->size - 1]) == foldCase(c.unicode()));
}


#if defined(__SSE2__)
static inline __m128i mergeQuestionMarks(__m128i chunk)
{
    const __m128i questionMark = _mm_set1_epi16('?');

# ifdef __SSE4_2__
    // compare the unsigned shorts for the range 0x0100-0xFFFF
    // note on the use of _mm_cmpestrm:
    //  The MSDN documentation online (http://technet.microsoft.com/en-us/library/bb514080.aspx)
    //  says for range search the following:
    //    For each character c in a, determine whether b0 <= c <= b1 or b2 <= c <= b3
    //
    //  However, all examples on the Internet, including from Intel
    //  (see http://software.intel.com/en-us/articles/xml-parsing-accelerator-with-intel-streaming-simd-extensions-4-intel-sse4/)
    //  put the range to be searched first
    //
    //  Disassembly and instruction-level debugging with GCC and ICC show
    //  that they are doing the right thing. Inverting the arguments in the
    //  instruction does cause a bunch of test failures.

    const int mode = _SIDD_UWORD_OPS | _SIDD_CMP_RANGES | _SIDD_UNIT_MASK;
    const __m128i rangeMatch = _mm_cvtsi32_si128(0xffff0100);
    const __m128i offLimitMask = _mm_cmpestrm(rangeMatch, 2, chunk, 8, mode);

    // replace the non-Latin 1 characters in the chunk with question marks
    chunk = _mm_blendv_epi8(chunk, questionMark, offLimitMask);
# else
    // SSE has no compare instruction for unsigned comparison.
    // The variables must be shiffted + 0x8000 to be compared
    const __m128i signedBitOffset = _mm_set1_epi16(short(0x8000));
    const __m128i thresholdMask = _mm_set1_epi16(short(0xff + 0x8000));

    const __m128i signedChunk = _mm_add_epi16(chunk, signedBitOffset);
    const __m128i offLimitMask = _mm_cmpgt_epi16(signedChunk, thresholdMask);

#  ifdef __SSE4_1__
    // replace the non-Latin 1 characters in the chunk with question marks
    chunk = _mm_blendv_epi8(chunk, questionMark, offLimitMask);
#  else
    // offLimitQuestionMark contains '?' for each 16 bits that was off-limit
    // the 16 bits that were correct contains zeros
    const __m128i offLimitQuestionMark = _mm_and_si128(offLimitMask, questionMark);

    // correctBytes contains the bytes that were in limit
    // the 16 bits that were off limits contains zeros
    const __m128i correctBytes = _mm_andnot_si128(offLimitMask, chunk);

    // merge offLimitQuestionMark and correctBytes to have the result
    chunk = _mm_or_si128(correctBytes, offLimitQuestionMark);
#  endif
# endif
    return chunk;
}
#endif

<<<<<<< HEAD
static void toLatin1_helper(uchar *dst, const ushort *src, int length)
=======
#if defined(__mips_dsp)
extern "C" void qt_toLatin1_mips_dsp_asm(uchar *dst, const ushort *src, int length);
#endif

static QByteArray toLatin1_helper(const QChar *data, int length)
>>>>>>> 03b6a2f0
{
    if (length) {
#if defined(__SSE2__)
        if (length >= 16) {
            const int chunkCount = length >> 4; // divided by 16

            for (int i = 0; i < chunkCount; ++i) {
                __m128i chunk1 = _mm_loadu_si128((__m128i*)src); // load
                chunk1 = mergeQuestionMarks(chunk1);
                src += 8;

                __m128i chunk2 = _mm_loadu_si128((__m128i*)src); // load
                chunk2 = mergeQuestionMarks(chunk2);
                src += 8;

                // pack the two vector to 16 x 8bits elements
                const __m128i result = _mm_packus_epi16(chunk1, chunk2);

                _mm_storeu_si128((__m128i*)dst, result); // store
                dst += 16;
            }
            length = length % 16;
        }
#elif defined(__ARM_NEON__)
        // Refer to the documentation of the SSE2 implementation
        // this use eactly the same method as for SSE except:
        // 1) neon has unsigned comparison
        // 2) packing is done to 64 bits (8 x 8bits component).
        if (length >= 16) {
            const int chunkCount = length >> 3; // divided by 8
            const uint16x8_t questionMark = vdupq_n_u16('?'); // set
            const uint16x8_t thresholdMask = vdupq_n_u16(0xff); // set
            for (int i = 0; i < chunkCount; ++i) {
                uint16x8_t chunk = vld1q_u16((uint16_t *)src); // load
                src += 8;

                const uint16x8_t offLimitMask = vcgtq_u16(chunk, thresholdMask); // chunk > thresholdMask
                const uint16x8_t offLimitQuestionMark = vandq_u16(offLimitMask, questionMark); // offLimitMask & questionMark
                const uint16x8_t correctBytes = vbicq_u16(chunk, offLimitMask); // !offLimitMask & chunk
                chunk = vorrq_u16(correctBytes, offLimitQuestionMark); // correctBytes | offLimitQuestionMark
                const uint8x8_t result = vmovn_u16(chunk); // narrowing move->packing
                vst1_u8(dst, result); // store
                dst += 8;
            }
            length = length % 8;
        }
#endif
#if defined(__mips_dsp)
        qt_toLatin1_mips_dsp_asm(dst, src, length);
#else
        while (length--) {
            *dst++ = (*src>0xff) ? '?' : (uchar) *src;
            ++src;
        }
#endif
    }
}

QByteArray QString::toLatin1_helper(const QString &string)
{
    if (Q_UNLIKELY(string.isNull()))
        return QByteArray();

    return toLatin1_helper(string.constData(), string.length());
}

QByteArray QString::toLatin1_helper(const QChar *data, int length)
{
    QByteArray ba(length, Qt::Uninitialized);

    // since we own the only copy, we're going to const_cast the constData;
    // that avoids an unnecessary call to detach() and expansion code that will never get used
    QT_PREPEND_NAMESPACE(toLatin1_helper)(reinterpret_cast<uchar *>(const_cast<char *>(ba.constData())),
                                          reinterpret_cast<const ushort *>(data), length);
    return ba;
}

QByteArray QString::toLatin1_helper_inplace(QString &s)
{
    if (!s.isDetached())
        return s.toLatin1();

    // We can return our own buffer to the caller.
    // Conversion to Latin-1 always shrinks the buffer by half.
    const ushort *data = reinterpret_cast<const ushort *>(s.constData());
    uint length = s.size();

    // Swap the d pointers.
    // Kids, avert your eyes. Don't try this at home.
    QArrayData *ba_d = s.d;

    // multiply the allocated capacity by sizeof(ushort)
    ba_d->alloc *= sizeof(ushort);

    // reset ourselves to QString()
    s.d = QString().d;

    // do the in-place conversion
    uchar *dst = reinterpret_cast<uchar *>(ba_d->data());
    QT_PREPEND_NAMESPACE(toLatin1_helper)(dst, data, length);
    dst[length] = '\0';

    QByteArrayDataPtr badptr = { ba_d };
    return QByteArray(badptr);
}


/*!
    \fn QByteArray QString::toLatin1() const

    Returns a Latin-1 representation of the string as a QByteArray.

    The returned byte array is undefined if the string contains non-Latin1
    characters. Those characters may be suppressed or replaced with a
    question mark.

    \sa fromLatin1(), toUtf8(), toLocal8Bit(), QTextCodec
*/

/*!
    \fn QByteArray QString::toAscii() const
    \deprecated
    Returns an 8-bit representation of the string as a QByteArray.

    This function does the same as toLatin1().

    Note that, despite the name, this function does not necessarily return an US-ASCII
    (ANSI X3.4-1986) string and its result may not be US-ASCII compatible.

    \sa fromAscii(), toLatin1(), toUtf8(), toLocal8Bit(), QTextCodec
*/

/*!
    \fn QByteArray QString::toLocal8Bit() const

    Returns the local 8-bit representation of the string as a
    QByteArray. The returned byte array is undefined if the string
    contains characters not supported by the local 8-bit encoding.

    QTextCodec::codecForLocale() is used to perform the conversion from
    Unicode. If the locale encoding could not be determined, this function
    does the same as toLatin1().

    If this string contains any characters that cannot be encoded in the
    locale, the returned byte array is undefined. Those characters may be
    suppressed or replaced by another.

    \sa fromLocal8Bit(), toLatin1(), toUtf8(), QTextCodec
*/

QByteArray QString::toLocal8Bit_helper(const QChar *data, int size)
{
#ifndef QT_NO_TEXTCODEC
    QTextCodec *localeCodec = QTextCodec::codecForLocale();
    if (localeCodec)
        return localeCodec->fromUnicode(data, size);
#endif // QT_NO_TEXTCODEC
    return toLatin1_helper(data, size);
}


/*!
    \fn QByteArray QString::toUtf8() const

    Returns a UTF-8 representation of the string as a QByteArray.

    UTF-8 is a Unicode codec and can represent all characters in a Unicode
    string like QString.

    However, in the Unicode range, there are certain codepoints that are not
    considered characters. The Unicode standard reserves the last two
    codepoints in each Unicode Plane (U+FFFE, U+FFFF, U+1FFFE, U+1FFFF,
    U+2FFFE, etc.), as well as 32 codepoints in the range U+FDD0..U+FDEF,
    inclusive, as non-characters. If any of those appear in the string, they
    may be discarded and will not appear in the UTF-8 representation, or they
    may be replaced by one or more replacement characters.

    \sa fromUtf8(), toLatin1(), toLocal8Bit(), QTextCodec
*/

QByteArray QString::toUtf8_helper(const QString &str)
{
    if (str.isNull())
        return QByteArray();

    return QUtf8::convertFromUnicode(str.constData(), str.length());
}

/*!
    \since 4.2

    Returns a UCS-4/UTF-32 representation of the string as a QVector<uint>.

    UCS-4 is a Unicode codec and is lossless. All characters from this string
    can be encoded in UCS-4. The vector is not null terminated.

    \sa fromUtf8(), toUtf8(), toLatin1(), toLocal8Bit(), QTextCodec, fromUcs4(), toWCharArray()
*/
QVector<uint> QString::toUcs4() const
{
    QVector<uint> v(length());
    uint *a = v.data();
    int len = toUcs4_helper(d->data(), length(), a);
    v.resize(len);
    return v;
}

#if defined(__mips_dsp)
// From qstring_mips_dsp_asm.S
extern "C" void qt_fromlatin1_mips_asm_unroll4 (ushort*, const char*, uint);
extern "C" void qt_fromlatin1_mips_asm_unroll8 (ushort*, const char*, uint);
#endif

QString::Data *QString::fromLatin1_helper(const char *str, int size)
{
    Data *d;
    if (!str) {
        d = Data::sharedNull();
    } else if (size == 0 || (!*str && size < 0)) {
        d = Data::allocate(0);
    } else {
        if (size < 0)
            size = qstrlen(str);
        d = Data::allocate(size + 1);
        Q_CHECK_PTR(d);
        d->size = size;
        d->data()[size] = '\0';
        ushort *dst = d->data();
        /* SIMD:
         * Unpacking with SSE has been shown to improve performance on recent CPUs
         * The same method gives no improvement with NEON.
         */
#if defined(__SSE2__)
        if (size >= 16) {
            int chunkCount = size >> 4; // divided by 16
            const __m128i nullMask = _mm_set1_epi32(0);
            for (int i = 0; i < chunkCount; ++i) {
                const __m128i chunk = _mm_loadu_si128((__m128i*)str); // load
                str += 16;

                // unpack the first 8 bytes, padding with zeros
                const __m128i firstHalf = _mm_unpacklo_epi8(chunk, nullMask);
                _mm_storeu_si128((__m128i*)dst, firstHalf); // store
                dst += 8;

                // unpack the last 8 bytes, padding with zeros
                const __m128i secondHalf = _mm_unpackhi_epi8 (chunk, nullMask);
                _mm_storeu_si128((__m128i*)dst, secondHalf); // store
                dst += 8;
            }
            size = size % 16;
        }
#endif
#if defined(__mips_dsp)
        if (size > 20)
            qt_fromlatin1_mips_asm_unroll8(dst, str, size);
        else
            qt_fromlatin1_mips_asm_unroll4(dst, str, size);
#else
        while (size--)
            *dst++ = (uchar)*str++;
#endif
    }
    return d;
}

QString::Data *QString::fromAscii_helper(const char *str, int size)
{
    QString s = fromUtf8(str, size);
    s.d->ref.ref();
    return s.d;
}

/*! \fn QString QString::fromLatin1(const char *str, int size)
    Returns a QString initialized with the first \a size characters
    of the Latin-1 string \a str.

    If \a size is -1 (default), it is taken to be strlen(\a
    str).

    \sa toLatin1(), fromUtf8(), fromLocal8Bit()
*/

/*!
    \fn QString QString::fromLatin1(const QByteArray &str)
    \overload
    \since 5.0

    Returns a QString initialized with the Latin-1 string \a str.
*/

/*! \fn QString QString::fromLocal8Bit(const char *str, int size)
    Returns a QString initialized with the first \a size characters
    of the 8-bit string \a str.

    If \a size is -1 (default), it is taken to be strlen(\a
    str).

    QTextCodec::codecForLocale() is used to perform the conversion.

    \sa toLocal8Bit(), fromLatin1(), fromUtf8()
*/

/*!
    \fn QString QString::fromLocal8Bit(const QByteArray &str)
    \overload
    \since 5.0

    Returns a QString initialized with the 8-bit string \a str.
*/
QString QString::fromLocal8Bit_helper(const char *str, int size)
{
    if (!str)
        return QString();
    if (size == 0 || (!*str && size < 0)) {
        QStringDataPtr empty = { Data::allocate(0) };
        return QString(empty);
    }
#if !defined(QT_NO_TEXTCODEC)
    if (size < 0)
        size = qstrlen(str);
    QTextCodec *codec = QTextCodec::codecForLocale();
    if (codec)
        return codec->toUnicode(str, size);
#endif // !QT_NO_TEXTCODEC
    return fromLatin1(str, size);
}

/*! \fn QString QString::fromAscii(const char *, int size);
    \deprecated

    Returns a QString initialized with the first \a size characters
    from the string \a str.

    If \a size is -1 (default), it is taken to be strlen(\a
    str).

    This function does the same as fromLatin1().

    \sa toAscii(), fromLatin1(), fromUtf8(), fromLocal8Bit()
*/

/*!
    \fn QString QString::fromAscii(const QByteArray &str)
    \deprecated
    \overload
    \since 5.0

    Returns a QString initialized with the string \a str.
*/

/*! \fn QString QString::fromUtf8(const char *str, int size)
    Returns a QString initialized with the first \a size bytes
    of the UTF-8 string \a str.

    If \a size is -1 (default), it is taken to be strlen(\a
    str).

    UTF-8 is a Unicode codec and can represent all characters in a Unicode
    string like QString. However, invalid sequences are possible with UTF-8
    and, if any such are found, they will be replaced with one or more
    "replacement characters", or suppressed. These include non-Unicode
    sequences, non-characters, overlong sequences or surrogate codepoints
    encoded into UTF-8.

    Non-characters are codepoints that the Unicode standard reserves and must
    not be used in text interchange. They are the last two codepoints in each
    Unicode Plane (U+FFFE, U+FFFF, U+1FFFE, U+1FFFF, U+2FFFE, etc.), as well
    as 32 codepoints in the range U+FDD0..U+FDEF, inclusive.

    \sa toUtf8(), fromLatin1(), fromLocal8Bit()
*/

/*!
    \fn QString QString::fromUtf8(const QByteArray &str)
    \overload
    \since 5.0

    Returns a QString initialized with the UTF-8 string \a str.
*/
QString QString::fromUtf8_helper(const char *str, int size)
{
    if (!str)
        return QString();

    Q_ASSERT(size != -1);
    return QUtf8::convertToUnicode(str, size);
}

/*!
    Returns a QString initialized with the first \a size characters
    of the Unicode string \a unicode (ISO-10646-UTF-16 encoded).

    If \a size is -1 (default), \a unicode must be terminated
    with a 0.

    This function checks for a Byte Order Mark (BOM). If it is missing,
    host byte order is assumed.

    This function is slow compared to the other Unicode conversions.
    Use QString(const QChar *, int) or QString(const QChar *) if possible.

    QString makes a deep copy of the Unicode data.

    \sa utf16(), setUtf16()
*/
QString QString::fromUtf16(const ushort *unicode, int size)
{
    if (!unicode)
        return QString();
    if (size < 0) {
        size = 0;
        while (unicode[size] != 0)
            ++size;
    }
    return QUtf16::convertToUnicode((const char *)unicode, size*2, 0);
}


/*!
    \since 4.2

    Returns a QString initialized with the first \a size characters
    of the Unicode string \a unicode (ISO-10646-UCS-4 encoded).

    If \a size is -1 (default), \a unicode must be terminated
    with a 0.

    \sa toUcs4(), fromUtf16(), utf16(), setUtf16(), fromWCharArray()
*/
QString QString::fromUcs4(const uint *unicode, int size)
{
    if (!unicode)
        return QString();
    if (size < 0) {
        size = 0;
        while (unicode[size] != 0)
            ++size;
    }
    return QUtf32::convertToUnicode((const char *)unicode, size*4, 0);
}

/*!
    Resizes the string to \a size characters and copies \a unicode
    into the string.

    If \a unicode is 0, nothing is copied, but the string is still
    resized to \a size.

    \sa unicode(), setUtf16()
*/
QString& QString::setUnicode(const QChar *unicode, int size)
{
     resize(size);
     if (unicode && size)
         memcpy(d->data(), unicode, size * sizeof(QChar));
     return *this;
}

/*!
    \fn QString &QString::setUtf16(const ushort *unicode, int size)

    Resizes the string to \a size characters and copies \a unicode
    into the string.

    If \a unicode is 0, nothing is copied, but the string is still
    resized to \a size.

    Note that unlike fromUtf16(), this function does not consider BOMs and
    possibly differing byte ordering.

    \sa utf16(), setUnicode()
*/

/*!
    Returns a string that has whitespace removed from the start
    and the end, and that has each sequence of internal whitespace
    replaced with a single space.

    Whitespace means any character for which QChar::isSpace() returns
    true. This includes the ASCII characters '\\t', '\\n', '\\v',
    '\\f', '\\r', and ' '.

    Example:

    \snippet qstring/main.cpp 57

    \sa trimmed()
*/
QString QString::simplified() const
{
    if (d->size == 0)
        return *this;

    const QChar * const start = reinterpret_cast<QChar *>(d->data());
    const QChar *from = start;
    const QChar *fromEnd = start + d->size;
    forever {
        QChar ch = *from;
        if (!ch.isSpace())
            break;
        if (++from == fromEnd) {
            // All-whitespace string
            QStringDataPtr empty = { Data::allocate(0) };
            return QString(empty);
        }
    }
    // This loop needs no underflow check, as we already determined that
    // the string contains non-whitespace. If the string has exactly one
    // non-whitespace, it will be checked twice - we can live with that.
    while (fromEnd[-1].isSpace())
        fromEnd--;
    // The rest of the function depends on the fact that we already know
    // that the last character in the source is no whitespace.
    const QChar *copyFrom = from;
    int copyCount;
    forever {
        if (++from == fromEnd) {
            // Only leading and/or trailing whitespace, if any at all
            return mid(copyFrom - start, from - copyFrom);
        }
        QChar ch = *from;
        if (!ch.isSpace())
            continue;
        if (ch != QLatin1Char(' ')) {
            copyCount = from - copyFrom;
            break;
        }
        ch = *++from;
        if (ch.isSpace()) {
            copyCount = from - copyFrom - 1;
            break;
        }
    }
    // 'from' now points at the non-trailing whitespace which made the
    // string not simplified in the first place. 'copyCount' is the number
    // of already simplified characters - at least one, obviously -
    // without a trailing space.
    QString result((fromEnd - from) + copyCount, Qt::Uninitialized);
    QChar *to = reinterpret_cast<QChar *>(result.d->data());
    ::memcpy(to, copyFrom, copyCount * 2);
    to += copyCount;
    fromEnd--;
    QChar ch;
    forever {
        *to++ = QLatin1Char(' ');
        do {
            ch = *++from;
        } while (ch.isSpace());
        if (from == fromEnd)
            break;
        do {
            *to++ = ch;
            ch = *++from;
            if (from == fromEnd)
                goto done;
        } while (!ch.isSpace());

    }
  done:
    *to++ = ch;
    result.truncate(to - reinterpret_cast<QChar *>(result.d->data()));
    return result;
}

/*!
    Returns a string that has whitespace removed from the start and
    the end.

    Whitespace means any character for which QChar::isSpace() returns
    true. This includes the ASCII characters '\\t', '\\n', '\\v',
    '\\f', '\\r', and ' '.

    Example:

    \snippet qstring/main.cpp 82

    Unlike simplified(), trimmed() leaves internal whitespace alone.

    \sa simplified()
*/
QString QString::trimmed() const
{
    if (d->size == 0)
        return *this;
    const QChar *s = (const QChar*)d->data();
    if (!s->isSpace() && !s[d->size-1].isSpace())
        return *this;
    int start = 0;
    int end = d->size - 1;
    while (start<=end && s[start].isSpace())  // skip white space from start
        start++;
    if (start <= end) {                          // only white space
        while (end && s[end].isSpace())           // skip white space from end
            end--;
    }
    int l = end - start + 1;
    if (l <= 0) {
        QStringDataPtr empty = { Data::allocate(0) };
        return QString(empty);
    }
    return QString(s + start, l);
}

/*! \fn const QChar QString::at(int position) const

    Returns the character at the given index \a position in the
    string.

    The \a position must be a valid index position in the string
    (i.e., 0 <= \a position < size()).

    \sa operator[]()
*/

/*!
    \fn QCharRef QString::operator[](int position)

    Returns the character at the specified \a position in the string as a
    modifiable reference.

    Example:

    \snippet qstring/main.cpp 85

    The return value is of type QCharRef, a helper class for QString.
    When you get an object of type QCharRef, you can use it as if it
    were a QChar &. If you assign to it, the assignment will apply to
    the character in the QString from which you got the reference.

    \sa at()
*/

/*!
    \fn const QChar QString::operator[](int position) const

    \overload operator[]()
*/

/*! \fn QCharRef QString::operator[](uint position)

\overload operator[]()

Returns the character at the specified \a position in the string as a
modifiable reference. Equivalent to \c at(position).
*/

/*! \fn const QChar QString::operator[](uint position) const

\overload operator[]()
*/

/*!
    \fn void QString::truncate(int position)

    Truncates the string at the given \a position index.

    If the specified \a position index is beyond the end of the
    string, nothing happens.

    Example:

    \snippet qstring/main.cpp 83

    If \a position is negative, it is equivalent to passing zero.

    \sa chop(), resize(), left()
*/

void QString::truncate(int pos)
{
    if (pos < d->size)
        resize(pos);
}


/*!
    Removes \a n characters from the end of the string.

    If \a n is greater than size(), the result is an empty string.

    Example:
    \snippet qstring/main.cpp 15

    If you want to remove characters from the \e beginning of the
    string, use remove() instead.

    \sa truncate(), resize(), remove()
*/
void QString::chop(int n)
{
    if (n > 0)
        resize(d->size - n);
}

/*!
    Sets every character in the string to character \a ch. If \a size
    is different from -1 (default), the string is resized to \a
    size beforehand.

    Example:

    \snippet qstring/main.cpp 21

    \sa resize()
*/

QString& QString::fill(QChar ch, int size)
{
    resize(size < 0 ? d->size : size);
    if (d->size) {
        QChar *i = (QChar*)d->data() + d->size;
        QChar *b = (QChar*)d->data();
        while (i != b)
           *--i = ch;
    }
    return *this;
}

/*!
    \fn int QString::length() const

    Returns the number of characters in this string.  Equivalent to
    size().

    \sa resize()
*/

/*!
    \fn int QString::size() const

    Returns the number of characters in this string.

    The last character in the string is at position size() - 1. In
    addition, QString ensures that the character at position size()
    is always '\\0', so that you can use the return value of data()
    and constData() as arguments to functions that expect
    '\\0'-terminated strings.

    Example:

    \snippet qstring/main.cpp 58

    \sa isEmpty(), resize()
*/

/*! \fn bool QString::isNull() const

    Returns \c true if this string is null; otherwise returns \c false.

    Example:

    \snippet qstring/main.cpp 28

    Qt makes a distinction between null strings and empty strings for
    historical reasons. For most applications, what matters is
    whether or not a string contains any data, and this can be
    determined using the isEmpty() function.

    \sa isEmpty()
*/

/*! \fn bool QString::isEmpty() const

    Returns \c true if the string has no characters; otherwise returns
    false.

    Example:

    \snippet qstring/main.cpp 27

    \sa size()
*/

/*! \fn QString &QString::operator+=(const QString &other)

    Appends the string \a other onto the end of this string and
    returns a reference to this string.

    Example:

    \snippet qstring/main.cpp 84

    This operation is typically very fast (\l{constant time}),
    because QString preallocates extra space at the end of the string
    data so it can grow without reallocating the entire string each
    time.

    \sa append(), prepend()
*/

/*! \fn QString &QString::operator+=(QLatin1String str)

    \overload operator+=()

    Appends the Latin-1 string \a str to this string.
*/

/*! \fn QString &QString::operator+=(const QByteArray &ba)

    \overload operator+=()

    Appends the byte array \a ba to this string. The byte array is converted
    to Unicode using the fromUtf8() function. If any NUL characters ('\\0')
    are embedded in the \a ba byte array, they will be included in the
    transformation.

    You can disable this function by defining \c
    QT_NO_CAST_FROM_ASCII when you compile your applications. This
    can be useful if you want to ensure that all user-visible strings
    go through QObject::tr(), for example.
*/

/*! \fn QString &QString::operator+=(const char *str)

    \overload operator+=()

    Appends the string \a str to this string. The const char pointer
    is converted to Unicode using the fromUtf8() function.

    You can disable this function by defining \c QT_NO_CAST_FROM_ASCII
    when you compile your applications. This can be useful if you want
    to ensure that all user-visible strings go through QObject::tr(),
    for example.
*/

/*! \fn QString &QString::operator+=(const QStringRef &str)

    \overload operator+=()

    Appends the string section referenced by \a str to this string.
*/

/*! \fn QString &QString::operator+=(char ch)

    \overload operator+=()

    Appends the character \a ch to this string. Note that the character is
    converted to Unicode using the fromLatin1() function, unlike other 8-bit
    functions that operate on UTF-8 data.

    You can disable this function by defining \c QT_NO_CAST_FROM_ASCII
    when you compile your applications. This can be useful if you want
    to ensure that all user-visible strings go through QObject::tr(),
    for example.
*/

/*! \fn QString &QString::operator+=(QChar ch)

    \overload operator+=()

    Appends the character \a ch to the string.
*/

/*! \fn QString &QString::operator+=(QChar::SpecialCharacter c)

    \overload operator+=()

    \internal
*/

/*!
    \fn bool operator==(const char *s1, const QString &s2)

    \overload  operator==()
    \relates QString

    Returns \c true if \a s1 is equal to \a s2; otherwise returns \c false.
    Note that no string is equal to \a s1 being 0.

    Equivalent to \c {s1 != 0 && compare(s1, s2) == 0}.

    \sa QString::compare()
*/

/*!
    \fn bool operator!=(const char *s1, const QString &s2)
    \relates QString

    Returns \c true if \a s1 is not equal to \a s2; otherwise returns
    false.

    For \a s1 != 0, this is equivalent to \c {compare(} \a s1, \a s2
    \c {) != 0}. Note that no string is equal to \a s1 being 0.

    \sa QString::compare()
*/

/*!
    \fn bool operator<(const char *s1, const QString &s2)
    \relates QString

    Returns \c true if \a s1 is lexically less than \a s2; otherwise
    returns \c false.  For \a s1 != 0, this is equivalent to \c
    {compare(s1, s2) < 0}.

    The comparison is based exclusively on the numeric Unicode values
    of the characters and is very fast, but is not what a human would
    expect. Consider sorting user-interface strings using the
    QString::localeAwareCompare() function.

    \sa QString::compare()
*/

/*!
    \fn bool operator<=(const char *s1, const QString &s2)
    \relates QString

    Returns \c true if \a s1 is lexically less than or equal to \a s2;
    otherwise returns \c false.  For \a s1 != 0, this is equivalent to \c
    {compare(s1, s2) <= 0}.

    The comparison is based exclusively on the numeric Unicode values
    of the characters and is very fast, but is not what a human would
    expect. Consider sorting user-interface strings with
    QString::localeAwareCompare().

    \sa QString::compare()
*/

/*!
    \fn bool operator>(const char *s1, const QString &s2)
    \relates QString

    Returns \c true if \a s1 is lexically greater than \a s2; otherwise
    returns \c false.  Equivalent to \c {compare(s1, s2) > 0}.

    The comparison is based exclusively on the numeric Unicode values
    of the characters and is very fast, but is not what a human would
    expect. Consider sorting user-interface strings using the
    QString::localeAwareCompare() function.

    \sa QString::compare()
*/

/*!
    \fn bool operator>=(const char *s1, const QString &s2)
    \relates QString

    Returns \c true if \a s1 is lexically greater than or equal to \a s2;
    otherwise returns \c false.  For \a s1 != 0, this is equivalent to \c
    {compare(s1, s2) >= 0}.

    The comparison is based exclusively on the numeric Unicode values
    of the characters and is very fast, but is not what a human would
    expect. Consider sorting user-interface strings using the
    QString::localeAwareCompare() function.
*/

/*!
    \fn const QString operator+(const QString &s1, const QString &s2)
    \relates QString

    Returns a string which is the result of concatenating \a s1 and \a
    s2.
*/

/*!
    \fn const QString operator+(const QString &s1, const char *s2)
    \relates QString

    Returns a string which is the result of concatenating \a s1 and \a
    s2 (\a s2 is converted to Unicode using the QString::fromUtf8()
    function).

    \sa QString::fromUtf8()
*/

/*!
    \fn const QString operator+(const char *s1, const QString &s2)
    \relates QString

    Returns a string which is the result of concatenating \a s1 and \a
    s2 (\a s1 is converted to Unicode using the QString::fromUtf8()
    function).

    \sa QString::fromUtf8()
*/

/*!
    \fn const QString operator+(const QString &s, char ch)
    \relates QString

    Returns a string which is the result of concatenating the string
    \a s and the character \a ch.
*/

/*!
    \fn const QString operator+(char ch, const QString &s)
    \relates QString

    Returns a string which is the result of concatenating the
    character \a ch and the string \a s.
*/

/*!
    \fn int QString::compare(const QString &s1, const QString &s2, Qt::CaseSensitivity cs)
    \since 4.2

    Compares \a s1 with \a s2 and returns an integer less than, equal
    to, or greater than zero if \a s1 is less than, equal to, or
    greater than \a s2.

    If \a cs is Qt::CaseSensitive, the comparison is case sensitive;
    otherwise the comparison is case insensitive.

    Case sensitive comparison is based exclusively on the numeric
    Unicode values of the characters and is very fast, but is not what
    a human would expect.  Consider sorting user-visible strings with
    localeAwareCompare().

    \snippet qstring/main.cpp 16

    \sa operator==(), operator<(), operator>()
*/

/*!
    \fn int QString::compare(const QString &s1, QLatin1String s2, Qt::CaseSensitivity cs)
    \since 4.2
    \overload compare()

    Performs a comparison of \a s1 and \a s2, using the case
    sensitivity setting \a cs.
*/

/*!
    \fn int QString::compare(QLatin1String s1, const QString &s2, Qt::CaseSensitivity cs = Qt::CaseSensitive)

    \since 4.2
    \overload compare()

    Performs a comparison of \a s1 and \a s2, using the case
    sensitivity setting \a cs.
*/


/*!
    \overload compare()
    \since 4.2

    Lexically compares this string with the \a other string and
    returns an integer less than, equal to, or greater than zero if
    this string is less than, equal to, or greater than the other
    string.

    Same as compare(*this, \a other, \a cs).
*/
int QString::compare(const QString &other, Qt::CaseSensitivity cs) const
{
    if (cs == Qt::CaseSensitive)
        return ucstrcmp(constData(), length(), other.constData(), other.length());
    return ucstricmp(d->data(), d->data() + d->size, other.d->data(), other.d->data() + other.d->size);
}

/*!
    \internal
    \since 4.5
*/
int QString::compare_helper(const QChar *data1, int length1, const QChar *data2, int length2,
                            Qt::CaseSensitivity cs)
{
    if (cs == Qt::CaseSensitive)
        return ucstrcmp(data1, length1, data2, length2);
    const ushort *s1 = reinterpret_cast<const ushort *>(data1);
    const ushort *s2 = reinterpret_cast<const ushort *>(data2);
    return ucstricmp(s1, s1 + length1, s2, s2 + length2);
}

/*!
    \overload compare()
    \since 4.2

    Same as compare(*this, \a other, \a cs).
*/
int QString::compare(QLatin1String other, Qt::CaseSensitivity cs) const
{
    return compare_helper(unicode(), length(), other, cs);
}

/*!
  \fn int QString::compare(const QStringRef &ref, Qt::CaseSensitivity cs = Qt::CaseSensitive) const
  \overload compare()

  Compares the string reference, \a ref, with the string and returns
  an integer less than, equal to, or greater than zero if the string
  is less than, equal to, or greater than \a ref.
*/

/*!
    \internal
    \since 5.0
*/
int QString::compare_helper(const QChar *data1, int length1, const char *data2, int length2,
                            Qt::CaseSensitivity cs)
{
    // ### optimize me
    const QString s2 = QString::fromUtf8(data2, length2 == -1 ? (data2 ? int(strlen(data2)) : -1) : length2);
    return compare_helper(data1, length1, s2.constData(), s2.size(), cs);
}

/*!
  \fn int QString::compare(const QString &s1, const QStringRef &s2, Qt::CaseSensitivity cs = Qt::CaseSensitive)
  \overload compare()
*/

/*!
    \internal
    \since 4.5
*/
int QString::compare_helper(const QChar *data1, int length1, QLatin1String s2,
                            Qt::CaseSensitivity cs)
{
    const ushort *uc = reinterpret_cast<const ushort *>(data1);
    const ushort *uce = uc + length1;
    const uchar *c = (uchar *)s2.latin1();

    if (!c)
        return length1;

    if (cs == Qt::CaseSensitive) {
        const ushort *e = uc + length1;
        if (s2.size() < length1)
            e = uc + s2.size();
        while (uc < e) {
            int diff = *uc - *c;
            if (diff)
                return diff;
            uc++, c++;
        }

        if (uc == uce) {
            if (c == (const uchar *)s2.latin1() + s2.size())
                return 0;
            return -1;
        }
        return 1;
    } else {
        return ucstricmp(uc, uce, c, c + s2.size());
    }
}

/*!
    \fn int QString::localeAwareCompare(const QString & s1, const QString & s2)

    Compares \a s1 with \a s2 and returns an integer less than, equal
    to, or greater than zero if \a s1 is less than, equal to, or
    greater than \a s2.

    The comparison is performed in a locale- and also
    platform-dependent manner. Use this function to present sorted
    lists of strings to the user.

    On Mac OS X since Qt 4.3, this function compares according the
    "Order for sorted lists" setting in the International preferences panel.

    \sa compare(), QLocale
*/

/*!
    \fn int QString::localeAwareCompare(const QStringRef &other) const
    \since 4.5
    \overload localeAwareCompare()

    Compares this string with the \a other string and returns an
    integer less than, equal to, or greater than zero if this string
    is less than, equal to, or greater than the \a other string.

    The comparison is performed in a locale- and also
    platform-dependent manner. Use this function to present sorted
    lists of strings to the user.

    Same as \c {localeAwareCompare(*this, other)}.
*/

/*!
    \fn int QString::localeAwareCompare(const QString &s1, const QStringRef &s2)
    \since 4.5
    \overload localeAwareCompare()

    Compares \a s1 with \a s2 and returns an integer less than, equal
    to, or greater than zero if \a s1 is less than, equal to, or
    greater than \a s2.

    The comparison is performed in a locale- and also
    platform-dependent manner. Use this function to present sorted
    lists of strings to the user.
*/


#if !defined(CSTR_LESS_THAN)
#define CSTR_LESS_THAN    1
#define CSTR_EQUAL        2
#define CSTR_GREATER_THAN 3
#endif

/*!
    \overload localeAwareCompare()

    Compares this string with the \a other string and returns an
    integer less than, equal to, or greater than zero if this string
    is less than, equal to, or greater than the \a other string.

    The comparison is performed in a locale- and also
    platform-dependent manner. Use this function to present sorted
    lists of strings to the user.

    Same as \c {localeAwareCompare(*this, other)}.
*/
int QString::localeAwareCompare(const QString &other) const
{
    return localeAwareCompare_helper(constData(), length(), other.constData(), other.length());
}

/*!
    \internal
    \since 4.5
*/
int QString::localeAwareCompare_helper(const QChar *data1, int length1,
                                       const QChar *data2, int length2)
{
    // do the right thing for null and empty
    if (length1 == 0 || length2 == 0)
        return ucstrcmp(data1, length1, data2, length2);

#if defined(Q_OS_WIN32) || defined(Q_OS_WINCE)
#ifndef Q_OS_WINRT
    int res = CompareString(GetUserDefaultLCID(), 0, (wchar_t*)data1, length1, (wchar_t*)data2, length2);
#else
    int res = CompareStringEx(LOCALE_NAME_USER_DEFAULT, 0, (LPCWSTR)data1, length1, (LPCWSTR)data2, length2, NULL, NULL, 0);
#endif

    switch (res) {
    case CSTR_LESS_THAN:
        return -1;
    case CSTR_GREATER_THAN:
        return 1;
    default:
        return 0;
    }
#elif defined (Q_OS_MAC)
    // Use CFStringCompare for comparing strings on Mac. This makes Qt order
    // strings the same way as native applications do, and also respects
    // the "Order for sorted lists" setting in the International preferences
    // panel.
    const CFStringRef thisString =
        CFStringCreateWithCharactersNoCopy(kCFAllocatorDefault,
            reinterpret_cast<const UniChar *>(data1), length1, kCFAllocatorNull);
    const CFStringRef otherString =
        CFStringCreateWithCharactersNoCopy(kCFAllocatorDefault,
            reinterpret_cast<const UniChar *>(data2), length2, kCFAllocatorNull);

    const int result = CFStringCompare(thisString, otherString, kCFCompareLocalized);
    CFRelease(thisString);
    CFRelease(otherString);
    return result;
#elif defined(QT_USE_ICU)
    QCollator collator;
    return collator.compare(data1, length1, data2, length2);
#elif defined(Q_OS_UNIX)
    // declared in <string.h>
    int delta = strcoll(toLocal8Bit_helper(data1, length1).constData(), toLocal8Bit_helper(data2, length2).constData());
    if (delta == 0)
        delta = ucstrcmp(data1, length1, data2, length2);
    return delta;
#else
    return ucstrcmp(data1, length1, data2, length2);
#endif
}


/*!
    \fn const QChar *QString::unicode() const

    Returns a '\\0'-terminated Unicode representation of the string.
    The result remains valid until the string is modified.

    \sa utf16()
*/

/*!
    \fn const ushort *QString::utf16() const

    Returns the QString as a '\\0\'-terminated array of unsigned
    shorts. The result remains valid until the string is modified.

    The returned string is in host byte order.

    \sa unicode()
*/

const ushort *QString::utf16() const
{
    if (IS_RAW_DATA(d)) {
        // ensure '\0'-termination for ::fromRawData strings
        const_cast<QString*>(this)->reallocData(uint(d->size) + 1u);
    }
    return d->data();
}

/*!
    Returns a string of size \a width that contains this string
    padded by the \a fill character.

    If \a truncate is false and the size() of the string is more than
    \a width, then the returned string is a copy of the string.

    \snippet qstring/main.cpp 32

    If \a truncate is true and the size() of the string is more than
    \a width, then any characters in a copy of the string after
    position \a width are removed, and the copy is returned.

    \snippet qstring/main.cpp 33

    \sa rightJustified()
*/

QString QString::leftJustified(int width, QChar fill, bool truncate) const
{
    QString result;
    int len = length();
    int padlen = width - len;
    if (padlen > 0) {
        result.resize(len+padlen);
        if (len)
            memcpy(result.d->data(), d->data(), sizeof(QChar)*len);
        QChar *uc = (QChar*)result.d->data() + len;
        while (padlen--)
           * uc++ = fill;
    } else {
        if (truncate)
            result = left(width);
        else
            result = *this;
    }
    return result;
}

/*!
    Returns a string of size() \a width that contains the \a fill
    character followed by the string. For example:

    \snippet qstring/main.cpp 49

    If \a truncate is false and the size() of the string is more than
    \a width, then the returned string is a copy of the string.

    If \a truncate is true and the size() of the string is more than
    \a width, then the resulting string is truncated at position \a
    width.

    \snippet qstring/main.cpp 50

    \sa leftJustified()
*/

QString QString::rightJustified(int width, QChar fill, bool truncate) const
{
    QString result;
    int len = length();
    int padlen = width - len;
    if (padlen > 0) {
        result.resize(len+padlen);
        QChar *uc = (QChar*)result.d->data();
        while (padlen--)
           * uc++ = fill;
        if (len)
            memcpy(uc, d->data(), sizeof(QChar)*len);
    } else {
        if (truncate)
            result = left(width);
        else
            result = *this;
    }
    return result;
}

/*!
    Returns a lowercase copy of the string.

    \snippet qstring/main.cpp 75

    The case conversion will always happen in the 'C' locale. For locale dependent
    case folding use QLocale::toLower()

    \sa toUpper(), QLocale::toLower()
*/

QString QString::toLower() const
{
    const ushort *p = d->data();
    if (!p)
        return *this;

    const ushort *e = p + d->size;
    // this avoids out of bounds check in the loop
    while (e != p && QChar::isHighSurrogate(*(e - 1)))
        --e;

    const QUnicodeTables::Properties *prop;
    while (p != e) {
        if (QChar::isHighSurrogate(*p) && QChar::isLowSurrogate(p[1])) {
            ushort high = *p++;
            prop = qGetProp(QChar::surrogateToUcs4(high, *p));
        } else {
            prop = qGetProp(*p);
        }
        if (prop->lowerCaseDiff) {
            if (QChar::isLowSurrogate(*p))
                --p; // safe; diff is 0 for surrogates
            QString s(d->size, Qt::Uninitialized);
            memcpy(s.d->data(), d->data(), (p - d->data())*sizeof(ushort));
            ushort *pp = s.d->data() + (p - d->data());
            while (p != e) {
                if (QChar::isHighSurrogate(*p) && QChar::isLowSurrogate(p[1])) {
                    *pp = *p++;
                    prop = qGetProp(QChar::surrogateToUcs4(*pp++, *p));
                } else {
                    prop = qGetProp(*p);
                }
                if (prop->lowerCaseSpecial) {
                    const ushort *specialCase = specialCaseMap + prop->lowerCaseDiff;
                    ushort length = *specialCase++;
                    int pos = pp - s.d->data();
                    s.resize(s.d->size + length - 1);
                    pp = s.d->data() + pos;
                    while (length--)
                        *pp++ = *specialCase++;
                } else {
                    *pp++ = *p + prop->lowerCaseDiff;
                }
                ++p;
            }

            // this restores high surrogate parts eaten above, if any
            while (e != d->data() + d->size)
                *pp++ = *e++;

            return s;
        }
        ++p;
    }
    return *this;
}

/*!
    Returns the case folded equivalent of the string. For most Unicode
    characters this is the same as toLower().
*/
QString QString::toCaseFolded() const
{
    const ushort *p = d->data();
    if (!p)
        return *this;

    const ushort *e = p + d->size;
    // this avoids out of bounds check in the loop
    while (e != p && QChar::isHighSurrogate(*(e - 1)))
        --e;

    const QUnicodeTables::Properties *prop;
    while (p != e) {
        if (QChar::isHighSurrogate(*p) && QChar::isLowSurrogate(p[1])) {
            ushort high = *p++;
            prop = qGetProp(QChar::surrogateToUcs4(high, *p));
        } else {
            prop = qGetProp(*p);
        }
        if (prop->caseFoldDiff) {
            if (QChar::isLowSurrogate(*p))
                --p; // safe; diff is 0 for surrogates
            QString s(d->size, Qt::Uninitialized);
            memcpy(s.d->data(), d->data(), (p - d->data())*sizeof(ushort));
            ushort *pp = s.d->data() + (p - d->data());
            while (p != e) {
                if (QChar::isHighSurrogate(*p) && QChar::isLowSurrogate(p[1])) {
                    *pp = *p++;
                    prop = qGetProp(QChar::surrogateToUcs4(*pp++, *p));
                } else {
                    prop = qGetProp(*p);
                }
                if (prop->caseFoldSpecial) {
                    const ushort *specialCase = specialCaseMap + prop->caseFoldDiff;
                    ushort length = *specialCase++;
#if 0
                    int pos = pp - s.d->data;
                    s.resize(s.d->size + length - 1);
                    pp = s.d->data + pos;
                    while (length--)
                        *pp++ = *specialCase++;
#else
                    //### we currently don't support full case foldings
                    Q_ASSERT(length == 1);
                    Q_UNUSED(length)
                    *pp++ = *specialCase;
#endif
                } else {
                    *pp++ = *p + prop->caseFoldDiff;
                }
                ++p;
            }

            // this restores high surrogate parts eaten above, if any
            while (e != d->data() + d->size)
                *pp++ = *e++;

            return s;
        }
        ++p;
    }
    return *this;
}

/*!
    Returns an uppercase copy of the string.

    \snippet qstring/main.cpp 81

    The case conversion will always happen in the 'C' locale. For locale dependent
    case folding use QLocale::toUpper()

    \sa toLower(), QLocale::toLower()
*/
QString QString::toUpper() const
{
    const ushort *p = d->data();
    if (!p)
        return *this;

    const ushort *e = p + d->size;
    // this avoids out of bounds check in the loop
    while (e != p && QChar::isHighSurrogate(*(e - 1)))
        --e;

    const QUnicodeTables::Properties *prop;
    while (p != e) {
        if (QChar::isHighSurrogate(*p) && QChar::isLowSurrogate(p[1])) {
            ushort high = *p++;
            prop = qGetProp(QChar::surrogateToUcs4(high, *p));
        } else {
            prop = qGetProp(*p);
        }
        if (prop->upperCaseDiff) {
            if (QChar::isLowSurrogate(*p))
                --p; // safe; diff is 0 for surrogates
            QString s(d->size, Qt::Uninitialized);
            memcpy(s.d->data(), d->data(), (p - d->data())*sizeof(ushort));
            ushort *pp = s.d->data() + (p - d->data());
            while (p != e) {
                if (QChar::isHighSurrogate(*p) && QChar::isLowSurrogate(p[1])) {
                    *pp = *p++;
                    prop = qGetProp(QChar::surrogateToUcs4(*pp++, *p));
                } else {
                    prop = qGetProp(*p);
                }
                if (prop->upperCaseSpecial) {
                    const ushort *specialCase = specialCaseMap + prop->upperCaseDiff;
                    ushort length = *specialCase++;
                    int pos = pp - s.d->data();
                    s.resize(s.d->size + length - 1);
                    pp = s.d->data() + pos;
                    while (length--)
                        *pp++ = *specialCase++;
                } else {
                    *pp++ = *p + prop->upperCaseDiff;
                }
                ++p;
            }

            // this restores high surrogate parts eaten above, if any
            while (e != d->data() + d->size)
                *pp++ = *e++;

            return s;
        }
        ++p;
    }
    return *this;
}

// ### Qt 6: Consider whether this function shouldn't be removed See task 202871.
/*!
    Safely builds a formatted string from the format string \a cformat
    and an arbitrary list of arguments.

    The %lc escape sequence expects a unicode character of type ushort
    (as returned by QChar::unicode()). The %ls escape sequence expects
    a pointer to a zero-terminated array of unicode characters of type
    ushort (as returned by QString::utf16()).

    \note This function expects a UTF-8 string for %s and Latin-1 for
    the format string.

    The format string supports most of the conversion specifiers
    provided by printf() in the standard C++ library. It doesn't
    honor the length modifiers (e.g. \c h for \c short, \c ll for
    \c{long long}). If you need those, use the standard snprintf()
    function instead:

    \snippet qstring/main.cpp 63

    \warning We do not recommend using QString::sprintf() in new Qt
    code. Instead, consider using QTextStream or arg(), both of
    which support Unicode strings seamlessly and are type-safe.
    Here's an example that uses QTextStream:

    \snippet qstring/main.cpp 64

    For \l {QObject::tr()}{translations}, especially if the strings
    contains more than one escape sequence, you should consider using
    the arg() function instead. This allows the order of the
    replacements to be controlled by the translator.

    \sa arg()
*/

QString &QString::sprintf(const char *cformat, ...)
{
    va_list ap;
    va_start(ap, cformat);
    QString &s = vsprintf(cformat, ap);
    va_end(ap);
    return s;
}

/*!
    Equivalent method to sprintf(), but takes a va_list \a ap
    instead a list of variable arguments. See the sprintf()
    documentation for an explanation of \a cformat.

    This method does not call the va_end macro, the caller
    is responsible to call va_end on \a ap.

    \sa sprintf()
*/

QString &QString::vsprintf(const char* cformat, va_list ap)
{
    const QLocale locale(QLocale::C);

    if (!cformat || !*cformat) {
        // Qt 1.x compat
        *this = fromLatin1("");
        return *this;
    }

    // Parse cformat

    QString result;
    const char *c = cformat;
    for (;;) {
        // Copy non-escape chars to result
        const char *cb = c;
        while (*c != '\0' && *c != '%')
            c++;
        result.append(QString::fromUtf8(cb, (int)(c - cb)));

        if (*c == '\0')
            break;

        // Found '%'
        const char *escape_start = c;
        ++c;

        if (*c == '\0') {
            result.append(QLatin1Char('%')); // a % at the end of the string - treat as non-escape text
            break;
        }
        if (*c == '%') {
            result.append(QLatin1Char('%')); // %%
            ++c;
            continue;
        }

        // Parse flag characters
        uint flags = 0;
        bool no_more_flags = false;
        do {
            switch (*c) {
                case '#': flags |= QLocalePrivate::Alternate; break;
                case '0': flags |= QLocalePrivate::ZeroPadded; break;
                case '-': flags |= QLocalePrivate::LeftAdjusted; break;
                case ' ': flags |= QLocalePrivate::BlankBeforePositive; break;
                case '+': flags |= QLocalePrivate::AlwaysShowSign; break;
                case '\'': flags |= QLocalePrivate::ThousandsGroup; break;
                default: no_more_flags = true; break;
            }

            if (!no_more_flags)
                ++c;
        } while (!no_more_flags);

        if (*c == '\0') {
            result.append(QLatin1String(escape_start)); // incomplete escape, treat as non-escape text
            break;
        }

        // Parse field width
        int width = -1; // -1 means unspecified
        if (qIsDigit(*c)) {
            QString width_str;
            while (*c != '\0' && qIsDigit(*c))
                width_str.append(QLatin1Char(*c++));

            // can't be negative - started with a digit
            // contains at least one digit
            width = width_str.toInt();
        }
        else if (*c == '*') {
            width = va_arg(ap, int);
            if (width < 0)
                width = -1; // treat all negative numbers as unspecified
            ++c;
        }

        if (*c == '\0') {
            result.append(QLatin1String(escape_start)); // incomplete escape, treat as non-escape text
            break;
        }

        // Parse precision
        int precision = -1; // -1 means unspecified
        if (*c == '.') {
            ++c;
            if (qIsDigit(*c)) {
                QString precision_str;
                while (*c != '\0' && qIsDigit(*c))
                    precision_str.append(QLatin1Char(*c++));

                // can't be negative - started with a digit
                // contains at least one digit
                precision = precision_str.toInt();
            }
            else if (*c == '*') {
                precision = va_arg(ap, int);
                if (precision < 0)
                    precision = -1; // treat all negative numbers as unspecified
                ++c;
            }
        }

        if (*c == '\0') {
            result.append(QLatin1String(escape_start)); // incomplete escape, treat as non-escape text
            break;
        }

        // Parse the length modifier
        enum LengthMod { lm_none, lm_hh, lm_h, lm_l, lm_ll, lm_L, lm_j, lm_z, lm_t };
        LengthMod length_mod = lm_none;
        switch (*c) {
            case 'h':
                ++c;
                if (*c == 'h') {
                    length_mod = lm_hh;
                    ++c;
                }
                else
                    length_mod = lm_h;
                break;

            case 'l':
                ++c;
                if (*c == 'l') {
                    length_mod = lm_ll;
                    ++c;
                }
                else
                    length_mod = lm_l;
                break;

            case 'L':
                ++c;
                length_mod = lm_L;
                break;

            case 'j':
                ++c;
                length_mod = lm_j;
                break;

            case 'z':
            case 'Z':
                ++c;
                length_mod = lm_z;
                break;

            case 't':
                ++c;
                length_mod = lm_t;
                break;

            default: break;
        }

        if (*c == '\0') {
            result.append(QLatin1String(escape_start)); // incomplete escape, treat as non-escape text
            break;
        }

        // Parse the conversion specifier and do the conversion
        QString subst;
        switch (*c) {
            case 'd':
            case 'i': {
                qint64 i;
                switch (length_mod) {
                    case lm_none: i = va_arg(ap, int); break;
                    case lm_hh: i = va_arg(ap, int); break;
                    case lm_h: i = va_arg(ap, int); break;
                    case lm_l: i = va_arg(ap, long int); break;
                    case lm_ll: i = va_arg(ap, qint64); break;
                    case lm_j: i = va_arg(ap, long int); break;
                    case lm_z: i = va_arg(ap, size_t); break;
                    case lm_t: i = va_arg(ap, int); break;
                    default: i = 0; break;
                }
                subst = locale.d->longLongToString(i, precision, 10, width, flags);
                ++c;
                break;
            }
            case 'o':
            case 'u':
            case 'x':
            case 'X': {
                quint64 u;
                switch (length_mod) {
                    case lm_none: u = va_arg(ap, uint); break;
                    case lm_hh: u = va_arg(ap, uint); break;
                    case lm_h: u = va_arg(ap, uint); break;
                    case lm_l: u = va_arg(ap, ulong); break;
                    case lm_ll: u = va_arg(ap, quint64); break;
                    case lm_z: u = va_arg(ap, size_t); break;
                    default: u = 0; break;
                }

                if (qIsUpper(*c))
                    flags |= QLocalePrivate::CapitalEorX;

                int base = 10;
                switch (qToLower(*c)) {
                    case 'o':
                        base = 8; break;
                    case 'u':
                        base = 10; break;
                    case 'x':
                        base = 16; break;
                    default: break;
                }
                subst = locale.d->unsLongLongToString(u, precision, base, width, flags);
                ++c;
                break;
            }
            case 'E':
            case 'e':
            case 'F':
            case 'f':
            case 'G':
            case 'g':
            case 'A':
            case 'a': {
                double d;
                if (length_mod == lm_L)
                    d = va_arg(ap, long double); // not supported - converted to a double
                else
                    d = va_arg(ap, double);

                if (qIsUpper(*c))
                    flags |= QLocalePrivate::CapitalEorX;

                QLocalePrivate::DoubleForm form = QLocalePrivate::DFDecimal;
                switch (qToLower(*c)) {
                    case 'e': form = QLocalePrivate::DFExponent; break;
                    case 'a':                             // not supported - decimal form used instead
                    case 'f': form = QLocalePrivate::DFDecimal; break;
                    case 'g': form = QLocalePrivate::DFSignificantDigits; break;
                    default: break;
                }
                subst = locale.d->doubleToString(d, precision, form, width, flags);
                ++c;
                break;
            }
            case 'c': {
                if (length_mod == lm_l)
                    subst = QChar((ushort) va_arg(ap, int));
                else
                    subst = QLatin1Char((uchar) va_arg(ap, int));
                ++c;
                break;
            }
            case 's': {
                if (length_mod == lm_l) {
                    const ushort *buff = va_arg(ap, const ushort*);
                    const ushort *ch = buff;
                    while (*ch != 0)
                        ++ch;
                    subst.setUtf16(buff, ch - buff);
                } else
                    subst = QString::fromUtf8(va_arg(ap, const char*));
                if (precision != -1)
                    subst.truncate(precision);
                ++c;
                break;
            }
            case 'p': {
                void *arg = va_arg(ap, void*);
#ifdef Q_OS_WIN64
                quint64 i = reinterpret_cast<quint64>(arg);
#else
                quint64 i = reinterpret_cast<unsigned long>(arg);
#endif
                flags |= QLocalePrivate::Alternate;
                subst = locale.d->unsLongLongToString(i, precision, 16, width, flags);
                ++c;
                break;
            }
            case 'n':
                switch (length_mod) {
                    case lm_hh: {
                        signed char *n = va_arg(ap, signed char*);
                        *n = result.length();
                        break;
                    }
                    case lm_h: {
                        short int *n = va_arg(ap, short int*);
                        *n = result.length();
                            break;
                    }
                    case lm_l: {
                        long int *n = va_arg(ap, long int*);
                        *n = result.length();
                        break;
                    }
                    case lm_ll: {
                        qint64 *n = va_arg(ap, qint64*);
                        volatile uint tmp = result.length(); // egcs-2.91.66 gets internal
                        *n = tmp;                             // compiler error without volatile
                        break;
                    }
                    default: {
                        int *n = va_arg(ap, int*);
                        *n = result.length();
                        break;
                    }
                }
                ++c;
                break;

            default: // bad escape, treat as non-escape text
                for (const char *cc = escape_start; cc != c; ++cc)
                    result.append(QLatin1Char(*cc));
                continue;
        }

        if (flags & QLocalePrivate::LeftAdjusted)
            result.append(subst.leftJustified(width));
        else
            result.append(subst.rightJustified(width));
    }

    *this = result;

    return *this;
}

/*!
    Returns the string converted to a \c{long long} using base \a
    base, which is 10 by default and must be between 2 and 36, or 0.
    Returns 0 if the conversion fails.

    If a conversion error occurs, *\a{ok} is set to false; otherwise
    *\a{ok} is set to true.

    If \a base is 0, the C language convention is used: If the string
    begins with "0x", base 16 is used; if the string begins with "0",
    base 8 is used; otherwise, base 10 is used.

    The string conversion will always happen in the 'C' locale. For locale
    dependent conversion use QLocale::toLongLong()

    Example:

    \snippet qstring/main.cpp 74

    \sa number(), toULongLong(), toInt(), QLocale::toLongLong()
*/

qint64 QString::toLongLong(bool *ok, int base) const
{
#if defined(QT_CHECK_RANGE)
    if (base != 0 && (base < 2 || base > 36)) {
        qWarning("QString::toLongLong: Invalid base (%d)", base);
        base = 10;
    }
#endif

    QLocale c_locale(QLocale::C);
    return c_locale.d->stringToLongLong(*this, base, ok, QLocalePrivate::FailOnGroupSeparators);
}

/*!
    Returns the string converted to an \c{unsigned long long} using base \a
    base, which is 10 by default and must be between 2 and 36, or 0.
    Returns 0 if the conversion fails.

    If a conversion error occurs, *\a{ok} is set to false; otherwise
    *\a{ok} is set to true.

    If \a base is 0, the C language convention is used: If the string
    begins with "0x", base 16 is used; if the string begins with "0",
    base 8 is used; otherwise, base 10 is used.

    The string conversion will always happen in the 'C' locale. For locale
    dependent conversion use QLocale::toULongLong()

    Example:

    \snippet qstring/main.cpp 79

    \sa number(), toLongLong(), QLocale::toULongLong()
*/

quint64 QString::toULongLong(bool *ok, int base) const
{
#if defined(QT_CHECK_RANGE)
    if (base != 0 && (base < 2 || base > 36)) {
        qWarning("QString::toULongLong: Invalid base (%d)", base);
        base = 10;
    }
#endif

    QLocale c_locale(QLocale::C);
    return c_locale.d->stringToUnsLongLong(*this, base, ok, QLocalePrivate::FailOnGroupSeparators);
}

/*!
    \fn long QString::toLong(bool *ok, int base) const

    Returns the string converted to a \c long using base \a
    base, which is 10 by default and must be between 2 and 36, or 0.
    Returns 0 if the conversion fails.

    If a conversion error occurs, *\a{ok} is set to false; otherwise
    *\a{ok} is set to true.

    If \a base is 0, the C language convention is used: If the string
    begins with "0x", base 16 is used; if the string begins with "0",
    base 8 is used; otherwise, base 10 is used.

    The string conversion will always happen in the 'C' locale. For locale
    dependent conversion use QLocale::toLong()

    Example:

    \snippet qstring/main.cpp 73

    \sa number(), toULong(), toInt(), QLocale::toLong()
*/

long QString::toLong(bool *ok, int base) const
{
    qint64 v = toLongLong(ok, base);
    if (v < LONG_MIN || v > LONG_MAX) {
        if (ok)
            *ok = false;
        v = 0;
    }
    return (long)v;
}

/*!
    \fn ulong QString::toULong(bool *ok, int base) const

    Returns the string converted to an \c{unsigned long} using base \a
    base, which is 10 by default and must be between 2 and 36, or 0.
    Returns 0 if the conversion fails.

    If a conversion error occurs, *\a{ok} is set to false; otherwise
    *\a{ok} is set to true.

    If \a base is 0, the C language convention is used: If the string
    begins with "0x", base 16 is used; if the string begins with "0",
    base 8 is used; otherwise, base 10 is used.

    The string conversion will always happen in the 'C' locale. For locale
    dependent conversion use QLocale::toULong()

    Example:

    \snippet qstring/main.cpp 78

    \sa number(), QLocale::toULong()
*/

ulong QString::toULong(bool *ok, int base) const
{
    quint64 v = toULongLong(ok, base);
    if (v > ULONG_MAX) {
        if (ok)
            *ok = false;
        v = 0;
    }
    return (ulong)v;
}


/*!
    Returns the string converted to an \c int using base \a
    base, which is 10 by default and must be between 2 and 36, or 0.
    Returns 0 if the conversion fails.

    If a conversion error occurs, *\a{ok} is set to false; otherwise
    *\a{ok} is set to true.

    If \a base is 0, the C language convention is used: If the string
    begins with "0x", base 16 is used; if the string begins with "0",
    base 8 is used; otherwise, base 10 is used.

    The string conversion will always happen in the 'C' locale. For locale
    dependent conversion use QLocale::toInt()

    Example:

    \snippet qstring/main.cpp 72

    \sa number(), toUInt(), toDouble(), QLocale::toInt()
*/

int QString::toInt(bool *ok, int base) const
{
    qint64 v = toLongLong(ok, base);
    if (v < INT_MIN || v > INT_MAX) {
        if (ok)
            *ok = false;
        v = 0;
    }
    return v;
}

/*!
    Returns the string converted to an \c{unsigned int} using base \a
    base, which is 10 by default and must be between 2 and 36, or 0.
    Returns 0 if the conversion fails.

    If a conversion error occurs, *\a{ok} is set to false; otherwise
    *\a{ok} is set to true.

    If \a base is 0, the C language convention is used: If the string
    begins with "0x", base 16 is used; if the string begins with "0",
    base 8 is used; otherwise, base 10 is used.

    The string conversion will always happen in the 'C' locale. For locale
    dependent conversion use QLocale::toUInt()

    Example:

    \snippet qstring/main.cpp 77

    \sa number(), toInt(), QLocale::toUInt()
*/

uint QString::toUInt(bool *ok, int base) const
{
    quint64 v = toULongLong(ok, base);
    if (v > UINT_MAX) {
        if (ok)
            *ok = false;
        v = 0;
    }
    return (uint)v;
}

/*!
    Returns the string converted to a \c short using base \a
    base, which is 10 by default and must be between 2 and 36, or 0.
    Returns 0 if the conversion fails.

    If a conversion error occurs, *\a{ok} is set to false; otherwise
    *\a{ok} is set to true.

    If \a base is 0, the C language convention is used: If the string
    begins with "0x", base 16 is used; if the string begins with "0",
    base 8 is used; otherwise, base 10 is used.

    The string conversion will always happen in the 'C' locale. For locale
    dependent conversion use QLocale::toShort()

    Example:

    \snippet qstring/main.cpp 76

    \sa number(), toUShort(), toInt(), QLocale::toShort()
*/

short QString::toShort(bool *ok, int base) const
{
    long v = toLongLong(ok, base);
    if (v < SHRT_MIN || v > SHRT_MAX) {
        if (ok)
            *ok = false;
        v = 0;
    }
    return (short)v;
}

/*!
    Returns the string converted to an \c{unsigned short} using base \a
    base, which is 10 by default and must be between 2 and 36, or 0.
    Returns 0 if the conversion fails.

    If a conversion error occurs, *\a{ok} is set to false; otherwise
    *\a{ok} is set to true.

    If \a base is 0, the C language convention is used: If the string
    begins with "0x", base 16 is used; if the string begins with "0",
    base 8 is used; otherwise, base 10 is used.

    The string conversion will always happen in the 'C' locale. For locale
    dependent conversion use QLocale::toUShort()

    Example:

    \snippet qstring/main.cpp 80

    \sa number(), toShort(), QLocale::toUShort()
*/

ushort QString::toUShort(bool *ok, int base) const
{
    ulong v = toULongLong(ok, base);
    if (v > USHRT_MAX) {
        if (ok)
            *ok = false;
        v = 0;
    }
    return (ushort)v;
}


/*!
    Returns the string converted to a \c double value.

    Returns 0.0 if the conversion fails.

    If a conversion error occurs, \c{*}\a{ok} is set to false;
    otherwise \c{*}\a{ok} is set to true.

    \snippet qstring/main.cpp 66

    Various string formats for floating point numbers can be converted
    to double values:

    \snippet qstring/main.cpp 67

    The string conversion will always happen in the 'C' locale. For locale
    dependent conversion use QLocale::toDouble()

    \snippet qstring/main.cpp 68

    For historic reasons, this function does not handle
    thousands group separators. If you need to convert such numbers,
    use QLocale::toDouble().

    \snippet qstring/main.cpp 69

    \sa number(), QLocale::setDefault(), QLocale::toDouble(), trimmed()
*/

double QString::toDouble(bool *ok) const
{
    QLocale c_locale(QLocale::C);
    return c_locale.d->stringToDouble(*this, ok, QLocalePrivate::FailOnGroupSeparators);
}

/*!
    Returns the string converted to a \c float value.

    If a conversion error occurs, *\a{ok} is set to false; otherwise
    *\a{ok} is set to true. Returns 0.0 if the conversion fails.

    The string conversion will always happen in the 'C' locale. For locale
    dependent conversion use QLocale::toFloat()

    Example:

    \snippet qstring/main.cpp 71

    \sa number(), toDouble(), toInt(), QLocale::toFloat()
*/

#define QT_MAX_FLOAT 3.4028234663852886e+38

float QString::toFloat(bool *ok) const
{
    bool myOk;
    double d = toDouble(&myOk);
    if (!myOk) {
        if (ok != 0)
            *ok = false;
        return 0.0;
    }
    if (qIsInf(d))
        return float(d);
    if (d > QT_MAX_FLOAT || d < -QT_MAX_FLOAT) {
        if (ok != 0)
            *ok = false;
        return 0.0;
    }
    if (ok != 0)
        *ok = true;
    return float(d);
}

/*! \fn QString &QString::setNum(int n, int base)

    Sets the string to the printed value of \a n in the specified \a
    base, and returns a reference to the string.

    The base is 10 by default and must be between 2 and 36. For bases
    other than 10, \a n is treated as an unsigned integer.

    \snippet qstring/main.cpp 56

   The formatting always uses QLocale::C, i.e., English/UnitedStates.
   To get a localized string representation of a number, use
   QLocale::toString() with the appropriate locale.
*/

/*! \fn QString &QString::setNum(uint n, int base)

    \overload
*/

/*! \fn QString &QString::setNum(long n, int base)

    \overload
*/

/*! \fn QString &QString::setNum(ulong n, int base)

    \overload
*/

/*!
    \overload
*/
QString &QString::setNum(qlonglong n, int base)
{
#if defined(QT_CHECK_RANGE)
    if (base < 2 || base > 36) {
        qWarning("QString::setNum: Invalid base (%d)", base);
        base = 10;
    }
#endif
    QLocale locale(QLocale::C);
    *this = locale.d->longLongToString(n, -1, base);
    return *this;
}

/*!
    \overload
*/
QString &QString::setNum(qulonglong n, int base)
{
#if defined(QT_CHECK_RANGE)
    if (base < 2 || base > 36) {
        qWarning("QString::setNum: Invalid base (%d)", base);
        base = 10;
    }
#endif
    QLocale locale(QLocale::C);
    *this = locale.d->unsLongLongToString(n, -1, base);
    return *this;
}

/*! \fn QString &QString::setNum(short n, int base)

    \overload
*/

/*! \fn QString &QString::setNum(ushort n, int base)

    \overload
*/

/*!
    \fn QString &QString::setNum(double n, char format, int precision)
    \overload

    Sets the string to the printed value of \a n, formatted according
    to the given \a format and \a precision, and returns a reference
    to the string.

    The \a format can be 'f', 'F', 'e', 'E', 'g' or 'G' (see the
    arg() function documentation for an explanation of the formats).

    The formatting always uses QLocale::C, i.e., English/UnitedStates.
    To get a localized string representation of a number, use
    QLocale::toString() with the appropriate locale.
*/

QString &QString::setNum(double n, char f, int prec)
{
    QLocalePrivate::DoubleForm form = QLocalePrivate::DFDecimal;
    uint flags = 0;

    if (qIsUpper(f))
        flags = QLocalePrivate::CapitalEorX;
    f = qToLower(f);

    switch (f) {
        case 'f':
            form = QLocalePrivate::DFDecimal;
            break;
        case 'e':
            form = QLocalePrivate::DFExponent;
            break;
        case 'g':
            form = QLocalePrivate::DFSignificantDigits;
            break;
        default:
#if defined(QT_CHECK_RANGE)
            qWarning("QString::setNum: Invalid format char '%c'", f);
#endif
            break;
    }

    QLocale locale(QLocale::C);
    *this = locale.d->doubleToString(n, prec, form, -1, flags);
    return *this;
}

/*!
    \fn QString &QString::setNum(float n, char format, int precision)
    \overload

    Sets the string to the printed value of \a n, formatted according
    to the given \a format and \a precision, and returns a reference
    to the string.

    The formatting always uses QLocale::C, i.e., English/UnitedStates.
    To get a localized string representation of a number, use
    QLocale::toString() with the appropriate locale.
*/


/*!
    \fn QString QString::number(long n, int base)

    Returns a string equivalent of the number \a n according to the
    specified \a base.

    The base is 10 by default and must be between 2
    and 36. For bases other than 10, \a n is treated as an
    unsigned integer.

    The formatting always uses QLocale::C, i.e., English/UnitedStates.
    To get a localized string representation of a number, use
    QLocale::toString() with the appropriate locale.

    \snippet qstring/main.cpp 35

    \sa setNum()
*/

QString QString::number(long n, int base)
{
    QString s;
    s.setNum(n, base);
    return s;
}

/*!
  \fn QString QString::number(ulong n, int base)

    \overload
*/
QString QString::number(ulong n, int base)
{
    QString s;
    s.setNum(n, base);
    return s;
}

/*!
    \overload
*/
QString QString::number(int n, int base)
{
    QString s;
    s.setNum(n, base);
    return s;
}

/*!
    \overload
*/
QString QString::number(uint n, int base)
{
    QString s;
    s.setNum(n, base);
    return s;
}

/*!
    \overload
*/
QString QString::number(qlonglong n, int base)
{
    QString s;
    s.setNum(n, base);
    return s;
}

/*!
    \overload
*/
QString QString::number(qulonglong n, int base)
{
    QString s;
    s.setNum(n, base);
    return s;
}


/*!
    \fn QString QString::number(double n, char format, int precision)

    Returns a string equivalent of the number \a n, formatted
    according to the specified \a format and \a precision. See
    \l{Argument Formats} for details.

    Unlike QLocale::toString(), this function does not honor the
    user's locale settings.

    \sa setNum(), QLocale::toString()
*/
QString QString::number(double n, char f, int prec)
{
    QString s;
    s.setNum(n, f, prec);
    return s;
}

/*!
    Splits the string into substrings wherever \a sep occurs, and
    returns the list of those strings. If \a sep does not match
    anywhere in the string, split() returns a single-element list
    containing this string.

    \a cs specifies whether \a sep should be matched case
    sensitively or case insensitively.

    If \a behavior is QString::SkipEmptyParts, empty entries don't
    appear in the result. By default, empty entries are kept.

    Example:

    \snippet qstring/main.cpp 62

    \sa QStringList::join(), section()
*/
QStringList QString::split(const QString &sep, SplitBehavior behavior, Qt::CaseSensitivity cs) const
{
    QStringList list;
    int start = 0;
    int extra = 0;
    int end;
    while ((end = indexOf(sep, start + extra, cs)) != -1) {
        if (start != end || behavior == KeepEmptyParts)
            list.append(mid(start, end - start));
        start = end + sep.size();
        extra = (sep.size() == 0 ? 1 : 0);
    }
    if (start != size() || behavior == KeepEmptyParts)
        list.append(mid(start));
    return list;
}

/*!
    \overload
*/
QStringList QString::split(QChar sep, SplitBehavior behavior, Qt::CaseSensitivity cs) const
{
    QStringList list;
    int start = 0;
    int end;
    while ((end = indexOf(sep, start, cs)) != -1) {
        if (start != end || behavior == KeepEmptyParts)
            list.append(mid(start, end - start));
        start = end + 1;
    }
    if (start != size() || behavior == KeepEmptyParts)
        list.append(mid(start));
    return list;
}

#ifndef QT_NO_REGEXP
/*!
    \overload

    Splits the string into substrings wherever the regular expression
    \a rx matches, and returns the list of those strings. If \a rx
    does not match anywhere in the string, split() returns a
    single-element list containing this string.

    Here's an example where we extract the words in a sentence
    using one or more whitespace characters as the separator:

    \snippet qstring/main.cpp 59

    Here's a similar example, but this time we use any sequence of
    non-word characters as the separator:

    \snippet qstring/main.cpp 60

    Here's a third example where we use a zero-length assertion,
    \b{\\b} (word boundary), to split the string into an
    alternating sequence of non-word and word tokens:

    \snippet qstring/main.cpp 61

    \sa QStringList::join(), section()
*/
QStringList QString::split(const QRegExp &rx, SplitBehavior behavior) const
{
    QRegExp rx2(rx);
    QStringList list;
    int start = 0;
    int extra = 0;
    int end;
    while ((end = rx2.indexIn(*this, start + extra)) != -1) {
        int matchedLen = rx2.matchedLength();
        if (start != end || behavior == KeepEmptyParts)
            list.append(mid(start, end - start));
        start = end + matchedLen;
        extra = (matchedLen == 0) ? 1 : 0;
    }
    if (start != size() || behavior == KeepEmptyParts)
        list.append(mid(start));
    return list;
}
#endif

#ifndef QT_NO_REGULAREXPRESSION
#ifndef QT_BOOTSTRAPPED
/*!
    \overload
    \since 5.0

    Splits the string into substrings wherever the regular expression
    \a re matches, and returns the list of those strings. If \a re
    does not match anywhere in the string, split() returns a
    single-element list containing this string.

    Here's an example where we extract the words in a sentence
    using one or more whitespace characters as the separator:

    \snippet qstring/main.cpp 90

    Here's a similar example, but this time we use any sequence of
    non-word characters as the separator:

    \snippet qstring/main.cpp 91

    Here's a third example where we use a zero-length assertion,
    \b{\\b} (word boundary), to split the string into an
    alternating sequence of non-word and word tokens:

    \snippet qstring/main.cpp 92

    \sa QStringList::join(), section()
*/
QStringList QString::split(const QRegularExpression &re, SplitBehavior behavior) const
{
    QStringList list;
    if (!re.isValid()) {
        qWarning("QString::split: invalid QRegularExpression object");
        return list;
    }

    int start = 0;
    int end = 0;
    QRegularExpressionMatchIterator iterator = re.globalMatch(*this);
    while (iterator.hasNext()) {
        QRegularExpressionMatch match = iterator.next();
        end = match.capturedStart();
        if (start != end || behavior == KeepEmptyParts)
            list.append(mid(start, end - start));
        start = match.capturedEnd();
    }

    if (start != size() || behavior == KeepEmptyParts)
        list.append(mid(start));

    return list;
}
#endif // QT_BOOTSTRAPPED
#endif // QT_NO_REGULAREXPRESSION

/*!
    \enum QString::NormalizationForm

    This enum describes the various normalized forms of Unicode text.

    \value NormalizationForm_D  Canonical Decomposition
    \value NormalizationForm_C  Canonical Decomposition followed by Canonical Composition
    \value NormalizationForm_KD  Compatibility Decomposition
    \value NormalizationForm_KC  Compatibility Decomposition followed by Canonical Composition

    \sa normalized(),
        {http://www.unicode.org/reports/tr15/}{Unicode Standard Annex #15}
*/

/*!
    \since 4.5

    Returns a copy of this string repeated the specified number of \a times.

    If \a times is less than 1, an empty string is returned.

    Example:

    \code
        QString str("ab");
        str.repeated(4);            // returns "abababab"
    \endcode
*/
QString QString::repeated(int times) const
{
    if (d->size == 0)
        return *this;

    if (times <= 1) {
        if (times == 1)
            return *this;
        return QString();
    }

    const int resultSize = times * d->size;

    QString result;
    result.reserve(resultSize);
    if (result.d->alloc != uint(resultSize) + 1u)
        return QString(); // not enough memory

    memcpy(result.d->data(), d->data(), d->size * sizeof(ushort));

    int sizeSoFar = d->size;
    ushort *end = result.d->data() + sizeSoFar;

    const int halfResultSize = resultSize >> 1;
    while (sizeSoFar <= halfResultSize) {
        memcpy(end, result.d->data(), sizeSoFar * sizeof(ushort));
        end += sizeSoFar;
        sizeSoFar <<= 1;
    }
    memcpy(end, result.d->data(), (resultSize - sizeSoFar) * sizeof(ushort));
    result.d->data()[resultSize] = '\0';
    result.d->size = resultSize;
    return result;
}

void qt_string_normalize(QString *data, QString::NormalizationForm mode, QChar::UnicodeVersion version, int from)
{
    bool simple = true;
    const QChar *p = data->constData();
    int len = data->length();
    for (int i = from; i < len; ++i) {
        if (p[i].unicode() >= 0x80) {
            simple = false;
            if (i > from)
                from = i - 1;
            break;
        }
    }
    if (simple)
        return;

    if (version == QChar::Unicode_Unassigned) {
        version = QChar::currentUnicodeVersion();
    } else if (int(version) <= NormalizationCorrectionsVersionMax) {
        const QString &s = *data;
        QChar *d = 0;
        for (int i = 0; i < NumNormalizationCorrections; ++i) {
            const NormalizationCorrection &n = uc_normalization_corrections[i];
            if (n.version > version) {
                int pos = from;
                if (QChar::requiresSurrogates(n.ucs4)) {
                    ushort ucs4High = QChar::highSurrogate(n.ucs4);
                    ushort ucs4Low = QChar::lowSurrogate(n.ucs4);
                    ushort oldHigh = QChar::highSurrogate(n.old_mapping);
                    ushort oldLow = QChar::lowSurrogate(n.old_mapping);
                    while (pos < s.length() - 1) {
                        if (s.at(pos).unicode() == ucs4High && s.at(pos + 1).unicode() == ucs4Low) {
                            if (!d)
                                d = data->data();
                            d[pos] = QChar(oldHigh);
                            d[++pos] = QChar(oldLow);
                        }
                        ++pos;
                    }
                } else {
                    while (pos < s.length()) {
                        if (s.at(pos).unicode() == n.ucs4) {
                            if (!d)
                                d = data->data();
                            d[pos] = QChar(n.old_mapping);
                        }
                        ++pos;
                    }
                }
            }
        }
    }

    if (normalizationQuickCheckHelper(data, mode, from, &from))
        return;

    decomposeHelper(data, mode < QString::NormalizationForm_KD, version, from);

    canonicalOrderHelper(data, version, from);

    if (mode == QString::NormalizationForm_D || mode == QString::NormalizationForm_KD)
        return;

    composeHelper(data, version, from);
}

/*!
    Returns the string in the given Unicode normalization \a mode,
    according to the given \a version of the Unicode standard.
*/
QString QString::normalized(QString::NormalizationForm mode, QChar::UnicodeVersion version) const
{
    QString copy = *this;
    qt_string_normalize(&copy, mode, version, 0);
    return copy;
}


struct ArgEscapeData
{
    int min_escape;            // lowest escape sequence number
    int occurrences;           // number of occurrences of the lowest escape sequence number
    int locale_occurrences;    // number of occurrences of the lowest escape sequence number that
                               // contain 'L'
    int escape_len;            // total length of escape sequences which will be replaced
};

static ArgEscapeData findArgEscapes(const QString &s)
{
    const QChar *uc_begin = s.unicode();
    const QChar *uc_end = uc_begin + s.length();

    ArgEscapeData d;

    d.min_escape = INT_MAX;
    d.occurrences = 0;
    d.escape_len = 0;
    d.locale_occurrences = 0;

    const QChar *c = uc_begin;
    while (c != uc_end) {
        while (c != uc_end && c->unicode() != '%')
            ++c;

        if (c == uc_end)
            break;
        const QChar *escape_start = c;
        if (++c == uc_end)
            break;

        bool locale_arg = false;
        if (c->unicode() == 'L') {
            locale_arg = true;
            if (++c == uc_end)
                break;
        }

        if (c->digitValue() == -1)
            continue;

        int escape = c->digitValue();
        ++c;

        if (c != uc_end && c->digitValue() != -1) {
            escape = (10 * escape) + c->digitValue();
            ++c;
        }

        if (escape > d.min_escape)
            continue;

        if (escape < d.min_escape) {
            d.min_escape = escape;
            d.occurrences = 0;
            d.escape_len = 0;
            d.locale_occurrences = 0;
        }

        ++d.occurrences;
        if (locale_arg)
            ++d.locale_occurrences;
        d.escape_len += c - escape_start;
    }
    return d;
}

static QString replaceArgEscapes(const QString &s, const ArgEscapeData &d, int field_width,
                                 const QString &arg, const QString &larg, QChar fillChar = QLatin1Char(' '))
{
    const QChar *uc_begin = s.unicode();
    const QChar *uc_end = uc_begin + s.length();

    int abs_field_width = qAbs(field_width);
    int result_len = s.length()
                     - d.escape_len
                     + (d.occurrences - d.locale_occurrences)
                     *qMax(abs_field_width, arg.length())
                     + d.locale_occurrences
                     *qMax(abs_field_width, larg.length());

    QString result(result_len, Qt::Uninitialized);
    QChar *result_buff = (QChar*) result.unicode();

    QChar *rc = result_buff;
    const QChar *c = uc_begin;
    int repl_cnt = 0;
    while (c != uc_end) {
        /* We don't have to check if we run off the end of the string with c,
           because as long as d.occurrences > 0 we KNOW there are valid escape
           sequences. */

        const QChar *text_start = c;

        while (c->unicode() != '%')
            ++c;

        const QChar *escape_start = c++;

        bool locale_arg = false;
        if (c->unicode() == 'L') {
            locale_arg = true;
            ++c;
        }

        int escape = c->digitValue();
        if (escape != -1) {
            if (c + 1 != uc_end && (c + 1)->digitValue() != -1) {
                escape = (10 * escape) + (c + 1)->digitValue();
                ++c;
            }
        }

        if (escape != d.min_escape) {
            memcpy(rc, text_start, (c - text_start)*sizeof(QChar));
            rc += c - text_start;
        }
        else {
            ++c;

            memcpy(rc, text_start, (escape_start - text_start)*sizeof(QChar));
            rc += escape_start - text_start;

            uint pad_chars;
            if (locale_arg)
                pad_chars = qMax(abs_field_width, larg.length()) - larg.length();
            else
                pad_chars = qMax(abs_field_width, arg.length()) - arg.length();

            if (field_width > 0) { // left padded
                for (uint i = 0; i < pad_chars; ++i)
                    (rc++)->unicode() = fillChar.unicode();
            }

            if (locale_arg) {
                memcpy(rc, larg.unicode(), larg.length()*sizeof(QChar));
                rc += larg.length();
            }
            else {
                memcpy(rc, arg.unicode(), arg.length()*sizeof(QChar));
                rc += arg.length();
            }

            if (field_width < 0) { // right padded
                for (uint i = 0; i < pad_chars; ++i)
                    (rc++)->unicode() = fillChar.unicode();
            }

            if (++repl_cnt == d.occurrences) {
                memcpy(rc, c, (uc_end - c)*sizeof(QChar));
                rc += uc_end - c;
                Q_ASSERT(rc - result_buff == result_len);
                c = uc_end;
            }
        }
    }
    Q_ASSERT(rc == result_buff + result_len);

    return result;
}

/*!
  Returns a copy of this string with the lowest numbered place marker
  replaced by string \a a, i.e., \c %1, \c %2, ..., \c %99.

  \a fieldWidth specifies the minimum amount of space that argument \a
  a shall occupy. If \a a requires less space than \a fieldWidth, it
  is padded to \a fieldWidth with character \a fillChar.  A positive
  \a fieldWidth produces right-aligned text. A negative \a fieldWidth
  produces left-aligned text.

  This example shows how we might create a \c status string for
  reporting progress while processing a list of files:

  \snippet qstring/main.cpp 11

  First, \c arg(i) replaces \c %1. Then \c arg(total) replaces \c
  %2. Finally, \c arg(fileName) replaces \c %3.

  One advantage of using arg() over sprintf() is that the order of the
  numbered place markers can change, if the application's strings are
  translated into other languages, but each arg() will still replace
  the lowest numbered unreplaced place marker, no matter where it
  appears. Also, if place marker \c %i appears more than once in the
  string, the arg() replaces all of them.

  If there is no unreplaced place marker remaining, a warning message
  is output and the result is undefined. Place marker numbers must be
  in the range 1 to 99.
*/
QString QString::arg(const QString &a, int fieldWidth, QChar fillChar) const
{
    ArgEscapeData d = findArgEscapes(*this);

    if (d.occurrences == 0) {
        qWarning("QString::arg: Argument missing: %s, %s", toLocal8Bit().data(),
                  a.toLocal8Bit().data());
        return *this;
    }
    return replaceArgEscapes(*this, d, fieldWidth, a, a, fillChar);
}

/*!
  \fn QString QString::arg(const QString& a1, const QString& a2) const
  \overload arg()

  This is the same as \c {str.arg(a1).arg(a2)}, except that the
  strings \a a1 and \a a2 are replaced in one pass. This can make a
  difference if \a a1 contains e.g. \c{%1}:

  \snippet qstring/main.cpp 13
*/

/*!
  \fn QString QString::arg(const QString& a1, const QString& a2, const QString& a3) const
  \overload arg()

  This is the same as calling \c str.arg(a1).arg(a2).arg(a3), except
  that the strings \a a1, \a a2 and \a a3 are replaced in one pass.
*/

/*!
  \fn QString QString::arg(const QString& a1, const QString& a2, const QString& a3, const QString& a4) const
  \overload arg()

  This is the same as calling \c
  {str.arg(a1).arg(a2).arg(a3).arg(a4)}, except that the strings \a
  a1, \a a2, \a a3 and \a a4 are replaced in one pass.
*/

/*!
  \fn QString QString::arg(const QString& a1, const QString& a2, const QString& a3, const QString& a4, const QString& a5) const
  \overload arg()

  This is the same as calling \c
  {str.arg(a1).arg(a2).arg(a3).arg(a4).arg(a5)}, except that the strings
  \a a1, \a a2, \a a3, \a a4, and \a a5 are replaced in one pass.
*/

/*!
  \fn QString QString::arg(const QString& a1, const QString& a2, const QString& a3, const QString& a4, const QString& a5, const QString& a6) const
  \overload arg()

  This is the same as calling \c
  {str.arg(a1).arg(a2).arg(a3).arg(a4).arg(a5).arg(a6))}, except that
  the strings \a a1, \a a2, \a a3, \a a4, \a a5, and \a a6 are
  replaced in one pass.
*/

/*!
  \fn QString QString::arg(const QString& a1, const QString& a2, const QString& a3, const QString& a4, const QString& a5, const QString& a6, const QString& a7) const
  \overload arg()

  This is the same as calling \c
  {str.arg(a1).arg(a2).arg(a3).arg(a4).arg(a5).arg(a6).arg(a7)},
  except that the strings \a a1, \a a2, \a a3, \a a4, \a a5, \a a6,
  and \a a7 are replaced in one pass.
*/

/*!
  \fn QString QString::arg(const QString& a1, const QString& a2, const QString& a3, const QString& a4, const QString& a5, const QString& a6, const QString& a7, const QString& a8) const
  \overload arg()

  This is the same as calling \c
  {str.arg(a1).arg(a2).arg(a3).arg(a4).arg(a5).arg(a6).arg(a7).arg(a8)},
  except that the strings \a a1, \a a2, \a a3, \a a4, \a a5, \a a6, \a
  a7, and \a a8 are replaced in one pass.
*/

/*!
  \fn QString QString::arg(const QString& a1, const QString& a2, const QString& a3, const QString& a4, const QString& a5, const QString& a6, const QString& a7, const QString& a8, const QString& a9) const
  \overload arg()

  This is the same as calling \c
  {str.arg(a1).arg(a2).arg(a3).arg(a4).arg(a5).arg(a6).arg(a7).arg(a8).arg(a9)},
  except that the strings \a a1, \a a2, \a a3, \a a4, \a a5, \a a6, \a
  a7, \a a8, and \a a9 are replaced in one pass.
*/

/*! \fn QString QString::arg(int a, int fieldWidth, int base, QChar fillChar) const
  \overload arg()

  The \a a argument is expressed in base \a base, which is 10 by
  default and must be between 2 and 36. For bases other than 10, \a a
  is treated as an unsigned integer.

  \a fieldWidth specifies the minimum amount of space that \a a is
  padded to and filled with the character \a fillChar. A positive
  value produces right-aligned text; a negative value produces
  left-aligned text.

  The '%' can be followed by an 'L', in which case the sequence is
  replaced with a localized representation of \a a. The conversion
  uses the default locale, set by QLocale::setDefault(). If no default
  locale was specified, the "C" locale is used. The 'L' flag is
  ignored if \a base is not 10.

  \snippet qstring/main.cpp 12
  \snippet qstring/main.cpp 14

  If \a fillChar is '0' (the number 0, ASCII 48), the locale's zero is
  used. For negative numbers, zero padding might appear before the
  minus sign.
*/

/*! \fn QString QString::arg(uint a, int fieldWidth, int base, QChar fillChar) const
  \overload arg()

  The \a base argument specifies the base to use when converting the
  integer \a a into a string. The base must be between 2 and 36.

  If \a fillChar is '0' (the number 0, ASCII 48), the locale's zero is
  used. For negative numbers, zero padding might appear before the
  minus sign.
*/

/*! \fn QString QString::arg(long a, int fieldWidth, int base, QChar fillChar) const
  \overload arg()

  \a fieldWidth specifies the minimum amount of space that \a a is
  padded to and filled with the character \a fillChar. A positive
  value produces right-aligned text; a negative value produces
  left-aligned text.

  The \a a argument is expressed in the given \a base, which is 10 by
  default and must be between 2 and 36.

  The '%' can be followed by an 'L', in which case the sequence is
  replaced with a localized representation of \a a. The conversion
  uses the default locale. The default locale is determined from the
  system's locale settings at application startup. It can be changed
  using QLocale::setDefault(). The 'L' flag is ignored if \a base is
  not 10.

  \snippet qstring/main.cpp 12
  \snippet qstring/main.cpp 14

  If \a fillChar is '0' (the number 0, ASCII 48), the locale's zero is
  used. For negative numbers, zero padding might appear before the
  minus sign.
*/

/*! \fn QString QString::arg(ulong a, int fieldWidth, int base, QChar fillChar) const
  \overload arg()

  \a fieldWidth specifies the minimum amount of space that \a a is
  padded to and filled with the character \a fillChar. A positive
  value produces right-aligned text; a negative value produces
  left-aligned text.

  The \a base argument specifies the base to use when converting the
  integer \a a to a string. The base must be between 2 and 36, with 8
  giving octal, 10 decimal, and 16 hexadecimal numbers.

  If \a fillChar is '0' (the number 0, ASCII 48), the locale's zero is
  used. For negative numbers, zero padding might appear before the
  minus sign.
*/

/*!
  \overload arg()

  \a fieldWidth specifies the minimum amount of space that \a a is
  padded to and filled with the character \a fillChar. A positive
  value produces right-aligned text; a negative value produces
  left-aligned text.

  The \a base argument specifies the base to use when converting the
  integer \a a into a string. The base must be between 2 and 36, with
  8 giving octal, 10 decimal, and 16 hexadecimal numbers.

  If \a fillChar is '0' (the number 0, ASCII 48), the locale's zero is
  used. For negative numbers, zero padding might appear before the
  minus sign.
*/
QString QString::arg(qlonglong a, int fieldWidth, int base, QChar fillChar) const
{
    ArgEscapeData d = findArgEscapes(*this);

    if (d.occurrences == 0) {
        qWarning() << "QString::arg: Argument missing:" << *this << ',' << a;
        return *this;
    }

    unsigned flags = QLocalePrivate::NoFlags;
    if (fillChar == QLatin1Char('0'))
        flags = QLocalePrivate::ZeroPadded;

    QString arg;
    if (d.occurrences > d.locale_occurrences)
        arg = QLocale::c().d->longLongToString(a, -1, base, fieldWidth, flags);

    QString locale_arg;
    if (d.locale_occurrences > 0) {
        QLocale locale;
        if (!(locale.numberOptions() & QLocale::OmitGroupSeparator))
            flags |= QLocalePrivate::ThousandsGroup;
        locale_arg = locale.d->longLongToString(a, -1, base, fieldWidth, flags);
    }

    return replaceArgEscapes(*this, d, fieldWidth, arg, locale_arg, fillChar);
}

/*!
  \overload arg()

  \a fieldWidth specifies the minimum amount of space that \a a is
  padded to and filled with the character \a fillChar. A positive
  value produces right-aligned text; a negative value produces
  left-aligned text.

  The \a base argument specifies the base to use when converting the
  integer \a a into a string. \a base must be between 2 and 36, with 8
  giving octal, 10 decimal, and 16 hexadecimal numbers.

  If \a fillChar is '0' (the number 0, ASCII 48), the locale's zero is
  used. For negative numbers, zero padding might appear before the
  minus sign.
*/
QString QString::arg(qulonglong a, int fieldWidth, int base, QChar fillChar) const
{
    ArgEscapeData d = findArgEscapes(*this);

    if (d.occurrences == 0) {
        qWarning() << "QString::arg: Argument missing:" << *this << ',' << a;
        return *this;
    }

    unsigned flags = QLocalePrivate::NoFlags;
    if (fillChar == QLatin1Char('0'))
        flags = QLocalePrivate::ZeroPadded;

    QString arg;
    if (d.occurrences > d.locale_occurrences)
        arg = QLocale::c().d->unsLongLongToString(a, -1, base, fieldWidth, flags);

    QString locale_arg;
    if (d.locale_occurrences > 0) {
        QLocale locale;
        if (!(locale.numberOptions() & QLocale::OmitGroupSeparator))
            flags |= QLocalePrivate::ThousandsGroup;
        locale_arg = locale.d->unsLongLongToString(a, -1, base, fieldWidth, flags);
    }

    return replaceArgEscapes(*this, d, fieldWidth, arg, locale_arg, fillChar);
}

/*!
  \overload arg()

  \fn QString QString::arg(short a, int fieldWidth, int base, QChar fillChar) const

  \a fieldWidth specifies the minimum amount of space that \a a is
  padded to and filled with the character \a fillChar. A positive
  value produces right-aligned text; a negative value produces
  left-aligned text.

  The \a base argument specifies the base to use when converting the
  integer \a a into a string. The base must be between 2 and 36, with
  8 giving octal, 10 decimal, and 16 hexadecimal numbers.

  If \a fillChar is '0' (the number 0, ASCII 48), the locale's zero is
  used. For negative numbers, zero padding might appear before the
  minus sign.
*/

/*!
  \fn QString QString::arg(ushort a, int fieldWidth, int base, QChar fillChar) const
  \overload arg()

  \a fieldWidth specifies the minimum amount of space that \a a is
  padded to and filled with the character \a fillChar. A positive
  value produces right-aligned text; a negative value produces
  left-aligned text.

  The \a base argument specifies the base to use when converting the
  integer \a a into a string. The base must be between 2 and 36, with
  8 giving octal, 10 decimal, and 16 hexadecimal numbers.

  If \a fillChar is '0' (the number 0, ASCII 48), the locale's zero is
  used. For negative numbers, zero padding might appear before the
  minus sign.
*/

/*!
    \overload arg()
*/
QString QString::arg(QChar a, int fieldWidth, QChar fillChar) const
{
    QString c;
    c += a;
    return arg(c, fieldWidth, fillChar);
}

/*!
  \overload arg()

  The \a a argument is interpreted as a Latin-1 character.
*/
QString QString::arg(char a, int fieldWidth, QChar fillChar) const
{
    QString c;
    c += QLatin1Char(a);
    return arg(c, fieldWidth, fillChar);
}

/*!
  \fn QString QString::arg(double a, int fieldWidth, char format, int precision, QChar fillChar) const
  \overload arg()

  Argument \a a is formatted according to the specified \a format and
  \a precision. See \l{Argument Formats} for details.

  \a fieldWidth specifies the minimum amount of space that \a a is
  padded to and filled with the character \a fillChar.  A positive
  value produces right-aligned text; a negative value produces
  left-aligned text.

  \snippet code/src_corelib_tools_qstring.cpp 2

  The '%' can be followed by an 'L', in which case the sequence is
  replaced with a localized representation of \a a. The conversion
  uses the default locale, set by QLocale::setDefault(). If no
  default locale was specified, the "C" locale is used.

  If \a fillChar is '0' (the number 0, ASCII 48), this function will
  use the locale's zero to pad. For negative numbers, the zero padding
  will probably appear before the minus sign.

  \sa QLocale::toString()
*/
QString QString::arg(double a, int fieldWidth, char fmt, int prec, QChar fillChar) const
{
    ArgEscapeData d = findArgEscapes(*this);

    if (d.occurrences == 0) {
        qWarning("QString::arg: Argument missing: %s, %g", toLocal8Bit().data(), a);
        return *this;
    }

    unsigned flags = QLocalePrivate::NoFlags;
    if (fillChar == QLatin1Char('0'))
        flags = QLocalePrivate::ZeroPadded;

    if (qIsUpper(fmt))
        flags |= QLocalePrivate::CapitalEorX;
    fmt = qToLower(fmt);

    QLocalePrivate::DoubleForm form = QLocalePrivate::DFDecimal;
    switch (fmt) {
    case 'f':
        form = QLocalePrivate::DFDecimal;
        break;
    case 'e':
        form = QLocalePrivate::DFExponent;
        break;
    case 'g':
        form = QLocalePrivate::DFSignificantDigits;
        break;
    default:
#if defined(QT_CHECK_RANGE)
        qWarning("QString::arg: Invalid format char '%c'", fmt);
#endif
        break;
    }

    QString arg;
    if (d.occurrences > d.locale_occurrences)
        arg = QLocale::c().d->doubleToString(a, prec, form, fieldWidth, flags);

    QString locale_arg;
    if (d.locale_occurrences > 0) {
        QLocale locale;

        if (!(locale.numberOptions() & QLocale::OmitGroupSeparator))
            flags |= QLocalePrivate::ThousandsGroup;
        locale_arg = locale.d->doubleToString(a, prec, form, fieldWidth, flags);
    }

    return replaceArgEscapes(*this, d, fieldWidth, arg, locale_arg, fillChar);
}

static int getEscape(const QChar *uc, int *pos, int len, int maxNumber = 999)
{
    int i = *pos;
    ++i;
    if (i < len && uc[i] == QLatin1Char('L'))
        ++i;
    if (i < len) {
        int escape = uc[i].unicode() - '0';
        if (uint(escape) >= 10U)
            return -1;
        ++i;
        while (i < len) {
            int digit = uc[i].unicode() - '0';
            if (uint(digit) >= 10U)
                break;
            escape = (escape * 10) + digit;
            ++i;
        }
        if (escape <= maxNumber) {
            *pos = i;
            return escape;
        }
    }
    return -1;
}

QString QString::multiArg(int numArgs, const QString **args) const
{
    QString result;
    QMap<int, int> numbersUsed;
    const QChar *uc = (const QChar *) d->data();
    const int len = d->size;
    const int end = len - 1;
    int lastNumber = -1;
    int i = 0;

    // populate the numbersUsed map with the %n's that actually occur in the string
    while (i < end) {
        if (uc[i] == QLatin1Char('%')) {
            int number = getEscape(uc, &i, len);
            if (number != -1) {
                numbersUsed.insert(number, -1);
                continue;
            }
        }
        ++i;
    }

    // assign an argument number to each of the %n's
    QMap<int, int>::iterator j = numbersUsed.begin();
    QMap<int, int>::iterator jend = numbersUsed.end();
    int arg = 0;
    while (j != jend && arg < numArgs) {
        *j = arg++;
        lastNumber = j.key();
        ++j;
    }

    // sanity
    if (numArgs > arg) {
        qWarning("QString::arg: %d argument(s) missing in %s", numArgs - arg, toLocal8Bit().data());
        numArgs = arg;
    }

    i = 0;
    while (i < len) {
        if (uc[i] == QLatin1Char('%') && i != end) {
            int number = getEscape(uc, &i, len, lastNumber);
            int arg = numbersUsed[number];
            if (number != -1 && arg != -1) {
                result += *args[arg];
                continue;
            }
        }
        result += uc[i++];
    }
    return result;
}


/*! \fn QString QString::fromCFString(CFStringRef string)
    \since 5.2

    Constructs a new QString containing a copy of the \a string CFString.
*/

/*! \fn CFStringRef QString::toCFString() const
    \since 5.2

    Creates a CFString from a QString. The caller owns the CFString and is
    responsible for releasing it.
*/

/*! \fn QString QString::fromNSString(const NSString *string)
    \since 5.2

    Constructs a new QString containing a copy of the \a string NSString.
*/

/*! \fn NSString QString::toNSString() const
    \since 5.2

    Creates a NSString from a QString.g. The NSString is autoreleased.
*/

/*! \fn bool QString::isSimpleText() const

    \internal
*/
bool QString::isSimpleText() const
{
    const ushort *p = d->data();
    const ushort * const end = p + d->size;
    while (p < end) {
        ushort uc = *p;
        // sort out regions of complex text formatting
        if (uc > 0x058f && (uc < 0x1100 || uc > 0xfb0f)) {
            return false;
        }
        p++;
    }

    return true;
}

/*! \fn bool QString::isRightToLeft() const

    Returns \c true if the string is read right to left.
*/
bool QString::isRightToLeft() const
{
    const ushort *p = d->data();
    const ushort * const end = p + d->size;
    while (p < end) {
        uint ucs4 = *p;
        if (QChar::isHighSurrogate(ucs4) && p < end - 1) {
            ushort low = p[1];
            if (QChar::isLowSurrogate(low)) {
                ucs4 = QChar::surrogateToUcs4(ucs4, low);
                ++p;
            }
        }
        switch (QChar::direction(ucs4))
        {
        case QChar::DirL:
            return false;
        case QChar::DirR:
        case QChar::DirAL:
            return true;
        default:
            break;
        }
        ++p;
    }
    return false;
}

/*! \fn QChar *QString::data()

    Returns a pointer to the data stored in the QString. The pointer
    can be used to access and modify the characters that compose the
    string. For convenience, the data is '\\0'-terminated.

    Example:

    \snippet qstring/main.cpp 19

    Note that the pointer remains valid only as long as the string is
    not modified by other means. For read-only access, constData() is
    faster because it never causes a \l{deep copy} to occur.

    \sa constData(), operator[]()
*/

/*! \fn const QChar *QString::data() const

    \overload
*/

/*! \fn const QChar *QString::constData() const

    Returns a pointer to the data stored in the QString. The pointer
    can be used to access the characters that compose the string. For
    convenience, the data is '\\0'-terminated.

    Note that the pointer remains valid only as long as the string is
    not modified.

    \sa data(), operator[]()
*/

/*! \fn void QString::push_front(const QString &other)

    This function is provided for STL compatibility, prepending the
    given \a other string to the beginning of this string. It is
    equivalent to \c prepend(other).

    \sa prepend()
*/

/*! \fn void QString::push_front(QChar ch)

    \overload

    Prepends the given \a ch character to the beginning of this string.
*/

/*! \fn void QString::push_back(const QString &other)

    This function is provided for STL compatibility, appending the
    given \a other string onto the end of this string. It is
    equivalent to \c append(other).

    \sa append()
*/

/*! \fn void QString::push_back(QChar ch)

    \overload

    Appends the given \a ch character onto the end of this string.
*/

/*!
    \fn std::string QString::toStdString() const

    Returns a std::string object with the data contained in this
    QString. The Unicode data is converted into 8-bit characters using
    the toUtf8() function.

    This operator is mostly useful to pass a QString to a function
    that accepts a std::string object.

    If the QString contains non-Latin1 Unicode characters, using this
    can lead to loss of information.

    \sa toLatin1(), toUtf8(), toLocal8Bit()
*/

/*!
    Constructs a QString that uses the first \a size Unicode characters
    in the array \a unicode. The data in \a unicode is \e not
    copied. The caller must be able to guarantee that \a unicode will
    not be deleted or modified as long as the QString (or an
    unmodified copy of it) exists.

    Any attempts to modify the QString or copies of it will cause it
    to create a deep copy of the data, ensuring that the raw data
    isn't modified.

    Here's an example of how we can use a QRegExp on raw data in
    memory without requiring to copy the data into a QString:

    \snippet qstring/main.cpp 22
    \snippet qstring/main.cpp 23

    \warning A string created with fromRawData() is \e not
    '\\0'-terminated, unless the raw data contains a '\\0' character
    at position \a size. This means unicode() will \e not return a
    '\\0'-terminated string (although utf16() does, at the cost of
    copying the raw data).

    \sa fromUtf16(), setRawData()
*/
QString QString::fromRawData(const QChar *unicode, int size)
{
    Data *x;
    if (!unicode) {
        x = Data::sharedNull();
    } else if (!size) {
        x = Data::allocate(0);
    } else {
        x = Data::fromRawData(reinterpret_cast<const ushort *>(unicode), size);
        Q_CHECK_PTR(x);
    }
    QStringDataPtr dataPtr = { x };
    return QString(dataPtr);
}

/*!
    \since 4.7

    Resets the QString to use the first \a size Unicode characters
    in the array \a unicode. The data in \a unicode is \e not
    copied. The caller must be able to guarantee that \a unicode will
    not be deleted or modified as long as the QString (or an
    unmodified copy of it) exists.

    This function can be used instead of fromRawData() to re-use
    existings QString objects to save memory re-allocations.

    \sa fromRawData()
*/
QString &QString::setRawData(const QChar *unicode, int size)
{
    if (d->ref.isShared() || d->alloc) {
        *this = fromRawData(unicode, size);
    } else {
        if (unicode) {
            d->size = size;
            d->offset = reinterpret_cast<const char *>(unicode) - reinterpret_cast<char *>(d);
        } else {
            d->offset = sizeof(QStringData);
            d->size = 0;
        }
    }
    return *this;
}

/*! \class QLatin1String
    \inmodule QtCore
    \brief The QLatin1String class provides a thin wrapper around an US-ASCII/Latin-1 encoded string literal.

    \ingroup string-processing
    \reentrant

    Many of QString's member functions are overloaded to accept
    \c{const char *} instead of QString. This includes the copy
    constructor, the assignment operator, the comparison operators,
    and various other functions such as \l{QString::insert()}{insert()}, \l{QString::replace()}{replace()},
    and \l{QString::indexOf()}{indexOf()}. These functions
    are usually optimized to avoid constructing a QString object for
    the \c{const char *} data. For example, assuming \c str is a
    QString,

    \snippet code/src_corelib_tools_qstring.cpp 3

    is much faster than

    \snippet code/src_corelib_tools_qstring.cpp 4

    because it doesn't construct four temporary QString objects and
    make a deep copy of the character data.

    Applications that define \c QT_NO_CAST_FROM_ASCII (as explained
    in the QString documentation) don't have access to QString's
    \c{const char *} API. To provide an efficient way of specifying
    constant Latin-1 strings, Qt provides the QLatin1String, which is
    just a very thin wrapper around a \c{const char *}. Using
    QLatin1String, the example code above becomes

    \snippet code/src_corelib_tools_qstring.cpp 5

    This is a bit longer to type, but it provides exactly the same
    benefits as the first version of the code, and is faster than
    converting the Latin-1 strings using QString::fromLatin1().

    Thanks to the QString(QLatin1String) constructor,
    QLatin1String can be used everywhere a QString is expected. For
    example:

    \snippet code/src_corelib_tools_qstring.cpp 6

    \sa QString, QLatin1Char, QStringLiteral
*/

/*! \fn QLatin1String::QLatin1String(const char *str)

    Constructs a QLatin1String object that stores \a str. Note that if
    \a str is 0, an empty string is created; this case is handled by
    QString.

    The string data is \e not copied. The caller must be able to
    guarantee that \a str will not be deleted or modified as long as
    the QLatin1String object exists.

    \sa latin1()
*/

/*! \fn QLatin1String::QLatin1String(const char *str, int size)

    Constructs a QLatin1String object that stores \a str with \a size.
    Note that if \a str is 0, an empty string is created; this case
    is handled by QString.

    The string data is \e not copied. The caller must be able to
    guarantee that \a str will not be deleted or modified as long as
    the QLatin1String object exists.

    \sa latin1()
*/

/*! \fn QLatin1String::QLatin1String(const QByteArray &str)

    Constructs a QLatin1String object that stores \a str.

    The string data is \e not copied. The caller must be able to
    guarantee that \a str will not be deleted or modified as long as
    the QLatin1String object exists.

    \sa latin1()
*/

/*! \fn const char *QLatin1String::latin1() const

    Returns the Latin-1 string stored in this object.
*/

/*! \fn int QLatin1String::size() const

    Returns the size of the Latin-1 string stored in this object.
*/

/*! \fn bool QLatin1String::operator==(const QString &other) const

    Returns \c true if this string is equal to string \a other;
    otherwise returns \c false.

    The comparison is based exclusively on the numeric Unicode values
    of the characters and is very fast, but is not what a human would
    expect. Consider sorting user-interface strings with
    QString::localeAwareCompare().
*/

/*!
    \fn bool QLatin1String::operator==(const char *other) const
    \since 4.3
    \overload

    The \a other const char pointer is converted to a QString using
    the QString::fromUtf8() function.

    You can disable this operator by defining \c
    QT_NO_CAST_FROM_ASCII when you compile your applications. This
    can be useful if you want to ensure that all user-visible strings
    go through QObject::tr(), for example.
*/

/*! \fn bool QLatin1String::operator!=(const QString &other) const

    Returns \c true if this string is not equal to string \a other;
    otherwise returns \c false.

    The comparison is based exclusively on the numeric Unicode values
    of the characters and is very fast, but is not what a human would
    expect. Consider sorting user-interface strings with
    QString::localeAwareCompare().
*/

/*!
    \fn bool QLatin1String::operator!=(const char *other) const
    \since 4.3
    \overload operator!=()

    The \a other const char pointer is converted to a QString using
    the QString::fromUtf8() function.

    You can disable this operator by defining \c
    QT_NO_CAST_FROM_ASCII when you compile your applications. This
    can be useful if you want to ensure that all user-visible strings
    go through QObject::tr(), for example.
*/

/*!
    \fn bool QLatin1String::operator>(const QString &other) const

    Returns \c true if this string is lexically greater than string \a
    other; otherwise returns \c false.

    The comparison is based exclusively on the numeric Unicode values
    of the characters and is very fast, but is not what a human would
    expect. Consider sorting user-interface strings with
    QString::localeAwareCompare().
*/

/*!
    \fn bool QLatin1String::operator>(const char *other) const
    \since 4.3
    \overload

    The \a other const char pointer is converted to a QString using
    the QString::fromUtf8() function.

    You can disable this operator by defining \c QT_NO_CAST_FROM_ASCII
    when you compile your applications. This can be useful if you want
    to ensure that all user-visible strings go through QObject::tr(),
    for example.
*/

/*!
    \fn bool QLatin1String::operator<(const QString &other) const

    Returns \c true if this string is lexically less than the \a other
    string; otherwise returns \c false.

    The comparison is based exclusively on the numeric Unicode values
    of the characters and is very fast, but is not what a human would
    expect. Consider sorting user-interface strings using the
    QString::localeAwareCompare() function.
*/

/*!
    \fn bool QLatin1String::operator<(const char *other) const
    \since 4.3
    \overload

    The \a other const char pointer is converted to a QString using
    the QString::fromUtf8() function.

    You can disable this operator by defining \c
    QT_NO_CAST_FROM_ASCII when you compile your applications. This
    can be useful if you want to ensure that all user-visible strings
    go through QObject::tr(), for example.
*/

/*!
    \fn bool QLatin1String::operator>=(const QString &other) const

    Returns \c true if this string is lexically greater than or equal
    to string \a other; otherwise returns \c false.

    The comparison is based exclusively on the numeric Unicode values
    of the characters and is very fast, but is not what a human would
    expect. Consider sorting user-interface strings with
    QString::localeAwareCompare().
*/

/*!
    \fn bool QLatin1String::operator>=(const char *other) const
    \since 4.3
    \overload

    The \a other const char pointer is converted to a QString using
    the QString::fromUtf8() function.

    You can disable this operator by defining \c
    QT_NO_CAST_FROM_ASCII when you compile your applications. This
    can be useful if you want to ensure that all user-visible strings
    go through QObject::tr(), for example.
*/

/*! \fn bool QLatin1String::operator<=(const QString &other) const

    Returns \c true if this string is lexically less than or equal
    to string \a other; otherwise returns \c false.

    The comparison is based exclusively on the numeric Unicode values
    of the characters and is very fast, but is not what a human would
    expect. Consider sorting user-interface strings with
    QString::localeAwareCompare().
*/

/*!
    \fn bool QLatin1String::operator<=(const char *other) const
    \since 4.3
    \overload

    The \a other const char pointer is converted to a QString using
    the QString::fromUtf8() function.

    You can disable this operator by defining \c
    QT_NO_CAST_FROM_ASCII when you compile your applications. This
    can be useful if you want to ensure that all user-visible strings
    go through QObject::tr(), for example.
*/



/*! \fn bool operator==(QLatin1String s1, QLatin1String s2)
   \relates QLatin1String

   Returns \c true if string \a s1 is lexically equal to string \a s2; otherwise
   returns \c false.
*/
/*! \fn bool operator!=(QLatin1String s1, QLatin1String s2)
   \relates QLatin1String

   Returns \c true if string \a s1 is lexically unequal to string \a s2; otherwise
   returns \c false.
*/
/*! \fn bool operator<(QLatin1String s1, QLatin1String s2)
   \relates QLatin1String

   Returns \c true if string \a s1 is lexically smaller than string \a s2; otherwise
   returns \c false.
*/
/*! \fn bool operator<=(QLatin1String s1, QLatin1String s2)
   \relates QLatin1String

   Returns \c true if string \a s1 is lexically smaller than or equal to string \a s2; otherwise
   returns \c false.
*/
/*! \fn bool operator>(QLatin1String s1, QLatin1String s2)
   \relates QLatin1String

   Returns \c true if string \a s1 is lexically greater than string \a s2; otherwise
   returns \c false.
*/
/*! \fn bool operator>=(QLatin1String s1, QLatin1String s2)
   \relates QLatin1String

   Returns \c true if string \a s1 is lexically greater than or equal to
   string \a s2; otherwise returns \c false.
*/


#if !defined(QT_NO_DATASTREAM) || (defined(QT_BOOTSTRAPPED) && !defined(QT_BUILD_QMAKE))
/*!
    \fn QDataStream &operator<<(QDataStream &stream, const QString &string)
    \relates QString

    Writes the given \a string to the specified \a stream.

    \sa {Serializing Qt Data Types}
*/

QDataStream &operator<<(QDataStream &out, const QString &str)
{
    if (out.version() == 1) {
        out << str.toLatin1();
    } else {
        if (!str.isNull() || out.version() < 3) {
            if ((out.byteOrder() == QDataStream::BigEndian) == (QSysInfo::ByteOrder == QSysInfo::BigEndian)) {
                out.writeBytes(reinterpret_cast<const char *>(str.unicode()), sizeof(QChar) * str.length());
            } else {
                QVarLengthArray<ushort> buffer(str.length());
                const ushort *data = reinterpret_cast<const ushort *>(str.constData());
                for (int i = 0; i < str.length(); i++) {
                    buffer[i] = qbswap(*data);
                    ++data;
                }
                out.writeBytes(reinterpret_cast<const char *>(buffer.data()), sizeof(ushort) * buffer.size());
            }
        } else {
            // write null marker
            out << (quint32)0xffffffff;
        }
    }
    return out;
}

/*!
    \fn QDataStream &operator>>(QDataStream &stream, QString &string)
    \relates QString

    Reads a string from the specified \a stream into the given \a string.

    \sa {Serializing Qt Data Types}
*/

QDataStream &operator>>(QDataStream &in, QString &str)
{
#ifdef QT_QSTRING_UCS_4
#if defined(Q_CC_GNU)
#warning "operator>> not working properly"
#endif
#endif

    if (in.version() == 1) {
        QByteArray l;
        in >> l;
        str = QString::fromLatin1(l);
    } else {
        quint32 bytes = 0;
        in >> bytes;                                  // read size of string
        if (bytes == 0xffffffff) {                    // null string
            str.clear();
        } else if (bytes > 0) {                       // not empty
            if (bytes & 0x1) {
                str.clear();
                in.setStatus(QDataStream::ReadCorruptData);
                return in;
            }

            const quint32 Step = 1024 * 1024;
            quint32 len = bytes / 2;
            quint32 allocated = 0;

            while (allocated < len) {
                int blockSize = qMin(Step, len - allocated);
                str.resize(allocated + blockSize);
                if (in.readRawData(reinterpret_cast<char *>(str.data()) + allocated * 2,
                                   blockSize * 2) != blockSize * 2) {
                    str.clear();
                    in.setStatus(QDataStream::ReadPastEnd);
                    return in;
                }
                allocated += blockSize;
            }

            if ((in.byteOrder() == QDataStream::BigEndian)
                    != (QSysInfo::ByteOrder == QSysInfo::BigEndian)) {
                ushort *data = reinterpret_cast<ushort *>(str.data());
                while (len--) {
                    *data = qbswap(*data);
                    ++data;
                }
            }
        } else {
            str = QString(QLatin1String(""));
        }
    }
    return in;
}
#endif // QT_NO_DATASTREAM




/*!
    \class QStringRef
    \inmodule QtCore
    \since 4.3
    \brief The QStringRef class provides a thin wrapper around QString substrings.
    \reentrant
    \ingroup tools
    \ingroup string-processing

    QStringRef provides a read-only subset of the QString API.

    A string reference explicitly references a portion of a string()
    with a given size(), starting at a specific position(). Calling
    toString() returns a copy of the data as a real QString instance.

    This class is designed to improve the performance of substring
    handling when manipulating substrings obtained from existing QString
    instances. QStringRef avoids the memory allocation and reference
    counting overhead of a standard QString by simply referencing a
    part of the original string. This can prove to be advantageous in
    low level code, such as that used in a parser, at the expense of
    potentially more complex code.

    For most users, there are no semantic benefits to using QStringRef
    instead of QString since QStringRef requires attention to be paid
    to memory management issues, potentially making code more complex
    to write and maintain.

    \warning A QStringRef is only valid as long as the referenced
    string exists. If the original string is deleted, the string
    reference points to an invalid memory location.

    We suggest that you only use this class in stable code where profiling
    has clearly identified that performance improvements can be made by
    replacing standard string operations with the optimized substring
    handling provided by this class.

    \sa {Implicitly Shared Classes}
*/


/*!
 \fn QStringRef::QStringRef()

 Constructs an empty string reference.
*/

/*! \fn QStringRef::QStringRef(const QString *string, int position, int length)

Constructs a string reference to the range of characters in the given
\a string specified by the starting \a position and \a length in characters.

\warning This function exists to improve performance as much as possible,
and performs no bounds checking. For program correctness, \a position and
\a length must describe a valid substring of \a string.

This means that the starting \a position must be positive or 0 and smaller
than \a string's length, and \a length must be positive or 0 but smaller than
the string's length minus the starting \a position;
i.e, 0 <= position < string->length() and
0 <= length <= string->length() - position must both be satisfied.
*/

/*! \fn QStringRef::QStringRef(const QString *string)

Constructs a string reference to the given \a string.
*/

/*! \fn QStringRef::QStringRef(const QStringRef &other)

Constructs a copy of the \a other string reference.
 */
/*!
\fn QStringRef::~QStringRef()

Destroys the string reference.

Since this class is only used to refer to string data, and does not take
ownership of it, no memory is freed when instances are destroyed.
*/


/*!
    \fn int QStringRef::position() const

    Returns the starting position in the referenced string that is referred to
    by the string reference.

    \sa size(), string()
*/

/*!
    \fn int QStringRef::size() const

    Returns the number of characters referred to by the string reference.
    Equivalent to length() and count().

    \sa position(), string()
*/
/*!
    \fn int QStringRef::count() const
    Returns the number of characters referred to by the string reference.
    Equivalent to size() and length().

    \sa position(), string()
*/
/*!
    \fn int QStringRef::length() const
    Returns the number of characters referred to by the string reference.
    Equivalent to size() and count().

    \sa position(), string()
*/


/*!
    \fn bool QStringRef::isEmpty() const

    Returns \c true if the string reference has no characters; otherwise returns
    false.

    A string reference is empty if its size is zero.

    \sa size()
*/

/*!
    \fn bool QStringRef::isNull() const

    Returns \c true if string() returns a null pointer or a pointer to a
    null string; otherwise returns \c true.

    \sa size()
*/

/*!
    \fn const QString *QStringRef::string() const

    Returns a pointer to the string referred to by the string reference, or
    0 if it does not reference a string.

    \sa unicode()
*/


/*!
    \fn const QChar *QStringRef::unicode() const

    Returns a Unicode representation of the string reference. Since
    the data stems directly from the referenced string, it is not
    null-terminated unless the string reference includes the string's
    null terminator.

    \sa string()
*/

/*!
    \fn const QChar *QStringRef::data() const

    Same as unicode().
*/

/*!
    \fn const QChar *QStringRef::constData() const

    Same as unicode().
*/

/*!
    Returns a copy of the string reference as a QString object.

    If the string reference is not a complete reference of the string
    (meaning that position() is 0 and size() equals string()->size()),
    this function will allocate a new string to return.

    \sa string()
*/

QString QStringRef::toString() const {
    if (!m_string)
        return QString();
    if (m_size && m_position == 0 && m_size == m_string->size())
        return *m_string;
    return QString(m_string->unicode() + m_position, m_size);
}


/*! \relates QStringRef

   Returns \c true if string reference \a s1 is lexically equal to string reference \a s2; otherwise
   returns \c false.
*/
bool operator==(const QStringRef &s1,const QStringRef &s2)
{ return (s1.size() == s2.size() &&
          qMemEquals((const ushort *)s1.unicode(), (const ushort *)s2.unicode(), s1.size()));
}

/*! \relates QStringRef

   Returns \c true if string \a s1 is lexically equal to string reference \a s2; otherwise
   returns \c false.
*/
bool operator==(const QString &s1,const QStringRef &s2)
{ return (s1.size() == s2.size() &&
          qMemEquals((const ushort *)s1.unicode(), (const ushort *)s2.unicode(), s1.size()));
}

/*! \relates QStringRef

   Returns \c true if string  \a s1 is lexically equal to string reference \a s2; otherwise
   returns \c false.
*/
bool operator==(QLatin1String s1, const QStringRef &s2)
{
    if (s1.size() != s2.size())
        return false;

    const ushort *uc = reinterpret_cast<const ushort *>(s2.unicode());
    const ushort *e = uc + s2.size();
    const uchar *c = reinterpret_cast<const uchar *>(s1.latin1());
    if (!c)
        return s2.isEmpty();

    while (*c) {
        if (uc == e || *uc != *c)
            return false;
        ++uc;
        ++c;
    }
    return (uc == e);
}

/*!
   \relates QStringRef

    Returns \c true if string reference \a s1 is lexically less than
    string reference \a s2; otherwise returns \c false.

    The comparison is based exclusively on the numeric Unicode values
    of the characters and is very fast, but is not what a human would
    expect. Consider sorting user-interface strings using the
    QString::localeAwareCompare() function.
*/
bool operator<(const QStringRef &s1,const QStringRef &s2)
{
    return ucstrcmp(s1.constData(), s1.length(), s2.constData(), s2.length()) < 0;
}

/*!\fn bool operator<=(const QStringRef &s1,const QStringRef &s2)

   \relates QStringRef

    Returns \c true if string reference \a s1 is lexically less than
    or equal to string reference \a s2; otherwise returns \c false.

    The comparison is based exclusively on the numeric Unicode values
    of the characters and is very fast, but is not what a human would
    expect. Consider sorting user-interface strings using the
    QString::localeAwareCompare() function.
*/

/*!\fn bool operator>=(const QStringRef &s1,const QStringRef &s2)

   \relates QStringRef

    Returns \c true if string reference \a s1 is lexically greater than
    or equal to string reference \a s2; otherwise returns \c false.

    The comparison is based exclusively on the numeric Unicode values
    of the characters and is very fast, but is not what a human would
    expect. Consider sorting user-interface strings using the
    QString::localeAwareCompare() function.
*/

/*!\fn bool operator>(const QStringRef &s1,const QStringRef &s2)

   \relates QStringRef

    Returns \c true if string reference \a s1 is lexically greater than
    string reference \a s2; otherwise returns \c false.

    The comparison is based exclusively on the numeric Unicode values
    of the characters and is very fast, but is not what a human would
    expect. Consider sorting user-interface strings using the
    QString::localeAwareCompare() function.
*/


/*!
    \fn const QChar QStringRef::at(int position) const

    Returns the character at the given index \a position in the
    string reference.

    The \a position must be a valid index position in the string
    (i.e., 0 <= \a position < size()).
*/

/*!
    \fn void QStringRef::clear()

    Clears the contents of the string reference by making it null and empty.

    \sa isEmpty(), isNull()
*/

/*!
    \fn QStringRef &QStringRef::operator=(const QStringRef &other)

    Assigns the \a other string reference to this string reference, and
    returns the result.
*/

/*!
    \fn QStringRef &QStringRef::operator=(const QString *string)

    Constructs a string reference to the given \a string and assigns it to
    this string reference, returning the result.
*/

/*!
    \typedef QString::DataPtr
    \internal
*/

/*!
    \fn DataPtr & QString::data_ptr()
    \internal
*/



/*!  Appends the string reference to \a string, and returns a new
reference to the combined string data.
 */
QStringRef QStringRef::appendTo(QString *string) const
{
    if (!string)
        return QStringRef();
    int pos = string->size();
    string->insert(pos, unicode(), size());
    return QStringRef(string, pos, size());
}

/*!
    \fn int QStringRef::compare(const QStringRef &s1, const QString &s2, Qt::CaseSensitivity cs = Qt::CaseSensitive)
    \since 4.5

    Compares the string \a s1 with the string \a s2 and returns an
    integer less than, equal to, or greater than zero if \a s1
    is less than, equal to, or greater than \a s2.

    If \a cs is Qt::CaseSensitive, the comparison is case sensitive;
    otherwise the comparison is case insensitive.
*/

/*!
    \fn int QStringRef::compare(const QStringRef &s1, const QStringRef &s2, Qt::CaseSensitivity cs = Qt::CaseSensitive)
    \since 4.5
    \overload

    Compares the string \a s1 with the string \a s2 and returns an
    integer less than, equal to, or greater than zero if \a s1
    is less than, equal to, or greater than \a s2.

    If \a cs is Qt::CaseSensitive, the comparison is case sensitive;
    otherwise the comparison is case insensitive.
*/

/*!
    \fn int QStringRef::compare(const QStringRef &s1, QLatin1String s2, Qt::CaseSensitivity cs = Qt::CaseSensitive)
    \since 4.5
    \overload

    Compares the string \a s1 with the string \a s2 and returns an
    integer less than, equal to, or greater than zero if \a s1
    is less than, equal to, or greater than \a s2.

    If \a cs is Qt::CaseSensitive, the comparison is case sensitive;
    otherwise the comparison is case insensitive.
*/

/*!
    \overload
    \fn int QStringRef::compare(const QString &other, Qt::CaseSensitivity cs = Qt::CaseSensitive) const
    \since 4.5

    Compares this string with the \a other string and returns an
    integer less than, equal to, or greater than zero if this string
    is less than, equal to, or greater than the \a other string.

    If \a cs is Qt::CaseSensitive, the comparison is case sensitive;
    otherwise the comparison is case insensitive.

    Equivalent to \c {compare(*this, other, cs)}.

    \sa QString::compare()
*/

/*!
    \overload
    \fn int QStringRef::compare(const QStringRef &other, Qt::CaseSensitivity cs = Qt::CaseSensitive) const
    \since 4.5

    Compares this string with the \a other string and returns an
    integer less than, equal to, or greater than zero if this string
    is less than, equal to, or greater than the \a other string.

    If \a cs is Qt::CaseSensitive, the comparison is case sensitive;
    otherwise the comparison is case insensitive.

    Equivalent to \c {compare(*this, other, cs)}.

    \sa QString::compare()
*/

/*!
    \overload
    \fn int QStringRef::compare(QLatin1String other, Qt::CaseSensitivity cs = Qt::CaseSensitive) const
    \since 4.5

    Compares this string with the \a other string and returns an
    integer less than, equal to, or greater than zero if this string
    is less than, equal to, or greater than the \a other string.

    If \a cs is Qt::CaseSensitive, the comparison is case sensitive;
    otherwise the comparison is case insensitive.

    Equivalent to \c {compare(*this, other, cs)}.

    \sa QString::compare()
*/

/*!
    \fn int QStringRef::localeAwareCompare(const QStringRef &s1, const QString & s2)
    \since 4.5

    Compares \a s1 with \a s2 and returns an integer less than, equal
    to, or greater than zero if \a s1 is less than, equal to, or
    greater than \a s2.

    The comparison is performed in a locale- and also
    platform-dependent manner. Use this function to present sorted
    lists of strings to the user.

    On Mac OS X, this function compares according the
    "Order for sorted lists" setting in the International prefereces panel.

    \sa compare(), QLocale
*/

/*!
    \fn int QStringRef::localeAwareCompare(const QStringRef &s1, const QStringRef & s2)
    \since 4.5
    \overload

    Compares \a s1 with \a s2 and returns an integer less than, equal
    to, or greater than zero if \a s1 is less than, equal to, or
    greater than \a s2.

    The comparison is performed in a locale- and also
    platform-dependent manner. Use this function to present sorted
    lists of strings to the user.

*/

/*!
    \fn int QStringRef::localeAwareCompare(const QString &other) const
    \since 4.5
    \overload

    Compares this string with the \a other string and returns an
    integer less than, equal to, or greater than zero if this string
    is less than, equal to, or greater than the \a other string.

    The comparison is performed in a locale- and also
    platform-dependent manner. Use this function to present sorted
    lists of strings to the user.
*/

/*!
    \fn int QStringRef::localeAwareCompare(const QStringRef &other) const
    \since 4.5
    \overload

    Compares this string with the \a other string and returns an
    integer less than, equal to, or greater than zero if this string
    is less than, equal to, or greater than the \a other string.

    The comparison is performed in a locale- and also
    platform-dependent manner. Use this function to present sorted
    lists of strings to the user.
*/

/*!
    \fn QString &QString::append(const QStringRef &reference)
    \since 4.4

    Appends the given string \a reference to this string and returns the result.
 */
QString &QString::append(const QStringRef &str)
{
    if (str.string() == this) {
        str.appendTo(this);
    } else if (str.string()) {
        int oldSize = size();
        resize(oldSize + str.size());
        memcpy(data() + oldSize, str.unicode(), str.size() * sizeof(QChar));
    }
    return *this;
}

/*!
    \fn QStringRef::left(int n) const
    \since 5.2

    Returns a substring reference to the \a n leftmost characters
    of the string.

    If \a n is greater than size() or less than zero, a reference to the entire
    string is returned.

    \sa right(), mid(), startsWith()
*/
QStringRef QStringRef::left(int n) const
{
    if (uint(n) >= uint(m_size))
        return *this;
    return QStringRef(m_string, m_position, n);
}

/*!
    \since 4.4

    Returns a substring reference to the \a n leftmost characters
    of the string.

    If \a n is greater than size() or less than zero, a reference to the entire
    string is returned.

    \snippet qstring/main.cpp leftRef

    \sa left(), rightRef(), midRef(), startsWith()
*/
QStringRef QString::leftRef(int n)  const
{
    if (uint(n) >= uint(d->size))
        n = d->size;
    return QStringRef(this, 0, n);
}

/*!
    \fn QStringRef::right(int n) const
    \since 5.2

    Returns a substring reference to the \a n rightmost characters
    of the string.

    If \a n is greater than size() or less than zero, a reference to the entire
    string is returned.

    \sa left(), mid(), endsWith()
*/
QStringRef QStringRef::right(int n) const
{
    if (uint(n) >= uint(m_size))
        return *this;
    return QStringRef(m_string, n + m_position, m_size - n);
}

/*!
    \since 4.4

    Returns a substring reference to the \a n rightmost characters
    of the string.

    If \a n is greater than size() or less than zero, a reference to the entire
    string is returned.

    \snippet qstring/main.cpp rightRef

    \sa right(), leftRef(), midRef(), endsWith()
*/
QStringRef QString::rightRef(int n) const
{
    if (uint(n) >= uint(d->size))
        n = d->size;
    return QStringRef(this, d->size - n, n);
}

/*!
    \fn QStringRef::mid(int position, int n = -1) const
    \since 5.2

    Returns a substring reference to \a n characters of this string,
    starting at the specified \a position.

    If the \a position exceeds the length of the string, a null
    reference is returned.

    If there are less than \a n characters available in the string,
    starting at the given \a position, or if \a n is -1 (default), the
    function returns all characters from the specified \a position
    onwards.

    \sa left(), right()
*/
QStringRef QStringRef::mid(int pos, int n) const
{
    if (pos > m_size)
        return QStringRef();
    if (pos < 0) {
        if (n < 0 || n + pos >= m_size)
            return QStringRef(m_string, m_position, m_size);
        if (n + pos <= 0)
            return QStringRef();
        n += pos;
        pos = 0;
    } else if (uint(n) > uint(m_size - pos)) {
        n = m_size - pos;
    }
    return QStringRef(m_string, pos + m_position, n);
}

/*!
    \since 4.4

    Returns a substring reference to \a n characters of this string,
    starting at the specified \a position.

    If the \a position exceeds the length of the string, a null
    reference is returned.

    If there are less than \a n characters available in the string,
    starting at the given \a position, or if \a n is -1 (default), the
    function returns all characters from the specified \a position
    onwards.

    Example:

    \snippet qstring/main.cpp midRef

    \sa mid(), leftRef(), rightRef()
*/
QStringRef QString::midRef(int position, int n) const
{
    if (position > d->size)
        return QStringRef();
    if (position < 0) {
        if (n < 0 || n + position >= d->size)
            return QStringRef(this, 0, d->size);
        if (n + position <= 0)
            return QStringRef();

        n += position;
        position = 0;
    } else if (uint(n) > uint(d->size - position))
        n = d->size - position;
    return QStringRef(this, position, n);
}

/*!
  \since 4.8

  Returns the index position of the first occurrence of the string \a
  str in this string reference, searching forward from index position
  \a from. Returns -1 if \a str is not found.

  If \a cs is Qt::CaseSensitive (default), the search is case
  sensitive; otherwise the search is case insensitive.

  If \a from is -1, the search starts at the last character; if it is
  -2, at the next to last character and so on.

  \sa QString::indexOf(), lastIndexOf(), contains(), count()
*/
int QStringRef::indexOf(const QString &str, int from, Qt::CaseSensitivity cs) const
{
    return qFindString(unicode(), length(), from, str.unicode(), str.length(), cs);
}

/*!
    \since 4.8
    \overload indexOf()

    Returns the index position of the first occurrence of the
    character \a ch in the string reference, searching forward from
    index position \a from. Returns -1 if \a ch could not be found.

    \sa QString::indexOf(), lastIndexOf(), contains(), count()
*/
int QStringRef::indexOf(QChar ch, int from, Qt::CaseSensitivity cs) const
{
    return findChar(unicode(), length(), ch, from, cs);
}

/*!
  \since 4.8

  Returns the index position of the first occurrence of the string \a
  str in this string reference, searching forward from index position
  \a from. Returns -1 if \a str is not found.

  If \a cs is Qt::CaseSensitive (default), the search is case
  sensitive; otherwise the search is case insensitive.

  If \a from is -1, the search starts at the last character; if it is
  -2, at the next to last character and so on.

  \sa QString::indexOf(), lastIndexOf(), contains(), count()
*/
int QStringRef::indexOf(QLatin1String str, int from, Qt::CaseSensitivity cs) const
{
    return qt_find_latin1_string(unicode(), size(), str, from, cs);
}

/*!
    \since 4.8

    \overload indexOf()

    Returns the index position of the first occurrence of the string
    reference \a str in this string reference, searching forward from
    index position \a from. Returns -1 if \a str is not found.

    If \a cs is Qt::CaseSensitive (default), the search is case
    sensitive; otherwise the search is case insensitive.

    \sa QString::indexOf(), lastIndexOf(), contains(), count()
*/
int QStringRef::indexOf(const QStringRef &str, int from, Qt::CaseSensitivity cs) const
{
    return qFindString(unicode(), size(), from, str.unicode(), str.size(), cs);
}

/*!
  \since 4.8

  Returns the index position of the last occurrence of the string \a
  str in this string reference, searching backward from index position
  \a from. If \a from is -1 (default), the search starts at the last
  character; if \a from is -2, at the next to last character and so
  on. Returns -1 if \a str is not found.

  If \a cs is Qt::CaseSensitive (default), the search is case
  sensitive; otherwise the search is case insensitive.

  \sa QString::lastIndexOf(), indexOf(), contains(), count()
*/
int QStringRef::lastIndexOf(const QString &str, int from, Qt::CaseSensitivity cs) const
{
    const int sl = str.size();
    if (sl == 1)
        return lastIndexOf(str.at(0), from, cs);

    const int l = size();;
    if (from < 0)
        from += l;
    int delta = l - sl;
    if (from == l && sl == 0)
        return from;
    if (uint(from) >= uint(l) || delta < 0)
        return -1;
    if (from > delta)
        from = delta;

    return lastIndexOfHelper(reinterpret_cast<const ushort*>(unicode()), from,
                             reinterpret_cast<const ushort*>(str.unicode()), str.size(), cs);
}

/*!
  \since 4.8
  \overload lastIndexOf()

  Returns the index position of the last occurrence of the character
  \a ch, searching backward from position \a from.

  \sa QString::lastIndexOf(), indexOf(), contains(), count()
*/
int QStringRef::lastIndexOf(QChar ch, int from, Qt::CaseSensitivity cs) const
{
    return qt_last_index_of(unicode(), size(), ch, from, cs);
}

/*!
  \since 4.8
  \overload lastIndexOf()

  Returns the index position of the last occurrence of the string \a
  str in this string reference, searching backward from index position
  \a from. If \a from is -1 (default), the search starts at the last
  character; if \a from is -2, at the next to last character and so
  on. Returns -1 if \a str is not found.

  If \a cs is Qt::CaseSensitive (default), the search is case
  sensitive; otherwise the search is case insensitive.

  \sa QString::lastIndexOf(), indexOf(), contains(), count()
*/
int QStringRef::lastIndexOf(QLatin1String str, int from, Qt::CaseSensitivity cs) const
{
    const int sl = str.size();
    if (sl == 1)
        return lastIndexOf(QLatin1Char(str.latin1()[0]), from, cs);

    const int l = size();
    if (from < 0)
        from += l;
    int delta = l - sl;
    if (from == l && sl == 0)
        return from;
    if (uint(from) >= uint(l) || delta < 0)
        return -1;
    if (from > delta)
        from = delta;

    QVarLengthArray<ushort> s(sl);
    for (int i = 0; i < sl; ++i)
        s[i] = str.latin1()[i];

    return lastIndexOfHelper(reinterpret_cast<const ushort*>(unicode()), from, s.data(), sl, cs);
}

/*!
  \since 4.8
  \overload lastIndexOf()

  Returns the index position of the last occurrence of the string
  reference \a str in this string reference, searching backward from
  index position \a from. If \a from is -1 (default), the search
  starts at the last character; if \a from is -2, at the next to last
  character and so on. Returns -1 if \a str is not found.

  If \a cs is Qt::CaseSensitive (default), the search is case
  sensitive; otherwise the search is case insensitive.

  \sa QString::lastIndexOf(), indexOf(), contains(), count()
*/
int QStringRef::lastIndexOf(const QStringRef &str, int from, Qt::CaseSensitivity cs) const
{
    const int sl = str.size();
    if (sl == 1)
        return lastIndexOf(str.at(0), from, cs);

    const int l = size();
    if (from < 0)
        from += l;
    int delta = l - sl;
    if (from == l && sl == 0)
        return from;
    if (uint(from) >= uint(l) || delta < 0)
        return -1;
    if (from > delta)
        from = delta;

    return lastIndexOfHelper(reinterpret_cast<const ushort*>(unicode()), from,
                             reinterpret_cast<const ushort*>(str.unicode()),
                             str.size(), cs);
}

/*!
    \since 4.8
    Returns the number of (potentially overlapping) occurrences of
    the string \a str in this string reference.

    If \a cs is Qt::CaseSensitive (default), the search is
    case sensitive; otherwise the search is case insensitive.

    \sa QString::count(), contains(), indexOf()
*/
int QStringRef::count(const QString &str, Qt::CaseSensitivity cs) const
{
    return qt_string_count(unicode(), size(), str.unicode(), str.size(), cs);
}

/*!
    \since 4.8
    \overload count()

    Returns the number of occurrences of the character \a ch in the
    string reference.

    If \a cs is Qt::CaseSensitive (default), the search is
    case sensitive; otherwise the search is case insensitive.

    \sa QString::count(), contains(), indexOf()
*/
int QStringRef::count(QChar ch, Qt::CaseSensitivity cs) const
{
    return qt_string_count(unicode(), size(), ch, cs);
}

/*!
    \since 4.8
    \overload count()

    Returns the number of (potentially overlapping) occurrences of the
    string reference \a str in this string reference.

    If \a cs is Qt::CaseSensitive (default), the search is
    case sensitive; otherwise the search is case insensitive.

    \sa QString::count(), contains(), indexOf()
*/
int QStringRef::count(const QStringRef &str, Qt::CaseSensitivity cs) const
{
    return qt_string_count(unicode(), size(), str.unicode(), str.size(), cs);
}

/*!
    \since 4.8

    Returns \c true if the string reference starts with \a str; otherwise
    returns \c false.

    If \a cs is Qt::CaseSensitive (default), the search is
    case sensitive; otherwise the search is case insensitive.

    \sa QString::startsWith(), endsWith()
*/
bool QStringRef::startsWith(const QString &str, Qt::CaseSensitivity cs) const
{
    return qt_starts_with(isNull() ? 0 : unicode(), size(),
                          str.isNull() ? 0 : str.unicode(), str.size(), cs);
}

/*!
    \since 4.8
    \overload startsWith()
    \sa QString::startsWith(), endsWith()
*/
bool QStringRef::startsWith(QLatin1String str, Qt::CaseSensitivity cs) const
{
    return qt_starts_with(isNull() ? 0 : unicode(), size(), str, cs);
}

/*!
    \since 4.8
    \overload startsWith()
    \sa QString::startsWith(), endsWith()
*/
bool QStringRef::startsWith(const QStringRef &str, Qt::CaseSensitivity cs) const
{
    return qt_starts_with(isNull() ? 0 : unicode(), size(),
                          str.isNull() ? 0 : str.unicode(), str.size(), cs);
}

/*!
    \since 4.8
    \overload startsWith()

    Returns \c true if the string reference starts with \a ch; otherwise
    returns \c false.

    If \a cs is Qt::CaseSensitive (default), the search is case
    sensitive; otherwise the search is case insensitive.

    \sa QString::startsWith(), endsWith()
*/
bool QStringRef::startsWith(QChar ch, Qt::CaseSensitivity cs) const
{
    if (!isEmpty()) {
        const ushort *data = reinterpret_cast<const ushort*>(unicode());
        return (cs == Qt::CaseSensitive
                ? data[0] == ch
                : foldCase(data[0]) == foldCase(ch.unicode()));
    } else {
        return false;
    }
}

/*!
    \since 4.8
    Returns \c true if the string reference ends with \a str; otherwise
    returns \c false.

    If \a cs is Qt::CaseSensitive (default), the search is case
    sensitive; otherwise the search is case insensitive.

    \sa QString::endsWith(), startsWith()
*/
bool QStringRef::endsWith(const QString &str, Qt::CaseSensitivity cs) const
{
    return qt_ends_with(isNull() ? 0 : unicode(), size(),
                        str.isNull() ? 0 : str.unicode(), str.size(), cs);
}

/*!
    \since 4.8
    \overload endsWith()

    Returns \c true if the string reference ends with \a ch; otherwise
    returns \c false.

    If \a cs is Qt::CaseSensitive (default), the search is case
    sensitive; otherwise the search is case insensitive.

    \sa QString::endsWith(), endsWith()
*/
bool QStringRef::endsWith(QChar ch, Qt::CaseSensitivity cs) const
{
    if (!isEmpty()) {
        const ushort *data = reinterpret_cast<const ushort*>(unicode());
        const int size = length();
        return (cs == Qt::CaseSensitive
                ? data[size - 1] == ch
                : foldCase(data[size - 1]) == foldCase(ch.unicode()));
    } else {
        return false;
    }
}

/*!
    \since 4.8
    \overload endsWith()
    \sa QString::endsWith(), endsWith()
*/
bool QStringRef::endsWith(QLatin1String str, Qt::CaseSensitivity cs) const
{
    return qt_ends_with(isNull() ? 0 : unicode(), size(), str, cs);
}

/*!
    \since 4.8
    \overload endsWith()
    \sa QString::endsWith(), endsWith()
*/
bool QStringRef::endsWith(const QStringRef &str, Qt::CaseSensitivity cs) const
{
    return qt_ends_with(isNull() ? 0 : unicode(), size(),
                        str.isNull() ? 0 : str.unicode(), str.size(), cs);
}


/*! \fn bool QStringRef::contains(const QString &str, Qt::CaseSensitivity cs = Qt::CaseSensitive) const

    \since 4.8
    Returns \c true if this string reference contains an occurrence of
    the string \a str; otherwise returns \c false.

    If \a cs is Qt::CaseSensitive (default), the search is
    case sensitive; otherwise the search is case insensitive.

    \sa indexOf(), count()
*/

/*! \fn bool QStringRef::contains(QChar ch, Qt::CaseSensitivity cs = Qt::CaseSensitive) const

    \overload contains()
    \since 4.8

    Returns \c true if this string contains an occurrence of the
    character \a ch; otherwise returns \c false.

    If \a cs is Qt::CaseSensitive (default), the search is
    case sensitive; otherwise the search is case insensitive.

*/

/*! \fn bool QStringRef::contains(const QStringRef &str, Qt::CaseSensitivity cs = Qt::CaseSensitive) const
    \overload contains()
    \since 4.8

    Returns \c true if this string reference contains an occurrence of
    the string reference \a str; otherwise returns \c false.

    If \a cs is Qt::CaseSensitive (default), the search is
    case sensitive; otherwise the search is case insensitive.

    \sa indexOf(), count()
*/

/*! \fn bool QStringRef::contains(QLatin1String str, Qt::CaseSensitivity cs) const
    \since 4,8
    \overload contains()

    Returns \c true if this string reference contains an occurrence of
    the string \a str; otherwise returns \c false.

    If \a cs is Qt::CaseSensitive (default), the search is
    case sensitive; otherwise the search is case insensitive.

    \sa indexOf(), count()
*/

static inline int qt_last_index_of(const QChar *haystack, int haystackLen, QChar needle,
                                   int from, Qt::CaseSensitivity cs)
{
    ushort c = needle.unicode();
    if (from < 0)
        from += haystackLen;
    if (uint(from) >= uint(haystackLen))
        return -1;
    if (from >= 0) {
        const ushort *b = reinterpret_cast<const ushort*>(haystack);
        const ushort *n = b + from;
        if (cs == Qt::CaseSensitive) {
            for (; n >= b; --n)
                if (*n == c)
                    return n - b;
        } else {
            c = foldCase(c);
            for (; n >= b; --n)
                if (foldCase(*n) == c)
                    return n - b;
        }
    }
    return -1;


}

static inline int qt_string_count(const QChar *haystack, int haystackLen,
                                  const QChar *needle, int needleLen,
                                  Qt::CaseSensitivity cs)
{
    int num = 0;
    int i = -1;
    if (haystackLen > 500 && needleLen > 5) {
        QStringMatcher matcher(needle, needleLen, cs);
        while ((i = matcher.indexIn(haystack, haystackLen, i + 1)) != -1)
            ++num;
    } else {
        while ((i = qFindString(haystack, haystackLen, i + 1, needle, needleLen, cs)) != -1)
            ++num;
    }
    return num;
}

static inline int qt_string_count(const QChar *unicode, int size, QChar ch,
                                  Qt::CaseSensitivity cs)
{
    ushort c = ch.unicode();
    int num = 0;
    const ushort *b = reinterpret_cast<const ushort*>(unicode);
    const ushort *i = b + size;
    if (cs == Qt::CaseSensitive) {
        while (i != b)
            if (*--i == c)
                ++num;
    } else {
        c = foldCase(c);
        while (i != b)
            if (foldCase(*(--i)) == c)
                ++num;
    }
    return num;
}

static inline int qt_find_latin1_string(const QChar *haystack, int size,
                                        QLatin1String needle,
                                        int from, Qt::CaseSensitivity cs)
{
    const char *latin1 = needle.latin1();
    int len = needle.size();
    QVarLengthArray<ushort> s(len);
    for (int i = 0; i < len; ++i)
        s[i] = latin1[i];

    return qFindString(haystack, size, from,
                       reinterpret_cast<const QChar*>(s.constData()), len, cs);
}

static inline bool qt_starts_with(const QChar *haystack, int haystackLen,
                                  const QChar *needle, int needleLen, Qt::CaseSensitivity cs)
{
    if (!haystack)
        return !needle;
    if (haystackLen == 0)
        return needleLen == 0;
    if (needleLen > haystackLen)
        return false;

    const ushort *h = reinterpret_cast<const ushort*>(haystack);
    const ushort *n = reinterpret_cast<const ushort*>(needle);

    if (cs == Qt::CaseSensitive) {
        return qMemEquals(h, n, needleLen);
    } else {
        uint last = 0;
        uint olast = 0;
        for (int i = 0; i < needleLen; ++i)
            if (foldCase(h[i], last) != foldCase(n[i], olast))
                return false;
    }
    return true;
}

static inline bool qt_starts_with(const QChar *haystack, int haystackLen,
                                  QLatin1String needle, Qt::CaseSensitivity cs)
{
    if (!haystack)
        return !needle.latin1();
    if (haystackLen == 0)
        return !needle.latin1() || *needle.latin1() == 0;
    const int slen = needle.size();
    if (slen > haystackLen)
        return false;
    const ushort *data = reinterpret_cast<const ushort*>(haystack);
    const uchar *latin = reinterpret_cast<const uchar*>(needle.latin1());
    if (cs == Qt::CaseSensitive) {
        for (int i = 0; i < slen; ++i)
            if (data[i] != latin[i])
                return false;
    } else {
        for (int i = 0; i < slen; ++i)
            if (foldCase(data[i]) != foldCase((ushort)latin[i]))
                return false;
    }
    return true;
}

static inline bool qt_ends_with(const QChar *haystack, int haystackLen,
                                const QChar *needle, int needleLen, Qt::CaseSensitivity cs)
{
    if (!haystack)
        return !needle;
    if (haystackLen == 0)
        return needleLen == 0;
    const int pos = haystackLen - needleLen;
    if (pos < 0)
        return false;

    const ushort *h = reinterpret_cast<const ushort*>(haystack);
    const ushort *n = reinterpret_cast<const ushort*>(needle);

    if (cs == Qt::CaseSensitive) {
        return qMemEquals(h + pos, n, needleLen);
    } else {
        uint last = 0;
        uint olast = 0;
        for (int i = 0; i < needleLen; i++)
            if (foldCase(h[pos+i], last) != foldCase(n[i], olast))
                return false;
    }
    return true;
}


static inline bool qt_ends_with(const QChar *haystack, int haystackLen,
                                QLatin1String needle, Qt::CaseSensitivity cs)
{
    if (!haystack)
        return !needle.latin1();
    if (haystackLen == 0)
        return !needle.latin1() || *needle.latin1() == 0;
    const int slen = needle.size();
    int pos = haystackLen - slen;
    if (pos < 0)
        return false;
    const uchar *latin = reinterpret_cast<const uchar*>(needle.latin1());
    const ushort *data = reinterpret_cast<const ushort*>(haystack);
    if (cs == Qt::CaseSensitive) {
        for (int i = 0; i < slen; i++)
            if (data[pos+i] != latin[i])
                return false;
    } else {
        for (int i = 0; i < slen; i++)
            if (foldCase(data[pos+i]) != foldCase((ushort)latin[i]))
                return false;
    }
    return true;
}

/*!
    \since 4.8

    Returns a Latin-1 representation of the string as a QByteArray.

    The returned byte array is undefined if the string contains non-Latin1
    characters. Those characters may be suppressed or replaced with a
    question mark.

    \sa toUtf8(), toLocal8Bit(), QTextCodec
*/
QByteArray QStringRef::toLatin1() const
{
    return QString::toLatin1_helper(unicode(), length());
}

/*!
    \fn QByteArray QStringRef::toAscii() const
    \since 4.8
    \deprecated

    Returns an 8-bit representation of the string as a QByteArray.

    This function does the same as toLatin1().

    Note that, despite the name, this function does not necessarily return an US-ASCII
    (ANSI X3.4-1986) string and its result may not be US-ASCII compatible.

    \sa toLatin1(), toUtf8(), toLocal8Bit(), QTextCodec
*/

/*!
    \since 4.8

    Returns the local 8-bit representation of the string as a
    QByteArray. The returned byte array is undefined if the string
    contains characters not supported by the local 8-bit encoding.

    QTextCodec::codecForLocale() is used to perform the conversion from
    Unicode. If the locale encoding could not be determined, this function
    does the same as toLatin1().

    If this string contains any characters that cannot be encoded in the
    locale, the returned byte array is undefined. Those characters may be
    suppressed or replaced by another.

    \sa toLatin1(), toUtf8(), QTextCodec
*/
QByteArray QStringRef::toLocal8Bit() const
{
#ifndef QT_NO_TEXTCODEC
    QTextCodec *localeCodec = QTextCodec::codecForLocale();
    if (localeCodec)
        return localeCodec->fromUnicode(unicode(), length());
#endif // QT_NO_TEXTCODEC
    return toLatin1();
}

/*!
    \since 4.8

    Returns a UTF-8 representation of the string as a QByteArray.

    UTF-8 is a Unicode codec and can represent all characters in a Unicode
    string like QString.

    However, in the Unicode range, there are certain codepoints that are not
    considered characters. The Unicode standard reserves the last two
    codepoints in each Unicode Plane (U+FFFE, U+FFFF, U+1FFFE, U+1FFFF,
    U+2FFFE, etc.), as well as 16 codepoints in the range U+FDD0..U+FDDF,
    inclusive, as non-characters. If any of those appear in the string, they
    may be discarded and will not appear in the UTF-8 representation, or they
    may be replaced by one or more replacement characters.

    \sa toLatin1(), toLocal8Bit(), QTextCodec
*/
QByteArray QStringRef::toUtf8() const
{
    if (isNull())
        return QByteArray();

    return QUtf8::convertFromUnicode(constData(), length(), 0);
}

/*!
    \since 4.8

    Returns a UCS-4/UTF-32 representation of the string as a QVector<uint>.

    UCS-4 is a Unicode codec and is lossless. All characters from this string
    can be encoded in UCS-4.

    \sa toUtf8(), toLatin1(), toLocal8Bit(), QTextCodec
*/
QVector<uint> QStringRef::toUcs4() const
{
    QVector<uint> v(length());
    uint *a = v.data();
    int len = QString::toUcs4_helper(reinterpret_cast<const ushort *>(unicode()), length(), a);
    v.resize(len);
    return v;
}

/*!
    Returns a string that has whitespace removed from the start and
    the end.

    Whitespace means any character for which QChar::isSpace() returns
    true. This includes the ASCII characters '\\t', '\\n', '\\v',
    '\\f', '\\r', and ' '.

    Unlike QString::simplified(), trimmed() leaves internal whitespace alone.

    \since 5.1

    \sa QString::trimmed()
*/
QStringRef QStringRef::trimmed() const
{
    if (m_size == 0 || m_string == 0)
        return *this;
    const QChar *s = m_string->constData() + m_position;
    int start = 0;
    int end = m_size - 1;
    while (start <= end && s[start].isSpace())  // skip white space from start
        start++;
    if (start <= end) {                         // only white space
        while (end && s[end].isSpace())         // skip white space from end
            end--;
    }
    int l = end - start + 1;
    Q_ASSERT(l >= 0);
    return QStringRef(m_string, m_position + start, l);
}

/*!
    Returns the string converted to a \c{long long} using base \a
    base, which is 10 by default and must be between 2 and 36, or 0.
    Returns 0 if the conversion fails.

    If a conversion error occurs, *\a{ok} is set to false; otherwise
    *\a{ok} is set to true.

    If \a base is 0, the C language convention is used: If the string
    begins with "0x", base 16 is used; if the string begins with "0",
    base 8 is used; otherwise, base 10 is used.

    The string conversion will always happen in the 'C' locale. For locale
    dependent conversion use QLocale::toLongLong()

    \sa QString::toLongLong()

    \since 5.1
*/

qint64 QStringRef::toLongLong(bool *ok, int base) const
{
#if defined(QT_CHECK_RANGE)
    if (base != 0 && (base < 2 || base > 36)) {
        qWarning("QString::toLongLong: Invalid base (%d)", base);
        base = 10;
    }
#endif

    QLocale c_locale(QLocale::C);
    return c_locale.d->stringToLongLong(*this, base, ok, QLocalePrivate::FailOnGroupSeparators);
}

/*!
    Returns the string converted to an \c{unsigned long long} using base \a
    base, which is 10 by default and must be between 2 and 36, or 0.
    Returns 0 if the conversion fails.

    If a conversion error occurs, *\a{ok} is set to false; otherwise
    *\a{ok} is set to true.

    If \a base is 0, the C language convention is used: If the string
    begins with "0x", base 16 is used; if the string begins with "0",
    base 8 is used; otherwise, base 10 is used.

    The string conversion will always happen in the 'C' locale. For locale
    dependent conversion use QLocale::toULongLong()

    \sa QString::toULongLong()

    \since 5.1
*/

quint64 QStringRef::toULongLong(bool *ok, int base) const
{
#if defined(QT_CHECK_RANGE)
    if (base != 0 && (base < 2 || base > 36)) {
        qWarning("QString::toULongLong: Invalid base (%d)", base);
        base = 10;
    }
#endif

    QLocale c_locale(QLocale::C);
    return c_locale.d->stringToUnsLongLong(*this, base, ok, QLocalePrivate::FailOnGroupSeparators);
}

/*!
    \fn long QStringRef::toLong(bool *ok, int base) const

    Returns the string converted to a \c long using base \a
    base, which is 10 by default and must be between 2 and 36, or 0.
    Returns 0 if the conversion fails.

    If a conversion error occurs, *\a{ok} is set to false; otherwise
    *\a{ok} is set to true.

    If \a base is 0, the C language convention is used: If the string
    begins with "0x", base 16 is used; if the string begins with "0",
    base 8 is used; otherwise, base 10 is used.

    The string conversion will always happen in the 'C' locale. For locale
    dependent conversion use QLocale::toLong()

    \sa QString::toLong()

    \since 5.1
*/

long QStringRef::toLong(bool *ok, int base) const
{
    qint64 v = toLongLong(ok, base);
    if (v < LONG_MIN || v > LONG_MAX) {
        if (ok)
            *ok = false;
        v = 0;
    }
    return long(v);
}

/*!
    \fn ulong QStringRef::toULong(bool *ok, int base) const

    Returns the string converted to an \c{unsigned long} using base \a
    base, which is 10 by default and must be between 2 and 36, or 0.
    Returns 0 if the conversion fails.

    If a conversion error occurs, *\a{ok} is set to false; otherwise
    *\a{ok} is set to true.

    If \a base is 0, the C language convention is used: If the string
    begins with "0x", base 16 is used; if the string begins with "0",
    base 8 is used; otherwise, base 10 is used.

    The string conversion will always happen in the 'C' locale. For locale
    dependent conversion use QLocale::toULong()

    \sa QString::toULong()

    \since 5.1
*/

ulong QStringRef::toULong(bool *ok, int base) const
{
    quint64 v = toULongLong(ok, base);
    if (v > ULONG_MAX) {
        if (ok)
            *ok = false;
        v = 0;
    }
    return ulong(v);
}


/*!
    Returns the string converted to an \c int using base \a
    base, which is 10 by default and must be between 2 and 36, or 0.
    Returns 0 if the conversion fails.

    If a conversion error occurs, *\a{ok} is set to false; otherwise
    *\a{ok} is set to true.

    If \a base is 0, the C language convention is used: If the string
    begins with "0x", base 16 is used; if the string begins with "0",
    base 8 is used; otherwise, base 10 is used.

    The string conversion will always happen in the 'C' locale. For locale
    dependent conversion use QLocale::toInt()

    \sa QString::toInt()

    \since 5.1
*/

int QStringRef::toInt(bool *ok, int base) const
{
    qint64 v = toLongLong(ok, base);
    if (v < INT_MIN || v > INT_MAX) {
        if (ok)
            *ok = false;
        v = 0;
    }
    return int(v);
}

/*!
    Returns the string converted to an \c{unsigned int} using base \a
    base, which is 10 by default and must be between 2 and 36, or 0.
    Returns 0 if the conversion fails.

    If a conversion error occurs, *\a{ok} is set to false; otherwise
    *\a{ok} is set to true.

    If \a base is 0, the C language convention is used: If the string
    begins with "0x", base 16 is used; if the string begins with "0",
    base 8 is used; otherwise, base 10 is used.

    The string conversion will always happen in the 'C' locale. For locale
    dependent conversion use QLocale::toUInt()

    \sa QString::toUInt()

    \since 5.1
*/

uint QStringRef::toUInt(bool *ok, int base) const
{
    quint64 v = toULongLong(ok, base);
    if (v > UINT_MAX) {
        if (ok)
            *ok = false;
        v = 0;
    }
    return uint(v);
}

/*!
    Returns the string converted to a \c short using base \a
    base, which is 10 by default and must be between 2 and 36, or 0.
    Returns 0 if the conversion fails.

    If a conversion error occurs, *\a{ok} is set to false; otherwise
    *\a{ok} is set to true.

    If \a base is 0, the C language convention is used: If the string
    begins with "0x", base 16 is used; if the string begins with "0",
    base 8 is used; otherwise, base 10 is used.

    The string conversion will always happen in the 'C' locale. For locale
    dependent conversion use QLocale::toShort()

    \sa QString::toShort()

    \since 5.1
*/

short QStringRef::toShort(bool *ok, int base) const
{
    long v = toLongLong(ok, base);
    if (v < SHRT_MIN || v > SHRT_MAX) {
        if (ok)
            *ok = false;
        v = 0;
    }
    return short(v);
}

/*!
    Returns the string converted to an \c{unsigned short} using base \a
    base, which is 10 by default and must be between 2 and 36, or 0.
    Returns 0 if the conversion fails.

    If a conversion error occurs, *\a{ok} is set to false; otherwise
    *\a{ok} is set to true.

    If \a base is 0, the C language convention is used: If the string
    begins with "0x", base 16 is used; if the string begins with "0",
    base 8 is used; otherwise, base 10 is used.

    The string conversion will always happen in the 'C' locale. For locale
    dependent conversion use QLocale::toUShort()

    \sa QString::toUShort()

    \since 5.1
*/

ushort QStringRef::toUShort(bool *ok, int base) const
{
    ulong v = toULongLong(ok, base);
    if (v > USHRT_MAX) {
        if (ok)
            *ok = false;
        v = 0;
    }
    return ushort(v);
}


/*!
    Returns the string converted to a \c double value.

    Returns 0.0 if the conversion fails.

    If a conversion error occurs, \c{*}\a{ok} is set to false;
    otherwise \c{*}\a{ok} is set to true.

    The string conversion will always happen in the 'C' locale. For locale
    dependent conversion use QLocale::toDouble()

    For historic reasons, this function does not handle
    thousands group separators. If you need to convert such numbers,
    use QLocale::toDouble().

    \sa QString::toDouble()

    \since 5.1
*/

double QStringRef::toDouble(bool *ok) const
{
    QLocale c_locale(QLocale::C);
    return c_locale.d->stringToDouble(*this, ok, QLocalePrivate::FailOnGroupSeparators);
}

/*!
    Returns the string converted to a \c float value.

    If a conversion error occurs, *\a{ok} is set to false; otherwise
    *\a{ok} is set to true. Returns 0.0 if the conversion fails.

    The string conversion will always happen in the 'C' locale. For locale
    dependent conversion use QLocale::toFloat()

    \sa QString::toFloat()

    \since 5.1
*/

float QStringRef::toFloat(bool *ok) const
{
    bool myOk;
    double d = toDouble(&myOk);
    if (!myOk) {
        if (ok != 0)
            *ok = false;
        return 0.0;
    }
    if (qIsInf(d))
        return float(d);
    if (d > QT_MAX_FLOAT || d < -QT_MAX_FLOAT) {
        if (ok != 0)
            *ok = false;
        return 0.0;
    }
    if (ok)
        *ok = true;
    return float(d);
}

/*!
    \obsolete
    \fn QString Qt::escape(const QString &plain)

    \sa QString::toHtmlEscaped()
*/

/*!
    \since 5.0

    Converts a plain text string to an HTML string with
    HTML metacharacters \c{<}, \c{>}, \c{&}, and \c{"} replaced by HTML
    entities.

    Example:

    \snippet code/src_corelib_tools_qstring.cpp 7
*/
QString QString::toHtmlEscaped() const
{
    QString rich;
    const int len = length();
    rich.reserve(int(len * 1.1));
    for (int i = 0; i < len; ++i) {
        if (at(i) == QLatin1Char('<'))
            rich += QLatin1String("&lt;");
        else if (at(i) == QLatin1Char('>'))
            rich += QLatin1String("&gt;");
        else if (at(i) == QLatin1Char('&'))
            rich += QLatin1String("&amp;");
        else if (at(i) == QLatin1Char('"'))
            rich += QLatin1String("&quot;");
        else
            rich += at(i);
    }
    rich.squeeze();
    return rich;
}

/*!
  \macro QStringLiteral(str)
  \relates QString

  The macro generates the data for a QString out of \a str at compile time if the compiler supports it.
  Creating a QString from it is free in this case, and the generated string data is stored in
  the read-only segment of the compiled object file.

  For compilers not supporting the creation of compile time strings, QStringLiteral will fall back to
  QLatin1String.

  The result of the QStringLiteral expression can be cast into a QString.

  If you have code looking like:
  \code
  if (node.hasAttribute("http-contents-length")) //...
  \endcode
  One temporary QString will be created to be passed as the hasAttribute function parameter.
  This can be quite expensive, as it involves a memory allocation and the copy and the conversion
  of the data into QString's internal encoding.

  This can be avoided by doing
  \code
  if (node.hasAttribute(QStringLiteral("http-contents-length"))) //...
  \endcode
  Then the QString's internal data will be generated at compile time and no conversion or allocation
  will occur at runtime

  Using QStringLiteral instead of a double quoted ascii literal can significantly speed up creation
  of QString's from data known at compile time.

  If the compiler is C++11 enabled the string \a str can actually contain unicode data.

  \note There are still a few cases in which QLatin1String is more efficient than QStringLiteral:
  If it is passed to a function that has an overload that takes the QLatin1String directly, without
  conversion to QString. For instance, this is the case of QString::operator==
  \code
  if (attribute.name() == QLatin1String("http-contents-length")) //...
  \endcode

  \note There are some restrictions when using the MSVC 2010 or 2012 compilers. The example snippets
  provided here fail to compile with them.
  \list
  \li Concatenated string literals cannot be used with QStringLiteral.
  \code
  QString s = QStringLiteral("a" "b");
  \endcode
  \li QStringLiteral cannot be used to initialize lists or arrays of QString.
  \code
  QString a[] = { QStringLiteral("a"), QStringLiteral("b") };
  \endcode
  \endlist
*/

QT_END_NAMESPACE<|MERGE_RESOLUTION|>--- conflicted
+++ resolved
@@ -3961,15 +3961,11 @@
 }
 #endif
 
-<<<<<<< HEAD
-static void toLatin1_helper(uchar *dst, const ushort *src, int length)
-=======
 #if defined(__mips_dsp)
 extern "C" void qt_toLatin1_mips_dsp_asm(uchar *dst, const ushort *src, int length);
 #endif
 
-static QByteArray toLatin1_helper(const QChar *data, int length)
->>>>>>> 03b6a2f0
+static void toLatin1_helper(uchar *dst, const ushort *src, int length)
 {
     if (length) {
 #if defined(__SSE2__)
