/****************************************************************************
**
** Copyright (C) 2016 The Qt Company Ltd.
** Copyright (C) 2016 Intel Corporation.
** Contact: https://www.qt.io/licensing/
**
** This file is part of the QtGui module of the Qt Toolkit.
**
** $QT_BEGIN_LICENSE:LGPL$
** Commercial License Usage
** Licensees holding valid commercial Qt licenses may use this file in
** accordance with the commercial license agreement provided with the
** Software or, alternatively, in accordance with the terms contained in
** a written agreement between you and The Qt Company. For licensing terms
** and conditions see https://www.qt.io/terms-conditions. For further
** information use the contact form at https://www.qt.io/contact-us.
**
** GNU Lesser General Public License Usage
** Alternatively, this file may be used under the terms of the GNU Lesser
** General Public License version 3 as published by the Free Software
** Foundation and appearing in the file LICENSE.LGPL3 included in the
** packaging of this file. Please review the following information to
** ensure the GNU Lesser General Public License version 3 requirements
** will be met: https://www.gnu.org/licenses/lgpl-3.0.html.
**
** GNU General Public License Usage
** Alternatively, this file may be used under the terms of the GNU
** General Public License version 2.0 or (at your option) the GNU General
** Public license version 3 or any later version approved by the KDE Free
** Qt Foundation. The licenses are as published by the Free Software
** Foundation and appearing in the file LICENSE.GPL2 and LICENSE.GPL3
** included in the packaging of this file. Please review the following
** information to ensure the GNU General Public License requirements will
** be met: https://www.gnu.org/licenses/gpl-2.0.html and
** https://www.gnu.org/licenses/gpl-3.0.html.
**
** $QT_END_LICENSE$
**
****************************************************************************/

#include "qguiapplication.h"

#include "private/qguiapplication_p.h"
#include <qpa/qplatformintegrationfactory_p.h>
#include "private/qevent_p.h"
#include "qfont.h"
#include "qtouchdevice.h"
#include <qpa/qplatformfontdatabase.h>
#include <qpa/qplatformwindow.h>
#include <qpa/qplatformnativeinterface.h>
#include <qpa/qplatformtheme.h>
#include <qpa/qplatformintegration.h>
#include <qpa/qplatformdrag.h>

#include <QtCore/QAbstractEventDispatcher>
#include <QtCore/QStandardPaths>
#include <QtCore/QVariant>
#include <QtCore/private/qcoreapplication_p.h>
#include <QtCore/private/qabstracteventdispatcher_p.h>
#include <QtCore/qmutex.h>
#include <QtCore/private/qthread_p.h>
#include <QtCore/qdir.h>
#include <QtCore/qlibraryinfo.h>
#include <QtCore/qnumeric.h>
#include <QtDebug>
#ifndef QT_NO_ACCESSIBILITY
#include "qaccessible.h"
#endif
#include <qpalette.h>
#include <qscreen.h>
#include "qsessionmanager.h"
#include <private/qcolorprofile_p.h>
#include <private/qscreen_p.h>

#include <QtGui/qgenericpluginfactory.h>
#include <QtGui/qstylehints.h>
#include <QtGui/qinputmethod.h>
#include <QtGui/qpixmapcache.h>
#include <qpa/qplatforminputcontext.h>
#include <qpa/qplatforminputcontext_p.h>

#include <qpa/qwindowsysteminterface.h>
#include <qpa/qwindowsysteminterface_p.h>
#include "private/qwindow_p.h"
#include "private/qcursor_p.h"
#include "private/qopenglcontext_p.h"
#include "private/qinputdevicemanager_p.h"
#include "private/qtouchdevice_p.h"

#include "private/qdnd_p.h"
#include <qpa/qplatformthemefactory_p.h>

#ifndef QT_NO_CURSOR
#include <qpa/qplatformcursor.h>
#endif

#include <QtGui/QPixmap>

#ifndef QT_NO_CLIPBOARD
#include <QtGui/QClipboard>
#endif

#if QT_CONFIG(library)
#include <QtCore/QLibrary>
#endif

#if defined(Q_OS_MAC)
#  include "private/qcore_mac_p.h"
#elif defined(Q_OS_WIN)
#  include <QtCore/qt_windows.h>
#  include <QtCore/QLibraryInfo>
#endif // Q_OS_WIN

<<<<<<< HEAD
#ifdef Q_OS_HTML5
#include <emscripten.h>
#endif
=======
#include <qtgui_tracepoints_p.h>
>>>>>>> e5a6e9bb

#include <ctype.h>

QT_BEGIN_NAMESPACE

// Helper macro for static functions to check on the existence of the application class.
#define CHECK_QAPP_INSTANCE(...) \
    if (Q_LIKELY(QCoreApplication::instance())) { \
    } else { \
        qWarning("Must construct a QGuiApplication first."); \
        return __VA_ARGS__; \
    }

Q_GUI_EXPORT bool qt_is_gui_used = true;

Qt::MouseButtons QGuiApplicationPrivate::mouse_buttons = Qt::NoButton;
Qt::KeyboardModifiers QGuiApplicationPrivate::modifier_buttons = Qt::NoModifier;

QPointF QGuiApplicationPrivate::lastCursorPosition(qInf(), qInf());

QWindow *QGuiApplicationPrivate::currentMouseWindow = 0;

QString QGuiApplicationPrivate::styleOverride;

Qt::ApplicationState QGuiApplicationPrivate::applicationState = Qt::ApplicationInactive;

bool QGuiApplicationPrivate::highDpiScalingUpdated = false;

QVector<QGuiApplicationPrivate::TabletPointData> QGuiApplicationPrivate::tabletDevicePoints;

QPlatformIntegration *QGuiApplicationPrivate::platform_integration = 0;
QPlatformTheme *QGuiApplicationPrivate::platform_theme = 0;

QList<QObject *> QGuiApplicationPrivate::generic_plugin_list;

#ifndef QT_NO_SESSIONMANAGER
bool QGuiApplicationPrivate::is_fallback_session_management_enabled = true;
#endif

enum ApplicationResourceFlags
{
    ApplicationPaletteExplicitlySet = 0x1,
    ApplicationFontExplicitlySet = 0x2
};

static unsigned applicationResourceFlags = 0;

QIcon *QGuiApplicationPrivate::app_icon = 0;

QString *QGuiApplicationPrivate::platform_name = 0;
QString *QGuiApplicationPrivate::displayName = 0;
QString *QGuiApplicationPrivate::desktopFileName = 0;

QPalette *QGuiApplicationPrivate::app_pal = 0;        // default application palette

ulong QGuiApplicationPrivate::mousePressTime = 0;
Qt::MouseButton QGuiApplicationPrivate::mousePressButton = Qt::NoButton;
int QGuiApplicationPrivate::mousePressX = 0;
int QGuiApplicationPrivate::mousePressY = 0;
int QGuiApplicationPrivate::mouse_double_click_distance = -1;

QWindow *QGuiApplicationPrivate::currentMousePressWindow = 0;

static Qt::LayoutDirection layout_direction = Qt::LayoutDirectionAuto;
static bool force_reverse = false;

QGuiApplicationPrivate *QGuiApplicationPrivate::self = 0;
QTouchDevice *QGuiApplicationPrivate::m_fakeTouchDevice = 0;
int QGuiApplicationPrivate::m_fakeMouseSourcePointId = 0;

#ifndef QT_NO_CLIPBOARD
QClipboard *QGuiApplicationPrivate::qt_clipboard = 0;
#endif

QList<QScreen *> QGuiApplicationPrivate::screen_list;

QWindowList QGuiApplicationPrivate::window_list;
QWindow *QGuiApplicationPrivate::focus_window = 0;

static QBasicMutex applicationFontMutex;
QFont *QGuiApplicationPrivate::app_font = 0;
QStyleHints *QGuiApplicationPrivate::styleHints = nullptr;
bool QGuiApplicationPrivate::obey_desktop_settings = true;

QInputDeviceManager *QGuiApplicationPrivate::m_inputDeviceManager = 0;

static qreal fontSmoothingGamma = 1.7;

extern void qRegisterGuiVariant();
#ifndef QT_NO_ANIMATION
extern void qRegisterGuiGetInterpolator();
#endif

static bool qt_detectRTLLanguage()
{
    return force_reverse ^
        (QGuiApplication::tr("QT_LAYOUT_DIRECTION",
                         "Translate this string to the string 'LTR' in left-to-right"
                         " languages or to 'RTL' in right-to-left languages (such as Hebrew"
                         " and Arabic) to get proper widget layout.") == QLatin1String("RTL"));
}

static void initPalette()
{
    if (!QGuiApplicationPrivate::app_pal)
        if (const QPalette *themePalette = QGuiApplicationPrivate::platformTheme()->palette())
            QGuiApplicationPrivate::app_pal = new QPalette(*themePalette);
    if (!QGuiApplicationPrivate::app_pal)
        QGuiApplicationPrivate::app_pal = new QPalette(Qt::gray);
}

static inline void clearPalette()
{
    delete QGuiApplicationPrivate::app_pal;
    QGuiApplicationPrivate::app_pal = 0;
}

static void initFontUnlocked()
{
    if (!QGuiApplicationPrivate::app_font) {
        if (const QPlatformTheme *theme = QGuiApplicationPrivate::platformTheme())
            if (const QFont *font = theme->font(QPlatformTheme::SystemFont))
                QGuiApplicationPrivate::app_font = new QFont(*font);
    }
    if (!QGuiApplicationPrivate::app_font)
        QGuiApplicationPrivate::app_font =
            new QFont(QGuiApplicationPrivate::platformIntegration()->fontDatabase()->defaultFont());
}

static inline void clearFontUnlocked()
{
    delete QGuiApplicationPrivate::app_font;
    QGuiApplicationPrivate::app_font = 0;
}

static bool checkRunningUnderFlatpak()
{
#if QT_CONFIG(dbus)
    return !QStandardPaths::locate(QStandardPaths::RuntimeLocation, QLatin1String("flatpak-info")).isEmpty();
#else
    return false;
#endif // QT_CONFIG(dbus)
}

// Using aggregate initialization instead of ctor so we can have a POD global static
#ifdef Q_OS_HTML5 //this keeps the screen on screen for whatever reason
#define Q_WINDOW_GEOMETRY_SPECIFICATION_INITIALIZER { Qt::TopLeftCorner, 4, 0, -1, -1 }
#else
#define Q_WINDOW_GEOMETRY_SPECIFICATION_INITIALIZER { Qt::TopLeftCorner, -1, -1, -1, -1 }
#endif
// Geometry specification for top level windows following the convention of the
// -geometry command line arguments in X11 (see XParseGeometry).
struct QWindowGeometrySpecification
{
    static QWindowGeometrySpecification fromArgument(const QByteArray &a);
    void applyTo(QWindow *window) const;

    Qt::Corner corner;
    int xOffset;
    int yOffset;
    int width;
    int height;
};

// Parse a token of a X11 geometry specification "200x100+10-20".
static inline int nextGeometryToken(const QByteArray &a, int &pos, char *op)
{
    *op = 0;
    const int size = a.size();
    if (pos >= size)
        return -1;

    *op = a.at(pos);
    if (*op == '+' || *op == '-' || *op == 'x')
        pos++;
    else if (isdigit(*op))
        *op = 'x'; // If it starts with a digit, it is supposed to be a width specification.
    else
        return -1;

    const int numberPos = pos;
    for ( ; pos < size && isdigit(a.at(pos)); ++pos) ;

    bool ok;
    const int result = a.mid(numberPos, pos - numberPos).toInt(&ok);
    return ok ? result : -1;
}

QWindowGeometrySpecification QWindowGeometrySpecification::fromArgument(const QByteArray &a)
{
    QWindowGeometrySpecification result = Q_WINDOW_GEOMETRY_SPECIFICATION_INITIALIZER;
    int pos = 0;
    for (int i = 0; i < 4; ++i) {
        char op;
        const int value = nextGeometryToken(a, pos, &op);
        if (value < 0)
            break;
        switch (op) {
        case 'x':
            (result.width >= 0 ? result.height : result.width) = value;
            break;
        case '+':
        case '-':
            if (result.xOffset >= 0) {
                result.yOffset = value;
                if (op == '-')
                    result.corner = result.corner == Qt::TopRightCorner ? Qt::BottomRightCorner : Qt::BottomLeftCorner;
            } else {
                result.xOffset = value;
                if (op == '-')
                    result.corner = Qt::TopRightCorner;
            }
        }
    }
    return result;
}

void QWindowGeometrySpecification::applyTo(QWindow *window) const
{
    QRect windowGeometry = window->frameGeometry();
    QSize size = windowGeometry.size();
    if (width >= 0 || height >= 0) {
        const QSize windowMinimumSize = window->minimumSize();
        const QSize windowMaximumSize = window->maximumSize();
        if (width >= 0)
            size.setWidth(qBound(windowMinimumSize.width(), width, windowMaximumSize.width()));
        if (height >= 0)
            size.setHeight(qBound(windowMinimumSize.height(), height, windowMaximumSize.height()));
        window->resize(size);
    }
    if (xOffset >= 0 || yOffset >= 0) {
        const QRect availableGeometry = window->screen()->virtualGeometry();
        QPoint topLeft = windowGeometry.topLeft();
        if (xOffset >= 0) {
            topLeft.setX(corner == Qt::TopLeftCorner || corner == Qt::BottomLeftCorner ?
                         xOffset :
                         qMax(availableGeometry.right() - size.width() - xOffset, availableGeometry.left()));
        }
        if (yOffset >= 0) {
            topLeft.setY(corner == Qt::TopLeftCorner || corner == Qt::TopRightCorner ?
                         yOffset :
                         qMax(availableGeometry.bottom() - size.height() - yOffset, availableGeometry.top()));
        }
        window->setFramePosition(topLeft);
    }
}

static QWindowGeometrySpecification windowGeometrySpecification = Q_WINDOW_GEOMETRY_SPECIFICATION_INITIALIZER;

/*!
    \macro qGuiApp
    \relates QGuiApplication

    A global pointer referring to the unique application object.
    Only valid for use when that object is a QGuiApplication.

    \sa QCoreApplication::instance(), qApp
*/

/*!
    \class QGuiApplication
    \brief The QGuiApplication class manages the GUI application's control
    flow and main settings.

    \inmodule QtGui
    \since 5.0

    QGuiApplication contains the main event loop, where all events from the window
    system and other sources are processed and dispatched. It also handles the
    application's initialization and finalization, and provides session management.
    In addition, QGuiApplication handles most of the system-wide and application-wide
    settings.

    For any GUI application using Qt, there is precisely \b one QGuiApplication
    object no matter whether the application has 0, 1, 2 or more windows at
    any given time. For non-GUI Qt applications, use QCoreApplication instead,
    as it does not depend on the Qt GUI module. For QWidget based Qt applications,
    use QApplication instead, as it provides some functionality needed for creating
    QWidget instances.

    The QGuiApplication object is accessible through the instance() function, which
    returns a pointer equivalent to the global \l qApp pointer.

    QGuiApplication's main areas of responsibility are:
        \list
            \li  It initializes the application with the user's desktop settings,
                such as palette(), font() and styleHints(). It keeps
                track of these properties in case the user changes the desktop
                globally, for example, through some kind of control panel.

            \li  It performs event handling, meaning that it receives events
                from the underlying window system and dispatches them to the
                relevant widgets. You can send your own events to windows by
                using sendEvent() and postEvent().

            \li  It parses common command line arguments and sets its internal
                state accordingly. See the \l{QGuiApplication::QGuiApplication()}
                {constructor documentation} below for more details.

            \li  It provides localization of strings that are visible to the
                user via translate().

            \li  It provides some magical objects like the clipboard().

            \li  It knows about the application's windows. You can ask which
                window is at a certain position using topLevelAt(), get a list of
                topLevelWindows(), etc.

            \li  It manages the application's mouse cursor handling, see
                setOverrideCursor()

            \li  It provides support for sophisticated \l{Session Management}
                {session management}. This makes it possible for applications
                to terminate gracefully when the user logs out, to cancel a
                shutdown process if termination isn't possible and even to
                preserve the entire application's state for a future session.
                See isSessionRestored(), sessionId() and commitDataRequest() and
                saveStateRequest() for details.
        \endlist

    Since the QGuiApplication object does so much initialization, it \e{must} be
    created before any other objects related to the user interface are created.
    QGuiApplication also deals with common command line arguments. Hence, it is
    usually a good idea to create it \e before any interpretation or
    modification of \c argv is done in the application itself.

    \table
    \header
        \li{2,1} Groups of functions

        \row
        \li  System settings
        \li  desktopSettingsAware(),
            setDesktopSettingsAware(),
            styleHints(),
            palette(),
            setPalette(),
            font(),
            setFont().

        \row
        \li  Event handling
        \li  exec(),
            processEvents(),
            exit(),
            quit().
            sendEvent(),
            postEvent(),
            sendPostedEvents(),
            removePostedEvents(),
            hasPendingEvents(),
            notify().

        \row
        \li  Windows
        \li  allWindows(),
            topLevelWindows(),
            focusWindow(),
            clipboard(),
            topLevelAt().

        \row
        \li  Advanced cursor handling
        \li  overrideCursor(),
            setOverrideCursor(),
            restoreOverrideCursor().

        \row
        \li  Session management
        \li  isSessionRestored(),
            sessionId(),
            commitDataRequest(),
            saveStateRequest().

        \row
        \li  Miscellaneous
        \li  startingUp(),
            closingDown().
    \endtable

    \sa QCoreApplication, QAbstractEventDispatcher, QEventLoop
*/

/*!
    Initializes the window system and constructs an application object with
    \a argc command line arguments in \a argv.

    \warning The data referred to by \a argc and \a argv must stay valid for
    the entire lifetime of the QGuiApplication object. In addition, \a argc must
    be greater than zero and \a argv must contain at least one valid character
    string.

    The global \c qApp pointer refers to this application object. Only one
    application object should be created.

    This application object must be constructed before any \l{QPaintDevice}
    {paint devices} (including pixmaps, bitmaps etc.).

    \note \a argc and \a argv might be changed as Qt removes command line
    arguments that it recognizes.

    \section1 Supported Command Line Options

    All Qt programs automatically support a set of command-line options that
    allow modifying the way Qt will interact with the windowing system. Some of
    the options are also accessible via environment variables, which are the
    preferred form if the application can launch GUI sub-processes or other
    applications (environment variables will be inherited by child processes).
    When in doubt, use the environment variables.

    The options currently supported are the following:
    \list

        \li \c{-platform} \e {platformName[:options]}, specifies the
            \l{Qt Platform Abstraction} (QPA) plugin.

            Overrides the \c QT_QPA_PLATFORM environment variable.
        \li \c{-platformpluginpath} \e path, specifies the path to platform
            plugins.

            Overrides the \c QT_QPA_PLATFORM_PLUGIN_PATH environment variable.

        \li \c{-platformtheme} \e platformTheme, specifies the platform theme.

            Overrides the \c QT_QPA_PLATFORMTHEME environment variable.

        \li \c{-plugin} \e plugin, specifies additional plugins to load. The argument
            may appear multiple times.

            Concatenated with the plugins in the \c QT_QPA_GENERIC_PLUGINS environment
            variable.

        \li \c{-qmljsdebugger=}, activates the QML/JS debugger with a specified port.
            The value must be of format \c{port:1234}\e{[,block]}, where
            \e block is optional
            and will make the application wait until a debugger connects to it.
        \li \c {-qwindowgeometry} \e geometry, specifies window geometry for
            the main window using the X11-syntax. For example:
            \c {-qwindowgeometry 100x100+50+50}
        \li \c {-qwindowicon}, sets the default window icon
        \li \c {-qwindowtitle}, sets the title of the first window
        \li \c{-reverse}, sets the application's layout direction to
            Qt::RightToLeft. This option is intended to aid debugging and should
            not be used in production. The default value is automatically detected
            from the user's locale (see also QLocale::textDirection()).
        \li \c{-session} \e session, restores the application from an earlier
            \l{Session Management}{session}.
    \endlist

    The following standard command line options are available for X11:

    \list
        \li \c {-display} \e {hostname:screen_number}, switches displays on X11.

             Overrides the \c DISPLAY environment variable.
        \li \c {-geometry} \e geometry, same as \c {-qwindowgeometry}.
    \endlist

    \section1 Platform-Specific Arguments

    You can specify platform-specific arguments for the \c{-platform} option.
    Place them after the platform plugin name following a colon as a
    comma-separated list. For example,
    \c{-platform windows:dialogs=xp,fontengine=freetype}.

    The following parameters are available for \c {-platform windows}:

    \list
        \li \c {dialogs=[xp|none]}, \c xp uses XP-style native dialogs and
            \c none disables them.
        \li \c {fontengine=freetype}, uses the FreeType font engine.
        \li \c {menus=[native|none]}, controls the use of native menus.

               Native menus are implemented using Win32 API and are simpler than
               QMenu-based menus in for example that they do allow for placing
               widgets on them or changing properties like fonts and do not
               provide hover signals. They are mainly intended for Qt Quick.
               By default, they will be used if the application is not an
               instance of QApplication or for Qt Quick Controls 2
               applications.
    \endlist

    For more information about the platform-specific arguments available for
    embedded Linux platforms, see \l{Qt for Embedded Linux}.

    \sa arguments() QGuiApplication::platformName
*/
#ifdef Q_QDOC
QGuiApplication::QGuiApplication(int &argc, char **argv)
#else
QGuiApplication::QGuiApplication(int &argc, char **argv, int flags)
#endif
    : QCoreApplication(*new QGuiApplicationPrivate(argc, argv, flags))
{
    d_func()->init();

    QCoreApplicationPrivate::eventDispatcher->startingUp();
}

/*!
    \internal
*/
QGuiApplication::QGuiApplication(QGuiApplicationPrivate &p)
    : QCoreApplication(p)
{
}

/*!
    Destructs the application.
*/
QGuiApplication::~QGuiApplication()
{
    Q_D(QGuiApplication);

    d->eventDispatcher->closingDown();
    d->eventDispatcher = 0;

#ifndef QT_NO_CLIPBOARD
    delete QGuiApplicationPrivate::qt_clipboard;
    QGuiApplicationPrivate::qt_clipboard = 0;
#endif

#ifndef QT_NO_SESSIONMANAGER
    delete d->session_manager;
    d->session_manager = 0;
#endif //QT_NO_SESSIONMANAGER

    clearPalette();
    QFontDatabase::removeAllApplicationFonts();

#ifndef QT_NO_CURSOR
    d->cursor_list.clear();
#endif

    delete QGuiApplicationPrivate::app_icon;
    QGuiApplicationPrivate::app_icon = 0;
    delete QGuiApplicationPrivate::platform_name;
    QGuiApplicationPrivate::platform_name = 0;
    delete QGuiApplicationPrivate::displayName;
    QGuiApplicationPrivate::displayName = 0;
    delete QGuiApplicationPrivate::m_inputDeviceManager;
    QGuiApplicationPrivate::m_inputDeviceManager = 0;
    delete QGuiApplicationPrivate::desktopFileName;
    QGuiApplicationPrivate::desktopFileName = 0;
    QGuiApplicationPrivate::mouse_buttons = Qt::NoButton;
    QGuiApplicationPrivate::modifier_buttons = Qt::NoModifier;
    QGuiApplicationPrivate::lastCursorPosition = {qInf(), qInf()};
    QGuiApplicationPrivate::currentMousePressWindow = QGuiApplicationPrivate::currentMouseWindow = nullptr;
    QGuiApplicationPrivate::applicationState = Qt::ApplicationInactive;
    QGuiApplicationPrivate::highDpiScalingUpdated = false;
    QGuiApplicationPrivate::tabletDevicePoints.clear();
#ifndef QT_NO_SESSIONMANAGER
    QGuiApplicationPrivate::is_fallback_session_management_enabled = true;
#endif
    QGuiApplicationPrivate::mousePressTime = 0;
    QGuiApplicationPrivate::mousePressX = QGuiApplicationPrivate::mousePressY = 0;
}

QGuiApplicationPrivate::QGuiApplicationPrivate(int &argc, char **argv, int flags)
    : QCoreApplicationPrivate(argc, argv, flags),
      inputMethod(0),
      lastTouchType(QEvent::TouchEnd),
      ownGlobalShareContext(false)
{
    self = this;
    application_type = QCoreApplicationPrivate::Gui;
#ifndef QT_NO_SESSIONMANAGER
    is_session_restored = false;
    is_saving_session = false;
#endif
}

/*!
    \property QGuiApplication::applicationDisplayName
    \brief the user-visible name of this application
    \since 5.0

    This name is shown to the user, for instance in window titles.
    It can be translated, if necessary.

    If not set, the application display name defaults to the application name.

    \sa applicationName
*/
void QGuiApplication::setApplicationDisplayName(const QString &name)
{
    if (!QGuiApplicationPrivate::displayName) {
        QGuiApplicationPrivate::displayName = new QString(name);
        if (qGuiApp) {
            disconnect(qGuiApp, &QGuiApplication::applicationNameChanged,
                    qGuiApp, &QGuiApplication::applicationDisplayNameChanged);

            if (*QGuiApplicationPrivate::displayName != applicationName())
                emit qGuiApp->applicationDisplayNameChanged();
        }
    } else if (name != *QGuiApplicationPrivate::displayName) {
        *QGuiApplicationPrivate::displayName = name;
        if (qGuiApp)
            emit qGuiApp->applicationDisplayNameChanged();
    }
}

QString QGuiApplication::applicationDisplayName()
{
    return QGuiApplicationPrivate::displayName ? *QGuiApplicationPrivate::displayName : applicationName();
}

/*!
    \property QGuiApplication::desktopFileName
    \brief the base name of the desktop entry for this application
    \since 5.7

    This is the file name, without the full path, of the desktop entry
    that represents this application according to the freedesktop desktop
    entry specification.

    This property gives a precise indication of what desktop entry represents
    the application and it is needed by the windowing system to retrieve
    such information without resorting to imprecise heuristics.

    The latest version of the freedesktop desktop entry specification can be obtained
    \l{http://standards.freedesktop.org/desktop-entry-spec/latest/}{here}.
*/
void QGuiApplication::setDesktopFileName(const QString &name)
{
    if (!QGuiApplicationPrivate::desktopFileName)
        QGuiApplicationPrivate::desktopFileName = new QString;
    *QGuiApplicationPrivate::desktopFileName = name;
}

QString QGuiApplication::desktopFileName()
{
    return QGuiApplicationPrivate::desktopFileName ? *QGuiApplicationPrivate::desktopFileName : QString();
}

/*!
    Returns the most recently shown modal window. If no modal windows are
    visible, this function returns zero.

    A modal window is a window which has its
    \l{QWindow::modality}{modality} property set to Qt::WindowModal
    or Qt::ApplicationModal. A modal window must be closed before the user can
    continue with other parts of the program.

    Modal window are organized in a stack. This function returns the modal
    window at the top of the stack.

    \sa Qt::WindowModality, QWindow::setModality()
*/
QWindow *QGuiApplication::modalWindow()
{
    CHECK_QAPP_INSTANCE(nullptr)
    if (QGuiApplicationPrivate::self->modalWindowList.isEmpty())
        return 0;
    return QGuiApplicationPrivate::self->modalWindowList.first();
}

static void updateBlockedStatusRecursion(QWindow *window, bool shouldBeBlocked)
{
    QWindowPrivate *p = qt_window_private(window);
    if (p->blockedByModalWindow != shouldBeBlocked) {
        p->blockedByModalWindow = shouldBeBlocked;
        QEvent e(shouldBeBlocked ? QEvent::WindowBlocked : QEvent::WindowUnblocked);
        QGuiApplication::sendEvent(window, &e);
        for (QObject *c : window->children()) {
            if (c->isWindowType())
                updateBlockedStatusRecursion(static_cast<QWindow *>(c), shouldBeBlocked);
        }
    }
}

void QGuiApplicationPrivate::updateBlockedStatus(QWindow *window)
{
    bool shouldBeBlocked = false;
    if (!QWindowPrivate::get(window)->isPopup() && !self->modalWindowList.isEmpty())
        shouldBeBlocked = self->isWindowBlocked(window);
    updateBlockedStatusRecursion(window, shouldBeBlocked);
}

// Return whether the window needs to be notified about window blocked events.
// As opposed to QGuiApplication::topLevelWindows(), embedded windows are
// included in this list (QTBUG-18099).
static inline bool needsWindowBlockedEvent(const QWindow *w)
{
    return w->isTopLevel() && w->type() != Qt::Desktop;
}

void QGuiApplicationPrivate::showModalWindow(QWindow *modal)
{
    self->modalWindowList.prepend(modal);

    // Send leave for currently entered window if it should be blocked
    if (currentMouseWindow && !QWindowPrivate::get(currentMouseWindow)->isPopup()) {
        bool shouldBeBlocked = self->isWindowBlocked(currentMouseWindow);
        if (shouldBeBlocked) {
            // Remove the new window from modalWindowList temporarily so leave can go through
            self->modalWindowList.removeFirst();
            QEvent e(QEvent::Leave);
            QGuiApplication::sendEvent(currentMouseWindow, &e);
            currentMouseWindow = 0;
            self->modalWindowList.prepend(modal);
        }
    }

    for (QWindow *window : qAsConst(QGuiApplicationPrivate::window_list)) {
        if (needsWindowBlockedEvent(window) && !window->d_func()->blockedByModalWindow)
            updateBlockedStatus(window);
    }

    updateBlockedStatus(modal);
}

void QGuiApplicationPrivate::hideModalWindow(QWindow *window)
{
    self->modalWindowList.removeAll(window);

    for (QWindow *window : qAsConst(QGuiApplicationPrivate::window_list)) {
        if (needsWindowBlockedEvent(window) && window->d_func()->blockedByModalWindow)
            updateBlockedStatus(window);
    }
}

/*
    Returns \c true if \a window is blocked by a modal window. If \a
    blockingWindow is non-zero, *blockingWindow will be set to the blocking
    window (or to zero if \a window is not blocked).
*/
bool QGuiApplicationPrivate::isWindowBlocked(QWindow *window, QWindow **blockingWindow) const
{
    QWindow *unused = 0;
    if (!blockingWindow)
        blockingWindow = &unused;

    if (modalWindowList.isEmpty()) {
        *blockingWindow = 0;
        return false;
    }

    for (int i = 0; i < modalWindowList.count(); ++i) {
        QWindow *modalWindow = modalWindowList.at(i);

        // A window is not blocked by another modal window if the two are
        // the same, or if the window is a child of the modal window.
        if (window == modalWindow || modalWindow->isAncestorOf(window, QWindow::IncludeTransients)) {
            *blockingWindow = 0;
            return false;
        }

        Qt::WindowModality windowModality = modalWindow->modality();
        switch (windowModality) {
        case Qt::ApplicationModal:
        {
            if (modalWindow != window) {
                *blockingWindow = modalWindow;
                return true;
            }
            break;
        }
        case Qt::WindowModal:
        {
            QWindow *w = window;
            do {
                QWindow *m = modalWindow;
                do {
                    if (m == w) {
                        *blockingWindow = m;
                        return true;
                    }
                    QWindow *p = m->parent();
                    if (!p)
                        p = m->transientParent();
                    m = p;
                } while (m);
                QWindow *p = w->parent();
                if (!p)
                    p = w->transientParent();
                w = p;
            } while (w);
            break;
        }
        default:
            Q_ASSERT_X(false, "QGuiApplication", "internal error, a modal widget cannot be modeless");
            break;
        }
    }
    *blockingWindow = 0;
    return false;
}

/*!
    Returns the QWindow that receives events tied to focus,
    such as key events.
*/
QWindow *QGuiApplication::focusWindow()
{
    return QGuiApplicationPrivate::focus_window;
}

/*!
    \fn QGuiApplication::focusObjectChanged(QObject *focusObject)

    This signal is emitted when final receiver of events tied to focus is changed.
    \a focusObject is the new receiver.

    \sa focusObject()
*/

/*!
    \fn QGuiApplication::focusWindowChanged(QWindow *focusWindow)

    This signal is emitted when the focused window changes.
    \a focusWindow is the new focused window.

    \sa focusWindow()
*/

/*!
    Returns the QObject in currently active window that will be final receiver of events
    tied to focus, such as key events.
 */
QObject *QGuiApplication::focusObject()
{
    if (focusWindow())
        return focusWindow()->focusObject();
    return 0;
}

/*!
    \fn QGuiApplication::allWindows()

    Returns a list of all the windows in the application.

    The list is empty if there are no windows.

    \sa topLevelWindows()
 */
QWindowList QGuiApplication::allWindows()
{
    return QGuiApplicationPrivate::window_list;
}

/*!
    \fn QGuiApplication::topLevelWindows()

    Returns a list of the top-level windows in the application.

    \sa allWindows()
 */
QWindowList QGuiApplication::topLevelWindows()
{
    const QWindowList &list = QGuiApplicationPrivate::window_list;
    QWindowList topLevelWindows;
    for (int i = 0; i < list.size(); ++i) {
        QWindow *window = list.at(i);
        if (!window->isTopLevel())
            continue;

        // Desktop windows are special, as each individual desktop window
        // will report that it's a top level window, but we don't want to
        // include them in the application wide list of top level windows.
        if (window->type() == Qt::Desktop)
            continue;

        // Windows embedded in native windows do not have QWindow parents,
        // but they are not true top level windows, so do not include them.
        if (window->handle() && window->handle()->isEmbedded())
            continue;

        topLevelWindows.prepend(window);
    }

    return topLevelWindows;
}

QScreen *QGuiApplication::primaryScreen()
{
    if (QGuiApplicationPrivate::screen_list.isEmpty())
        return 0;
    return QGuiApplicationPrivate::screen_list.at(0);
}

/*!
    Returns a list of all the screens associated with the
    windowing system the application is connected to.
*/
QList<QScreen *> QGuiApplication::screens()
{
    return QGuiApplicationPrivate::screen_list;
}

/*!
    Returns the screen at \a point, or \c nullptr if outside of any screen.

    The \a point is in relation to the virtualGeometry() of each set of virtual
    siblings. If the point maps to more than one set of virtual siblings the first
    match is returned.

    \since 5.10
*/
QScreen *QGuiApplication::screenAt(const QPoint &point)
{
    QVarLengthArray<const QScreen *, 8> visitedScreens;
    for (const QScreen *screen : QGuiApplication::screens()) {
        if (visitedScreens.contains(screen))
            continue;

        // The virtual siblings include the screen itself, so iterate directly
        for (QScreen *sibling : screen->virtualSiblings()) {
            if (sibling->geometry().contains(point))
                return sibling;

            visitedScreens.append(sibling);
        }
    }

    return nullptr;
}

/*!
    \fn void QGuiApplication::screenAdded(QScreen *screen)

    This signal is emitted whenever a new screen \a screen has been added to the system.

    \sa screens(), primaryScreen, screenRemoved()
*/

/*!
    \fn void QGuiApplication::screenRemoved(QScreen *screen)

    This signal is emitted whenever a \a screen is removed from the system. It
    provides an opportunity to manage the windows on the screen before Qt falls back
    to moving them to the primary screen.

    \sa screens(), screenAdded(), QObject::destroyed(), QWindow::setScreen()

    \since 5.4
*/


/*!
    \property QGuiApplication::primaryScreen

    \brief the primary (or default) screen of the application.

    This will be the screen where QWindows are initially shown, unless otherwise specified.

    The primaryScreenChanged signal was introduced in Qt 5.6.

    \sa screens()
*/

/*!
    Returns the highest screen device pixel ratio found on
    the system. This is the ratio between physical pixels and
    device-independent pixels.

    Use this function only when you don't know which window you are targeting.
    If you do know the target window, use QWindow::devicePixelRatio() instead.

    \sa QWindow::devicePixelRatio()
*/
qreal QGuiApplication::devicePixelRatio() const
{
    // Cache topDevicePixelRatio, iterate through the screen list once only.
    static qreal topDevicePixelRatio = 0.0;
    if (!qFuzzyIsNull(topDevicePixelRatio)) {
        return topDevicePixelRatio;
    }

    topDevicePixelRatio = 1.0; // make sure we never return 0.
    for (QScreen *screen : qAsConst(QGuiApplicationPrivate::screen_list))
        topDevicePixelRatio = qMax(topDevicePixelRatio, screen->devicePixelRatio());

    return topDevicePixelRatio;
}

/*!
    Returns the top level window at the given position \a pos, if any.
*/
QWindow *QGuiApplication::topLevelAt(const QPoint &pos)
{
    if (QScreen *windowScreen = screenAt(pos)) {
        const QPoint devicePosition = QHighDpi::toNativePixels(pos, windowScreen);
        return windowScreen->handle()->topLevelAt(devicePosition);
    }
    return nullptr;
}

/*!
    \property QGuiApplication::platformName
    \brief The name of the underlying platform plugin.

    The QPA platform plugins are located in \c {qtbase\src\plugins\platforms}.
    At the time of writing, the following platform plugin names are supported:

    \list
        \li \c android
        \li \c cocoa is a platform plugin for \macos.
        \li \c directfb
        \li \c eglfs is a platform plugin for running Qt5 applications on top of
            EGL and  OpenGL ES 2.0 without an actual windowing system (like X11
            or Wayland). For more information, see \l{EGLFS}.
        \li \c ios (also used for tvOS)
        \li \c kms is an experimental platform plugin using kernel modesetting
            and \l{http://dri.freedesktop.org/wiki/DRM}{DRM} (Direct Rendering
            Manager).
        \li \c linuxfb writes directly to the framebuffer. For more information,
            see \l{LinuxFB}.
        \li \c minimal is provided as an examples for developers who want to
            write their own platform plugins. However, you can use the plugin to
            run GUI applications in environments without a GUI, such as servers.
        \li \c minimalegl is an example plugin.
        \li \c offscreen
        \li \c openwfd
        \li \c qnx
        \li \c windows
        \li \c wayland is a platform plugin for modern Linux desktops and some
            embedded systems.
        \li \c xcb is the X11 plugin used on regular desktop Linux platforms.
    \endlist

    For more information about the platform plugins for embedded Linux devices,
    see \l{Qt for Embedded Linux}.
*/

QString QGuiApplication::platformName()
{
    return QGuiApplicationPrivate::platform_name ?
           *QGuiApplicationPrivate::platform_name : QString();
}

Q_LOGGING_CATEGORY(lcQpaPluginLoading, "qt.qpa.plugin");

static void init_platform(const QString &pluginNamesWithArguments, const QString &platformPluginPath, const QString &platformThemeName, int &argc, char **argv)
{
    QStringList plugins = pluginNamesWithArguments.split(QLatin1Char(';'));
    QStringList platformArguments;
    QStringList availablePlugins = QPlatformIntegrationFactory::keys(platformPluginPath);
    for (auto pluginArgument : plugins) {
        // Split into platform name and arguments
        QStringList arguments = pluginArgument.split(QLatin1Char(':'));
        const QString name = arguments.takeFirst().toLower();
        QString argumentsKey = name;
        argumentsKey[0] = argumentsKey.at(0).toUpper();
        arguments.append(QLibraryInfo::platformPluginArguments(argumentsKey));

        // Create the platform integration.
        QGuiApplicationPrivate::platform_integration = QPlatformIntegrationFactory::create(name, arguments, argc, argv, platformPluginPath);
        if (Q_UNLIKELY(!QGuiApplicationPrivate::platform_integration)) {
            if (availablePlugins.contains(name)) {
                qCInfo(lcQpaPluginLoading).nospace().noquote()
                        << "Could not load the Qt platform plugin \"" << name << "\" in \""
                        << QDir::toNativeSeparators(platformPluginPath) << "\" even though it was found.";
            } else {
                qCWarning(lcQpaPluginLoading).nospace().noquote()
                        << "Could not find the Qt platform plugin \"" << name << "\" in \""
                        << QDir::toNativeSeparators(platformPluginPath) << "\"";
            }
        } else {
            QGuiApplicationPrivate::platform_name = new QString(name);
            platformArguments = arguments;
            break;
        }
    }

    if (Q_UNLIKELY(!QGuiApplicationPrivate::platform_integration)) {
        QString fatalMessage = QStringLiteral("This application failed to start because no Qt platform plugin could be initialized. "
                                              "Reinstalling the application may fix this problem.\n");

        if (!availablePlugins.isEmpty())
            fatalMessage += QStringLiteral("\nAvailable platform plugins are: %1.\n").arg(availablePlugins.join(QLatin1String(", ")));

#if defined(Q_OS_WIN) && !defined(Q_OS_WINRT)
        // Windows: Display message box unless it is a console application
        // or debug build showing an assert box.
        if (!QLibraryInfo::isDebugBuild() && !GetConsoleWindow())
            MessageBox(0, (LPCTSTR)fatalMessage.utf16(), (LPCTSTR)(QCoreApplication::applicationName().utf16()), MB_OK | MB_ICONERROR);
#endif // Q_OS_WIN && !Q_OS_WINRT
        qFatal("%s", qPrintable(fatalMessage));

        return;
    }

    // Many platforms have created QScreens at this point. Finish initializing
    // QHighDpiScaling to be prepared for early calls to qt_defaultDpi().
    if (QGuiApplication::primaryScreen()) {
        QGuiApplicationPrivate::highDpiScalingUpdated = true;
        QHighDpiScaling::updateHighDpiScaling();
    }

    // Create the platform theme:

    // 1) Fetch the platform name from the environment if present.
    QStringList themeNames;
    if (!platformThemeName.isEmpty())
        themeNames.append(platformThemeName);

    // 2) Special case - check whether we are in sandbox to use flatpak platform theme for portals support
    if (checkRunningUnderFlatpak()) {
        themeNames.append(QStringLiteral("flatpak"));
    }

    // 3) Ask the platform integration for a list of theme names
    themeNames += QGuiApplicationPrivate::platform_integration->themeNames();
    // 4) Look for a theme plugin.
    for (const QString &themeName : qAsConst(themeNames)) {
        QGuiApplicationPrivate::platform_theme = QPlatformThemeFactory::create(themeName, platformPluginPath);
        if (QGuiApplicationPrivate::platform_theme)
            break;
    }

    // 5) If no theme plugin was found ask the platform integration to
    // create a theme
    if (!QGuiApplicationPrivate::platform_theme) {
        for (const QString &themeName : qAsConst(themeNames)) {
            QGuiApplicationPrivate::platform_theme = QGuiApplicationPrivate::platform_integration->createPlatformTheme(themeName);
            if (QGuiApplicationPrivate::platform_theme)
                break;
        }
        // No error message; not having a theme plugin is allowed.
    }

    // 6) Fall back on the built-in "null" platform theme.
    if (!QGuiApplicationPrivate::platform_theme)
        QGuiApplicationPrivate::platform_theme = new QPlatformTheme;

#ifndef QT_NO_PROPERTIES
    // Set arguments as dynamic properties on the native interface as
    // boolean 'foo' or strings: 'foo=bar'
    if (!platformArguments.isEmpty()) {
        if (QObject *nativeInterface = QGuiApplicationPrivate::platform_integration->nativeInterface()) {
            for (const QString &argument : qAsConst(platformArguments)) {
                const int equalsPos = argument.indexOf(QLatin1Char('='));
                const QByteArray name =
                    equalsPos != -1 ? argument.left(equalsPos).toUtf8() : argument.toUtf8();
                const QVariant value =
                    equalsPos != -1 ? QVariant(argument.mid(equalsPos + 1)) : QVariant(true);
                nativeInterface->setProperty(name.constData(), value);
            }
        }
    }
#endif

    fontSmoothingGamma = QGuiApplicationPrivate::platformIntegration()->styleHint(QPlatformIntegration::FontSmoothingGamma).toReal();
}

static void init_plugins(const QList<QByteArray> &pluginList)
{
    for (int i = 0; i < pluginList.count(); ++i) {
        QByteArray pluginSpec = pluginList.at(i);
        int colonPos = pluginSpec.indexOf(':');
        QObject *plugin;
        if (colonPos < 0)
            plugin = QGenericPluginFactory::create(QLatin1String(pluginSpec), QString());
        else
            plugin = QGenericPluginFactory::create(QLatin1String(pluginSpec.mid(0, colonPos)),
                                                   QLatin1String(pluginSpec.mid(colonPos+1)));
        if (plugin)
            QGuiApplicationPrivate::generic_plugin_list.append(plugin);
        else
            qWarning("No such plugin for spec \"%s\"", pluginSpec.constData());
    }
}

void QGuiApplicationPrivate::createPlatformIntegration()
{
    QHighDpiScaling::initHighDpiScaling();

    // Load the platform integration
    QString platformPluginPath = QString::fromLocal8Bit(qgetenv("QT_QPA_PLATFORM_PLUGIN_PATH"));


    QByteArray platformName;
#ifdef QT_QPA_DEFAULT_PLATFORM_NAME
    platformName = QT_QPA_DEFAULT_PLATFORM_NAME;
#endif
    QByteArray platformNameEnv = qgetenv("QT_QPA_PLATFORM");
    if (!platformNameEnv.isEmpty()) {
        platformName = platformNameEnv;
    }

    QString platformThemeName = QString::fromLocal8Bit(qgetenv("QT_QPA_PLATFORMTHEME"));

    // Get command line params

    QString icon;

    int j = argc ? 1 : 0;
    for (int i=1; i<argc; i++) {
        if (!argv[i])
            continue;
        if (*argv[i] != '-') {
            argv[j++] = argv[i];
            continue;
        }
        const bool xcbIsDefault = platformName.startsWith("xcb");
        const char *arg = argv[i];
        if (arg[1] == '-') // startsWith("--")
            ++arg;
        if (strcmp(arg, "-platformpluginpath") == 0) {
            if (++i < argc)
                platformPluginPath = QString::fromLocal8Bit(argv[i]);
        } else if (strcmp(arg, "-platform") == 0) {
            if (++i < argc)
                platformName = argv[i];
        } else if (strcmp(arg, "-platformtheme") == 0) {
            if (++i < argc)
                platformThemeName = QString::fromLocal8Bit(argv[i]);
        } else if (strcmp(arg, "-qwindowgeometry") == 0 || (xcbIsDefault && strcmp(arg, "-geometry") == 0)) {
            if (++i < argc)
                windowGeometrySpecification = QWindowGeometrySpecification::fromArgument(argv[i]);
        } else if (strcmp(arg, "-qwindowtitle") == 0 || (xcbIsDefault && strcmp(arg, "-title") == 0)) {
            if (++i < argc)
                firstWindowTitle = QString::fromLocal8Bit(argv[i]);
        } else if (strcmp(arg, "-qwindowicon") == 0 || (xcbIsDefault && strcmp(arg, "-icon") == 0)) {
            if (++i < argc) {
                icon = QString::fromLocal8Bit(argv[i]);
            }
        } else {
            argv[j++] = argv[i];
        }
    }

    if (j < argc) {
        argv[j] = 0;
        argc = j;
    }

    init_platform(QLatin1String(platformName), platformPluginPath, platformThemeName, argc, argv);

    if (!icon.isEmpty())
        forcedWindowIcon = QDir::isAbsolutePath(icon) ? QIcon(icon) : QIcon::fromTheme(icon);
}

/*!
    Called from QCoreApplication::init()

    Responsible for creating an event dispatcher when QCoreApplication
    decides that it needs one (because a custom one has not been set).
*/
void QGuiApplicationPrivate::createEventDispatcher()
{
    Q_ASSERT(!eventDispatcher);

    if (platform_integration == 0)
        createPlatformIntegration();

    // The platform integration should not mess with the event dispatcher
    Q_ASSERT(!eventDispatcher);

    eventDispatcher = platform_integration->createEventDispatcher();
}

void QGuiApplicationPrivate::eventDispatcherReady()
{
    if (platform_integration == 0)
        createPlatformIntegration();

    platform_integration->initialize();

    // All platforms should have added screens at this point. Finish
    // QHighDpiScaling initialization if it has not been done so already.
    if (!QGuiApplicationPrivate::highDpiScalingUpdated)
        QHighDpiScaling::updateHighDpiScaling();
}

void QGuiApplicationPrivate::init()
{
    Q_TRACE(qguiapplicationprivate_init_entry);

#if defined(Q_OS_MACOS)
    QMacAutoReleasePool pool;
#endif

    QCoreApplicationPrivate::init();

    QCoreApplicationPrivate::is_app_running = false; // Starting up.

    bool loadTestability = false;
    QList<QByteArray> pluginList;
    // Get command line params
#ifndef QT_NO_SESSIONMANAGER
    QString session_id;
    QString session_key;
# if defined(Q_OS_WIN)
    wchar_t guidstr[40];
    GUID guid;
    CoCreateGuid(&guid);
    StringFromGUID2(guid, guidstr, 40);
    session_id = QString::fromWCharArray(guidstr);
    CoCreateGuid(&guid);
    StringFromGUID2(guid, guidstr, 40);
    session_key = QString::fromWCharArray(guidstr);
# endif
#endif
    QString s;
    int j = argc ? 1 : 0;
    for (int i=1; i<argc; i++) {
        if (!argv[i])
            continue;
        if (*argv[i] != '-') {
            argv[j++] = argv[i];
            continue;
        }
        const char *arg = argv[i];
        if (arg[1] == '-') // startsWith("--")
            ++arg;
        if (strcmp(arg, "-plugin") == 0) {
            if (++i < argc)
                pluginList << argv[i];
        } else if (strcmp(arg, "-reverse") == 0) {
            force_reverse = true;
#ifdef Q_OS_MAC
        } else if (strncmp(arg, "-psn_", 5) == 0) {
            // eat "-psn_xxxx" on Mac, which is passed when starting an app from Finder.
            // special hack to change working directory (for an app bundle) when running from finder
            if (QDir::currentPath() == QLatin1String("/")) {
                QCFType<CFURLRef> bundleURL(CFBundleCopyBundleURL(CFBundleGetMainBundle()));
                QString qbundlePath = QCFString(CFURLCopyFileSystemPath(bundleURL,
                                                                        kCFURLPOSIXPathStyle));
                if (qbundlePath.endsWith(QLatin1String(".app")))
                    QDir::setCurrent(qbundlePath.section(QLatin1Char('/'), 0, -2));
            }
#endif
#ifndef QT_NO_SESSIONMANAGER
        } else if (strcmp(arg, "-session") == 0 && i < argc - 1) {
            ++i;
            if (argv[i] && *argv[i]) {
                session_id = QString::fromLatin1(argv[i]);
                int p = session_id.indexOf(QLatin1Char('_'));
                if (p >= 0) {
                    session_key = session_id.mid(p +1);
                    session_id = session_id.left(p);
                }
                is_session_restored = true;
            }
#endif
        } else if (strcmp(arg, "-testability") == 0) {
            loadTestability = true;
        } else if (strncmp(arg, "-style=", 7) == 0) {
            s = QString::fromLocal8Bit(arg + 7);
        } else if (strcmp(arg, "-style") == 0 && i < argc - 1) {
            s = QString::fromLocal8Bit(argv[++i]);
        } else {
            argv[j++] = argv[i];
        }

        if (!s.isEmpty())
            styleOverride = s;
    }

    if (j < argc) {
        argv[j] = 0;
        argc = j;
    }

    // Load environment exported generic plugins
    QByteArray envPlugins = qgetenv("QT_QPA_GENERIC_PLUGINS");
    if (!envPlugins.isEmpty())
        pluginList += envPlugins.split(',');

    if (platform_integration == 0)
        createPlatformIntegration();

    initPalette();
    QFont::initialize();

    mouse_double_click_distance = platformTheme()->themeHint(QPlatformTheme::MouseDoubleClickDistance).toInt();

#ifndef QT_NO_CURSOR
    QCursorData::initialize();
#endif

    // trigger registering of QVariant's GUI types
    qRegisterGuiVariant();

#ifndef QT_NO_ANIMATION
    // trigger registering of animation interpolators
    qRegisterGuiGetInterpolator();
#endif

    // set a global share context when enabled unless there is already one
#ifndef QT_NO_OPENGL
    if (qApp->testAttribute(Qt::AA_ShareOpenGLContexts) && !qt_gl_global_share_context()) {
        QOpenGLContext *ctx = new QOpenGLContext;
        ctx->setFormat(QSurfaceFormat::defaultFormat());
        ctx->create();
        qt_gl_set_global_share_context(ctx);
        ownGlobalShareContext = true;
    }
#endif

    QWindowSystemInterfacePrivate::eventTime.start();

    is_app_running = true;
    init_plugins(pluginList);
    QWindowSystemInterface::flushWindowSystemEvents();

    Q_Q(QGuiApplication);
#ifndef QT_NO_SESSIONMANAGER
    // connect to the session manager
    session_manager = new QSessionManager(q, session_id, session_key);
#endif

#if QT_CONFIG(library)
    if (qEnvironmentVariableIntValue("QT_LOAD_TESTABILITY") > 0)
        loadTestability = true;

    if (loadTestability) {
        QLibrary testLib(QStringLiteral("qttestability"));
        if (Q_UNLIKELY(!testLib.load())) {
            qCritical() << "Library qttestability load failed:" << testLib.errorString();
        } else {
            typedef void (*TasInitialize)(void);
            TasInitialize initFunction = (TasInitialize)testLib.resolve("qt_testability_init");
            if (Q_UNLIKELY(!initFunction)) {
                qCritical("Library qttestability resolve failed!");
            } else {
                initFunction();
            }
        }
    }
#else
    Q_UNUSED(loadTestability);
#endif // QT_CONFIG(library)

    if (layout_direction == Qt::LayoutDirectionAuto || force_reverse)
        QGuiApplication::setLayoutDirection(qt_detectRTLLanguage() ? Qt::RightToLeft : Qt::LeftToRight);

    if (!QGuiApplicationPrivate::displayName)
        QObject::connect(q, &QGuiApplication::applicationNameChanged,
                         q, &QGuiApplication::applicationDisplayNameChanged);

    Q_TRACE(qguiapplicationprivate_init_exit);
}

extern void qt_cleanupFontDatabase();

QGuiApplicationPrivate::~QGuiApplicationPrivate()
{
    is_app_closing = true;
    is_app_running = false;

    for (int i = 0; i < generic_plugin_list.count(); ++i)
        delete generic_plugin_list.at(i);
    generic_plugin_list.clear();

    clearFontUnlocked();

    QFont::cleanup();

#ifndef QT_NO_CURSOR
    QCursorData::cleanup();
#endif

    layout_direction = Qt::LeftToRight;

    cleanupThreadData();

    delete QGuiApplicationPrivate::styleHints;
    QGuiApplicationPrivate::styleHints = nullptr;
    delete inputMethod;

    qt_cleanupFontDatabase();

    QPixmapCache::clear();

#ifndef QT_NO_OPENGL
    if (ownGlobalShareContext) {
        delete qt_gl_global_share_context();
        qt_gl_set_global_share_context(0);
    }
#endif
#ifdef Q_OS_HTML5
        EM_ASM(
        //unmount persistent directory as IDBFS
              FS.unmount('/home/web_user');
              Module.print("unmount persisted file system..");
         );
#endif
    platform_integration->destroy();

    delete platform_theme;
    platform_theme = 0;
    delete platform_integration;
    platform_integration = 0;
    delete m_a8ColorProfile.load();
    delete m_a32ColorProfile.load();

    window_list.clear();
    screen_list.clear();
}

#if 0
#ifndef QT_NO_CURSOR
QCursor *overrideCursor();
void setOverrideCursor(const QCursor &);
void changeOverrideCursor(const QCursor &);
void restoreOverrideCursor();
#endif

static QFont font();
static QFont font(const QWidget*);
static QFont font(const char *className);
static void setFont(const QFont &, const char* className = 0);
static QFontMetrics fontMetrics();

#ifndef QT_NO_CLIPBOARD
static QClipboard *clipboard();
#endif
#endif

/*!
    Returns the current state of the modifier keys on the keyboard. The current
    state is updated sychronously as the event queue is emptied of events that
    will spontaneously change the keyboard state (QEvent::KeyPress and
    QEvent::KeyRelease events).

    It should be noted this may not reflect the actual keys held on the input
    device at the time of calling but rather the modifiers as last reported in
    one of the above events. If no keys are being held Qt::NoModifier is
    returned.

    \sa mouseButtons(), queryKeyboardModifiers()
*/
Qt::KeyboardModifiers QGuiApplication::keyboardModifiers()
{
    return QGuiApplicationPrivate::modifier_buttons;
}

/*!
    \fn Qt::KeyboardModifiers QGuiApplication::queryKeyboardModifiers()

    Queries and returns the state of the modifier keys on the keyboard.
    Unlike keyboardModifiers, this method returns the actual keys held
    on the input device at the time of calling the method.

    It does not rely on the keypress events having been received by this
    process, which makes it possible to check the modifiers while moving
    a window, for instance. Note that in most cases, you should use
    keyboardModifiers(), which is faster and more accurate since it contains
    the state of the modifiers as they were when the currently processed
    event was received.

    \sa keyboardModifiers()
*/
Qt::KeyboardModifiers QGuiApplication::queryKeyboardModifiers()
{
    CHECK_QAPP_INSTANCE(Qt::KeyboardModifiers(0))
    QPlatformIntegration *pi = QGuiApplicationPrivate::platformIntegration();
    return pi->queryKeyboardModifiers();
}

/*!
    Returns the current state of the buttons on the mouse. The current state is
    updated syncronously as the event queue is emptied of events that will
    spontaneously change the mouse state (QEvent::MouseButtonPress and
    QEvent::MouseButtonRelease events).

    It should be noted this may not reflect the actual buttons held on the
    input device at the time of calling but rather the mouse buttons as last
    reported in one of the above events. If no mouse buttons are being held
    Qt::NoButton is returned.

    \sa keyboardModifiers()
*/
Qt::MouseButtons QGuiApplication::mouseButtons()
{
    return QGuiApplicationPrivate::mouse_buttons;
}

/*!
    Returns the platform's native interface, for platform specific
    functionality.
*/
QPlatformNativeInterface *QGuiApplication::platformNativeInterface()
{
    QPlatformIntegration *pi = QGuiApplicationPrivate::platformIntegration();
    return pi ? pi->nativeInterface() : 0;
}

/*!
    Returns a function pointer from the platformplugin matching \a function
*/
QFunctionPointer QGuiApplication::platformFunction(const QByteArray &function)
{
    QPlatformIntegration *pi = QGuiApplicationPrivate::platformIntegration();
    if (!pi) {
        qWarning("QGuiApplication::platformFunction(): Must construct a QGuiApplication before accessing a platform function");
        return nullptr;
    }

    return pi->nativeInterface() ? pi->nativeInterface()->platformFunction(function) : nullptr;
}

/*!
    Enters the main event loop and waits until exit() is called, and then
    returns the value that was set to exit() (which is 0 if exit() is called
    via quit()).

    It is necessary to call this function to start event handling. The main
    event loop receives events from the window system and dispatches these to
    the application widgets.

    Generally, no user interaction can take place before calling exec().

    To make your application perform idle processing, e.g., executing a special
    function whenever there are no pending events, use a QTimer with 0 timeout.
    More advanced idle processing schemes can be achieved using processEvents().

    We recommend that you connect clean-up code to the
    \l{QCoreApplication::}{aboutToQuit()} signal, instead of putting it in your
    application's \c{main()} function. This is because, on some platforms, the
    QApplication::exec() call may not return.

    \sa quitOnLastWindowClosed, quit(), exit(), processEvents(),
        QCoreApplication::exec()
*/
int QGuiApplication::exec()
{
#ifndef QT_NO_ACCESSIBILITY
    QAccessible::setRootObject(qApp);
#endif
    return QCoreApplication::exec();
}

/*! \reimp
*/
bool QGuiApplication::notify(QObject *object, QEvent *event)
{
    if (object->isWindowType())
        QGuiApplicationPrivate::sendQWindowEventToQPlatformWindow(static_cast<QWindow *>(object), event);
    return QCoreApplication::notify(object, event);
}

/*! \reimp
*/
bool QGuiApplication::event(QEvent *e)
{
    if(e->type() == QEvent::LanguageChange) {
        setLayoutDirection(qt_detectRTLLanguage()?Qt::RightToLeft:Qt::LeftToRight);
    }
    return QCoreApplication::event(e);
}

/*!
    \internal
*/
bool QGuiApplication::compressEvent(QEvent *event, QObject *receiver, QPostEventList *postedEvents)
{
    return QCoreApplication::compressEvent(event, receiver, postedEvents);
}

void QGuiApplicationPrivate::sendQWindowEventToQPlatformWindow(QWindow *window, QEvent *event)
{
    if (!window)
        return;
    QPlatformWindow *platformWindow = window->handle();
    if (!platformWindow)
        return;
    // spontaneous events come from the platform integration already, we don't need to send the events back
    if (event->spontaneous())
        return;
    // let the platform window do any handling it needs to as well
    platformWindow->windowEvent(event);
}

bool QGuiApplicationPrivate::processNativeEvent(QWindow *window, const QByteArray &eventType, void *message, long *result)
{
    return window->nativeEvent(eventType, message, result);
}

void QGuiApplicationPrivate::processWindowSystemEvent(QWindowSystemInterfacePrivate::WindowSystemEvent *e)
{
    Q_TRACE(qguiapplicationprivate_processwsevents_entry, e->type);

    switch(e->type) {
    case QWindowSystemInterfacePrivate::Mouse:
        QGuiApplicationPrivate::processMouseEvent(static_cast<QWindowSystemInterfacePrivate::MouseEvent *>(e));
        break;
    case QWindowSystemInterfacePrivate::Wheel:
        QGuiApplicationPrivate::processWheelEvent(static_cast<QWindowSystemInterfacePrivate::WheelEvent *>(e));
        break;
    case QWindowSystemInterfacePrivate::Key:
        QGuiApplicationPrivate::processKeyEvent(static_cast<QWindowSystemInterfacePrivate::KeyEvent *>(e));
        break;
    case QWindowSystemInterfacePrivate::Touch:
        QGuiApplicationPrivate::processTouchEvent(static_cast<QWindowSystemInterfacePrivate::TouchEvent *>(e));
        break;
    case QWindowSystemInterfacePrivate::GeometryChange:
        QGuiApplicationPrivate::processGeometryChangeEvent(static_cast<QWindowSystemInterfacePrivate::GeometryChangeEvent*>(e));
        break;
    case QWindowSystemInterfacePrivate::Enter:
        QGuiApplicationPrivate::processEnterEvent(static_cast<QWindowSystemInterfacePrivate::EnterEvent *>(e));
        break;
    case QWindowSystemInterfacePrivate::Leave:
        QGuiApplicationPrivate::processLeaveEvent(static_cast<QWindowSystemInterfacePrivate::LeaveEvent *>(e));
        break;
    case QWindowSystemInterfacePrivate::ActivatedWindow:
        QGuiApplicationPrivate::processActivatedEvent(static_cast<QWindowSystemInterfacePrivate::ActivatedWindowEvent *>(e));
        break;
    case QWindowSystemInterfacePrivate::WindowStateChanged:
        QGuiApplicationPrivate::processWindowStateChangedEvent(static_cast<QWindowSystemInterfacePrivate::WindowStateChangedEvent *>(e));
        break;
    case QWindowSystemInterfacePrivate::WindowScreenChanged:
        QGuiApplicationPrivate::processWindowScreenChangedEvent(static_cast<QWindowSystemInterfacePrivate::WindowScreenChangedEvent *>(e));
        break;
    case QWindowSystemInterfacePrivate::SafeAreaMarginsChanged:
        QGuiApplicationPrivate::processSafeAreaMarginsChangedEvent(static_cast<QWindowSystemInterfacePrivate::SafeAreaMarginsChangedEvent *>(e));
        break;
    case QWindowSystemInterfacePrivate::ApplicationStateChanged: {
        QWindowSystemInterfacePrivate::ApplicationStateChangedEvent * changeEvent = static_cast<QWindowSystemInterfacePrivate::ApplicationStateChangedEvent *>(e);
        QGuiApplicationPrivate::setApplicationState(changeEvent->newState, changeEvent->forcePropagate); }
        break;
    case QWindowSystemInterfacePrivate::FlushEvents: {
        QWindowSystemInterfacePrivate::FlushEventsEvent *flushEventsEvent = static_cast<QWindowSystemInterfacePrivate::FlushEventsEvent *>(e);
        QWindowSystemInterface::deferredFlushWindowSystemEvents(flushEventsEvent->flags); }
        break;
    case QWindowSystemInterfacePrivate::Close:
        QGuiApplicationPrivate::processCloseEvent(
                static_cast<QWindowSystemInterfacePrivate::CloseEvent *>(e));
        break;
    case QWindowSystemInterfacePrivate::ScreenOrientation:
        QGuiApplicationPrivate::reportScreenOrientationChange(
                static_cast<QWindowSystemInterfacePrivate::ScreenOrientationEvent *>(e));
        break;
    case QWindowSystemInterfacePrivate::ScreenGeometry:
        QGuiApplicationPrivate::reportGeometryChange(
                static_cast<QWindowSystemInterfacePrivate::ScreenGeometryEvent *>(e));
        break;
    case QWindowSystemInterfacePrivate::ScreenLogicalDotsPerInch:
        QGuiApplicationPrivate::reportLogicalDotsPerInchChange(
                static_cast<QWindowSystemInterfacePrivate::ScreenLogicalDotsPerInchEvent *>(e));
        break;
    case QWindowSystemInterfacePrivate::ScreenRefreshRate:
        QGuiApplicationPrivate::reportRefreshRateChange(
                static_cast<QWindowSystemInterfacePrivate::ScreenRefreshRateEvent *>(e));
        break;
    case QWindowSystemInterfacePrivate::ThemeChange:
        QGuiApplicationPrivate::processThemeChanged(
                    static_cast<QWindowSystemInterfacePrivate::ThemeChangeEvent *>(e));
        break;
    case QWindowSystemInterfacePrivate::Expose:
        QGuiApplicationPrivate::processExposeEvent(static_cast<QWindowSystemInterfacePrivate::ExposeEvent *>(e));
        break;
    case QWindowSystemInterfacePrivate::Tablet:
        QGuiApplicationPrivate::processTabletEvent(
                    static_cast<QWindowSystemInterfacePrivate::TabletEvent *>(e));
        break;
    case QWindowSystemInterfacePrivate::TabletEnterProximity:
        QGuiApplicationPrivate::processTabletEnterProximityEvent(
                    static_cast<QWindowSystemInterfacePrivate::TabletEnterProximityEvent *>(e));
        break;
    case QWindowSystemInterfacePrivate::TabletLeaveProximity:
        QGuiApplicationPrivate::processTabletLeaveProximityEvent(
                    static_cast<QWindowSystemInterfacePrivate::TabletLeaveProximityEvent *>(e));
        break;
#ifndef QT_NO_GESTURES
    case QWindowSystemInterfacePrivate::Gesture:
        QGuiApplicationPrivate::processGestureEvent(
                    static_cast<QWindowSystemInterfacePrivate::GestureEvent *>(e));
        break;
#endif
    case QWindowSystemInterfacePrivate::PlatformPanel:
        QGuiApplicationPrivate::processPlatformPanelEvent(
                    static_cast<QWindowSystemInterfacePrivate::PlatformPanelEvent *>(e));
        break;
    case QWindowSystemInterfacePrivate::FileOpen:
        QGuiApplicationPrivate::processFileOpenEvent(
                    static_cast<QWindowSystemInterfacePrivate::FileOpenEvent *>(e));
        break;
#ifndef QT_NO_CONTEXTMENU
        case QWindowSystemInterfacePrivate::ContextMenu:
        QGuiApplicationPrivate::processContextMenuEvent(
                    static_cast<QWindowSystemInterfacePrivate::ContextMenuEvent *>(e));
        break;
#endif
    case QWindowSystemInterfacePrivate::EnterWhatsThisMode:
        QGuiApplication::postEvent(QGuiApplication::instance(), new QEvent(QEvent::EnterWhatsThisMode));
        break;
    default:
        qWarning() << "Unknown user input event type:" << e->type;
        break;
    }

    Q_TRACE(qguiapplicationprivate_processwsevents_exit, e->type);
}

/*! \internal

    History is silent on why Qt splits mouse events that change position and
    button state at the same time. We believe that this was done to emulate mouse
    behavior on touch screens. If mouse tracking is enabled, we will get move
    events before the button is pressed. A touch panel does not generally give
    move events when not pressed, so without event splitting code path we would
    only see a press in a new location without any intervening moves. This could
    confuse code that is written for a real mouse. The same is true for mouse
    release events that change position, see tst_QWidget::touchEventSynthesizedMouseEvent()
    and tst_QWindow::generatedMouseMove() auto tests.
*/
void QGuiApplicationPrivate::processMouseEvent(QWindowSystemInterfacePrivate::MouseEvent *e)
{
    QEvent::Type type = QEvent::None;
    Qt::MouseButton button = Qt::NoButton;
    QWindow *window = e->window.data();
    bool positionChanged = QGuiApplicationPrivate::lastCursorPosition != e->globalPos;
    bool mouseMove = false;
    bool mousePress = false;

    if (e->enhancedMouseEvent()) {
        type = e->buttonType;
        button = e->button;

        if (type == QEvent::NonClientAreaMouseMove || type == QEvent::MouseMove)
            mouseMove = true;
        else if (type == QEvent::NonClientAreaMouseButtonPress || type == QEvent::MouseButtonPress)
            mousePress = true;

        if (!mouseMove && positionChanged) {
            QWindowSystemInterfacePrivate::MouseEvent moveEvent(window, e->timestamp,
                e->localPos, e->globalPos, e->buttons ^ button, e->modifiers, Qt::NoButton,
                e->nonClientArea ? QEvent::NonClientAreaMouseMove : QEvent::MouseMove,
                e->source, e->nonClientArea);
            if (e->synthetic())
                moveEvent.flags |= QWindowSystemInterfacePrivate::WindowSystemEvent::Synthetic;
            processMouseEvent(&moveEvent); // mouse move excluding state change
            processMouseEvent(e); // the original mouse event
            return;
        }
    } else {
        Qt::MouseButtons stateChange = e->buttons ^ mouse_buttons;
        if (positionChanged && (stateChange != Qt::NoButton)) {
            QWindowSystemInterfacePrivate::MouseEvent moveEvent(window, e->timestamp, e->localPos,
                e->globalPos, mouse_buttons, e->modifiers, Qt::NoButton, QEvent::None, e->source,
                e->nonClientArea);
            if (e->synthetic())
                moveEvent.flags |= QWindowSystemInterfacePrivate::WindowSystemEvent::Synthetic;
            processMouseEvent(&moveEvent); // mouse move excluding state change
            processMouseEvent(e); // the original mouse event
            return;
        }

        // In the compatibility path we deduce event type and button that caused the event
        if (positionChanged) {
            mouseMove = true;
            type = e->nonClientArea ? QEvent::NonClientAreaMouseMove : QEvent::MouseMove;
        } else {
            // Check to see if a new button has been pressed/released.
            for (uint mask = Qt::LeftButton; mask <= Qt::MaxMouseButton; mask <<= 1) {
                if (stateChange & mask) {
                    button = Qt::MouseButton(mask);
                    break;
                }
            }
            if (button == Qt::NoButton) {
                // Ignore mouse events that don't change the current state. This shouldn't
                // really happen, getting here can only mean that the stored button state
                // is out of sync with the actual physical button state.
                return;
            }
            if (button & e->buttons) {
                mousePress = true;
                type = e->nonClientArea ? QEvent::NonClientAreaMouseButtonPress
                                        : QEvent::MouseButtonPress;
             } else {
                type = e->nonClientArea ? QEvent::NonClientAreaMouseButtonRelease
                                        : QEvent::MouseButtonRelease;
            }
        }
    }

    modifier_buttons = e->modifiers;
    QPointF localPoint = e->localPos;
    QPointF globalPoint = e->globalPos;
    bool doubleClick = false;

    if (mouseMove) {
        QGuiApplicationPrivate::lastCursorPosition = globalPoint;
        if (qAbs(globalPoint.x() - mousePressX) > mouse_double_click_distance||
            qAbs(globalPoint.y() - mousePressY) > mouse_double_click_distance)
            mousePressButton = Qt::NoButton;
    } else {
        mouse_buttons = e->buttons;
        if (mousePress) {
            ulong doubleClickInterval = static_cast<ulong>(QGuiApplication::styleHints()->mouseDoubleClickInterval());
            doubleClick = e->timestamp - mousePressTime < doubleClickInterval && button == mousePressButton;
            mousePressTime = e->timestamp;
            mousePressButton = button;
            const QPoint point = QGuiApplicationPrivate::lastCursorPosition.toPoint();
            mousePressX = point.x();
            mousePressY = point.y();
        }
    }

    if (e->nullWindow()) {
        window = QGuiApplication::topLevelAt(globalPoint.toPoint());
        if (window) {
            // Moves and the release following a press must go to the same
            // window, even if the cursor has moved on over another window.
            if (e->buttons != Qt::NoButton) {
                if (!currentMousePressWindow)
                    currentMousePressWindow = window;
                else
                    window = currentMousePressWindow;
            } else if (currentMousePressWindow) {
                window = currentMousePressWindow;
                currentMousePressWindow = 0;
            }
            QPointF delta = globalPoint - globalPoint.toPoint();
            localPoint = window->mapFromGlobal(globalPoint.toPoint()) + delta;
        }
    }

    if (!window)
        return;

#ifndef QT_NO_CURSOR
    if (!e->synthetic()) {
        if (const QScreen *screen = window->screen())
            if (QPlatformCursor *cursor = screen->handle()->cursor()) {
                const QPointF nativeLocalPoint = QHighDpi::toNativePixels(localPoint, screen);
                const QPointF nativeGlobalPoint = QHighDpi::toNativePixels(globalPoint, screen);
                QMouseEvent ev(type, nativeLocalPoint, nativeLocalPoint, nativeGlobalPoint,
                                          button, e->buttons, e->modifiers, e->source);
                ev.setTimestamp(e->timestamp);
                cursor->pointerEvent(ev);
            }
    }
#endif

    QMouseEvent ev(type, localPoint, localPoint, globalPoint, button, e->buttons, e->modifiers, e->source);
    ev.setTimestamp(e->timestamp);

    if (window->d_func()->blockedByModalWindow && !qApp->d_func()->popupActive()) {
        // a modal window is blocking this window, don't allow mouse events through
        return;
    }

    if (doubleClick && (ev.type() == QEvent::MouseButtonPress)) {
        // QtBUG-25831, used to suppress delivery in qwidgetwindow.cpp
        setMouseEventFlags(&ev, ev.flags() | Qt::MouseEventCreatedDoubleClick);
    }

    QGuiApplication::sendSpontaneousEvent(window, &ev);
    e->eventAccepted = ev.isAccepted();
    if (!e->synthetic() && !ev.isAccepted()
        && !e->nonClientArea
        && qApp->testAttribute(Qt::AA_SynthesizeTouchForUnhandledMouseEvents)) {
        if (!m_fakeTouchDevice) {
            m_fakeTouchDevice = new QTouchDevice;
            QWindowSystemInterface::registerTouchDevice(m_fakeTouchDevice);
        }
        QList<QWindowSystemInterface::TouchPoint> points;
        QWindowSystemInterface::TouchPoint point;
        point.id = 1;
        point.area = QRectF(globalPoint.x() - 2, globalPoint.y() - 2, 4, 4);

        // only translate left button related events to
        // avoid strange touch event sequences when several
        // buttons are pressed
        if (type == QEvent::MouseButtonPress && button == Qt::LeftButton) {
            point.state = Qt::TouchPointPressed;
        } else if (type == QEvent::MouseButtonRelease && button == Qt::LeftButton) {
            point.state = Qt::TouchPointReleased;
        } else if (type == QEvent::MouseMove && (e->buttons & Qt::LeftButton)) {
            point.state = Qt::TouchPointMoved;
        } else {
            return;
        }

        points << point;

        QEvent::Type type;
        QList<QTouchEvent::TouchPoint> touchPoints =
                QWindowSystemInterfacePrivate::fromNativeTouchPoints(points, window, QTouchDevicePrivate::get(m_fakeTouchDevice)->id, &type);

        QWindowSystemInterfacePrivate::TouchEvent fake(window, e->timestamp, type, m_fakeTouchDevice, touchPoints, e->modifiers);
        fake.flags |= QWindowSystemInterfacePrivate::WindowSystemEvent::Synthetic;
        processTouchEvent(&fake);
    }
    if (doubleClick) {
        mousePressButton = Qt::NoButton;
        if (!e->window.isNull() || e->nullWindow()) { // QTBUG-36364, check if window closed in response to press
            const QEvent::Type doubleClickType = e->nonClientArea ? QEvent::NonClientAreaMouseButtonDblClick : QEvent::MouseButtonDblClick;
            QMouseEvent dblClickEvent(doubleClickType, localPoint, localPoint, globalPoint,
                                      button, e->buttons, e->modifiers, e->source);
            dblClickEvent.setTimestamp(e->timestamp);
            QGuiApplication::sendSpontaneousEvent(window, &dblClickEvent);
        }
    }
}

void QGuiApplicationPrivate::processWheelEvent(QWindowSystemInterfacePrivate::WheelEvent *e)
{
#if QT_CONFIG(wheelevent)
    QWindow *window = e->window.data();
    QPointF globalPoint = e->globalPos;
    QPointF localPoint = e->localPos;

    if (e->nullWindow()) {
        window = QGuiApplication::topLevelAt(globalPoint.toPoint());
        if (window) {
            QPointF delta = globalPoint - globalPoint.toPoint();
            localPoint = window->mapFromGlobal(globalPoint.toPoint()) + delta;
        }
    }

    if (!window)
        return;

    QGuiApplicationPrivate::lastCursorPosition = globalPoint;
    modifier_buttons = e->modifiers;

    if (window->d_func()->blockedByModalWindow) {
        // a modal window is blocking this window, don't allow wheel events through
        return;
    }

     QWheelEvent ev(localPoint, globalPoint, e->pixelDelta, e->angleDelta, e->qt4Delta, e->qt4Orientation,
                    mouse_buttons, e->modifiers, e->phase, e->source, e->inverted);
     ev.setTimestamp(e->timestamp);
     QGuiApplication::sendSpontaneousEvent(window, &ev);
#else
     Q_UNUSED(e);
#endif // QT_CONFIG(wheelevent)
}

// Remember, Qt convention is:  keyboard state is state *before*

void QGuiApplicationPrivate::processKeyEvent(QWindowSystemInterfacePrivate::KeyEvent *e)
{
    QWindow *window = e->window.data();
    modifier_buttons = e->modifiers;
    if (e->nullWindow()
#if defined(Q_OS_ANDROID) && !defined(Q_OS_ANDROID_EMBEDDED)
           || e->key == Qt::Key_Back || e->key == Qt::Key_Menu
#endif
            ) {
        window = QGuiApplication::focusWindow();
    }

#if defined(Q_OS_ANDROID)
    static bool backKeyPressAccepted = false;
    static bool menuKeyPressAccepted = false;
#endif

#if !defined(Q_OS_OSX)
    // FIXME: Include OS X in this code path by passing the key event through
    // QPlatformInputContext::filterEvent().
    if (e->keyType == QEvent::KeyPress && window) {
        if (QWindowSystemInterface::handleShortcutEvent(window, e->timestamp, e->key, e->modifiers,
            e->nativeScanCode, e->nativeVirtualKey, e->nativeModifiers, e->unicode, e->repeat, e->repeatCount)) {
#if defined(Q_OS_ANDROID)
            backKeyPressAccepted = e->key == Qt::Key_Back;
            menuKeyPressAccepted = e->key == Qt::Key_Menu;
#endif
            return;
        }
    }
#endif

    QKeyEvent ev(e->keyType, e->key, e->modifiers,
                 e->nativeScanCode, e->nativeVirtualKey, e->nativeModifiers,
                 e->unicode, e->repeat, e->repeatCount);
    ev.setTimestamp(e->timestamp);

    // only deliver key events when we have a window, and no modal window is blocking this window

    if (window && !window->d_func()->blockedByModalWindow)
        QGuiApplication::sendSpontaneousEvent(window, &ev);
#if defined(Q_OS_ANDROID) && !defined(Q_OS_ANDROID_EMBEDDED)
    else
        ev.setAccepted(false);

    if (e->keyType == QEvent::KeyPress) {
        backKeyPressAccepted = e->key == Qt::Key_Back && ev.isAccepted();
        menuKeyPressAccepted = e->key == Qt::Key_Menu && ev.isAccepted();
    } else if (e->keyType == QEvent::KeyRelease) {
        if (e->key == Qt::Key_Back && !backKeyPressAccepted && !ev.isAccepted()) {
            if (window)
                QWindowSystemInterface::handleCloseEvent(window);
        } else if (e->key == Qt::Key_Menu && !menuKeyPressAccepted && !ev.isAccepted()) {
            platform_theme->showPlatformMenuBar();
        }
    }
#endif
    e->eventAccepted = ev.isAccepted();
}

void QGuiApplicationPrivate::processEnterEvent(QWindowSystemInterfacePrivate::EnterEvent *e)
{
    if (!e->enter)
        return;
    if (e->enter.data()->d_func()->blockedByModalWindow) {
        // a modal window is blocking this window, don't allow enter events through
        return;
    }

    currentMouseWindow = e->enter;

    QEnterEvent event(e->localPos, e->localPos, e->globalPos);
    QCoreApplication::sendSpontaneousEvent(e->enter.data(), &event);
}

void QGuiApplicationPrivate::processLeaveEvent(QWindowSystemInterfacePrivate::LeaveEvent *e)
{
    if (!e->leave)
        return;
    if (e->leave.data()->d_func()->blockedByModalWindow) {
        // a modal window is blocking this window, don't allow leave events through
        return;
    }

    currentMouseWindow = 0;

    QEvent event(QEvent::Leave);
    QCoreApplication::sendSpontaneousEvent(e->leave.data(), &event);
}

void QGuiApplicationPrivate::processActivatedEvent(QWindowSystemInterfacePrivate::ActivatedWindowEvent *e)
{
    QWindow *previous = QGuiApplicationPrivate::focus_window;
    QWindow *newFocus = e->activated.data();

    if (previous == newFocus)
        return;

    if (newFocus)
        if (QPlatformWindow *platformWindow = newFocus->handle())
            if (platformWindow->isAlertState())
                platformWindow->setAlertState(false);

    QObject *previousFocusObject = previous ? previous->focusObject() : 0;

    if (previous) {
        QFocusEvent focusAboutToChange(QEvent::FocusAboutToChange);
        QCoreApplication::sendSpontaneousEvent(previous, &focusAboutToChange);
    }

    QGuiApplicationPrivate::focus_window = newFocus;
    if (!qApp)
        return;

    if (previous) {
        Qt::FocusReason r = e->reason;
        if ((r == Qt::OtherFocusReason || r == Qt::ActiveWindowFocusReason) &&
                newFocus && (newFocus->flags() & Qt::Popup) == Qt::Popup)
            r = Qt::PopupFocusReason;
        QFocusEvent focusOut(QEvent::FocusOut, r);
        QCoreApplication::sendSpontaneousEvent(previous, &focusOut);
        QObject::disconnect(previous, SIGNAL(focusObjectChanged(QObject*)),
                            qApp, SLOT(_q_updateFocusObject(QObject*)));
    } else if (!platformIntegration()->hasCapability(QPlatformIntegration::ApplicationState)) {
        setApplicationState(Qt::ApplicationActive);
    }

    if (QGuiApplicationPrivate::focus_window) {
        Qt::FocusReason r = e->reason;
        if ((r == Qt::OtherFocusReason || r == Qt::ActiveWindowFocusReason) &&
                previous && (previous->flags() & Qt::Popup) == Qt::Popup)
            r = Qt::PopupFocusReason;
        QFocusEvent focusIn(QEvent::FocusIn, r);
        QCoreApplication::sendSpontaneousEvent(QGuiApplicationPrivate::focus_window, &focusIn);
        QObject::connect(QGuiApplicationPrivate::focus_window, SIGNAL(focusObjectChanged(QObject*)),
                         qApp, SLOT(_q_updateFocusObject(QObject*)));
    } else if (!platformIntegration()->hasCapability(QPlatformIntegration::ApplicationState)) {
        setApplicationState(Qt::ApplicationInactive);
    }

    if (self) {
        self->notifyActiveWindowChange(previous);

        if (previousFocusObject != qApp->focusObject())
            self->_q_updateFocusObject(qApp->focusObject());
    }

    emit qApp->focusWindowChanged(newFocus);
    if (previous)
        emit previous->activeChanged();
    if (newFocus)
        emit newFocus->activeChanged();
}

void QGuiApplicationPrivate::processWindowStateChangedEvent(QWindowSystemInterfacePrivate::WindowStateChangedEvent *wse)
{
    if (QWindow *window  = wse->window.data()) {
        QWindowStateChangeEvent e(wse->oldState);
        window->d_func()->windowState = wse->newState;
        QGuiApplication::sendSpontaneousEvent(window, &e);
    }
}

void QGuiApplicationPrivate::processWindowScreenChangedEvent(QWindowSystemInterfacePrivate::WindowScreenChangedEvent *wse)
{
    if (QWindow *window  = wse->window.data()) {
        if (window->screen() == wse->screen.data())
            return;
        if (window->isTopLevel()) {
            if (QScreen *screen = wse->screen.data())
                window->d_func()->setTopLevelScreen(screen, false /* recreate */);
            else // Fall back to default behavior, and try to find some appropriate screen
                window->setScreen(0);
        }
        // we may have changed scaling, so trigger resize event if needed
        if (window->handle()) {
            QWindowSystemInterfacePrivate::GeometryChangeEvent gce(window, QHighDpi::fromNativePixels(window->handle()->geometry(), window));
            processGeometryChangeEvent(&gce);
        }
    }
}

void QGuiApplicationPrivate::processSafeAreaMarginsChangedEvent(QWindowSystemInterfacePrivate::SafeAreaMarginsChangedEvent *wse)
{
    if (wse->window.isNull())
        return;

    // Handle by forwarding directly to QWindowPrivate, instead of sending spontaneous
    // QEvent like most other functions, as there's no QEvent type for the safe area
    // change, and we don't want to add one until we know that this is a good API.
    qt_window_private(wse->window)->processSafeAreaMarginsChanged();
}

void QGuiApplicationPrivate::processThemeChanged(QWindowSystemInterfacePrivate::ThemeChangeEvent *tce)
{
    if (self)
        self->notifyThemeChanged();
    if (QWindow *window  = tce->window.data()) {
        QEvent e(QEvent::ThemeChange);
        QGuiApplication::sendSpontaneousEvent(window, &e);
    }
}

void QGuiApplicationPrivate::processGeometryChangeEvent(QWindowSystemInterfacePrivate::GeometryChangeEvent *e)
{
    if (e->window.isNull())
       return;

    QWindow *window = e->window.data();
    if (!window)
        return;

    const QRect lastReportedGeometry = window->d_func()->geometry;
    const QRect requestedGeometry = e->requestedGeometry;
    const QRect actualGeometry = e->newGeometry;

    // We send size and move events only if the geometry has changed from
    // what was last reported, or if the user tried to set a new geometry,
    // but the window manager responded by keeping the old geometry. In the
    // latter case we send move/resize events with the same geometry as the
    // last reported geometry, to indicate that the window wasn't moved or
    // resized. Note that this logic does not apply to the property changes
    // of the window, as we don't treat them as part of this request/response
    // protocol of QWindow/QPA.
    const bool isResize = actualGeometry.size() != lastReportedGeometry.size()
        || requestedGeometry.size() != actualGeometry.size();
    const bool isMove = actualGeometry.topLeft() != lastReportedGeometry.topLeft()
        || requestedGeometry.topLeft() != actualGeometry.topLeft();

    window->d_func()->geometry = actualGeometry;

    if (isResize || window->d_func()->resizeEventPending) {
        QResizeEvent e(actualGeometry.size(), lastReportedGeometry.size());
        QGuiApplication::sendSpontaneousEvent(window, &e);

        window->d_func()->resizeEventPending = false;

        if (actualGeometry.width() != lastReportedGeometry.width())
            window->widthChanged(actualGeometry.width());
        if (actualGeometry.height() != lastReportedGeometry.height())
            window->heightChanged(actualGeometry.height());
    }

    if (isMove) {
        //### frame geometry
        QMoveEvent e(actualGeometry.topLeft(), lastReportedGeometry.topLeft());
        QGuiApplication::sendSpontaneousEvent(window, &e);

        if (actualGeometry.x() != lastReportedGeometry.x())
            window->xChanged(actualGeometry.x());
        if (actualGeometry.y() != lastReportedGeometry.y())
            window->yChanged(actualGeometry.y());
    }
}

void QGuiApplicationPrivate::processCloseEvent(QWindowSystemInterfacePrivate::CloseEvent *e)
{
    if (e->window.isNull())
        return;
    if (e->window.data()->d_func()->blockedByModalWindow) {
        // a modal window is blocking this window, don't allow close events through
        return;
    }

    QCloseEvent event;
    QGuiApplication::sendSpontaneousEvent(e->window.data(), &event);
    if (e->accepted) {
        *(e->accepted) = event.isAccepted();
    }
}

void QGuiApplicationPrivate::processFileOpenEvent(QWindowSystemInterfacePrivate::FileOpenEvent *e)
{
    if (e->url.isEmpty())
        return;

    QFileOpenEvent event(e->url);
    QGuiApplication::sendSpontaneousEvent(qApp, &event);
}

QGuiApplicationPrivate::TabletPointData &QGuiApplicationPrivate::tabletDevicePoint(qint64 deviceId)
{
    for (int i = 0; i < tabletDevicePoints.size(); ++i) {
        TabletPointData &pointData = tabletDevicePoints[i];
        if (pointData.deviceId == deviceId)
            return pointData;
    }

    tabletDevicePoints.append(TabletPointData(deviceId));
    return tabletDevicePoints.last();
}

void QGuiApplicationPrivate::processTabletEvent(QWindowSystemInterfacePrivate::TabletEvent *e)
{
#if QT_CONFIG(tabletevent)
    TabletPointData &pointData = tabletDevicePoint(e->uid);

    QEvent::Type type = QEvent::TabletMove;
    if (e->buttons != pointData.state)
        type = (e->buttons > pointData.state) ? QEvent::TabletPress : QEvent::TabletRelease;

    QWindow *window = e->window.data();
    modifier_buttons = e->modifiers;

    bool localValid = true;
    // If window is null, pick one based on the global position and make sure all
    // subsequent events up to the release are delivered to that same window.
    // If window is given, just send to that.
    if (type == QEvent::TabletPress) {
        if (e->nullWindow()) {
            window = QGuiApplication::topLevelAt(e->global.toPoint());
            localValid = false;
        }
        if (!window)
            return;
        pointData.target = window;
    } else {
        if (e->nullWindow()) {
            window = pointData.target;
            localValid = false;
        }
        if (type == QEvent::TabletRelease)
            pointData.target = nullptr;
        if (!window)
            return;
    }
    QPointF local = e->local;
    if (!localValid) {
        QPointF delta = e->global - e->global.toPoint();
        local = window->mapFromGlobal(e->global.toPoint()) + delta;
    }
    Qt::MouseButtons stateChange = e->buttons ^ pointData.state;
    Qt::MouseButton button = Qt::NoButton;
    for (int check = Qt::LeftButton; check <= int(Qt::MaxMouseButton); check = check << 1) {
        if (check & stateChange) {
            button = Qt::MouseButton(check);
            break;
        }
    }
    QTabletEvent tabletEvent(type, local, e->global,
                             e->device, e->pointerType, e->pressure, e->xTilt, e->yTilt,
                             e->tangentialPressure, e->rotation, e->z,
                             e->modifiers, e->uid, button, e->buttons);
    tabletEvent.setAccepted(false);
    tabletEvent.setTimestamp(e->timestamp);
    QGuiApplication::sendSpontaneousEvent(window, &tabletEvent);
    pointData.state = e->buttons;
    if (!tabletEvent.isAccepted()
        && !QWindowSystemInterfacePrivate::TabletEvent::platformSynthesizesMouse
        && qApp->testAttribute(Qt::AA_SynthesizeMouseForUnhandledTabletEvents)) {

        const QEvent::Type mouseType = [&]() {
            switch (type) {
            case QEvent::TabletPress:   return QEvent::MouseButtonPress;
            case QEvent::TabletMove:    return QEvent::MouseMove;
            case QEvent::TabletRelease: return QEvent::MouseButtonRelease;
            default: Q_UNREACHABLE();
            }
        }();
        QWindowSystemInterfacePrivate::MouseEvent mouseEvent(window, e->timestamp, e->local,
            e->global, e->buttons, e->modifiers, button, mouseType, Qt::MouseEventSynthesizedByQt);
        mouseEvent.flags |= QWindowSystemInterfacePrivate::WindowSystemEvent::Synthetic;
        processMouseEvent(&mouseEvent);
    }
#else
    Q_UNUSED(e)
#endif
}

void QGuiApplicationPrivate::processTabletEnterProximityEvent(QWindowSystemInterfacePrivate::TabletEnterProximityEvent *e)
{
#if QT_CONFIG(tabletevent)
    QTabletEvent ev(QEvent::TabletEnterProximity, QPointF(), QPointF(),
                    e->device, e->pointerType, 0, 0, 0,
                    0, 0, 0,
                    Qt::NoModifier, e->uid, Qt::NoButton, tabletDevicePoint(e->uid).state);
    ev.setTimestamp(e->timestamp);
    QGuiApplication::sendSpontaneousEvent(qGuiApp, &ev);
#else
    Q_UNUSED(e)
#endif
}

void QGuiApplicationPrivate::processTabletLeaveProximityEvent(QWindowSystemInterfacePrivate::TabletLeaveProximityEvent *e)
{
#if QT_CONFIG(tabletevent)
    QTabletEvent ev(QEvent::TabletLeaveProximity, QPointF(), QPointF(),
                    e->device, e->pointerType, 0, 0, 0,
                    0, 0, 0,
                    Qt::NoModifier, e->uid, Qt::NoButton, tabletDevicePoint(e->uid).state);
    ev.setTimestamp(e->timestamp);
    QGuiApplication::sendSpontaneousEvent(qGuiApp, &ev);
#else
    Q_UNUSED(e)
#endif
}

#ifndef QT_NO_GESTURES
void QGuiApplicationPrivate::processGestureEvent(QWindowSystemInterfacePrivate::GestureEvent *e)
{
    if (e->window.isNull())
        return;

    QNativeGestureEvent ev(e->type, e->device, e->pos, e->pos, e->globalPos, e->realValue, e->sequenceId, e->intValue);
    ev.setTimestamp(e->timestamp);
    QGuiApplication::sendSpontaneousEvent(e->window, &ev);
}
#endif // QT_NO_GESTURES

void QGuiApplicationPrivate::processPlatformPanelEvent(QWindowSystemInterfacePrivate::PlatformPanelEvent *e)
{
    if (!e->window)
        return;

    if (e->window->d_func()->blockedByModalWindow) {
        // a modal window is blocking this window, don't allow events through
        return;
    }

    QEvent ev(QEvent::PlatformPanel);
    QGuiApplication::sendSpontaneousEvent(e->window.data(), &ev);
}

#ifndef QT_NO_CONTEXTMENU
void QGuiApplicationPrivate::processContextMenuEvent(QWindowSystemInterfacePrivate::ContextMenuEvent *e)
{
    // Widgets do not care about mouse triggered context menu events. Also, do not forward event
    // to a window blocked by a modal window.
    if (!e->window || e->mouseTriggered || e->window->d_func()->blockedByModalWindow)
        return;

    QContextMenuEvent ev(QContextMenuEvent::Keyboard, e->pos, e->globalPos, e->modifiers);
    QGuiApplication::sendSpontaneousEvent(e->window.data(), &ev);
}
#endif

Q_GUI_EXPORT uint qHash(const QGuiApplicationPrivate::ActiveTouchPointsKey &k)
{
    return qHash(k.device) + k.touchPointId;
}

Q_GUI_EXPORT bool operator==(const QGuiApplicationPrivate::ActiveTouchPointsKey &a,
                             const QGuiApplicationPrivate::ActiveTouchPointsKey &b)
{
    return a.device == b.device
            && a.touchPointId == b.touchPointId;
}

void QGuiApplicationPrivate::processTouchEvent(QWindowSystemInterfacePrivate::TouchEvent *e)
{
    QGuiApplicationPrivate *d = self;
    modifier_buttons = e->modifiers;

    if (e->touchType == QEvent::TouchCancel) {
        // The touch sequence has been canceled (e.g. by the compositor).
        // Send the TouchCancel to all windows with active touches and clean up.
        QTouchEvent touchEvent(QEvent::TouchCancel, e->device, e->modifiers);
        touchEvent.setTimestamp(e->timestamp);
        QHash<ActiveTouchPointsKey, ActiveTouchPointsValue>::const_iterator it
                = self->activeTouchPoints.constBegin(), ite = self->activeTouchPoints.constEnd();
        QSet<QWindow *> windowsNeedingCancel;
        while (it != ite) {
            QWindow *w = it->window.data();
            if (w)
                windowsNeedingCancel.insert(w);
            ++it;
        }
        for (QSet<QWindow *>::const_iterator winIt = windowsNeedingCancel.constBegin(),
            winItEnd = windowsNeedingCancel.constEnd(); winIt != winItEnd; ++winIt) {
            touchEvent.setWindow(*winIt);
            QGuiApplication::sendSpontaneousEvent(*winIt, &touchEvent);
        }
        if (!self->synthesizedMousePoints.isEmpty() && !e->synthetic()) {
            for (QHash<QWindow *, SynthesizedMouseData>::const_iterator synthIt = self->synthesizedMousePoints.constBegin(),
                 synthItEnd = self->synthesizedMousePoints.constEnd(); synthIt != synthItEnd; ++synthIt) {
                if (!synthIt->window)
                    continue;
                QWindowSystemInterfacePrivate::MouseEvent fake(synthIt->window.data(),
                                                               e->timestamp,
                                                               synthIt->pos,
                                                               synthIt->screenPos,
                                                               Qt::NoButton,
                                                               e->modifiers,
                                                               Qt::LeftButton,
                                                               QEvent::MouseButtonRelease,
                                                               Qt::MouseEventSynthesizedByQt);
                fake.flags |= QWindowSystemInterfacePrivate::WindowSystemEvent::Synthetic;
                processMouseEvent(&fake);
            }
            self->synthesizedMousePoints.clear();
        }
        self->activeTouchPoints.clear();
        self->lastTouchType = e->touchType;
        return;
    }

    // Prevent sending ill-formed event sequences: Cancel can only be followed by a Begin.
    if (self->lastTouchType == QEvent::TouchCancel && e->touchType != QEvent::TouchBegin)
        return;

    self->lastTouchType = e->touchType;

    QWindow *window = e->window.data();
    typedef QPair<Qt::TouchPointStates, QList<QTouchEvent::TouchPoint> > StatesAndTouchPoints;
    QHash<QWindow *, StatesAndTouchPoints> windowsNeedingEvents;
    bool stationaryTouchPointChangedVelocity = false;

    for (int i = 0; i < e->points.count(); ++i) {
        QTouchEvent::TouchPoint touchPoint = e->points.at(i);
        // explicitly detach from the original touch point that we got, so even
        // if the touchpoint structs are reused, we will make a copy that we'll
        // deliver to the user (which might want to store the struct for later use).
        touchPoint.d = touchPoint.d->detach();

        // update state
        QPointer<QWindow> w;
        QTouchEvent::TouchPoint previousTouchPoint;
        ActiveTouchPointsKey touchInfoKey(e->device, touchPoint.id());
        ActiveTouchPointsValue &touchInfo = d->activeTouchPoints[touchInfoKey];
        switch (touchPoint.state()) {
        case Qt::TouchPointPressed:
            if (e->device->type() == QTouchDevice::TouchPad) {
                // on touch-pads, send all touch points to the same widget
                w = d->activeTouchPoints.isEmpty()
                    ? QPointer<QWindow>()
                    : d->activeTouchPoints.constBegin().value().window;
            }

            if (!w) {
                // determine which window this event will go to
                if (!window)
                    window = QGuiApplication::topLevelAt(touchPoint.screenPos().toPoint());
                if (!window)
                    continue;
                w = window;
            }

            touchInfo.window = w;
            touchPoint.d->startScreenPos = touchPoint.screenPos();
            touchPoint.d->lastScreenPos = touchPoint.screenPos();
            touchPoint.d->startNormalizedPos = touchPoint.normalizedPos();
            touchPoint.d->lastNormalizedPos = touchPoint.normalizedPos();
            if (touchPoint.pressure() < qreal(0.))
                touchPoint.d->pressure = qreal(1.);

            touchInfo.touchPoint = touchPoint;
            break;

        case Qt::TouchPointReleased:
            w = touchInfo.window;
            if (!w)
                continue;

            previousTouchPoint = touchInfo.touchPoint;
            touchPoint.d->startScreenPos = previousTouchPoint.startScreenPos();
            touchPoint.d->lastScreenPos = previousTouchPoint.screenPos();
            touchPoint.d->startPos = previousTouchPoint.startPos();
            touchPoint.d->lastPos = previousTouchPoint.pos();
            touchPoint.d->startNormalizedPos = previousTouchPoint.startNormalizedPos();
            touchPoint.d->lastNormalizedPos = previousTouchPoint.normalizedPos();
            if (touchPoint.pressure() < qreal(0.))
                touchPoint.d->pressure = qreal(0.);

            break;

        default:
            w = touchInfo.window;
            if (!w)
                continue;

            previousTouchPoint = touchInfo.touchPoint;
            touchPoint.d->startScreenPos = previousTouchPoint.startScreenPos();
            touchPoint.d->lastScreenPos = previousTouchPoint.screenPos();
            touchPoint.d->startPos = previousTouchPoint.startPos();
            touchPoint.d->lastPos = previousTouchPoint.pos();
            touchPoint.d->startNormalizedPos = previousTouchPoint.startNormalizedPos();
            touchPoint.d->lastNormalizedPos = previousTouchPoint.normalizedPos();
            if (touchPoint.pressure() < qreal(0.))
                touchPoint.d->pressure = qreal(1.);

            // Stationary points might not be delivered down to the receiving item
            // and get their position transformed, keep the old values instead.
            if (touchPoint.state() == Qt::TouchPointStationary) {
                if (touchInfo.touchPoint.velocity() != touchPoint.velocity()) {
                    touchInfo.touchPoint.setVelocity(touchPoint.velocity());
                    stationaryTouchPointChangedVelocity = true;
                }
            } else {
                touchInfo.touchPoint = touchPoint;
            }
            break;
        }

        Q_ASSERT(w.data() != 0);

        // make the *scene* functions return the same as the *screen* functions
        // Note: touchPoint is a reference to the one from activeTouchPoints,
        // so we can modify it as long as we're careful NOT to call setters and
        // otherwise NOT to cause the d-pointer to be detached.
        touchPoint.d->scenePos = touchPoint.screenPos();
        touchPoint.d->startScenePos = touchPoint.startScreenPos();
        touchPoint.d->lastScenePos = touchPoint.lastScreenPos();

        StatesAndTouchPoints &maskAndPoints = windowsNeedingEvents[w.data()];
        maskAndPoints.first |= touchPoint.state();
        maskAndPoints.second.append(touchPoint);
    }

    if (windowsNeedingEvents.isEmpty())
        return;

    QHash<QWindow *, StatesAndTouchPoints>::ConstIterator it = windowsNeedingEvents.constBegin();
    const QHash<QWindow *, StatesAndTouchPoints>::ConstIterator end = windowsNeedingEvents.constEnd();
    for (; it != end; ++it) {
        QWindow *w = it.key();

        QEvent::Type eventType;
        switch (it.value().first) {
        case Qt::TouchPointPressed:
            eventType = QEvent::TouchBegin;
            break;
        case Qt::TouchPointReleased:
            eventType = QEvent::TouchEnd;
            break;
        case Qt::TouchPointStationary:
            // don't send the event if nothing changed
            if (!stationaryTouchPointChangedVelocity)
                continue;
            Q_FALLTHROUGH();
        default:
            eventType = QEvent::TouchUpdate;
            break;
        }

        if (w->d_func()->blockedByModalWindow && !qApp->d_func()->popupActive()) {
            // a modal window is blocking this window, don't allow touch events through

            // QTBUG-37371 temporary fix; TODO: revisit in 5.4 when we have a forwarding solution
            if (eventType == QEvent::TouchEnd) {
                // but don't leave dangling state: e.g.
                // QQuickWindowPrivate::itemForTouchPointId needs to be cleared.
                QTouchEvent touchEvent(QEvent::TouchCancel,
                                       e->device,
                                       e->modifiers);
                touchEvent.setTimestamp(e->timestamp);
                touchEvent.setWindow(w);
                QGuiApplication::sendSpontaneousEvent(w, &touchEvent);
            }
            continue;
        }

        QTouchEvent touchEvent(eventType,
                               e->device,
                               e->modifiers,
                               it.value().first,    // state flags
                               it.value().second);  // list of touchpoints
        touchEvent.setTimestamp(e->timestamp);
        touchEvent.setWindow(w);

        const int pointCount = touchEvent.touchPoints().count();
        for (int i = 0; i < pointCount; ++i) {
            QTouchEvent::TouchPoint &touchPoint = touchEvent._touchPoints[i];

            // preserve the sub-pixel resolution
            const QPointF screenPos = touchPoint.screenPos();
            const QPointF delta = screenPos - screenPos.toPoint();

            touchPoint.d->pos = w->mapFromGlobal(screenPos.toPoint()) + delta;
            if (touchPoint.state() == Qt::TouchPointPressed) {
                // touchPoint is actually a reference to one that is stored in activeTouchPoints,
                // and we are now going to store the startPos and lastPos there, for the benefit
                // of future moves and releases.  It's important that the d-pointer is NOT detached.
                touchPoint.d->startPos = w->mapFromGlobal(touchPoint.startScreenPos().toPoint()) + delta;
                touchPoint.d->lastPos = w->mapFromGlobal(touchPoint.lastScreenPos().toPoint()) + delta;
            }
        }

        QGuiApplication::sendSpontaneousEvent(w, &touchEvent);
        if (!e->synthetic() && !touchEvent.isAccepted() && qApp->testAttribute(Qt::AA_SynthesizeMouseForUnhandledTouchEvents)) {
            // exclude devices which generate their own mouse events
            if (!(touchEvent.device()->capabilities() & QTouchDevice::MouseEmulation)) {

                if (eventType == QEvent::TouchEnd)
                    self->synthesizedMousePoints.clear();

                const QList<QTouchEvent::TouchPoint> &touchPoints = touchEvent.touchPoints();
                if (eventType == QEvent::TouchBegin)
                    m_fakeMouseSourcePointId = touchPoints.first().id();

                const QEvent::Type mouseType = [&]() {
                    switch (eventType) {
                    case QEvent::TouchBegin:  return QEvent::MouseButtonPress;
                    case QEvent::TouchUpdate: return QEvent::MouseMove;
                    case QEvent::TouchEnd:    return QEvent::MouseButtonRelease;
                    default: Q_UNREACHABLE();
                    }
                }();

                Qt::MouseButton button = mouseType == QEvent::MouseMove ? Qt::NoButton : Qt::LeftButton;
                Qt::MouseButtons buttons = mouseType == QEvent::MouseButtonRelease ? Qt::NoButton : Qt::LeftButton;

                for (int i = 0; i < touchPoints.count(); ++i) {
                    const QTouchEvent::TouchPoint &touchPoint = touchPoints.at(i);
                    if (touchPoint.id() == m_fakeMouseSourcePointId) {
                        if (eventType != QEvent::TouchEnd)
                            self->synthesizedMousePoints.insert(w, SynthesizedMouseData(
                                                                    touchPoint.pos(), touchPoint.screenPos(), w));
                        // All touch events that are not accepted by the application will be translated to
                        // left mouse button events instead (see AA_SynthesizeMouseForUnhandledTouchEvents docs).
                        QWindowSystemInterfacePrivate::MouseEvent fake(w, e->timestamp,
                                                                       touchPoint.pos(),
                                                                       touchPoint.screenPos(),
                                                                       buttons,
                                                                       e->modifiers,
                                                                       button,
                                                                       mouseType,
                                                                       Qt::MouseEventSynthesizedByQt);
                        fake.flags |= QWindowSystemInterfacePrivate::WindowSystemEvent::Synthetic;
                        processMouseEvent(&fake);
                        break;
                    }
                }
            }
        }
    }

    // Remove released points from the hash table only after the event is
    // delivered. When the receiver is a widget, QApplication will access
    // activeTouchPoints during delivery and therefore nothing can be removed
    // before sending the event.
    for (int i = 0; i < e->points.count(); ++i) {
        QTouchEvent::TouchPoint touchPoint = e->points.at(i);
        if (touchPoint.state() == Qt::TouchPointReleased)
            d->activeTouchPoints.remove(ActiveTouchPointsKey(e->device, touchPoint.id()));
    }
}

void QGuiApplicationPrivate::reportScreenOrientationChange(QWindowSystemInterfacePrivate::ScreenOrientationEvent *e)
{
    // This operation only makes sense after the QGuiApplication constructor runs
    if (QCoreApplication::startingUp())
        return;

    if (!e->screen)
        return;

    QScreen *s = e->screen.data();
    s->d_func()->orientation = e->orientation;

    updateFilteredScreenOrientation(s);
}

void QGuiApplicationPrivate::updateFilteredScreenOrientation(QScreen *s)
{
    Qt::ScreenOrientation o = s->d_func()->orientation;
    if (o == Qt::PrimaryOrientation)
        o = s->primaryOrientation();
    o = Qt::ScreenOrientation(o & s->orientationUpdateMask());
    if (o == Qt::PrimaryOrientation)
        return;
    if (o == s->d_func()->filteredOrientation)
        return;
    s->d_func()->filteredOrientation = o;
    reportScreenOrientationChange(s);
}

void QGuiApplicationPrivate::reportScreenOrientationChange(QScreen *s)
{
    emit s->orientationChanged(s->orientation());

    QScreenOrientationChangeEvent event(s, s->orientation());
    QCoreApplication::sendEvent(QCoreApplication::instance(), &event);
}

void QGuiApplicationPrivate::reportGeometryChange(QWindowSystemInterfacePrivate::ScreenGeometryEvent *e)
{
    // This operation only makes sense after the QGuiApplication constructor runs
    if (QCoreApplication::startingUp())
        return;

    if (!e->screen)
        return;

    QScreen *s = e->screen.data();

    bool geometryChanged = e->geometry != s->d_func()->geometry;
    s->d_func()->geometry = e->geometry;

    bool availableGeometryChanged = e->availableGeometry != s->d_func()->availableGeometry;
    s->d_func()->availableGeometry = e->availableGeometry;

    if (geometryChanged) {
        Qt::ScreenOrientation primaryOrientation = s->primaryOrientation();
        s->d_func()->updatePrimaryOrientation();

        emit s->geometryChanged(s->geometry());
        emit s->physicalSizeChanged(s->physicalSize());
        emit s->physicalDotsPerInchChanged(s->physicalDotsPerInch());
        emit s->logicalDotsPerInchChanged(s->logicalDotsPerInch());

        if (s->primaryOrientation() != primaryOrientation)
            emit s->primaryOrientationChanged(s->primaryOrientation());

        if (s->d_func()->orientation == Qt::PrimaryOrientation)
            updateFilteredScreenOrientation(s);
    }

    if (availableGeometryChanged)
        emit s->availableGeometryChanged(s->availableGeometry());

    if (geometryChanged || availableGeometryChanged) {
        const auto siblings = s->virtualSiblings();
        for (QScreen* sibling : siblings)
            emit sibling->virtualGeometryChanged(sibling->virtualGeometry());
    }
}

void QGuiApplicationPrivate::reportLogicalDotsPerInchChange(QWindowSystemInterfacePrivate::ScreenLogicalDotsPerInchEvent *e)
{
    // This operation only makes sense after the QGuiApplication constructor runs
    if (QCoreApplication::startingUp())
        return;

    if (!e->screen)
        return;

    QScreen *s = e->screen.data();
    s->d_func()->logicalDpi = QDpi(e->dpiX, e->dpiY);

    emit s->logicalDotsPerInchChanged(s->logicalDotsPerInch());
}

void QGuiApplicationPrivate::reportRefreshRateChange(QWindowSystemInterfacePrivate::ScreenRefreshRateEvent *e)
{
    // This operation only makes sense after the QGuiApplication constructor runs
    if (QCoreApplication::startingUp())
        return;

    if (!e->screen)
        return;

    QScreen *s = e->screen.data();
    qreal rate = e->rate;
    // safeguard ourselves against buggy platform behavior...
    if (rate < 1.0)
        rate = 60.0;
    if (!qFuzzyCompare(s->d_func()->refreshRate, rate)) {
        s->d_func()->refreshRate = rate;
        emit s->refreshRateChanged(s->refreshRate());
    }
}

void QGuiApplicationPrivate::processExposeEvent(QWindowSystemInterfacePrivate::ExposeEvent *e)
{
    if (!e->window)
        return;

    QWindow *window = e->window.data();
    if (!window)
        return;
    QWindowPrivate *p = qt_window_private(window);

    if (!p->receivedExpose) {
        if (p->resizeEventPending) {
            // as a convenience for plugins, send a resize event before the first expose event if they haven't done so
            // window->geometry() should have a valid size as soon as a handle exists.
            QResizeEvent e(window->geometry().size(), p->geometry.size());
            QGuiApplication::sendSpontaneousEvent(window, &e);

            p->resizeEventPending = false;
        }

        p->receivedExpose = true;
    }

    p->exposed = e->isExposed && window->screen();

    QExposeEvent exposeEvent(e->region);
    QCoreApplication::sendSpontaneousEvent(window, &exposeEvent);
}

#ifndef QT_NO_DRAGANDDROP

QPlatformDragQtResponse QGuiApplicationPrivate::processDrag(QWindow *w, const QMimeData *dropData, const QPoint &p, Qt::DropActions supportedActions)
{
    static QPointer<QWindow> currentDragWindow;
    static Qt::DropAction lastAcceptedDropAction = Qt::IgnoreAction;
    QPlatformDrag *platformDrag = platformIntegration()->drag();
    if (!platformDrag || (w && w->d_func()->blockedByModalWindow)) {
        lastAcceptedDropAction = Qt::IgnoreAction;
        return QPlatformDragQtResponse(false, lastAcceptedDropAction, QRect());
    }

    if (!dropData) {
        if (currentDragWindow.data() == w)
            currentDragWindow = 0;
        QDragLeaveEvent e;
        QGuiApplication::sendEvent(w, &e);
        lastAcceptedDropAction = Qt::IgnoreAction;
        return QPlatformDragQtResponse(false, lastAcceptedDropAction, QRect());
    }
    QDragMoveEvent me(p, supportedActions, dropData,
                      QGuiApplication::mouseButtons(), QGuiApplication::keyboardModifiers());

    if (w != currentDragWindow) {
        lastAcceptedDropAction = Qt::IgnoreAction;
        if (currentDragWindow) {
            QDragLeaveEvent e;
            QGuiApplication::sendEvent(currentDragWindow, &e);
        }
        currentDragWindow = w;
        QDragEnterEvent e(p, supportedActions, dropData,
                          QGuiApplication::mouseButtons(), QGuiApplication::keyboardModifiers());
        QGuiApplication::sendEvent(w, &e);
        if (e.isAccepted() && e.dropAction() != Qt::IgnoreAction)
            lastAcceptedDropAction = e.dropAction();
    }

    // Handling 'DragEnter' should suffice for the application.
    if (lastAcceptedDropAction != Qt::IgnoreAction
        && (supportedActions & lastAcceptedDropAction)) {
        me.setDropAction(lastAcceptedDropAction);
        me.accept();
    }
    QGuiApplication::sendEvent(w, &me);
    lastAcceptedDropAction = me.isAccepted() ?
                             me.dropAction() :  Qt::IgnoreAction;
    return QPlatformDragQtResponse(me.isAccepted(), lastAcceptedDropAction, me.answerRect());
}

QPlatformDropQtResponse QGuiApplicationPrivate::processDrop(QWindow *w, const QMimeData *dropData, const QPoint &p, Qt::DropActions supportedActions)
{
    QDropEvent de(p, supportedActions, dropData,
                  QGuiApplication::mouseButtons(), QGuiApplication::keyboardModifiers());
    QGuiApplication::sendEvent(w, &de);

    Qt::DropAction acceptedAction = de.isAccepted() ? de.dropAction() : Qt::IgnoreAction;
    QPlatformDropQtResponse response(de.isAccepted(),acceptedAction);
    return response;
}

#endif // QT_NO_DRAGANDDROP

#ifndef QT_NO_CLIPBOARD
/*!
    Returns the object for interacting with the clipboard.
*/
QClipboard * QGuiApplication::clipboard()
{
    if (QGuiApplicationPrivate::qt_clipboard == 0) {
        if (!qApp) {
            qWarning("QGuiApplication: Must construct a QGuiApplication before accessing a QClipboard");
            return 0;
        }
        QGuiApplicationPrivate::qt_clipboard = new QClipboard(0);
    }
    return QGuiApplicationPrivate::qt_clipboard;
}
#endif

/*!
    \since 5.4
    \fn void QGuiApplication::paletteChanged(const QPalette &palette)

    This signal is emitted when the \a palette of the application changes.

    \sa palette()
*/

/*!
    Returns the default application palette.

    \sa setPalette()
*/

QPalette QGuiApplication::palette()
{
    initPalette();
    return *QGuiApplicationPrivate::app_pal;
}

/*!
    Changes the default application palette to \a pal.

    \sa palette()
*/
void QGuiApplication::setPalette(const QPalette &pal)
{
    if (QGuiApplicationPrivate::app_pal && pal.isCopyOf(*QGuiApplicationPrivate::app_pal))
        return;
    if (!QGuiApplicationPrivate::app_pal)
        QGuiApplicationPrivate::app_pal = new QPalette(pal);
    else
        *QGuiApplicationPrivate::app_pal = pal;
    applicationResourceFlags |= ApplicationPaletteExplicitlySet;
    QCoreApplication::setAttribute(Qt::AA_SetPalette);
    emit qGuiApp->paletteChanged(*QGuiApplicationPrivate::app_pal);
}

void QGuiApplicationPrivate::applyWindowGeometrySpecificationTo(QWindow *window)
{
    windowGeometrySpecification.applyTo(window);
}

/*!
    \since 5.11
    \fn void QGuiApplication::fontChanged(const QFont &font)

    This signal is emitted when the \a font of the application changes.

    \sa font()
*/

/*!
    Returns the default application font.

    \sa setFont()
*/
QFont QGuiApplication::font()
{
    Q_ASSERT_X(QGuiApplicationPrivate::self, "QGuiApplication::font()", "no QGuiApplication instance");
    QMutexLocker locker(&applicationFontMutex);
    initFontUnlocked();
    return *QGuiApplicationPrivate::app_font;
}

/*!
    Changes the default application font to \a font.

    \sa font()
*/
void QGuiApplication::setFont(const QFont &font)
{
    QMutexLocker locker(&applicationFontMutex);
    const bool emitChange = !QGuiApplicationPrivate::app_font
                            || (*QGuiApplicationPrivate::app_font != font);
    if (!QGuiApplicationPrivate::app_font)
        QGuiApplicationPrivate::app_font = new QFont(font);
    else
        *QGuiApplicationPrivate::app_font = font;
    applicationResourceFlags |= ApplicationFontExplicitlySet;

    if (emitChange && qGuiApp)
        emit qGuiApp->fontChanged(*QGuiApplicationPrivate::app_font);
}

/*!
    \fn bool QGuiApplication::isRightToLeft()

    Returns \c true if the application's layout direction is
    Qt::RightToLeft; otherwise returns \c false.

    \sa layoutDirection(), isLeftToRight()
*/

/*!
    \fn bool QGuiApplication::isLeftToRight()

    Returns \c true if the application's layout direction is
    Qt::LeftToRight; otherwise returns \c false.

    \sa layoutDirection(), isRightToLeft()
*/

void QGuiApplicationPrivate::notifyLayoutDirectionChange()
{
    const QWindowList list = QGuiApplication::topLevelWindows();
    for (int i = 0; i < list.size(); ++i) {
        QEvent ev(QEvent::ApplicationLayoutDirectionChange);
        QCoreApplication::sendEvent(list.at(i), &ev);
    }
}

void QGuiApplicationPrivate::notifyActiveWindowChange(QWindow *)
{
}

/*!
    \property QGuiApplication::windowIcon
    \brief the default window icon

    \sa QWindow::setIcon(), {Setting the Application Icon}
*/
QIcon QGuiApplication::windowIcon()
{
    return QGuiApplicationPrivate::app_icon ? *QGuiApplicationPrivate::app_icon : QIcon();
}

void QGuiApplication::setWindowIcon(const QIcon &icon)
{
    if (!QGuiApplicationPrivate::app_icon)
        QGuiApplicationPrivate::app_icon = new QIcon();
    *QGuiApplicationPrivate::app_icon = icon;
    if (QGuiApplicationPrivate::platform_integration
            && QGuiApplicationPrivate::platform_integration->hasCapability(QPlatformIntegration::ApplicationIcon))
        QGuiApplicationPrivate::platform_integration->setApplicationIcon(icon);
    if (QGuiApplicationPrivate::is_app_running && !QGuiApplicationPrivate::is_app_closing)
        QGuiApplicationPrivate::self->notifyWindowIconChanged();
}

void QGuiApplicationPrivate::notifyWindowIconChanged()
{
    QEvent ev(QEvent::ApplicationWindowIconChange);
    const QWindowList list = QGuiApplication::topLevelWindows();
    for (int i = 0; i < list.size(); ++i)
        QCoreApplication::sendEvent(list.at(i), &ev);
}



/*!
    \property QGuiApplication::quitOnLastWindowClosed

    \brief whether the application implicitly quits when the last window is
    closed.

    The default is \c true.

    If this property is \c true, the applications quits when the last visible
    primary window (i.e. window with no parent) is closed.

    \sa quit(), QWindow::close()
 */

void QGuiApplication::setQuitOnLastWindowClosed(bool quit)
{
    QCoreApplication::setQuitLockEnabled(quit);
}



bool QGuiApplication::quitOnLastWindowClosed()
{
    return QCoreApplication::isQuitLockEnabled();
}


/*!
    \fn void QGuiApplication::lastWindowClosed()

    This signal is emitted from exec() when the last visible
    primary window (i.e. window with no parent) is closed.

    By default, QGuiApplication quits after this signal is emitted. This feature
    can be turned off by setting \l quitOnLastWindowClosed to \c false.

    \sa QWindow::close(), QWindow::isTopLevel()
*/

void QGuiApplicationPrivate::emitLastWindowClosed()
{
    if (qGuiApp && qGuiApp->d_func()->in_exec) {
        emit qGuiApp->lastWindowClosed();
    }
}

bool QGuiApplicationPrivate::shouldQuit()
{
    const QWindowList processedWindows;
    return shouldQuitInternal(processedWindows);
}

bool QGuiApplicationPrivate::shouldQuitInternal(const QWindowList &processedWindows)
{
    /* if there is no visible top-level window left, we allow the quit */
    QWindowList list = QGuiApplication::topLevelWindows();
    for (int i = 0; i < list.size(); ++i) {
        QWindow *w = list.at(i);
        if (processedWindows.contains(w))
            continue;
        if (w->isVisible() && !w->transientParent())
            return false;
    }
    return true;
}

bool QGuiApplicationPrivate::tryCloseAllWindows()
{
    return tryCloseRemainingWindows(QWindowList());
}

bool QGuiApplicationPrivate::tryCloseRemainingWindows(QWindowList processedWindows)
{
    QWindowList list = QGuiApplication::topLevelWindows();
    for (int i = 0; i < list.size(); ++i) {
        QWindow *w = list.at(i);
        if (w->isVisible() && !processedWindows.contains(w)) {
            if (!w->close())
                return false;
            processedWindows.append(w);
            list = QGuiApplication::topLevelWindows();
            i = -1;
        }
    }
    return true;
}

/*!
    \since 5.2
    \fn Qt::ApplicationState QGuiApplication::applicationState()


    Returns the current state of the application.

    You can react to application state changes to perform actions such as
    stopping/resuming CPU-intensive tasks, freeing/loading resources or
    saving/restoring application data.
 */

Qt::ApplicationState QGuiApplication::applicationState()
{
    return QGuiApplicationPrivate::applicationState;
}

/*!
    \since 5.2
    \fn void QGuiApplication::applicationStateChanged(Qt::ApplicationState state)

    This signal is emitted when the \a state of the application changes.

    \sa applicationState()
*/

void QGuiApplicationPrivate::setApplicationState(Qt::ApplicationState state, bool forcePropagate)
{
    if ((applicationState == state) && !forcePropagate)
        return;

    applicationState = state;

    switch (state) {
    case Qt::ApplicationActive: {
        QEvent appActivate(QEvent::ApplicationActivate);
        QCoreApplication::sendSpontaneousEvent(qApp, &appActivate);
        break; }
    case Qt::ApplicationInactive: {
        QEvent appDeactivate(QEvent::ApplicationDeactivate);
        QCoreApplication::sendSpontaneousEvent(qApp, &appDeactivate);
        break; }
    default:
        break;
    }

    QApplicationStateChangeEvent event(applicationState);
    QCoreApplication::sendSpontaneousEvent(qApp, &event);

    emit qApp->applicationStateChanged(applicationState);
}

#ifndef QT_NO_SESSIONMANAGER
// ### Qt6: consider removing the feature or making it less intrusive
/*!
    \since 5.6

    Returns whether QGuiApplication will use fallback session management.

    The default is \c true.

    If this is \c true and the session manager allows user interaction,
    QGuiApplication will try to close toplevel windows after
    commitDataRequest() has been emitted. If a window cannot be closed, session
    shutdown will be canceled and the application will keep running.

    Fallback session management only benefits applications that have an
    "are you sure you want to close this window?" feature or other logic that
    prevents closing a toplevel window depending on certain conditions, and
    that do nothing to explicitly implement session management. In applications
    that \e do implement session management using the proper session management
    API, fallback session management interferes and may break session
    management logic.

    \warning If all windows \e are closed due to fallback session management
    and quitOnLastWindowClosed() is \c true, the application will quit before
    it is explicitly instructed to quit through the platform's session
    management protocol. That violation of protocol may prevent the platform
    session manager from saving application state.

    \sa setFallbackSessionManagementEnabled(),
    QSessionManager::allowsInteraction(), saveStateRequest(),
    commitDataRequest(), {Session Management}
*/
bool QGuiApplication::isFallbackSessionManagementEnabled()
{
    return QGuiApplicationPrivate::is_fallback_session_management_enabled;
}

/*!
   \since 5.6

    Sets whether QGuiApplication will use fallback session management to
    \a enabled.

    \sa isFallbackSessionManagementEnabled()
*/
void QGuiApplication::setFallbackSessionManagementEnabled(bool enabled)
{
    QGuiApplicationPrivate::is_fallback_session_management_enabled = enabled;
}
#endif // QT_NO_SESSIONMANAGER

/*!
    \since 4.2
    \fn void QGuiApplication::commitDataRequest(QSessionManager &manager)

    This signal deals with \l{Session Management}{session management}. It is
    emitted when the QSessionManager wants the application to commit all its
    data.

    Usually this means saving all open files, after getting permission from
    the user. Furthermore you may want to provide a means by which the user
    can cancel the shutdown.

    You should not exit the application within this signal. Instead,
    the session manager may or may not do this afterwards, depending on the
    context.

    \warning Within this signal, no user interaction is possible, \e
    unless you ask the \a manager for explicit permission. See
    QSessionManager::allowsInteraction() and
    QSessionManager::allowsErrorInteraction() for details and example
    usage.

    \note You should use Qt::DirectConnection when connecting to this signal.

    \sa setFallbackSessionManagementEnabled(), isSessionRestored(),
    sessionId(), saveStateRequest(), {Session Management}
*/

/*!
    \since 4.2
    \fn void QGuiApplication::saveStateRequest(QSessionManager &manager)

    This signal deals with \l{Session Management}{session management}. It is
    invoked when the \l{QSessionManager}{session manager} wants the application
    to preserve its state for a future session.

    For example, a text editor would create a temporary file that includes the
    current contents of its edit buffers, the location of the cursor and other
    aspects of the current editing session.

    You should never exit the application within this signal. Instead, the
    session manager may or may not do this afterwards, depending on the
    context. Furthermore, most session managers will very likely request a saved
    state immediately after the application has been started. This permits the
    session manager to learn about the application's restart policy.

    \warning Within this signal, no user interaction is possible, \e
    unless you ask the \a manager for explicit permission. See
    QSessionManager::allowsInteraction() and
    QSessionManager::allowsErrorInteraction() for details.

    \note You should use Qt::DirectConnection when connecting to this signal.

    \sa isSessionRestored(), sessionId(), commitDataRequest(), {Session Management}
*/

/*!
    \fn bool QGuiApplication::isSessionRestored() const

    Returns \c true if the application has been restored from an earlier
    \l{Session Management}{session}; otherwise returns \c false.

    \sa sessionId(), commitDataRequest(), saveStateRequest()
*/

/*!
    \since 5.0
    \fn bool QGuiApplication::isSavingSession() const

    Returns \c true if the application is currently saving the
    \l{Session Management}{session}; otherwise returns \c false.

    This is \c true when commitDataRequest() and saveStateRequest() are emitted,
    but also when the windows are closed afterwards by session management.

    \sa sessionId(), commitDataRequest(), saveStateRequest()
*/

/*!
    \fn QString QGuiApplication::sessionId() const

    Returns the current \l{Session Management}{session's} identifier.

    If the application has been restored from an earlier session, this
    identifier is the same as it was in that previous session. The session
    identifier is guaranteed to be unique both for different applications
    and for different instances of the same application.

    \sa isSessionRestored(), sessionKey(), commitDataRequest(), saveStateRequest()
*/

/*!
    \fn QString QGuiApplication::sessionKey() const

    Returns the session key in the current \l{Session Management}{session}.

    If the application has been restored from an earlier session, this key is
    the same as it was when the previous session ended.

    The session key changes every time the session is saved. If the shutdown process
    is cancelled, another session key will be used when shutting down again.

    \sa isSessionRestored(), sessionId(), commitDataRequest(), saveStateRequest()
*/
#ifndef QT_NO_SESSIONMANAGER
bool QGuiApplication::isSessionRestored() const
{
    Q_D(const QGuiApplication);
    return d->is_session_restored;
}

QString QGuiApplication::sessionId() const
{
    Q_D(const QGuiApplication);
    return d->session_manager->sessionId();
}

QString QGuiApplication::sessionKey() const
{
    Q_D(const QGuiApplication);
    return d->session_manager->sessionKey();
}

bool QGuiApplication::isSavingSession() const
{
    Q_D(const QGuiApplication);
    return d->is_saving_session;
}

void QGuiApplicationPrivate::commitData()
{
    Q_Q(QGuiApplication);
    is_saving_session = true;

    emit q->commitDataRequest(*session_manager);
    if (is_fallback_session_management_enabled && session_manager->allowsInteraction()
        && !tryCloseAllWindows()) {
        session_manager->cancel();
    }

    is_saving_session = false;
}


void QGuiApplicationPrivate::saveState()
{
    Q_Q(QGuiApplication);
    is_saving_session = true;
    emit q->saveStateRequest(*session_manager);
    is_saving_session = false;
}
#endif //QT_NO_SESSIONMANAGER

/*!
    \since 5.2

    Function that can be used to sync Qt state with the Window Systems state.

    This function will first empty Qts events by calling QCoreApplication::processEvents(),
    then the platform plugin will sync up with the windowsystem, and finally Qts events
    will be delived by another call to QCoreApplication::processEvents();

    This function is timeconsuming and its use is discouraged.
*/
void QGuiApplication::sync()
{
    QCoreApplication::processEvents();
    if (QGuiApplicationPrivate::platform_integration
            && QGuiApplicationPrivate::platform_integration->hasCapability(QPlatformIntegration::SyncState)) {
        QGuiApplicationPrivate::platform_integration->sync();
        QCoreApplication::processEvents();
        QWindowSystemInterface::flushWindowSystemEvents();
    }
}

/*!
    \property QGuiApplication::layoutDirection
    \brief the default layout direction for this application

    On system start-up, the default layout direction depends on the
    application's language.

    The notifier signal was introduced in Qt 5.4.

    \sa QWidget::layoutDirection, isLeftToRight(), isRightToLeft()
 */

void QGuiApplication::setLayoutDirection(Qt::LayoutDirection direction)
{
    if (layout_direction == direction || direction == Qt::LayoutDirectionAuto)
        return;

    layout_direction = direction;

    if (qGuiApp) {
        emit qGuiApp->layoutDirectionChanged(direction);
        QGuiApplicationPrivate::self->notifyLayoutDirectionChange();
    }
}

Qt::LayoutDirection QGuiApplication::layoutDirection()
{
    // layout_direction is only ever Qt::LayoutDirectionAuto if setLayoutDirection
    // was never called, or called with Qt::LayoutDirectionAuto (which is a no-op).
    // In that case we return the default LeftToRight.
    return layout_direction == Qt::LayoutDirectionAuto ? Qt::LeftToRight : layout_direction;
}

/*!
    \fn QCursor *QGuiApplication::overrideCursor()

    Returns the active application override cursor.

    This function returns 0 if no application cursor has been defined (i.e. the
    internal cursor stack is empty).

    \sa setOverrideCursor(), restoreOverrideCursor()
*/
#ifndef QT_NO_CURSOR
QCursor *QGuiApplication::overrideCursor()
{
    CHECK_QAPP_INSTANCE(nullptr)
    return qGuiApp->d_func()->cursor_list.isEmpty() ? 0 : &qGuiApp->d_func()->cursor_list.first();
}

/*!
    Changes the currently active application override cursor to \a cursor.

    This function has no effect if setOverrideCursor() was not called.

    \sa setOverrideCursor(), overrideCursor(), restoreOverrideCursor(),
    QWidget::setCursor()
 */
void QGuiApplication::changeOverrideCursor(const QCursor &cursor)
{
    CHECK_QAPP_INSTANCE()
    if (qGuiApp->d_func()->cursor_list.isEmpty())
        return;
    qGuiApp->d_func()->cursor_list.removeFirst();
    setOverrideCursor(cursor);
}
#endif


#ifndef QT_NO_CURSOR
static inline void applyCursor(QWindow *w, QCursor c)
{
    if (const QScreen *screen = w->screen())
        if (QPlatformCursor *cursor = screen->handle()->cursor())
            cursor->changeCursor(&c, w);
}

static inline void unsetCursor(QWindow *w)
{
    if (const QScreen *screen = w->screen())
        if (QPlatformCursor *cursor = screen->handle()->cursor())
            cursor->changeCursor(0, w);
}

static inline void applyCursor(const QList<QWindow *> &l, const QCursor &c)
{
    for (int i = 0; i < l.size(); ++i) {
        QWindow *w = l.at(i);
        if (w->handle() && w->type() != Qt::Desktop)
            applyCursor(w, c);
    }
}

static inline void applyOverrideCursor(const QList<QScreen *> &screens, const QCursor &c)
{
    for (QScreen *screen : screens) {
        if (QPlatformCursor *cursor = screen->handle()->cursor())
            cursor->setOverrideCursor(c);
    }
}

static inline void clearOverrideCursor(const QList<QScreen *> &screens)
{
    for (QScreen *screen : screens) {
        if (QPlatformCursor *cursor = screen->handle()->cursor())
            cursor->clearOverrideCursor();
    }
}

static inline void applyWindowCursor(const QList<QWindow *> &l)
{
    for (int i = 0; i < l.size(); ++i) {
        QWindow *w = l.at(i);
        if (w->handle() && w->type() != Qt::Desktop) {
            if (qt_window_private(w)->hasCursor) {
                applyCursor(w, w->cursor());
            } else {
                unsetCursor(w);
            }
        }
    }
}

/*!
    \fn void QGuiApplication::setOverrideCursor(const QCursor &cursor)

    Sets the application override cursor to \a cursor.

    Application override cursors are intended for showing the user that the
    application is in a special state, for example during an operation that
    might take some time.

    This cursor will be displayed in all the application's widgets until
    restoreOverrideCursor() or another setOverrideCursor() is called.

    Application cursors are stored on an internal stack. setOverrideCursor()
    pushes the cursor onto the stack, and restoreOverrideCursor() pops the
    active cursor off the stack. changeOverrideCursor() changes the curently
    active application override cursor.

    Every setOverrideCursor() must eventually be followed by a corresponding
    restoreOverrideCursor(), otherwise the stack will never be emptied.

    Example:
    \snippet code/src_gui_kernel_qguiapplication_x11.cpp 0

    \sa overrideCursor(), restoreOverrideCursor(), changeOverrideCursor(),
    QWidget::setCursor()
*/
void QGuiApplication::setOverrideCursor(const QCursor &cursor)
{
    CHECK_QAPP_INSTANCE()
    qGuiApp->d_func()->cursor_list.prepend(cursor);
    if (QPlatformCursor::capabilities().testFlag(QPlatformCursor::OverrideCursor))
        applyOverrideCursor(QGuiApplicationPrivate::screen_list, cursor);
    else
        applyCursor(QGuiApplicationPrivate::window_list, cursor);
}

/*!
    \fn void QGuiApplication::restoreOverrideCursor()

    Undoes the last setOverrideCursor().

    If setOverrideCursor() has been called twice, calling
    restoreOverrideCursor() will activate the first cursor set. Calling this
    function a second time restores the original widgets' cursors.

    \sa setOverrideCursor(), overrideCursor()
*/
void QGuiApplication::restoreOverrideCursor()
{
    CHECK_QAPP_INSTANCE()
    if (qGuiApp->d_func()->cursor_list.isEmpty())
        return;
    qGuiApp->d_func()->cursor_list.removeFirst();
    if (qGuiApp->d_func()->cursor_list.size() > 0) {
        QCursor c(qGuiApp->d_func()->cursor_list.value(0));
        if (QPlatformCursor::capabilities().testFlag(QPlatformCursor::OverrideCursor))
            applyOverrideCursor(QGuiApplicationPrivate::screen_list, c);
        else
            applyCursor(QGuiApplicationPrivate::window_list, c);
    } else {
        if (QPlatformCursor::capabilities().testFlag(QPlatformCursor::OverrideCursor))
            clearOverrideCursor(QGuiApplicationPrivate::screen_list);
        applyWindowCursor(QGuiApplicationPrivate::window_list);
    }
}
#endif// QT_NO_CURSOR

/*!
  Returns the application's style hints.

  The style hints encapsulate a set of platform dependent properties
  such as double click intervals, full width selection and others.

  The hints can be used to integrate tighter with the underlying platform.

  \sa QStyleHints
  */
QStyleHints *QGuiApplication::styleHints()
{
    if (!QGuiApplicationPrivate::styleHints)
        QGuiApplicationPrivate::styleHints = new QStyleHints();
    return QGuiApplicationPrivate::styleHints;
}

/*!
    Sets whether Qt should use the system's standard colors, fonts, etc., to
    \a on. By default, this is \c true.

    This function must be called before creating the QGuiApplication object, like
    this:

    \snippet code/src_gui_kernel_qguiapplication.cpp 0

    \sa desktopSettingsAware()
*/
void QGuiApplication::setDesktopSettingsAware(bool on)
{
    QGuiApplicationPrivate::obey_desktop_settings = on;
}

/*!
    Returns \c true if Qt is set to use the system's standard colors, fonts, etc.;
    otherwise returns \c false. The default is \c true.

    \sa setDesktopSettingsAware()
*/
bool QGuiApplication::desktopSettingsAware()
{
    return QGuiApplicationPrivate::obey_desktop_settings;
}

/*!
  returns the input method.

  The input method returns properties about the state and position of
  the virtual keyboard. It also provides information about the position of the
  current focused input element.

  \sa QInputMethod
  */
QInputMethod *QGuiApplication::inputMethod()
{
    CHECK_QAPP_INSTANCE(nullptr)
    if (!qGuiApp->d_func()->inputMethod)
        qGuiApp->d_func()->inputMethod = new QInputMethod();
    return qGuiApp->d_func()->inputMethod;
}

/*!
    \fn void QGuiApplication::fontDatabaseChanged()

    This signal is emitted when application fonts are loaded or removed.

    \sa QFontDatabase::addApplicationFont(),
    QFontDatabase::addApplicationFontFromData(),
    QFontDatabase::removeAllApplicationFonts(),
    QFontDatabase::removeApplicationFont()
*/

QPixmap QGuiApplicationPrivate::getPixmapCursor(Qt::CursorShape cshape)
{
    Q_UNUSED(cshape);
    return QPixmap();
}

void QGuiApplicationPrivate::notifyThemeChanged()
{
    if (!(applicationResourceFlags & ApplicationPaletteExplicitlySet) &&
        !QCoreApplication::testAttribute(Qt::AA_SetPalette)) {
        clearPalette();
        initPalette();
    }
    if (!(applicationResourceFlags & ApplicationFontExplicitlySet)) {
        QMutexLocker locker(&applicationFontMutex);
        clearFontUnlocked();
        initFontUnlocked();
    }
}

#ifndef QT_NO_DRAGANDDROP
void QGuiApplicationPrivate::notifyDragStarted(const QDrag *drag)
{
    Q_UNUSED(drag)

}
#endif

const QColorProfile *QGuiApplicationPrivate::colorProfileForA8Text()
{
#ifdef Q_OS_WIN
    QColorProfile *result = m_a8ColorProfile.load();
    if (!result){
        QColorProfile *cs = QColorProfile::fromGamma(2.31); // This is a hard-coded thing for Windows text rendering
        if (!m_a8ColorProfile.testAndSetRelease(0, cs))
            delete cs;
        result = m_a8ColorProfile.load();
    }
    return result;
#else
    return colorProfileForA32Text();
#endif
}

const QColorProfile *QGuiApplicationPrivate::colorProfileForA32Text()
{
    QColorProfile *result = m_a32ColorProfile.load();
    if (!result){
        QColorProfile *cs = QColorProfile::fromGamma(fontSmoothingGamma);
        if (!m_a32ColorProfile.testAndSetRelease(0, cs))
            delete cs;
        result = m_a32ColorProfile.load();
    }
    return result;
}

void QGuiApplicationPrivate::_q_updateFocusObject(QObject *object)
{
    Q_Q(QGuiApplication);

    QPlatformInputContext *inputContext = platformIntegration()->inputContext();
    bool enabled = false;
    if (object && inputContext) {
        QInputMethodQueryEvent query(Qt::ImEnabled | Qt::ImHints);
        QGuiApplication::sendEvent(object, &query);
        enabled = query.value(Qt::ImEnabled).toBool();
        if (enabled) {
            static const bool supportsHiddenText = inputContext->hasCapability(QPlatformInputContext::HiddenTextCapability);
            const Qt::InputMethodHints hints = static_cast<Qt::InputMethodHints>(query.value(Qt::ImHints).toInt());
            if ((hints & Qt::ImhHiddenText) && !supportsHiddenText)
                enabled = false;
        }
    }

    QPlatformInputContextPrivate::setInputMethodAccepted(enabled);
    if (inputContext)
        inputContext->setFocusObject(object);
    emit q->focusObjectChanged(object);
}

enum MouseMasks {
    MouseCapsMask = 0xFF,
    MouseSourceMaskDst = 0xFF00,
    MouseSourceMaskSrc = MouseCapsMask,
    MouseSourceShift = 8,
    MouseFlagsCapsMask = 0xFF0000,
    MouseFlagsShift = 16
};

int QGuiApplicationPrivate::mouseEventCaps(QMouseEvent *event)
{
    return event->caps & MouseCapsMask;
}

QVector2D QGuiApplicationPrivate::mouseEventVelocity(QMouseEvent *event)
{
    return event->velocity;
}

void QGuiApplicationPrivate::setMouseEventCapsAndVelocity(QMouseEvent *event, int caps, const QVector2D &velocity)
{
    Q_ASSERT(caps <= MouseCapsMask);
    event->caps &= ~MouseCapsMask;
    event->caps |= caps & MouseCapsMask;
    event->velocity = velocity;
}

Qt::MouseEventSource QGuiApplicationPrivate::mouseEventSource(const QMouseEvent *event)
{
    return Qt::MouseEventSource((event->caps & MouseSourceMaskDst) >> MouseSourceShift);
}

void QGuiApplicationPrivate::setMouseEventSource(QMouseEvent *event, Qt::MouseEventSource source)
{
    // Mouse event synthesization status is encoded in the caps field because
    // QTouchDevice::CapabilityFlag uses only 6 bits from it.
    int value = source;
    Q_ASSERT(value <= MouseSourceMaskSrc);
    event->caps &= ~MouseSourceMaskDst;
    event->caps |= (value & MouseSourceMaskSrc) << MouseSourceShift;
}

Qt::MouseEventFlags QGuiApplicationPrivate::mouseEventFlags(const QMouseEvent *event)
{
    return Qt::MouseEventFlags((event->caps & MouseFlagsCapsMask) >> MouseFlagsShift);
}

void QGuiApplicationPrivate::setMouseEventFlags(QMouseEvent *event, Qt::MouseEventFlags flags)
{
    // use the 0x00FF0000 byte from caps (containing up to 7 mouse event flags)
    unsigned int value = flags;
    Q_ASSERT(value <= Qt::MouseEventFlagMask);
    event->caps &= ~MouseFlagsCapsMask;
    event->caps |= (value & Qt::MouseEventFlagMask) << MouseFlagsShift;
}

QInputDeviceManager *QGuiApplicationPrivate::inputDeviceManager()
{
    Q_ASSERT(QGuiApplication::instance());

    if (!m_inputDeviceManager)
        m_inputDeviceManager = new QInputDeviceManager(QGuiApplication::instance());

    return m_inputDeviceManager;
}

#include "moc_qguiapplication.cpp"

QT_END_NAMESPACE<|MERGE_RESOLUTION|>--- conflicted
+++ resolved
@@ -111,13 +111,11 @@
 #  include <QtCore/QLibraryInfo>
 #endif // Q_OS_WIN
 
-<<<<<<< HEAD
 #ifdef Q_OS_HTML5
 #include <emscripten.h>
 #endif
-=======
+
 #include <qtgui_tracepoints_p.h>
->>>>>>> e5a6e9bb
 
 #include <ctype.h>
 
