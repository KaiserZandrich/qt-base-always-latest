--- conflicted
+++ resolved
@@ -52,25 +52,18 @@
 
 QT_MODULE(Gui)
 
-<<<<<<< HEAD
 class QOpenGLContext;
 class QWindow;
+class QPlatformWindow;
 class QBackingStore;
-=======
-class QWidget;
-class QPlatformWindow;
->>>>>>> 8ed47d96
 
 class Q_GUI_EXPORT QPlatformNativeInterface : public QObject
 {
     Q_OBJECT
 public:
-<<<<<<< HEAD
     virtual void *nativeResourceForContext(const QByteArray &resource, QOpenGLContext *context);
     virtual void *nativeResourceForWindow(const QByteArray &resource, QWindow *window);
     virtual void *nativeResourceForBackingStore(const QByteArray &resource, QBackingStore *backingStore);
-=======
-    virtual void *nativeResourceForWidget(const QByteArray &resource, QWidget *widget);
 
     virtual QVariantMap windowProperties(QPlatformWindow *window) const;
     virtual QVariant windowProperty(QPlatformWindow *window, const QString &name) const;
@@ -79,8 +72,6 @@
 
 Q_SIGNALS:
     void windowPropertyChanged(QPlatformWindow *window, const QString &propertyName);
-
->>>>>>> 8ed47d96
 };
 
 QT_END_NAMESPACE
