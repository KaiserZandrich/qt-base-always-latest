/****************************************************************************
**
** Copyright (C) 2016 The Qt Company Ltd.
** Contact: https://www.qt.io/licensing/
**
** This file is part of the QtGui module of the Qt Toolkit.
**
** $QT_BEGIN_LICENSE:LGPL$
** Commercial License Usage
** Licensees holding valid commercial Qt licenses may use this file in
** accordance with the commercial license agreement provided with the
** Software or, alternatively, in accordance with the terms contained in
** a written agreement between you and The Qt Company. For licensing terms
** and conditions see https://www.qt.io/terms-conditions. For further
** information use the contact form at https://www.qt.io/contact-us.
**
** GNU Lesser General Public License Usage
** Alternatively, this file may be used under the terms of the GNU Lesser
** General Public License version 3 as published by the Free Software
** Foundation and appearing in the file LICENSE.LGPL3 included in the
** packaging of this file. Please review the following information to
** ensure the GNU Lesser General Public License version 3 requirements
** will be met: https://www.gnu.org/licenses/lgpl-3.0.html.
**
** GNU General Public License Usage
** Alternatively, this file may be used under the terms of the GNU
** General Public License version 2.0 or (at your option) the GNU General
** Public license version 3 or any later version approved by the KDE Free
** Qt Foundation. The licenses are as published by the Free Software
** Foundation and appearing in the file LICENSE.GPL2 and LICENSE.GPL3
** included in the packaging of this file. Please review the following
** information to ensure the GNU General Public License requirements will
** be met: https://www.gnu.org/licenses/gpl-2.0.html and
** https://www.gnu.org/licenses/gpl-3.0.html.
**
** $QT_END_LICENSE$
**
****************************************************************************/
#include "qwindowsysteminterface.h"
#include <qpa/qplatformwindow.h>
#include "qwindowsysteminterface_p.h"
#include "private/qguiapplication_p.h"
#include "private/qevent_p.h"
#include "private/qtouchdevice_p.h"
#include <QAbstractEventDispatcher>
#include <qpa/qplatformdrag.h>
#include <qpa/qplatformintegration.h>
#include <qdebug.h>
#include "qhighdpiscaling_p.h"
#include <QtCore/qscopedvaluerollback.h>

QT_BEGIN_NAMESPACE


QElapsedTimer QWindowSystemInterfacePrivate::eventTime;
bool QWindowSystemInterfacePrivate::synchronousWindowSystemEvents = false;
QWaitCondition QWindowSystemInterfacePrivate::eventsFlushed;
QMutex QWindowSystemInterfacePrivate::flushEventMutex;
QAtomicInt QWindowSystemInterfacePrivate::eventAccepted;
QWindowSystemEventHandler *QWindowSystemInterfacePrivate::eventHandler;

//------------------------------------------------------------
//
// Callback functions for plugins:
//

QWindowSystemInterfacePrivate::WindowSystemEventList QWindowSystemInterfacePrivate::windowSystemEventQueue;

extern QPointer<QWindow> qt_last_mouse_receiver;

/*!
    \class QWindowSystemInterface
    \since 5.0
    \internal
    \preliminary
    \ingroup qpa
    \brief The QWindowSystemInterface provides an event queue for the QPA platform.

    The platform plugins call the various functions to notify about events. The events are queued
    until sendWindowSystemEvents() is called by the event dispatcher.
*/

void QWindowSystemInterface::handleEnterEvent(QWindow *tlw, const QPointF &local, const QPointF &global)
{
    if (tlw) {
        QWindowSystemInterfacePrivate::EnterEvent *e = new QWindowSystemInterfacePrivate::EnterEvent(tlw, local, global);
        QWindowSystemInterfacePrivate::handleWindowSystemEvent(e);
    }
}

void QWindowSystemInterface::handleLeaveEvent(QWindow *tlw)
{
    QWindowSystemInterfacePrivate::LeaveEvent *e = new QWindowSystemInterfacePrivate::LeaveEvent(tlw);
    QWindowSystemInterfacePrivate::handleWindowSystemEvent(e);
}

/*!
    This method can be used to ensure leave and enter events are both in queue when moving from
    one QWindow to another. This allows QWindow subclasses to check for a queued enter event
    when handling the leave event (\c QWindowSystemInterfacePrivate::peekWindowSystemEvent) to
    determine where mouse went and act accordingly. E.g. QWidgetWindow needs to know if mouse
    cursor moves between windows in same window hierarchy.
*/
void QWindowSystemInterface::handleEnterLeaveEvent(QWindow *enter, QWindow *leave, const QPointF &local, const QPointF& global)
{
    bool wasSynchronous = QWindowSystemInterfacePrivate::synchronousWindowSystemEvents;
    if (wasSynchronous)
        setSynchronousWindowSystemEvents(false);
    handleLeaveEvent(leave);
    handleEnterEvent(enter, local, global);
    if (wasSynchronous) {
        flushWindowSystemEvents();
        setSynchronousWindowSystemEvents(true);
    }
}

void QWindowSystemInterface::handleWindowActivated(QWindow *tlw, Qt::FocusReason r)
{
    QWindowSystemInterfacePrivate::ActivatedWindowEvent *e =
        new QWindowSystemInterfacePrivate::ActivatedWindowEvent(tlw, r);
    QWindowSystemInterfacePrivate::handleWindowSystemEvent(e);
}

void QWindowSystemInterface::handleWindowStateChanged(QWindow *tlw, Qt::WindowState newState)
{
    QWindowSystemInterfacePrivate::WindowStateChangedEvent *e =
        new QWindowSystemInterfacePrivate::WindowStateChangedEvent(tlw, newState);
    QWindowSystemInterfacePrivate::handleWindowSystemEvent(e);
}

void QWindowSystemInterface::handleWindowScreenChanged(QWindow *tlw, QScreen *screen)
{
    QWindowSystemInterfacePrivate::WindowScreenChangedEvent *e =
        new QWindowSystemInterfacePrivate::WindowScreenChangedEvent(tlw, screen);
    QWindowSystemInterfacePrivate::handleWindowSystemEvent(e);
}

void QWindowSystemInterface::handleApplicationStateChanged(Qt::ApplicationState newState, bool forcePropagate)
{
    Q_ASSERT(QGuiApplicationPrivate::platformIntegration()->hasCapability(QPlatformIntegration::ApplicationState));
    QWindowSystemInterfacePrivate::ApplicationStateChangedEvent *e =
        new QWindowSystemInterfacePrivate::ApplicationStateChangedEvent(newState, forcePropagate);
    QWindowSystemInterfacePrivate::handleWindowSystemEvent(e);
}

/*!
  If \a oldRect is null, Qt will use the previously reported geometry instead.
 */
void QWindowSystemInterface::handleGeometryChange(QWindow *tlw, const QRect &newRect, const QRect &oldRect)
{
    QWindowSystemInterfacePrivate::GeometryChangeEvent *e = new QWindowSystemInterfacePrivate::GeometryChangeEvent(tlw, QHighDpi::fromNativePixels(newRect, tlw), QHighDpi::fromNativePixels(oldRect, tlw));
    QWindowSystemInterfacePrivate::handleWindowSystemEvent(e);
}

void QWindowSystemInterface::handleCloseEvent(QWindow *tlw, bool *accepted)
{
    if (tlw) {
        QWindowSystemInterfacePrivate::CloseEvent *e =
                new QWindowSystemInterfacePrivate::CloseEvent(tlw, accepted);
        QWindowSystemInterfacePrivate::handleWindowSystemEvent(e);
    }
}

/*!

\a w == 0 means that the event is in global coords only, \a local will be ignored in this case

*/
void QWindowSystemInterface::handleMouseEvent(QWindow *w, const QPointF & local, const QPointF & global, Qt::MouseButtons b,
                                              Qt::KeyboardModifiers mods, Qt::MouseEventSource source)
{
    unsigned long time = QWindowSystemInterfacePrivate::eventTime.elapsed();
    handleMouseEvent(w, time, local, global, b, mods, source);
}

void QWindowSystemInterface::handleMouseEvent(QWindow *w, ulong timestamp, const QPointF & local, const QPointF & global, Qt::MouseButtons b,
                                              Qt::KeyboardModifiers mods, Qt::MouseEventSource source)
{
    QWindowSystemInterfacePrivate::MouseEvent * e =
        new QWindowSystemInterfacePrivate::MouseEvent(w, timestamp, QHighDpi::fromNativeLocalPosition(local, w), QHighDpi::fromNativePixels(global, w), b, mods, source);
    QWindowSystemInterfacePrivate::handleWindowSystemEvent(e);
}

void QWindowSystemInterface::handleFrameStrutMouseEvent(QWindow *w, const QPointF & local, const QPointF & global, Qt::MouseButtons b,
                                                        Qt::KeyboardModifiers mods, Qt::MouseEventSource source)
{
    const unsigned long time = QWindowSystemInterfacePrivate::eventTime.elapsed();
    handleFrameStrutMouseEvent(w, time, local, global, b, mods, source);
}

void QWindowSystemInterface::handleFrameStrutMouseEvent(QWindow *w, ulong timestamp, const QPointF & local, const QPointF & global, Qt::MouseButtons b,
                                                        Qt::KeyboardModifiers mods, Qt::MouseEventSource source)
{
    QWindowSystemInterfacePrivate::MouseEvent * e =
            new QWindowSystemInterfacePrivate::MouseEvent(w, timestamp,
                                                          QWindowSystemInterfacePrivate::FrameStrutMouse,
                                                          QHighDpi::fromNativeLocalPosition(local, w), QHighDpi::fromNativePixels(global, w), b, mods, source);
    QWindowSystemInterfacePrivate::handleWindowSystemEvent(e);
}

bool QWindowSystemInterface::handleShortcutEvent(QWindow *window, ulong timestamp, int keyCode, Qt::KeyboardModifiers modifiers, quint32 nativeScanCode,
                                      quint32 nativeVirtualKey, quint32 nativeModifiers, const QString &text, bool autorepeat, ushort count)
{
#ifndef QT_NO_SHORTCUT
    if (!window)
        window = QGuiApplication::focusWindow();

    QShortcutMap &shortcutMap = QGuiApplicationPrivate::instance()->shortcutMap;
    if (shortcutMap.state() == QKeySequence::NoMatch) {
        // Check if the shortcut is overridden by some object in the event delivery path (typically the focus object).
        // If so, we should not look up the shortcut in the shortcut map, but instead deliver the event as a regular
        // key event, so that the target that accepted the shortcut override event can handle it. Note that we only
        // do this if the shortcut map hasn't found a partial shortcut match yet. If it has, the shortcut can not be
        // overridden.
        QWindowSystemInterfacePrivate::KeyEvent *shortcutOverrideEvent = new QWindowSystemInterfacePrivate::KeyEvent(window, timestamp,
            QEvent::ShortcutOverride, keyCode, modifiers, nativeScanCode, nativeVirtualKey, nativeModifiers, text, autorepeat, count);

        {
            // FIXME: Template handleWindowSystemEvent to support both sync and async delivery
            QScopedValueRollback<bool> syncRollback(QWindowSystemInterfacePrivate::synchronousWindowSystemEvents);
            QWindowSystemInterfacePrivate::synchronousWindowSystemEvents = true;

            if (QWindowSystemInterfacePrivate::handleWindowSystemEvent(shortcutOverrideEvent))
                return false;
        }
    }

    // The shortcut event is dispatched as a QShortcutEvent, not a QKeyEvent, but we use
    // the QKeyEvent as a container for the various properties that the shortcut map needs
    // to inspect to determine if a shortcut matched the keys that were pressed.
    QKeyEvent keyEvent(QEvent::ShortcutOverride, keyCode, modifiers, nativeScanCode,
        nativeVirtualKey, nativeModifiers, text, autorepeat, count);

    return shortcutMap.tryShortcut(&keyEvent);
#else
    Q_UNUSED(window)
    Q_UNUSED(timestamp)
    Q_UNUSED(key)
    Q_UNUSED(modifiers)
    Q_UNUSED(nativeScanCode)
    Q_UNUSED(nativeVirtualKey)
    Q_UNUSED(nativeModifiers)
    Q_UNUSED(text)
    Q_UNUSED(autorepeat)
    Q_UNUSED(count)
    return false;
#endif
}


bool QWindowSystemInterface::handleKeyEvent(QWindow *w, QEvent::Type t, int k, Qt::KeyboardModifiers mods, const QString & text, bool autorep, ushort count) {
    unsigned long time = QWindowSystemInterfacePrivate::eventTime.elapsed();
    return handleKeyEvent(w, time, t, k, mods, text, autorep, count);
}

bool QWindowSystemInterface::handleKeyEvent(QWindow *tlw, ulong timestamp, QEvent::Type t, int k, Qt::KeyboardModifiers mods, const QString & text, bool autorep, ushort count)
{
#if defined(Q_OS_OSX)
    if (t == QEvent::KeyPress && QWindowSystemInterface::handleShortcutEvent(tlw, timestamp, k, mods, 0, 0, 0, text, autorep, count))
        return true;
#endif

    QWindowSystemInterfacePrivate::KeyEvent * e =
            new QWindowSystemInterfacePrivate::KeyEvent(tlw, timestamp, t, k, mods, text, autorep, count);
    return QWindowSystemInterfacePrivate::handleWindowSystemEvent(e);
}

bool QWindowSystemInterface::handleExtendedKeyEvent(QWindow *w, QEvent::Type type, int key, Qt::KeyboardModifiers modifiers,
                                                    quint32 nativeScanCode, quint32 nativeVirtualKey,
                                                    quint32 nativeModifiers,
                                                    const QString& text, bool autorep,
                                                    ushort count, bool tryShortcutOverride)
{
    unsigned long time = QWindowSystemInterfacePrivate::eventTime.elapsed();
    return handleExtendedKeyEvent(w, time, type, key, modifiers, nativeScanCode, nativeVirtualKey, nativeModifiers,
                           text, autorep, count, tryShortcutOverride);
}

bool QWindowSystemInterface::handleExtendedKeyEvent(QWindow *tlw, ulong timestamp, QEvent::Type type, int key,
                                                    Qt::KeyboardModifiers modifiers,
                                                    quint32 nativeScanCode, quint32 nativeVirtualKey,
                                                    quint32 nativeModifiers,
                                                    const QString& text, bool autorep,
                                                    ushort count, bool tryShortcutOverride)
{
#if defined(Q_OS_OSX)
    if (tryShortcutOverride && type == QEvent::KeyPress && QWindowSystemInterface::handleShortcutEvent(tlw,
            timestamp, key, modifiers, nativeScanCode, nativeVirtualKey, nativeModifiers, text, autorep, count)) {
        return true;
    }
#else
    Q_UNUSED(tryShortcutOverride)
#endif

    QWindowSystemInterfacePrivate::KeyEvent * e =
            new QWindowSystemInterfacePrivate::KeyEvent(tlw, timestamp, type, key, modifiers,
                nativeScanCode, nativeVirtualKey, nativeModifiers, text, autorep, count);
    return QWindowSystemInterfacePrivate::handleWindowSystemEvent(e);
}

void QWindowSystemInterface::handleWheelEvent(QWindow *w, const QPointF & local, const QPointF & global, int d, Qt::Orientation o, Qt::KeyboardModifiers mods) {
    unsigned long time = QWindowSystemInterfacePrivate::eventTime.elapsed();
    handleWheelEvent(w, time, local, global, d, o, mods);
}

void QWindowSystemInterface::handleWheelEvent(QWindow *tlw, ulong timestamp, const QPointF & local, const QPointF & global, int d, Qt::Orientation o, Qt::KeyboardModifiers mods)
{
    QPoint point = (o == Qt::Vertical) ? QPoint(0, d) : QPoint(d, 0);
    handleWheelEvent(tlw, timestamp, local, global, QPoint(), point, mods);
}

void QWindowSystemInterface::handleWheelEvent(QWindow *w, const QPointF & local, const QPointF & global, QPoint pixelDelta, QPoint angleDelta, Qt::KeyboardModifiers mods, Qt::ScrollPhase phase, Qt::MouseEventSource source)
{
    unsigned long time = QWindowSystemInterfacePrivate::eventTime.elapsed();
    handleWheelEvent(w, time, local, global, pixelDelta, angleDelta, mods, phase, source);
}

void QWindowSystemInterface::handleWheelEvent(QWindow *tlw, ulong timestamp, const QPointF & local, const QPointF & global, QPoint pixelDelta, QPoint angleDelta, Qt::KeyboardModifiers mods, Qt::ScrollPhase phase,
                                              Qt::MouseEventSource source, bool invertedScrolling)
{
    if (!QGuiApplicationPrivate::scrollNoPhaseAllowed && phase == Qt::NoScrollPhase)
        phase = Qt::ScrollUpdate;

    // Qt 4 sends two separate wheel events for horizontal and vertical
    // deltas. For Qt 5 we want to send the deltas in one event, but at the
    // same time preserve source and behavior compatibility with Qt 4.
    //
    // In addition high-resolution pixel-based deltas are also supported.
    // Platforms that does not support these may pass a null point here.
    // Angle deltas must always be sent in addition to pixel deltas.
    QWindowSystemInterfacePrivate::WheelEvent *e;

    // Pass Qt::ScrollBegin and Qt::ScrollEnd through
    // even if the wheel delta is null.
    if (angleDelta.isNull() && phase == Qt::ScrollUpdate)
        return;

    // Simple case: vertical deltas only:
    if (angleDelta.y() != 0 && angleDelta.x() == 0) {
        e = new QWindowSystemInterfacePrivate::WheelEvent(tlw, timestamp, QHighDpi::fromNativeLocalPosition(local, tlw), QHighDpi::fromNativePixels(global, tlw), pixelDelta, angleDelta, angleDelta.y(), Qt::Vertical,
                                                          mods, phase, source, invertedScrolling);
        QWindowSystemInterfacePrivate::handleWindowSystemEvent(e);
        return;
    }

    // Simple case: horizontal deltas only:
    if (angleDelta.y() == 0 && angleDelta.x() != 0) {
        e = new QWindowSystemInterfacePrivate::WheelEvent(tlw, timestamp, QHighDpi::fromNativeLocalPosition(local, tlw), QHighDpi::fromNativePixels(global, tlw), pixelDelta, angleDelta, angleDelta.x(), Qt::Horizontal, mods, phase, source, invertedScrolling);
        QWindowSystemInterfacePrivate::handleWindowSystemEvent(e);
        return;
    }

    // Both horizontal and vertical deltas: Send two wheel events.
    // The first event contains the Qt 5 pixel and angle delta as points,
    // and in addition the Qt 4 compatibility vertical angle delta.
    e = new QWindowSystemInterfacePrivate::WheelEvent(tlw, timestamp, QHighDpi::fromNativeLocalPosition(local, tlw), QHighDpi::fromNativePixels(global, tlw), pixelDelta, angleDelta, angleDelta.y(), Qt::Vertical, mods, phase, source, invertedScrolling);
    QWindowSystemInterfacePrivate::handleWindowSystemEvent(e);

    // The second event contains null pixel and angle points and the
    // Qt 4 compatibility horizontal angle delta.
    e = new QWindowSystemInterfacePrivate::WheelEvent(tlw, timestamp, QHighDpi::fromNativeLocalPosition(local, tlw), QHighDpi::fromNativePixels(global, tlw), QPoint(), QPoint(), angleDelta.x(), Qt::Horizontal, mods, phase, source, invertedScrolling);
    QWindowSystemInterfacePrivate::handleWindowSystemEvent(e);
}


QWindowSystemInterfacePrivate::ExposeEvent::ExposeEvent(QWindow *exposed, const QRegion &region)
    : WindowSystemEvent(Expose)
    , exposed(exposed)
    , isExposed(exposed && exposed->handle() ? exposed->handle()->isExposed() : false)
    , region(region)
{
}

int QWindowSystemInterfacePrivate::windowSystemEventsQueued()
{
    return windowSystemEventQueue.count();
}

QWindowSystemInterfacePrivate::WindowSystemEvent * QWindowSystemInterfacePrivate::getWindowSystemEvent()
{
    return windowSystemEventQueue.takeFirstOrReturnNull();
}

QWindowSystemInterfacePrivate::WindowSystemEvent *QWindowSystemInterfacePrivate::getNonUserInputWindowSystemEvent()
{
    return windowSystemEventQueue.takeFirstNonUserInputOrReturnNull();
}

QWindowSystemInterfacePrivate::WindowSystemEvent *QWindowSystemInterfacePrivate::peekWindowSystemEvent(EventType t)
{
    return windowSystemEventQueue.peekAtFirstOfType(t);
}

void QWindowSystemInterfacePrivate::removeWindowSystemEvent(WindowSystemEvent *event)
{
    windowSystemEventQueue.remove(event);
}

void QWindowSystemInterfacePrivate::postWindowSystemEvent(WindowSystemEvent *ev)
{
    windowSystemEventQueue.append(ev);
    QAbstractEventDispatcher *dispatcher = QGuiApplicationPrivate::qt_qpa_core_dispatcher();
    if (dispatcher)
        dispatcher->wakeUp();
}

/*!
    Handles a window system event.

    By default this function posts the event on the window system event queue and
    wakes the Gui event dispatcher. Qt Gui will then handle the event asynchonously
    at a later point. The return value is not used in asynchronous mode and will
    always be true.

    In synchronous mode Qt Gui will process the event immediately. The return value
    indicates if Qt accepted the event.

    \sa flushWindowSystemEvents(), setSynchronousWindowSystemEvents()
*/
bool QWindowSystemInterfacePrivate::handleWindowSystemEvent(QWindowSystemInterfacePrivate::WindowSystemEvent *ev)
{
    bool accepted = true;
    if (synchronousWindowSystemEvents) {
        if (QThread::currentThread() == QGuiApplication::instance()->thread()) {
            // Process the event immediately on the current thread and return the accepted state.
            QGuiApplicationPrivate::processWindowSystemEvent(ev);
            accepted = ev->eventAccepted;
            delete ev;
        } else {
            // Post the event on the Qt main thread queue and flush the queue.
            // This will wake up the Gui thread which will process the event.
            // Return the accepted state for the last event on the queue,
            // which is the event posted by this function.
            postWindowSystemEvent(ev);
            accepted = QWindowSystemInterface::flushWindowSystemEvents();
        }
    } else {
        postWindowSystemEvent(ev);
    }
    return accepted;
}

void QWindowSystemInterface::registerTouchDevice(const QTouchDevice *device)
{
    QTouchDevicePrivate::registerDevice(device);
}

void QWindowSystemInterface::unregisterTouchDevice(const QTouchDevice *device)
{
    QTouchDevicePrivate::unregisterDevice(device);
}

void QWindowSystemInterface::handleTouchEvent(QWindow *w, QTouchDevice *device,
                                              const QList<TouchPoint> &points, Qt::KeyboardModifiers mods)
{
    unsigned long time = QWindowSystemInterfacePrivate::eventTime.elapsed();
    handleTouchEvent(w, time, device, points, mods);
}

QList<QTouchEvent::TouchPoint>
    QWindowSystemInterfacePrivate::fromNativeTouchPoints(const QList<QWindowSystemInterface::TouchPoint> &points,
                                                         const QWindow *window,
                                                         QEvent::Type *type)
{
    QList<QTouchEvent::TouchPoint> touchPoints;
    Qt::TouchPointStates states;
    QTouchEvent::TouchPoint p;

    touchPoints.reserve(points.count());
    QList<QWindowSystemInterface::TouchPoint>::const_iterator point = points.constBegin();
    QList<QWindowSystemInterface::TouchPoint>::const_iterator end = points.constEnd();
    while (point != end) {
        p.setId(point->id);
        p.setPressure(point->pressure);
        states |= point->state;
        p.setState(point->state);

        const QPointF screenPos = point->area.center();
        p.setScreenPos(QHighDpi::fromNativePixels(screenPos, window));
        p.setScreenRect(QHighDpi::fromNativePixels(point->area, window));

        // The local pos and rect are not set, they will be calculated
        // when the event gets processed by QGuiApplication.

        p.setNormalizedPos(QHighDpi::fromNativePixels(point->normalPosition, window));
        p.setVelocity(QHighDpi::fromNativePixels(point->velocity, window));
        p.setFlags(point->flags);
        p.setRawScreenPositions(QHighDpi::fromNativePixels(point->rawPositions, window));

        touchPoints.append(p);
        ++point;
    }

    // Determine the event type based on the combined point states.
    if (type) {
        *type = QEvent::TouchUpdate;
        if (states == Qt::TouchPointPressed)
            *type = QEvent::TouchBegin;
        else if (states == Qt::TouchPointReleased)
            *type = QEvent::TouchEnd;
    }

    return touchPoints;
}

QList<QWindowSystemInterface::TouchPoint>
    QWindowSystemInterfacePrivate::toNativeTouchPoints(const QList<QTouchEvent::TouchPoint>& pointList,
                                                       const QWindow *window)
{
    QList<QWindowSystemInterface::TouchPoint> newList;
    newList.reserve(pointList.size());
    for (const QTouchEvent::TouchPoint &pt : pointList) {
        QWindowSystemInterface::TouchPoint p;
        p.id = pt.id();
        p.flags = pt.flags();
        p.normalPosition = QHighDpi::toNativeLocalPosition(pt.normalizedPos(), window);
        p.area = QHighDpi::toNativePixels(pt.screenRect(), window);
        p.pressure = pt.pressure();
        p.state = pt.state();
        p.velocity = pt.velocity();
        p.rawPositions = pt.rawScreenPositions();
        newList.append(p);
    }
    return newList;
}

void QWindowSystemInterface::handleTouchEvent(QWindow *tlw, ulong timestamp, QTouchDevice *device,
                                              const QList<TouchPoint> &points, Qt::KeyboardModifiers mods)
{
    if (!points.size()) // Touch events must have at least one point
        return;

    if (!QTouchDevicePrivate::isRegistered(device)) // Disallow passing bogus, non-registered devices.
        return;

    QEvent::Type type;
    QList<QTouchEvent::TouchPoint> touchPoints = QWindowSystemInterfacePrivate::fromNativeTouchPoints(points, tlw, &type);

    QWindowSystemInterfacePrivate::TouchEvent *e =
            new QWindowSystemInterfacePrivate::TouchEvent(tlw, timestamp, type, device, touchPoints, mods);
    QWindowSystemInterfacePrivate::handleWindowSystemEvent(e);
}

void QWindowSystemInterface::handleTouchCancelEvent(QWindow *w, QTouchDevice *device,
                                                    Qt::KeyboardModifiers mods)
{
    unsigned long time = QWindowSystemInterfacePrivate::eventTime.elapsed();
    handleTouchCancelEvent(w, time, device, mods);
}

void QWindowSystemInterface::handleTouchCancelEvent(QWindow *w, ulong timestamp, QTouchDevice *device,
                                                    Qt::KeyboardModifiers mods)
{
    QWindowSystemInterfacePrivate::TouchEvent *e =
            new QWindowSystemInterfacePrivate::TouchEvent(w, timestamp, QEvent::TouchCancel, device,
                                                         QList<QTouchEvent::TouchPoint>(), mods);
    QWindowSystemInterfacePrivate::handleWindowSystemEvent(e);
}

void QWindowSystemInterface::handleScreenOrientationChange(QScreen *screen, Qt::ScreenOrientation orientation)
{
    QWindowSystemInterfacePrivate::ScreenOrientationEvent *e =
            new QWindowSystemInterfacePrivate::ScreenOrientationEvent(screen, orientation);
    QWindowSystemInterfacePrivate::handleWindowSystemEvent(e);
}

void QWindowSystemInterface::handleScreenGeometryChange(QScreen *screen, const QRect &geometry, const QRect &availableGeometry)
{
    QWindowSystemInterfacePrivate::ScreenGeometryEvent *e =
        new QWindowSystemInterfacePrivate::ScreenGeometryEvent(screen, QHighDpi::fromNativeScreenGeometry(geometry, screen), QHighDpi::fromNative(availableGeometry, screen, geometry.topLeft()));
    QWindowSystemInterfacePrivate::handleWindowSystemEvent(e);
}

void QWindowSystemInterface::handleScreenLogicalDotsPerInchChange(QScreen *screen, qreal dpiX, qreal dpiY)
{
    QWindowSystemInterfacePrivate::ScreenLogicalDotsPerInchEvent *e =
            new QWindowSystemInterfacePrivate::ScreenLogicalDotsPerInchEvent(screen, dpiX, dpiY); // ### tja
    QWindowSystemInterfacePrivate::handleWindowSystemEvent(e);
}

void QWindowSystemInterface::handleScreenRefreshRateChange(QScreen *screen, qreal newRefreshRate)
{
    QWindowSystemInterfacePrivate::ScreenRefreshRateEvent *e =
            new QWindowSystemInterfacePrivate::ScreenRefreshRateEvent(screen, newRefreshRate);
    QWindowSystemInterfacePrivate::handleWindowSystemEvent(e);
}

void QWindowSystemInterface::handleThemeChange(QWindow *tlw)
{
    QWindowSystemInterfacePrivate::ThemeChangeEvent *e = new QWindowSystemInterfacePrivate::ThemeChangeEvent(tlw);
    QWindowSystemInterfacePrivate::handleWindowSystemEvent(e);
}

void QWindowSystemInterface::handleExposeEvent(QWindow *tlw, const QRegion &region)
{
    QWindowSystemInterfacePrivate::ExposeEvent *e =
        new QWindowSystemInterfacePrivate::ExposeEvent(tlw, QHighDpi::fromNativeLocalExposedRegion(region, tlw));
    QWindowSystemInterfacePrivate::handleWindowSystemEvent(e);
}

void QWindowSystemInterface::deferredFlushWindowSystemEvents(QEventLoop::ProcessEventsFlags flags)
{
    Q_ASSERT(QThread::currentThread() == QGuiApplication::instance()->thread());

    QMutexLocker locker(&QWindowSystemInterfacePrivate::flushEventMutex);
    sendWindowSystemEvents(flags);
    QWindowSystemInterfacePrivate::eventsFlushed.wakeOne();
}

/*!
    Make Qt Gui process all events on the event queue immediately. Return the
    accepted state for the last event on the queue.
*/
bool QWindowSystemInterface::flushWindowSystemEvents(QEventLoop::ProcessEventsFlags flags)
{
    const int count = QWindowSystemInterfacePrivate::windowSystemEventQueue.count();
    if (!count)
        return false;
    if (!QGuiApplication::instance()) {
        qWarning().nospace()
            << "QWindowSystemInterface::flushWindowSystemEvents() invoked after "
               "QGuiApplication destruction, discarding " << count << " events.";
        QWindowSystemInterfacePrivate::windowSystemEventQueue.clear();
        return false;
    }
    if (QThread::currentThread() != QGuiApplication::instance()->thread()) {
        // Post a FlushEvents event which will trigger a call back to
        // deferredFlushWindowSystemEvents from the Gui thread.
        QMutexLocker locker(&QWindowSystemInterfacePrivate::flushEventMutex);
        QWindowSystemInterfacePrivate::FlushEventsEvent *e = new QWindowSystemInterfacePrivate::FlushEventsEvent(flags);
        QWindowSystemInterfacePrivate::postWindowSystemEvent(e);
        QWindowSystemInterfacePrivate::eventsFlushed.wait(&QWindowSystemInterfacePrivate::flushEventMutex);
    } else {
        sendWindowSystemEvents(flags);
    }
    return QWindowSystemInterfacePrivate::eventAccepted.load() > 0;
}

bool QWindowSystemInterface::sendWindowSystemEvents(QEventLoop::ProcessEventsFlags flags)
{
    int nevents = 0;

    while (QWindowSystemInterfacePrivate::windowSystemEventsQueued()) {
        QWindowSystemInterfacePrivate::WindowSystemEvent *event =
            (flags & QEventLoop::ExcludeUserInputEvents) ?
                QWindowSystemInterfacePrivate::getNonUserInputWindowSystemEvent() :
                QWindowSystemInterfacePrivate::getWindowSystemEvent();
        if (!event)
            break;

        if (QWindowSystemInterfacePrivate::eventHandler) {
            if (QWindowSystemInterfacePrivate::eventHandler->sendEvent(event))
                nevents++;
        } else {
            nevents++;
            QGuiApplicationPrivate::processWindowSystemEvent(event);
        }

        // Record the accepted state for the processed event
        // (excluding flush events). This state can then be
        // returned by flushWindowSystemEvents().
        if (event->type != QWindowSystemInterfacePrivate::FlushEvents)
            QWindowSystemInterfacePrivate::eventAccepted.store(event->eventAccepted);

        delete event;
    }

    return (nevents > 0);
}

void QWindowSystemInterfacePrivate::installWindowSystemEventHandler(QWindowSystemEventHandler *handler)
{
    if (!eventHandler)
        eventHandler = handler;
}

void QWindowSystemInterfacePrivate::removeWindowSystemEventhandler(QWindowSystemEventHandler *handler)
{
    if (eventHandler == handler)
        eventHandler = 0;
}

void QWindowSystemInterface::setSynchronousWindowSystemEvents(bool enable)
{
    QWindowSystemInterfacePrivate::synchronousWindowSystemEvents = enable;
}

int QWindowSystemInterface::windowSystemEventsQueued()
{
    return QWindowSystemInterfacePrivate::windowSystemEventsQueued();
}

#ifndef QT_NO_DRAGANDDROP
QPlatformDragQtResponse QWindowSystemInterface::handleDrag(QWindow *w, const QMimeData *dropData, const QPoint &p, Qt::DropActions supportedActions)
{
    return QGuiApplicationPrivate::processDrag(w, dropData, QHighDpi::fromNativeLocalPosition(p, w) ,supportedActions);
}

QPlatformDropQtResponse QWindowSystemInterface::handleDrop(QWindow *w, const QMimeData *dropData, const QPoint &p, Qt::DropActions supportedActions)
{
    return QGuiApplicationPrivate::processDrop(w, dropData, QHighDpi::fromNativeLocalPosition(p, w),supportedActions);
}
#endif // QT_NO_DRAGANDDROP

/*!
    \fn static QWindowSystemInterface::handleNativeEvent(QWindow *window, const QByteArray &eventType, void *message, long *result)
    \brief Passes a native event identified by \a eventType to the \a window.

    \note This function can only be called from the GUI thread.
*/

bool QWindowSystemInterface::handleNativeEvent(QWindow *window, const QByteArray &eventType, void *message, long *result)
{
    return QGuiApplicationPrivate::processNativeEvent(window, eventType, message, result);
}

void QWindowSystemInterface::handleFileOpenEvent(const QString& fileName)
{
    QWindowSystemInterfacePrivate::FileOpenEvent e(fileName);
    QGuiApplicationPrivate::processWindowSystemEvent(&e);
}

void QWindowSystemInterface::handleFileOpenEvent(const QUrl &url)
{
    QWindowSystemInterfacePrivate::FileOpenEvent e(url);
    QGuiApplicationPrivate::processWindowSystemEvent(&e);
}

void QWindowSystemInterface::handleTabletEvent(QWindow *w, ulong timestamp, const QPointF &local, const QPointF &global,
                                               int device, int pointerType, Qt::MouseButtons buttons, qreal pressure, int xTilt, int yTilt,
                                               qreal tangentialPressure, qreal rotation, int z, qint64 uid,
                                               Qt::KeyboardModifiers modifiers)
{
    QWindowSystemInterfacePrivate::TabletEvent *e =
        new QWindowSystemInterfacePrivate::TabletEvent(w,timestamp,
                                                       QHighDpi::fromNativeLocalPosition(local, w),
                                                       QHighDpi::fromNativePixels(global, w),
                                                       device, pointerType, buttons, pressure,
                                                       xTilt, yTilt, tangentialPressure, rotation, z, uid, modifiers);
    QWindowSystemInterfacePrivate::handleWindowSystemEvent(e);
}

void QWindowSystemInterface::handleTabletEvent(QWindow *w, const QPointF &local, const QPointF &global,
                                               int device, int pointerType, Qt::MouseButtons buttons, qreal pressure, int xTilt, int yTilt,
                                               qreal tangentialPressure, qreal rotation, int z, qint64 uid,
                                               Qt::KeyboardModifiers modifiers)
{
    ulong time = QWindowSystemInterfacePrivate::eventTime.elapsed();
    handleTabletEvent(w, time, local, global, device, pointerType, buttons, pressure,
                      xTilt, yTilt, tangentialPressure, rotation, z, uid, modifiers);
}

void QWindowSystemInterface::handleTabletEvent(QWindow *w, ulong timestamp, bool down, const QPointF &local, const QPointF &global,
                                               int device, int pointerType, qreal pressure, int xTilt, int yTilt,
                                               qreal tangentialPressure, qreal rotation, int z, qint64 uid,
                                               Qt::KeyboardModifiers modifiers)
{
    handleTabletEvent(w, timestamp, local, global, device, pointerType, (down ? Qt::LeftButton : Qt::NoButton), pressure,
                      xTilt, yTilt, tangentialPressure, rotation, z, uid, modifiers);
}

void QWindowSystemInterface::handleTabletEvent(QWindow *w, bool down, const QPointF &local, const QPointF &global,
                                               int device, int pointerType, qreal pressure, int xTilt, int yTilt,
                                               qreal tangentialPressure, qreal rotation, int z, qint64 uid,
                                               Qt::KeyboardModifiers modifiers)
{
    handleTabletEvent(w, local, global, device, pointerType, (down ? Qt::LeftButton : Qt::NoButton), pressure,
                      xTilt, yTilt, tangentialPressure, rotation, z, uid, modifiers);
}

void QWindowSystemInterface::handleTabletEnterProximityEvent(ulong timestamp, int device, int pointerType, qint64 uid)
{
    QWindowSystemInterfacePrivate::TabletEnterProximityEvent *e =
            new QWindowSystemInterfacePrivate::TabletEnterProximityEvent(timestamp, device, pointerType, uid);
    QWindowSystemInterfacePrivate::handleWindowSystemEvent(e);
}

void QWindowSystemInterface::handleTabletEnterProximityEvent(int device, int pointerType, qint64 uid)
{
    ulong time = QWindowSystemInterfacePrivate::eventTime.elapsed();
    handleTabletEnterProximityEvent(time, device, pointerType, uid);
}

void QWindowSystemInterface::handleTabletLeaveProximityEvent(ulong timestamp, int device, int pointerType, qint64 uid)
{
    QWindowSystemInterfacePrivate::TabletLeaveProximityEvent *e =
            new QWindowSystemInterfacePrivate::TabletLeaveProximityEvent(timestamp, device, pointerType, uid);
    QWindowSystemInterfacePrivate::handleWindowSystemEvent(e);
}

void QWindowSystemInterface::handleTabletLeaveProximityEvent(int device, int pointerType, qint64 uid)
{
    ulong time = QWindowSystemInterfacePrivate::eventTime.elapsed();
    handleTabletLeaveProximityEvent(time, device, pointerType, uid);
}

#ifndef QT_NO_GESTURES
void QWindowSystemInterface::handleGestureEvent(QWindow *window, ulong timestamp, Qt::NativeGestureType type,
                                                QPointF &local, QPointF &global)
{
    QWindowSystemInterfacePrivate::GestureEvent *e =
        new QWindowSystemInterfacePrivate::GestureEvent(window, timestamp, type, local, global);
       QWindowSystemInterfacePrivate::handleWindowSystemEvent(e);
}

void QWindowSystemInterface::handleGestureEventWithRealValue(QWindow *window, ulong timestamp, Qt::NativeGestureType type,
                                                                qreal value, QPointF &local, QPointF &global)
{
    QWindowSystemInterfacePrivate::GestureEvent *e =
        new QWindowSystemInterfacePrivate::GestureEvent(window, timestamp, type, local, global);
    e->realValue = value;
    QWindowSystemInterfacePrivate::handleWindowSystemEvent(e);
}

void QWindowSystemInterface::handleGestureEventWithSequenceIdAndValue(QWindow *window, ulong timestamp, Qt::NativeGestureType type,
                                                                         ulong sequenceId, quint64 value, QPointF &local, QPointF &global)
{
    QWindowSystemInterfacePrivate::GestureEvent *e =
        new QWindowSystemInterfacePrivate::GestureEvent(window, timestamp, type, local, global);
    e->sequenceId = sequenceId;
    e->intValue = value;
    QWindowSystemInterfacePrivate::handleWindowSystemEvent(e);
}
#endif // QT_NO_GESTURES

void QWindowSystemInterface::handlePlatformPanelEvent(QWindow *w)
{
    QWindowSystemInterfacePrivate::PlatformPanelEvent *e =
            new QWindowSystemInterfacePrivate::PlatformPanelEvent(w);
    QWindowSystemInterfacePrivate::handleWindowSystemEvent(e);
}

#ifndef QT_NO_CONTEXTMENU
void QWindowSystemInterface::handleContextMenuEvent(QWindow *w, bool mouseTriggered,
                                                    const QPoint &pos, const QPoint &globalPos,
                                                    Qt::KeyboardModifiers modifiers)
{
    QWindowSystemInterfacePrivate::ContextMenuEvent *e =
            new QWindowSystemInterfacePrivate::ContextMenuEvent(w, mouseTriggered, pos,
                                                                globalPos, modifiers);
    QWindowSystemInterfacePrivate::handleWindowSystemEvent(e);
}
#endif

#ifndef QT_NO_WHATSTHIS
void QWindowSystemInterface::handleEnterWhatsThisEvent()
{
    QWindowSystemInterfacePrivate::WindowSystemEvent *e =
            new QWindowSystemInterfacePrivate::WindowSystemEvent(QWindowSystemInterfacePrivate::EnterWhatsThisMode);
    QWindowSystemInterfacePrivate::handleWindowSystemEvent(e);
}
#endif

#ifndef QT_NO_DEBUG_STREAM
Q_GUI_EXPORT QDebug operator<<(QDebug dbg, const QWindowSystemInterface::TouchPoint &p)
{
    QDebugStateSaver saver(dbg);
    dbg.nospace() << "TouchPoint(" << p.id << " @" << p.area << " normalized " << p.normalPosition
                  << " press " << p.pressure << " vel " << p.velocity << " state " << (int)p.state;
    return dbg;
}
#endif

// The following functions are used by testlib, and need to be synchronous to avoid
// race conditions with plugins delivering native events from secondary threads.

Q_GUI_EXPORT void qt_handleMouseEvent(QWindow *w, const QPointF &local, const QPointF &global, Qt::MouseButtons b, Qt::KeyboardModifiers mods, int timestamp)
{
    bool wasSynchronous = QWindowSystemInterfacePrivate::synchronousWindowSystemEvents;
    QWindowSystemInterface::setSynchronousWindowSystemEvents(true);
    const qreal factor = QHighDpiScaling::factor(w);
    QWindowSystemInterface::handleMouseEvent(w, timestamp, local * factor,
                                             global * factor, b, mods);
    QWindowSystemInterface::setSynchronousWindowSystemEvents(wasSynchronous);
}

Q_GUI_EXPORT void qt_handleKeyEvent(QWindow *w, QEvent::Type t, int k, Qt::KeyboardModifiers mods, const QString & text = QString(), bool autorep = false, ushort count = 1)
{
    bool wasSynchronous = QWindowSystemInterfacePrivate::synchronousWindowSystemEvents;
    QWindowSystemInterface::setSynchronousWindowSystemEvents(true);
    QWindowSystemInterface::handleKeyEvent(w, t, k, mods, text, autorep, count);
    QWindowSystemInterface::setSynchronousWindowSystemEvents(wasSynchronous);
}

Q_GUI_EXPORT bool qt_sendShortcutOverrideEvent(QObject *o, ulong timestamp, int k, Qt::KeyboardModifiers mods, const QString &text = QString(), bool autorep = false, ushort count = 1)
{
#ifndef QT_NO_SHORTCUT

    // FIXME: This method should not allow targeting a specific object, but should
    // instead forward the event to a window, which then takes care of normal event
    // propagation. We need to fix a lot of tests before we can refactor this (the
    // window needs to be exposed and active and have a focus object), so we leave
    // it as is for now. See QTBUG-48577.

    QGuiApplicationPrivate::modifier_buttons = mods;

    QKeyEvent qevent(QEvent::ShortcutOverride, k, mods, text, autorep, count);
    qevent.setTimestamp(timestamp);

    QShortcutMap &shortcutMap = QGuiApplicationPrivate::instance()->shortcutMap;
    if (shortcutMap.state() == QKeySequence::NoMatch) {
        // Try sending as QKeyEvent::ShortcutOverride first
        QCoreApplication::sendEvent(o, &qevent);
        if (qevent.isAccepted())
            return false;
    }

    // Then as QShortcutEvent
    return shortcutMap.tryShortcut(&qevent);
#else
    Q_UNUSED(o)
    Q_UNUSED(timestamp)
    Q_UNUSED(k)
    Q_UNUSED(mods)
    Q_UNUSED(text)
    Q_UNUSED(autorep)
    Q_UNUSED(count)
    return false;
#endif
}

<<<<<<< HEAD
static QWindowSystemInterface::TouchPoint touchPoint(const QTouchEvent::TouchPoint& pt)
{
    QWindowSystemInterface::TouchPoint p;
    p.id = pt.id();
    p.flags = pt.flags();
    p.normalPosition = pt.normalizedPos();
    p.area = pt.screenRect();
    p.pressure = pt.pressure();
    p.state = pt.state();
    p.velocity = pt.velocity();
    p.rawPositions = pt.rawScreenPositions();
    return p;
}
static QList<struct QWindowSystemInterface::TouchPoint> touchPointList(const QList<QTouchEvent::TouchPoint>& pointList)
{
    QList<struct QWindowSystemInterface::TouchPoint> newList;
    newList.reserve(pointList.size());
    for (const QTouchEvent::TouchPoint &p : pointList)
        newList.append(touchPoint(p));

    return newList;
}

=======
>>>>>>> 45dc347a
Q_GUI_EXPORT void qt_handleTouchEvent(QWindow *w, QTouchDevice *device,
                                const QList<QTouchEvent::TouchPoint> &points,
                                Qt::KeyboardModifiers mods = Qt::NoModifier)
{
    bool wasSynchronous = QWindowSystemInterfacePrivate::synchronousWindowSystemEvents;
    QWindowSystemInterface::setSynchronousWindowSystemEvents(true);
    QWindowSystemInterface::handleTouchEvent(w, device,
                                             QWindowSystemInterfacePrivate::toNativeTouchPoints(points, w), mods);
    QWindowSystemInterface::setSynchronousWindowSystemEvents(wasSynchronous);
}

QWindowSystemEventHandler::~QWindowSystemEventHandler()
{
    QWindowSystemInterfacePrivate::removeWindowSystemEventhandler(this);
}

bool QWindowSystemEventHandler::sendEvent(QWindowSystemInterfacePrivate::WindowSystemEvent *e)
{
    QGuiApplicationPrivate::processWindowSystemEvent(e);
    return true;
}

QWindowSystemInterfacePrivate::WheelEvent::WheelEvent(QWindow *w, ulong time, const QPointF &local, const QPointF &global, QPoint pixelD,
        QPoint angleD, int qt4D, Qt::Orientation qt4O, Qt::KeyboardModifiers mods, Qt::ScrollPhase phase, Qt::MouseEventSource src)
    : InputEvent(w, time, Wheel, mods), pixelDelta(pixelD), angleDelta(angleD), qt4Delta(qt4D),
      qt4Orientation(qt4O), localPos(local), globalPos(global),
      phase(!QGuiApplicationPrivate::scrollNoPhaseAllowed && phase == Qt::NoScrollPhase ? Qt::ScrollUpdate : phase),
      source(src)
{
}

QT_END_NAMESPACE<|MERGE_RESOLUTION|>--- conflicted
+++ resolved
@@ -919,32 +919,6 @@
 #endif
 }
 
-<<<<<<< HEAD
-static QWindowSystemInterface::TouchPoint touchPoint(const QTouchEvent::TouchPoint& pt)
-{
-    QWindowSystemInterface::TouchPoint p;
-    p.id = pt.id();
-    p.flags = pt.flags();
-    p.normalPosition = pt.normalizedPos();
-    p.area = pt.screenRect();
-    p.pressure = pt.pressure();
-    p.state = pt.state();
-    p.velocity = pt.velocity();
-    p.rawPositions = pt.rawScreenPositions();
-    return p;
-}
-static QList<struct QWindowSystemInterface::TouchPoint> touchPointList(const QList<QTouchEvent::TouchPoint>& pointList)
-{
-    QList<struct QWindowSystemInterface::TouchPoint> newList;
-    newList.reserve(pointList.size());
-    for (const QTouchEvent::TouchPoint &p : pointList)
-        newList.append(touchPoint(p));
-
-    return newList;
-}
-
-=======
->>>>>>> 45dc347a
 Q_GUI_EXPORT void qt_handleTouchEvent(QWindow *w, QTouchDevice *device,
                                 const QList<QTouchEvent::TouchPoint> &points,
                                 Qt::KeyboardModifiers mods = Qt::NoModifier)
@@ -968,11 +942,11 @@
 }
 
 QWindowSystemInterfacePrivate::WheelEvent::WheelEvent(QWindow *w, ulong time, const QPointF &local, const QPointF &global, QPoint pixelD,
-        QPoint angleD, int qt4D, Qt::Orientation qt4O, Qt::KeyboardModifiers mods, Qt::ScrollPhase phase, Qt::MouseEventSource src)
+        QPoint angleD, int qt4D, Qt::Orientation qt4O, Qt::KeyboardModifiers mods, Qt::ScrollPhase phase, Qt::MouseEventSource src, bool inverted)
     : InputEvent(w, time, Wheel, mods), pixelDelta(pixelD), angleDelta(angleD), qt4Delta(qt4D),
       qt4Orientation(qt4O), localPos(local), globalPos(global),
       phase(!QGuiApplicationPrivate::scrollNoPhaseAllowed && phase == Qt::NoScrollPhase ? Qt::ScrollUpdate : phase),
-      source(src)
+      source(src), inverted(inverted)
 {
 }
 
