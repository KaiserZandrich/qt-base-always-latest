/****************************************************************************
**
** Copyright (C) 2015 The Qt Company Ltd.
** Contact: http://www.qt.io/licensing/
**
** This file is part of the QtGui module of the Qt Toolkit.
**
** $QT_BEGIN_LICENSE:LGPL21$
** Commercial License Usage
** Licensees holding valid commercial Qt licenses may use this file in
** accordance with the commercial license agreement provided with the
** Software or, alternatively, in accordance with the terms contained in
** a written agreement between you and The Qt Company. For licensing terms
** and conditions see http://www.qt.io/terms-conditions. For further
** information use the contact form at http://www.qt.io/contact-us.
**
** GNU Lesser General Public License Usage
** Alternatively, this file may be used under the terms of the GNU Lesser
** General Public License version 2.1 or version 3 as published by the Free
** Software Foundation and appearing in the file LICENSE.LGPLv21 and
** LICENSE.LGPLv3 included in the packaging of this file. Please review the
** following information to ensure the GNU Lesser General Public License
** requirements will be met: https://www.gnu.org/licenses/lgpl.html and
** http://www.gnu.org/licenses/old-licenses/lgpl-2.1.html.
**
** As a special exception, The Qt Company gives you certain additional
** rights. These rights are described in The Qt Company LGPL Exception
** version 1.1, included in the file LGPL_EXCEPTION.txt in this package.
**
** $QT_END_LICENSE$
**
****************************************************************************/
#include "qwindowsysteminterface.h"
#include <qpa/qplatformwindow.h>
#include "qwindowsysteminterface_p.h"
#include "private/qguiapplication_p.h"
#include "private/qevent_p.h"
#include "private/qtouchdevice_p.h"
#include <QAbstractEventDispatcher>
#include <qpa/qplatformdrag.h>
#include <qpa/qplatformintegration.h>
#include <qdebug.h>
#include "qhighdpiscaling_p.h"
#include <QtCore/qscopedvaluerollback.h>

QT_BEGIN_NAMESPACE


QElapsedTimer QWindowSystemInterfacePrivate::eventTime;
bool QWindowSystemInterfacePrivate::synchronousWindowSystemEvents = false;
QWaitCondition QWindowSystemInterfacePrivate::eventsFlushed;
QMutex QWindowSystemInterfacePrivate::flushEventMutex;
<<<<<<< HEAD
bool QWindowSystemInterfacePrivate::eventAccepted;
=======
QAtomicInt QWindowSystemInterfacePrivate::eventAccepted;
>>>>>>> 209a26c6
QWindowSystemEventHandler *QWindowSystemInterfacePrivate::eventHandler;

//------------------------------------------------------------
//
// Callback functions for plugins:
//

QWindowSystemInterfacePrivate::WindowSystemEventList QWindowSystemInterfacePrivate::windowSystemEventQueue;

extern QPointer<QWindow> qt_last_mouse_receiver;

/*!
    \class QWindowSystemInterface
    \since 5.0
    \internal
    \preliminary
    \ingroup qpa
    \brief The QWindowSystemInterface provides an event queue for the QPA platform.

    The platform plugins call the various functions to notify about events. The events are queued
    until sendWindowSystemEvents() is called by the event dispatcher.
*/

void QWindowSystemInterface::handleEnterEvent(QWindow *tlw, const QPointF &local, const QPointF &global)
{
    if (tlw) {
        QWindowSystemInterfacePrivate::EnterEvent *e = new QWindowSystemInterfacePrivate::EnterEvent(tlw, local, global);
        QWindowSystemInterfacePrivate::handleWindowSystemEvent(e);
    }
}

void QWindowSystemInterface::handleLeaveEvent(QWindow *tlw)
{
    QWindowSystemInterfacePrivate::LeaveEvent *e = new QWindowSystemInterfacePrivate::LeaveEvent(tlw);
    QWindowSystemInterfacePrivate::handleWindowSystemEvent(e);
}

/*!
    This method can be used to ensure leave and enter events are both in queue when moving from
    one QWindow to another. This allows QWindow subclasses to check for a queued enter event
    when handling the leave event (\c QWindowSystemInterfacePrivate::peekWindowSystemEvent) to
    determine where mouse went and act accordingly. E.g. QWidgetWindow needs to know if mouse
    cursor moves between windows in same window hierarchy.
*/
void QWindowSystemInterface::handleEnterLeaveEvent(QWindow *enter, QWindow *leave, const QPointF &local, const QPointF& global)
{
    bool wasSynchronous = QWindowSystemInterfacePrivate::synchronousWindowSystemEvents;
    if (wasSynchronous)
        setSynchronousWindowSystemEvents(false);
    handleLeaveEvent(leave);
    handleEnterEvent(enter, local, global);
    if (wasSynchronous) {
        flushWindowSystemEvents();
        setSynchronousWindowSystemEvents(true);
    }
}

void QWindowSystemInterface::handleWindowActivated(QWindow *tlw, Qt::FocusReason r)
{
    QWindowSystemInterfacePrivate::ActivatedWindowEvent *e =
        new QWindowSystemInterfacePrivate::ActivatedWindowEvent(tlw, r);
    QWindowSystemInterfacePrivate::handleWindowSystemEvent(e);
}

void QWindowSystemInterface::handleWindowStateChanged(QWindow *tlw, Qt::WindowState newState)
{
    QWindowSystemInterfacePrivate::WindowStateChangedEvent *e =
        new QWindowSystemInterfacePrivate::WindowStateChangedEvent(tlw, newState);
    QWindowSystemInterfacePrivate::handleWindowSystemEvent(e);
}

void QWindowSystemInterface::handleWindowScreenChanged(QWindow *tlw, QScreen *screen)
{
    QWindowSystemInterfacePrivate::WindowScreenChangedEvent *e =
        new QWindowSystemInterfacePrivate::WindowScreenChangedEvent(tlw, screen);
    QWindowSystemInterfacePrivate::handleWindowSystemEvent(e);
}

void QWindowSystemInterface::handleApplicationStateChanged(Qt::ApplicationState newState, bool forcePropagate)
{
    Q_ASSERT(QGuiApplicationPrivate::platformIntegration()->hasCapability(QPlatformIntegration::ApplicationState));
    QWindowSystemInterfacePrivate::ApplicationStateChangedEvent *e =
        new QWindowSystemInterfacePrivate::ApplicationStateChangedEvent(newState, forcePropagate);
    QWindowSystemInterfacePrivate::handleWindowSystemEvent(e);
}

/*!
  If \a oldRect is null, Qt will use the previously reported geometry instead.
 */
void QWindowSystemInterface::handleGeometryChange(QWindow *tlw, const QRect &newRect, const QRect &oldRect)
{
    QWindowSystemInterfacePrivate::GeometryChangeEvent *e = new QWindowSystemInterfacePrivate::GeometryChangeEvent(tlw, QHighDpi::fromNativePixels(newRect, tlw), QHighDpi::fromNativePixels(oldRect, tlw));
    QWindowSystemInterfacePrivate::handleWindowSystemEvent(e);
}

void QWindowSystemInterface::handleCloseEvent(QWindow *tlw, bool *accepted)
{
    if (tlw) {
        QWindowSystemInterfacePrivate::CloseEvent *e =
                new QWindowSystemInterfacePrivate::CloseEvent(tlw, accepted);
        QWindowSystemInterfacePrivate::handleWindowSystemEvent(e);
    }
}

/*!

\a w == 0 means that the event is in global coords only, \a local will be ignored in this case

*/
void QWindowSystemInterface::handleMouseEvent(QWindow *w, const QPointF & local, const QPointF & global, Qt::MouseButtons b,
                                              Qt::KeyboardModifiers mods, Qt::MouseEventSource source)
{
    unsigned long time = QWindowSystemInterfacePrivate::eventTime.elapsed();
    handleMouseEvent(w, time, local, global, b, mods, source);
}

void QWindowSystemInterface::handleMouseEvent(QWindow *w, ulong timestamp, const QPointF & local, const QPointF & global, Qt::MouseButtons b,
                                              Qt::KeyboardModifiers mods, Qt::MouseEventSource source)
{
    QWindowSystemInterfacePrivate::MouseEvent * e =
        new QWindowSystemInterfacePrivate::MouseEvent(w, timestamp, QHighDpi::fromNativeLocalPosition(local, w), QHighDpi::fromNativePixels(global, w), b, mods, source);
    QWindowSystemInterfacePrivate::handleWindowSystemEvent(e);
}

void QWindowSystemInterface::handleFrameStrutMouseEvent(QWindow *w, const QPointF & local, const QPointF & global, Qt::MouseButtons b,
                                                        Qt::KeyboardModifiers mods, Qt::MouseEventSource source)
{
    const unsigned long time = QWindowSystemInterfacePrivate::eventTime.elapsed();
    handleFrameStrutMouseEvent(w, time, local, global, b, mods, source);
}

void QWindowSystemInterface::handleFrameStrutMouseEvent(QWindow *w, ulong timestamp, const QPointF & local, const QPointF & global, Qt::MouseButtons b,
                                                        Qt::KeyboardModifiers mods, Qt::MouseEventSource source)
{
    QWindowSystemInterfacePrivate::MouseEvent * e =
            new QWindowSystemInterfacePrivate::MouseEvent(w, timestamp,
                                                          QWindowSystemInterfacePrivate::FrameStrutMouse,
                                                          QHighDpi::fromNativeLocalPosition(local, w), QHighDpi::fromNativePixels(global, w), b, mods, source);
    QWindowSystemInterfacePrivate::handleWindowSystemEvent(e);
}

bool QWindowSystemInterface::handleShortcutEvent(QWindow *window, ulong timestamp, int keyCode, Qt::KeyboardModifiers modifiers, quint32 nativeScanCode,
                                      quint32 nativeVirtualKey, quint32 nativeModifiers, const QString &text, bool autorepeat, ushort count)
{
#ifndef QT_NO_SHORTCUT
    if (!window)
        window = QGuiApplication::focusWindow();

    QShortcutMap &shortcutMap = QGuiApplicationPrivate::instance()->shortcutMap;
    if (shortcutMap.state() == QKeySequence::NoMatch) {
        // Check if the shortcut is overridden by some object in the event delivery path (typically the focus object).
        // If so, we should not look up the shortcut in the shortcut map, but instead deliver the event as a regular
        // key event, so that the target that accepted the shortcut override event can handle it. Note that we only
        // do this if the shortcut map hasn't found a partial shortcut match yet. If it has, the shortcut can not be
        // overridden.
        QWindowSystemInterfacePrivate::KeyEvent *shortcutOverrideEvent = new QWindowSystemInterfacePrivate::KeyEvent(window, timestamp,
            QEvent::ShortcutOverride, keyCode, modifiers, nativeScanCode, nativeVirtualKey, nativeModifiers, text, autorepeat, count);

        {
            // FIXME: Template handleWindowSystemEvent to support both sync and async delivery
            QScopedValueRollback<bool> syncRollback(QWindowSystemInterfacePrivate::synchronousWindowSystemEvents);
            QWindowSystemInterfacePrivate::synchronousWindowSystemEvents = true;

            if (QWindowSystemInterfacePrivate::handleWindowSystemEvent(shortcutOverrideEvent))
                return false;
        }
    }

    // The shortcut event is dispatched as a QShortcutEvent, not a QKeyEvent, but we use
    // the QKeyEvent as a container for the various properties that the shortcut map needs
    // to inspect to determine if a shortcut matched the keys that were pressed.
    QKeyEvent keyEvent(QEvent::ShortcutOverride, keyCode, modifiers, nativeScanCode,
        nativeVirtualKey, nativeModifiers, text, autorepeat, count);

    return shortcutMap.tryShortcut(&keyEvent);
#else
    Q_UNUSED(window)
    Q_UNUSED(timestamp)
    Q_UNUSED(key)
    Q_UNUSED(modifiers)
    Q_UNUSED(nativeScanCode)
    Q_UNUSED(nativeVirtualKey)
    Q_UNUSED(nativeModifiers)
    Q_UNUSED(text)
    Q_UNUSED(autorepeat)
    Q_UNUSED(count)
    return false;
#endif
}


bool QWindowSystemInterface::handleKeyEvent(QWindow *w, QEvent::Type t, int k, Qt::KeyboardModifiers mods, const QString & text, bool autorep, ushort count) {
    unsigned long time = QWindowSystemInterfacePrivate::eventTime.elapsed();
    return handleKeyEvent(w, time, t, k, mods, text, autorep, count);
}

bool QWindowSystemInterface::handleKeyEvent(QWindow *tlw, ulong timestamp, QEvent::Type t, int k, Qt::KeyboardModifiers mods, const QString & text, bool autorep, ushort count)
{
<<<<<<< HEAD
    // This is special handling needed for OS X which eventually will call sendEvent(), on other platforms
    // this might not be safe, e.g., on Android. See: QGuiApplicationPrivate::processKeyEvent() for
    // shortcut overriding on other platforms.
#if defined(Q_OS_OSX)
    if (t == QEvent::KeyPress && QWindowSystemInterface::tryHandleShortcutEvent(tlw, timestamp, k, mods, text))
        return true;
#endif // Q_OS_OSX
=======
    if (t == QEvent::KeyPress && QWindowSystemInterface::handleShortcutEvent(tlw, timestamp, k, mods, 0, 0, 0, text, autorep, count))
        return true;
>>>>>>> 209a26c6

    QWindowSystemInterfacePrivate::KeyEvent * e =
            new QWindowSystemInterfacePrivate::KeyEvent(tlw, timestamp, t, k, mods, text, autorep, count);
    return QWindowSystemInterfacePrivate::handleWindowSystemEvent(e);
}

bool QWindowSystemInterface::handleExtendedKeyEvent(QWindow *w, QEvent::Type type, int key, Qt::KeyboardModifiers modifiers,
                                                    quint32 nativeScanCode, quint32 nativeVirtualKey,
                                                    quint32 nativeModifiers,
                                                    const QString& text, bool autorep,
                                                    ushort count, bool tryShortcutOverride)
{
    unsigned long time = QWindowSystemInterfacePrivate::eventTime.elapsed();
    return handleExtendedKeyEvent(w, time, type, key, modifiers, nativeScanCode, nativeVirtualKey, nativeModifiers,
                           text, autorep, count, tryShortcutOverride);
}

bool QWindowSystemInterface::handleExtendedKeyEvent(QWindow *tlw, ulong timestamp, QEvent::Type type, int key,
                                                    Qt::KeyboardModifiers modifiers,
                                                    quint32 nativeScanCode, quint32 nativeVirtualKey,
                                                    quint32 nativeModifiers,
                                                    const QString& text, bool autorep,
                                                    ushort count, bool tryShortcutOverride)
{
    if (tryShortcutOverride && type == QEvent::KeyPress && QWindowSystemInterface::handleShortcutEvent(tlw, timestamp, key, modifiers, 0, 0, 0, text, autorep, count))
        return true;

    QWindowSystemInterfacePrivate::KeyEvent * e =
            new QWindowSystemInterfacePrivate::KeyEvent(tlw, timestamp, type, key, modifiers,
                nativeScanCode, nativeVirtualKey, nativeModifiers, text, autorep, count);
    return QWindowSystemInterfacePrivate::handleWindowSystemEvent(e);
}

void QWindowSystemInterface::handleWheelEvent(QWindow *w, const QPointF & local, const QPointF & global, int d, Qt::Orientation o, Qt::KeyboardModifiers mods) {
    unsigned long time = QWindowSystemInterfacePrivate::eventTime.elapsed();
    handleWheelEvent(w, time, local, global, d, o, mods);
}

void QWindowSystemInterface::handleWheelEvent(QWindow *tlw, ulong timestamp, const QPointF & local, const QPointF & global, int d, Qt::Orientation o, Qt::KeyboardModifiers mods)
{
    QPoint point = (o == Qt::Vertical) ? QPoint(0, d) : QPoint(d, 0);
    handleWheelEvent(tlw, timestamp, local, global, QPoint(), point, mods);
}

void QWindowSystemInterface::handleWheelEvent(QWindow *w, const QPointF & local, const QPointF & global, QPoint pixelDelta, QPoint angleDelta, Qt::KeyboardModifiers mods, Qt::ScrollPhase phase, Qt::MouseEventSource source)
{
    unsigned long time = QWindowSystemInterfacePrivate::eventTime.elapsed();
    handleWheelEvent(w, time, local, global, pixelDelta, angleDelta, mods, phase, source);
}

void QWindowSystemInterface::handleWheelEvent(QWindow *tlw, ulong timestamp, const QPointF & local, const QPointF & global, QPoint pixelDelta, QPoint angleDelta, Qt::KeyboardModifiers mods, Qt::ScrollPhase phase, Qt::MouseEventSource source)
{
    // Qt 4 sends two separate wheel events for horizontal and vertical
    // deltas. For Qt 5 we want to send the deltas in one event, but at the
    // same time preserve source and behavior compatibility with Qt 4.
    //
    // In addition high-resolution pixel-based deltas are also supported.
    // Platforms that does not support these may pass a null point here.
    // Angle deltas must always be sent in addition to pixel deltas.
    QWindowSystemInterfacePrivate::WheelEvent *e;

    // Pass Qt::ScrollBegin and Qt::ScrollEnd through
    // even if the wheel delta is null.
    if (angleDelta.isNull() && phase == Qt::ScrollUpdate)
        return;

    // Simple case: vertical deltas only:
    if (angleDelta.y() != 0 && angleDelta.x() == 0) {
        e = new QWindowSystemInterfacePrivate::WheelEvent(tlw, timestamp, QHighDpi::fromNativeLocalPosition(local, tlw), QHighDpi::fromNativePixels(global, tlw), pixelDelta, angleDelta, angleDelta.y(), Qt::Vertical, mods, phase, source);
        QWindowSystemInterfacePrivate::handleWindowSystemEvent(e);
        return;
    }

    // Simple case: horizontal deltas only:
    if (angleDelta.y() == 0 && angleDelta.x() != 0) {
        e = new QWindowSystemInterfacePrivate::WheelEvent(tlw, timestamp, QHighDpi::fromNativeLocalPosition(local, tlw), QHighDpi::fromNativePixels(global, tlw), pixelDelta, angleDelta, angleDelta.x(), Qt::Horizontal, mods, phase, source);
        QWindowSystemInterfacePrivate::handleWindowSystemEvent(e);
        return;
    }

    // Both horizontal and vertical deltas: Send two wheel events.
    // The first event contains the Qt 5 pixel and angle delta as points,
    // and in addition the Qt 4 compatibility vertical angle delta.
    e = new QWindowSystemInterfacePrivate::WheelEvent(tlw, timestamp, QHighDpi::fromNativeLocalPosition(local, tlw), QHighDpi::fromNativePixels(global, tlw), pixelDelta, angleDelta, angleDelta.y(), Qt::Vertical, mods, phase, source);
    QWindowSystemInterfacePrivate::handleWindowSystemEvent(e);

    // The second event contains null pixel and angle points and the
    // Qt 4 compatibility horizontal angle delta.
    e = new QWindowSystemInterfacePrivate::WheelEvent(tlw, timestamp, QHighDpi::fromNativeLocalPosition(local, tlw), QHighDpi::fromNativePixels(global, tlw), QPoint(), QPoint(), angleDelta.x(), Qt::Horizontal, mods, phase, source);
    QWindowSystemInterfacePrivate::handleWindowSystemEvent(e);
}


QWindowSystemInterfacePrivate::ExposeEvent::ExposeEvent(QWindow *exposed, const QRegion &region)
    : WindowSystemEvent(Expose)
    , exposed(exposed)
    , isExposed(exposed && exposed->handle() ? exposed->handle()->isExposed() : false)
    , region(region)
{
}

int QWindowSystemInterfacePrivate::windowSystemEventsQueued()
{
    return windowSystemEventQueue.count();
}

QWindowSystemInterfacePrivate::WindowSystemEvent * QWindowSystemInterfacePrivate::getWindowSystemEvent()
{
    return windowSystemEventQueue.takeFirstOrReturnNull();
}

QWindowSystemInterfacePrivate::WindowSystemEvent *QWindowSystemInterfacePrivate::getNonUserInputWindowSystemEvent()
{
    return windowSystemEventQueue.takeFirstNonUserInputOrReturnNull();
}

QWindowSystemInterfacePrivate::WindowSystemEvent *QWindowSystemInterfacePrivate::peekWindowSystemEvent(EventType t)
{
    return windowSystemEventQueue.peekAtFirstOfType(t);
}

void QWindowSystemInterfacePrivate::removeWindowSystemEvent(WindowSystemEvent *event)
{
    windowSystemEventQueue.remove(event);
}

void QWindowSystemInterfacePrivate::postWindowSystemEvent(WindowSystemEvent *ev)
{
    windowSystemEventQueue.append(ev);
    QAbstractEventDispatcher *dispatcher = QGuiApplicationPrivate::qt_qpa_core_dispatcher();
    if (dispatcher)
        dispatcher->wakeUp();
}

<<<<<<< HEAD
bool QWindowSystemInterfacePrivate::handleWindowSystemEvent(QWindowSystemInterfacePrivate::WindowSystemEvent *ev)
{
    bool eventAccepted = true; // accept all events by default
=======
/*!
    Handles a window system event.

    By default this function posts the event on the window system event queue and
    wakes the Gui event dispatcher. Qt Gui will then handle the event asynchonously
    at a later point. The return value is not used in asynchronous mode and will
    always be true.

    In synchronous mode Qt Gui will process the event immediately. The return value
    indicates if Qt accepted the event.

    \sa flushWindowSystemEvents(), setSynchronousWindowSystemEvents()
*/
bool QWindowSystemInterfacePrivate::handleWindowSystemEvent(QWindowSystemInterfacePrivate::WindowSystemEvent *ev)
{
    bool accepted = true;
>>>>>>> 209a26c6
    if (synchronousWindowSystemEvents) {
        if (QThread::currentThread() == QGuiApplication::instance()->thread()) {
            // Process the event immediately on the current thread and return the accepted state.
            QGuiApplicationPrivate::processWindowSystemEvent(ev);
<<<<<<< HEAD
            eventAccepted = ev->eventAccepted;
            delete ev;
        } else {
            // Post the event on the Qt main thread queue, flush the queue,
            // and return the accepted state for the last event on the queue,
            // which is the event posted by this function.
            postWindowSystemEvent(ev);
            eventAccepted = QWindowSystemInterface::flushWindowSystemEvents();
=======
            accepted = ev->eventAccepted;
            delete ev;
        } else {
            // Post the event on the Qt main thread queue and flush the queue.
            // This will wake up the Gui thread which will process the event.
            // Return the accepted state for the last event on the queue,
            // which is the event posted by this function.
            postWindowSystemEvent(ev);
            accepted = QWindowSystemInterface::flushWindowSystemEvents();
>>>>>>> 209a26c6
        }
    } else {
        postWindowSystemEvent(ev);
    }
<<<<<<< HEAD
    return eventAccepted;
=======
    return accepted;
>>>>>>> 209a26c6
}

void QWindowSystemInterface::registerTouchDevice(const QTouchDevice *device)
{
    QTouchDevicePrivate::registerDevice(device);
}

void QWindowSystemInterface::unregisterTouchDevice(const QTouchDevice *device)
{
    QTouchDevicePrivate::unregisterDevice(device);
}

void QWindowSystemInterface::handleTouchEvent(QWindow *w, QTouchDevice *device,
                                              const QList<TouchPoint> &points, Qt::KeyboardModifiers mods)
{
    unsigned long time = QWindowSystemInterfacePrivate::eventTime.elapsed();
    handleTouchEvent(w, time, device, points, mods);
}

QList<QTouchEvent::TouchPoint>
    QWindowSystemInterfacePrivate::fromNativeTouchPoints(const QList<QWindowSystemInterface::TouchPoint> &points,
                                                         const QWindow *window,
                                                         QEvent::Type *type)
{
    QList<QTouchEvent::TouchPoint> touchPoints;
    Qt::TouchPointStates states;
    QTouchEvent::TouchPoint p;

    touchPoints.reserve(points.count());
    QList<QWindowSystemInterface::TouchPoint>::const_iterator point = points.constBegin();
    QList<QWindowSystemInterface::TouchPoint>::const_iterator end = points.constEnd();
    while (point != end) {
        p.setId(point->id);
        p.setPressure(point->pressure);
        states |= point->state;
        p.setState(point->state);

        const QPointF screenPos = point->area.center();
        p.setScreenPos(QHighDpi::fromNativePixels(screenPos, window));
        p.setScreenRect(QHighDpi::fromNativePixels(point->area, window));

        // The local pos and rect are not set, they will be calculated
        // when the event gets processed by QGuiApplication.

        p.setNormalizedPos(QHighDpi::fromNativePixels(point->normalPosition, window));
        p.setVelocity(QHighDpi::fromNativePixels(point->velocity, window));
        p.setFlags(point->flags);
        p.setRawScreenPositions(QHighDpi::fromNativePixels(point->rawPositions, window));

        touchPoints.append(p);
        ++point;
    }

    // Determine the event type based on the combined point states.
    if (type) {
        *type = QEvent::TouchUpdate;
        if (states == Qt::TouchPointPressed)
            *type = QEvent::TouchBegin;
        else if (states == Qt::TouchPointReleased)
            *type = QEvent::TouchEnd;
    }

    return touchPoints;
}

QList<QWindowSystemInterface::TouchPoint>
    QWindowSystemInterfacePrivate::toNativeTouchPoints(const QList<QTouchEvent::TouchPoint>& pointList,
                                                       const QWindow *window)
{
    QList<QWindowSystemInterface::TouchPoint> newList;
    newList.reserve(pointList.size());
    foreach (const QTouchEvent::TouchPoint &pt, pointList) {
        QWindowSystemInterface::TouchPoint p;
        p.id = pt.id();
        p.flags = pt.flags();
        p.normalPosition = QHighDpi::toNativeLocalPosition(pt.normalizedPos(), window);
        p.area = QHighDpi::toNativePixels(pt.screenRect(), window);
        p.pressure = pt.pressure();
        p.state = pt.state();
        p.velocity = pt.velocity();
        p.rawPositions = pt.rawScreenPositions();
        newList.append(p);
    }
    return newList;
}

void QWindowSystemInterface::handleTouchEvent(QWindow *tlw, ulong timestamp, QTouchDevice *device,
                                              const QList<TouchPoint> &points, Qt::KeyboardModifiers mods)
{
    if (!points.size()) // Touch events must have at least one point
        return;

    if (!QTouchDevicePrivate::isRegistered(device)) // Disallow passing bogus, non-registered devices.
        return;

    QEvent::Type type;
    QList<QTouchEvent::TouchPoint> touchPoints = QWindowSystemInterfacePrivate::fromNativeTouchPoints(points, tlw, &type);

    QWindowSystemInterfacePrivate::TouchEvent *e =
            new QWindowSystemInterfacePrivate::TouchEvent(tlw, timestamp, type, device, touchPoints, mods);
    QWindowSystemInterfacePrivate::handleWindowSystemEvent(e);
}

void QWindowSystemInterface::handleTouchCancelEvent(QWindow *w, QTouchDevice *device,
                                                    Qt::KeyboardModifiers mods)
{
    unsigned long time = QWindowSystemInterfacePrivate::eventTime.elapsed();
    handleTouchCancelEvent(w, time, device, mods);
}

void QWindowSystemInterface::handleTouchCancelEvent(QWindow *w, ulong timestamp, QTouchDevice *device,
                                                    Qt::KeyboardModifiers mods)
{
    QWindowSystemInterfacePrivate::TouchEvent *e =
            new QWindowSystemInterfacePrivate::TouchEvent(w, timestamp, QEvent::TouchCancel, device,
                                                         QList<QTouchEvent::TouchPoint>(), mods);
    QWindowSystemInterfacePrivate::handleWindowSystemEvent(e);
}

void QWindowSystemInterface::handleScreenOrientationChange(QScreen *screen, Qt::ScreenOrientation orientation)
{
    QWindowSystemInterfacePrivate::ScreenOrientationEvent *e =
            new QWindowSystemInterfacePrivate::ScreenOrientationEvent(screen, orientation);
    QWindowSystemInterfacePrivate::handleWindowSystemEvent(e);
}

void QWindowSystemInterface::handleScreenGeometryChange(QScreen *screen, const QRect &geometry, const QRect &availableGeometry)
{
    QWindowSystemInterfacePrivate::ScreenGeometryEvent *e =
        new QWindowSystemInterfacePrivate::ScreenGeometryEvent(screen, QHighDpi::fromNativeScreenGeometry(geometry, screen), QHighDpi::fromNative(availableGeometry, screen, geometry.topLeft()));
    QWindowSystemInterfacePrivate::handleWindowSystemEvent(e);
}

void QWindowSystemInterface::handleScreenLogicalDotsPerInchChange(QScreen *screen, qreal dpiX, qreal dpiY)
{
    QWindowSystemInterfacePrivate::ScreenLogicalDotsPerInchEvent *e =
            new QWindowSystemInterfacePrivate::ScreenLogicalDotsPerInchEvent(screen, dpiX, dpiY); // ### tja
    QWindowSystemInterfacePrivate::handleWindowSystemEvent(e);
}

void QWindowSystemInterface::handleScreenRefreshRateChange(QScreen *screen, qreal newRefreshRate)
{
    QWindowSystemInterfacePrivate::ScreenRefreshRateEvent *e =
            new QWindowSystemInterfacePrivate::ScreenRefreshRateEvent(screen, newRefreshRate);
    QWindowSystemInterfacePrivate::handleWindowSystemEvent(e);
}

void QWindowSystemInterface::handleThemeChange(QWindow *tlw)
{
    QWindowSystemInterfacePrivate::ThemeChangeEvent *e = new QWindowSystemInterfacePrivate::ThemeChangeEvent(tlw);
    QWindowSystemInterfacePrivate::handleWindowSystemEvent(e);
}

void QWindowSystemInterface::handleExposeEvent(QWindow *tlw, const QRegion &region)
{
    QWindowSystemInterfacePrivate::ExposeEvent *e = new QWindowSystemInterfacePrivate::ExposeEvent(tlw, QHighDpi::fromNativeLocalRegion(region, tlw));
    QWindowSystemInterfacePrivate::handleWindowSystemEvent(e);
}

void QWindowSystemInterface::deferredFlushWindowSystemEvents(QEventLoop::ProcessEventsFlags flags)
{
    Q_ASSERT(QThread::currentThread() == QGuiApplication::instance()->thread());

    QMutexLocker locker(&QWindowSystemInterfacePrivate::flushEventMutex);
    sendWindowSystemEvents(flags);
    QWindowSystemInterfacePrivate::eventsFlushed.wakeOne();
}

<<<<<<< HEAD
=======
/*!
    Make Qt Gui process all events on the event queue immediately. Return the
    accepted state for the last event on the queue.
*/
>>>>>>> 209a26c6
bool QWindowSystemInterface::flushWindowSystemEvents(QEventLoop::ProcessEventsFlags flags)
{
    const int count = QWindowSystemInterfacePrivate::windowSystemEventQueue.count();
    if (!count)
<<<<<<< HEAD
        return QWindowSystemInterfacePrivate::eventAccepted;
=======
        return false;
>>>>>>> 209a26c6
    if (!QGuiApplication::instance()) {
        qWarning().nospace()
            << "QWindowSystemInterface::flushWindowSystemEvents() invoked after "
               "QGuiApplication destruction, discarding " << count << " events.";
        QWindowSystemInterfacePrivate::windowSystemEventQueue.clear();
<<<<<<< HEAD
        return true;
=======
        return false;
>>>>>>> 209a26c6
    }
    if (QThread::currentThread() != QGuiApplication::instance()->thread()) {
        // Post a FlushEvents event which will trigger a call back to
        // deferredFlushWindowSystemEvents from the Gui thread.
        QMutexLocker locker(&QWindowSystemInterfacePrivate::flushEventMutex);
        QWindowSystemInterfacePrivate::FlushEventsEvent *e = new QWindowSystemInterfacePrivate::FlushEventsEvent(flags);
        QWindowSystemInterfacePrivate::postWindowSystemEvent(e);
        QWindowSystemInterfacePrivate::eventsFlushed.wait(&QWindowSystemInterfacePrivate::flushEventMutex);
    } else {
        sendWindowSystemEvents(flags);
    }
<<<<<<< HEAD
    return QWindowSystemInterfacePrivate::eventAccepted;
=======
    return QWindowSystemInterfacePrivate::eventAccepted.load() > 0;
>>>>>>> 209a26c6
}

bool QWindowSystemInterface::sendWindowSystemEvents(QEventLoop::ProcessEventsFlags flags)
{
    int nevents = 0;

    while (QWindowSystemInterfacePrivate::windowSystemEventsQueued()) {
        QWindowSystemInterfacePrivate::WindowSystemEvent *event =
            (flags & QEventLoop::ExcludeUserInputEvents) ?
                QWindowSystemInterfacePrivate::getNonUserInputWindowSystemEvent() :
                QWindowSystemInterfacePrivate::getWindowSystemEvent();
        if (!event)
            break;

        if (QWindowSystemInterfacePrivate::eventHandler) {
            if (QWindowSystemInterfacePrivate::eventHandler->sendEvent(event))
                nevents++;
        } else {
            nevents++;
            QGuiApplicationPrivate::processWindowSystemEvent(event);
            // Record the accepted status for the last event processed
            // that is not flush event. This status may later be returned
            // by flushWindowSystemEvents(), if we are here as a result of
            // a call to that function.
            if (event->type != QWindowSystemInterfacePrivate::FlushEvents)
                QWindowSystemInterfacePrivate::eventAccepted = event->eventAccepted;
        }

        // Record the accepted state for the processed event
        // (excluding flush events). This state can then be
        // returned by flushWindowSystemEvents().
        if (event->type != QWindowSystemInterfacePrivate::FlushEvents)
            QWindowSystemInterfacePrivate::eventAccepted.store(event->eventAccepted);

        delete event;
    }

    return (nevents > 0);
}

void QWindowSystemInterfacePrivate::installWindowSystemEventHandler(QWindowSystemEventHandler *handler)
{
    if (!eventHandler)
        eventHandler = handler;
}

void QWindowSystemInterfacePrivate::removeWindowSystemEventhandler(QWindowSystemEventHandler *handler)
{
    if (eventHandler == handler)
        eventHandler = 0;
}

void QWindowSystemInterface::setSynchronousWindowSystemEvents(bool enable)
{
    QWindowSystemInterfacePrivate::synchronousWindowSystemEvents = enable;
}

int QWindowSystemInterface::windowSystemEventsQueued()
{
    return QWindowSystemInterfacePrivate::windowSystemEventsQueued();
}

#ifndef QT_NO_DRAGANDDROP
QPlatformDragQtResponse QWindowSystemInterface::handleDrag(QWindow *w, const QMimeData *dropData, const QPoint &p, Qt::DropActions supportedActions)
{
    return QGuiApplicationPrivate::processDrag(w, dropData, QHighDpi::fromNativeLocalPosition(p, w) ,supportedActions);
}

QPlatformDropQtResponse QWindowSystemInterface::handleDrop(QWindow *w, const QMimeData *dropData, const QPoint &p, Qt::DropActions supportedActions)
{
    return QGuiApplicationPrivate::processDrop(w, dropData, QHighDpi::fromNativeLocalPosition(p, w),supportedActions);
}
#endif // QT_NO_DRAGANDDROP

/*!
    \fn static QWindowSystemInterface::handleNativeEvent(QWindow *window, const QByteArray &eventType, void *message, long *result)
    \brief Passes a native event identified by \a eventType to the \a window.

    \note This function can only be called from the GUI thread.
*/

bool QWindowSystemInterface::handleNativeEvent(QWindow *window, const QByteArray &eventType, void *message, long *result)
{
    return QGuiApplicationPrivate::processNativeEvent(window, eventType, message, result);
}

void QWindowSystemInterface::handleFileOpenEvent(const QString& fileName)
{
    QWindowSystemInterfacePrivate::FileOpenEvent e(fileName);
    QGuiApplicationPrivate::processWindowSystemEvent(&e);
}

void QWindowSystemInterface::handleFileOpenEvent(const QUrl &url)
{
    QWindowSystemInterfacePrivate::FileOpenEvent e(url);
    QGuiApplicationPrivate::processWindowSystemEvent(&e);
}

void QWindowSystemInterface::handleTabletEvent(QWindow *w, ulong timestamp, const QPointF &local, const QPointF &global,
                                               int device, int pointerType, Qt::MouseButtons buttons, qreal pressure, int xTilt, int yTilt,
                                               qreal tangentialPressure, qreal rotation, int z, qint64 uid,
                                               Qt::KeyboardModifiers modifiers)
{
    QWindowSystemInterfacePrivate::TabletEvent *e =
        new QWindowSystemInterfacePrivate::TabletEvent(w,timestamp,
                                                       QHighDpi::fromNativeLocalPosition(local, w),
                                                       QHighDpi::fromNativePixels(global, w),
                                                       device, pointerType, buttons, pressure,
                                                       xTilt, yTilt, tangentialPressure, rotation, z, uid, modifiers);
    QWindowSystemInterfacePrivate::handleWindowSystemEvent(e);
}

void QWindowSystemInterface::handleTabletEvent(QWindow *w, const QPointF &local, const QPointF &global,
                                               int device, int pointerType, Qt::MouseButtons buttons, qreal pressure, int xTilt, int yTilt,
                                               qreal tangentialPressure, qreal rotation, int z, qint64 uid,
                                               Qt::KeyboardModifiers modifiers)
{
    ulong time = QWindowSystemInterfacePrivate::eventTime.elapsed();
    handleTabletEvent(w, time, local, global, device, pointerType, buttons, pressure,
                      xTilt, yTilt, tangentialPressure, rotation, z, uid, modifiers);
}

void QWindowSystemInterface::handleTabletEvent(QWindow *w, ulong timestamp, bool down, const QPointF &local, const QPointF &global,
                                               int device, int pointerType, qreal pressure, int xTilt, int yTilt,
                                               qreal tangentialPressure, qreal rotation, int z, qint64 uid,
                                               Qt::KeyboardModifiers modifiers)
{
    handleTabletEvent(w, timestamp, local, global, device, pointerType, (down ? Qt::LeftButton : Qt::NoButton), pressure,
                      xTilt, yTilt, tangentialPressure, rotation, z, uid, modifiers);
}

void QWindowSystemInterface::handleTabletEvent(QWindow *w, bool down, const QPointF &local, const QPointF &global,
                                               int device, int pointerType, qreal pressure, int xTilt, int yTilt,
                                               qreal tangentialPressure, qreal rotation, int z, qint64 uid,
                                               Qt::KeyboardModifiers modifiers)
{
    handleTabletEvent(w, local, global, device, pointerType, (down ? Qt::LeftButton : Qt::NoButton), pressure,
                      xTilt, yTilt, tangentialPressure, rotation, z, uid, modifiers);
}

void QWindowSystemInterface::handleTabletEnterProximityEvent(ulong timestamp, int device, int pointerType, qint64 uid)
{
    QWindowSystemInterfacePrivate::TabletEnterProximityEvent *e =
            new QWindowSystemInterfacePrivate::TabletEnterProximityEvent(timestamp, device, pointerType, uid);
    QWindowSystemInterfacePrivate::handleWindowSystemEvent(e);
}

void QWindowSystemInterface::handleTabletEnterProximityEvent(int device, int pointerType, qint64 uid)
{
    ulong time = QWindowSystemInterfacePrivate::eventTime.elapsed();
    handleTabletEnterProximityEvent(time, device, pointerType, uid);
}

void QWindowSystemInterface::handleTabletLeaveProximityEvent(ulong timestamp, int device, int pointerType, qint64 uid)
{
    QWindowSystemInterfacePrivate::TabletLeaveProximityEvent *e =
            new QWindowSystemInterfacePrivate::TabletLeaveProximityEvent(timestamp, device, pointerType, uid);
    QWindowSystemInterfacePrivate::handleWindowSystemEvent(e);
}

void QWindowSystemInterface::handleTabletLeaveProximityEvent(int device, int pointerType, qint64 uid)
{
    ulong time = QWindowSystemInterfacePrivate::eventTime.elapsed();
    handleTabletLeaveProximityEvent(time, device, pointerType, uid);
}

#ifndef QT_NO_GESTURES
void QWindowSystemInterface::handleGestureEvent(QWindow *window, ulong timestamp, Qt::NativeGestureType type,
                                                QPointF &local, QPointF &global)
{
    QWindowSystemInterfacePrivate::GestureEvent *e =
        new QWindowSystemInterfacePrivate::GestureEvent(window, timestamp, type, local, global);
       QWindowSystemInterfacePrivate::handleWindowSystemEvent(e);
}

void QWindowSystemInterface::handleGestureEventWithRealValue(QWindow *window, ulong timestamp, Qt::NativeGestureType type,
                                                                qreal value, QPointF &local, QPointF &global)
{
    QWindowSystemInterfacePrivate::GestureEvent *e =
        new QWindowSystemInterfacePrivate::GestureEvent(window, timestamp, type, local, global);
    e->realValue = value;
    QWindowSystemInterfacePrivate::handleWindowSystemEvent(e);
}

void QWindowSystemInterface::handleGestureEventWithSequenceIdAndValue(QWindow *window, ulong timestamp, Qt::NativeGestureType type,
                                                                         ulong sequenceId, quint64 value, QPointF &local, QPointF &global)
{
    QWindowSystemInterfacePrivate::GestureEvent *e =
        new QWindowSystemInterfacePrivate::GestureEvent(window, timestamp, type, local, global);
    e->sequenceId = sequenceId;
    e->intValue = value;
    QWindowSystemInterfacePrivate::handleWindowSystemEvent(e);
}
#endif // QT_NO_GESTURES

void QWindowSystemInterface::handlePlatformPanelEvent(QWindow *w)
{
    QWindowSystemInterfacePrivate::PlatformPanelEvent *e =
            new QWindowSystemInterfacePrivate::PlatformPanelEvent(w);
    QWindowSystemInterfacePrivate::handleWindowSystemEvent(e);
}

#ifndef QT_NO_CONTEXTMENU
void QWindowSystemInterface::handleContextMenuEvent(QWindow *w, bool mouseTriggered,
                                                    const QPoint &pos, const QPoint &globalPos,
                                                    Qt::KeyboardModifiers modifiers)
{
    QWindowSystemInterfacePrivate::ContextMenuEvent *e =
            new QWindowSystemInterfacePrivate::ContextMenuEvent(w, mouseTriggered, pos,
                                                                globalPos, modifiers);
    QWindowSystemInterfacePrivate::handleWindowSystemEvent(e);
}
#endif

#ifndef QT_NO_WHATSTHIS
void QWindowSystemInterface::handleEnterWhatsThisEvent()
{
    QWindowSystemInterfacePrivate::WindowSystemEvent *e =
            new QWindowSystemInterfacePrivate::WindowSystemEvent(QWindowSystemInterfacePrivate::EnterWhatsThisMode);
    QWindowSystemInterfacePrivate::handleWindowSystemEvent(e);
}
#endif

#ifndef QT_NO_DEBUG_STREAM
Q_GUI_EXPORT QDebug operator<<(QDebug dbg, const QWindowSystemInterface::TouchPoint &p)
{
    QDebugStateSaver saver(dbg);
    dbg.nospace() << "TouchPoint(" << p.id << " @" << p.area << " normalized " << p.normalPosition
                  << " press " << p.pressure << " vel " << p.velocity << " state " << (int)p.state;
    return dbg;
}
#endif

// The following functions are used by testlib, and need to be synchronous to avoid
// race conditions with plugins delivering native events from secondary threads.

Q_GUI_EXPORT void qt_handleMouseEvent(QWindow *w, const QPointF &local, const QPointF &global, Qt::MouseButtons b, Qt::KeyboardModifiers mods, int timestamp)
{
    bool wasSynchronous = QWindowSystemInterfacePrivate::synchronousWindowSystemEvents;
    QWindowSystemInterface::setSynchronousWindowSystemEvents(true);
    QWindowSystemInterface::handleMouseEvent(w, timestamp, local, global, b, mods);
    QWindowSystemInterface::setSynchronousWindowSystemEvents(wasSynchronous);
}

Q_GUI_EXPORT void qt_handleKeyEvent(QWindow *w, QEvent::Type t, int k, Qt::KeyboardModifiers mods, const QString & text = QString(), bool autorep = false, ushort count = 1)
{
    bool wasSynchronous = QWindowSystemInterfacePrivate::synchronousWindowSystemEvents;
    QWindowSystemInterface::setSynchronousWindowSystemEvents(true);
    QWindowSystemInterface::handleKeyEvent(w, t, k, mods, text, autorep, count);
    QWindowSystemInterface::setSynchronousWindowSystemEvents(wasSynchronous);
}

Q_GUI_EXPORT bool qt_handleShortcutEvent(QObject *o, ulong timestamp, int k, Qt::KeyboardModifiers mods, const QString &text = QString(), bool autorep = false, ushort count = 1)
{
#ifndef QT_NO_SHORTCUT

    // FIXME: This method should not allow targeting a specific object, but should
    // instead forward the event to a window, which then takes care of normal event
    // propagation. We need to fix a lot of tests before we can refactor this (the
    // window needs to be exposed and active and have a focus object), so we leave
    // it as is for now. See QTBUG-48577.

    QGuiApplicationPrivate::modifier_buttons = mods;

    QKeyEvent qevent(QEvent::ShortcutOverride, k, mods, text, autorep, count);
    qevent.setTimestamp(timestamp);

    QShortcutMap &shortcutMap = QGuiApplicationPrivate::instance()->shortcutMap;
    if (shortcutMap.state() == QKeySequence::NoMatch) {
        // Try sending as QKeyEvent::ShortcutOverride first
        QCoreApplication::sendEvent(o, &qevent);
        if (qevent.isAccepted())
            return false;
    }

    // Then as QShortcutEvent
    return shortcutMap.tryShortcut(&qevent);
#else
    Q_UNUSED(o)
    Q_UNUSED(timestamp)
    Q_UNUSED(k)
    Q_UNUSED(mods)
    Q_UNUSED(text)
    Q_UNUSED(autorep)
    Q_UNUSED(count)
    return false;
#endif
}

static QWindowSystemInterface::TouchPoint touchPoint(const QTouchEvent::TouchPoint& pt)
{
    QWindowSystemInterface::TouchPoint p;
    p.id = pt.id();
    p.flags = pt.flags();
    p.normalPosition = pt.normalizedPos();
    p.area = pt.screenRect();
    p.pressure = pt.pressure();
    p.state = pt.state();
    p.velocity = pt.velocity();
    p.rawPositions = pt.rawScreenPositions();
    return p;
}
static QList<struct QWindowSystemInterface::TouchPoint> touchPointList(const QList<QTouchEvent::TouchPoint>& pointList)
{
    QList<struct QWindowSystemInterface::TouchPoint> newList;

    Q_FOREACH (QTouchEvent::TouchPoint p, pointList)
        newList.append(touchPoint(p));

    return newList;
}

Q_GUI_EXPORT void qt_handleTouchEvent(QWindow *w, QTouchDevice *device,
                                const QList<QTouchEvent::TouchPoint> &points,
                                Qt::KeyboardModifiers mods = Qt::NoModifier)
{
    bool wasSynchronous = QWindowSystemInterfacePrivate::synchronousWindowSystemEvents;
    QWindowSystemInterface::setSynchronousWindowSystemEvents(true);
    QWindowSystemInterface::handleTouchEvent(w, device, touchPointList(points), mods);
    QWindowSystemInterface::setSynchronousWindowSystemEvents(wasSynchronous);
}

QWindowSystemEventHandler::~QWindowSystemEventHandler()
{
    QWindowSystemInterfacePrivate::removeWindowSystemEventhandler(this);
}

bool QWindowSystemEventHandler::sendEvent(QWindowSystemInterfacePrivate::WindowSystemEvent *e)
{
    QGuiApplicationPrivate::processWindowSystemEvent(e);
    return true;
}


QT_END_NAMESPACE<|MERGE_RESOLUTION|>--- conflicted
+++ resolved
@@ -50,11 +50,7 @@
 bool QWindowSystemInterfacePrivate::synchronousWindowSystemEvents = false;
 QWaitCondition QWindowSystemInterfacePrivate::eventsFlushed;
 QMutex QWindowSystemInterfacePrivate::flushEventMutex;
-<<<<<<< HEAD
-bool QWindowSystemInterfacePrivate::eventAccepted;
-=======
 QAtomicInt QWindowSystemInterfacePrivate::eventAccepted;
->>>>>>> 209a26c6
 QWindowSystemEventHandler *QWindowSystemInterfacePrivate::eventHandler;
 
 //------------------------------------------------------------
@@ -253,18 +249,8 @@
 
 bool QWindowSystemInterface::handleKeyEvent(QWindow *tlw, ulong timestamp, QEvent::Type t, int k, Qt::KeyboardModifiers mods, const QString & text, bool autorep, ushort count)
 {
-<<<<<<< HEAD
-    // This is special handling needed for OS X which eventually will call sendEvent(), on other platforms
-    // this might not be safe, e.g., on Android. See: QGuiApplicationPrivate::processKeyEvent() for
-    // shortcut overriding on other platforms.
-#if defined(Q_OS_OSX)
-    if (t == QEvent::KeyPress && QWindowSystemInterface::tryHandleShortcutEvent(tlw, timestamp, k, mods, text))
-        return true;
-#endif // Q_OS_OSX
-=======
     if (t == QEvent::KeyPress && QWindowSystemInterface::handleShortcutEvent(tlw, timestamp, k, mods, 0, 0, 0, text, autorep, count))
         return true;
->>>>>>> 209a26c6
 
     QWindowSystemInterfacePrivate::KeyEvent * e =
             new QWindowSystemInterfacePrivate::KeyEvent(tlw, timestamp, t, k, mods, text, autorep, count);
@@ -399,11 +385,6 @@
         dispatcher->wakeUp();
 }
 
-<<<<<<< HEAD
-bool QWindowSystemInterfacePrivate::handleWindowSystemEvent(QWindowSystemInterfacePrivate::WindowSystemEvent *ev)
-{
-    bool eventAccepted = true; // accept all events by default
-=======
 /*!
     Handles a window system event.
 
@@ -419,41 +400,15 @@
 */
 bool QWindowSystemInterfacePrivate::handleWindowSystemEvent(QWindowSystemInterfacePrivate::WindowSystemEvent *ev)
 {
-    bool accepted = true;
->>>>>>> 209a26c6
+    bool eventAccepted = true; // accept all events by default
     if (synchronousWindowSystemEvents) {
-        if (QThread::currentThread() == QGuiApplication::instance()->thread()) {
-            // Process the event immediately on the current thread and return the accepted state.
-            QGuiApplicationPrivate::processWindowSystemEvent(ev);
-<<<<<<< HEAD
-            eventAccepted = ev->eventAccepted;
-            delete ev;
-        } else {
-            // Post the event on the Qt main thread queue, flush the queue,
-            // and return the accepted state for the last event on the queue,
-            // which is the event posted by this function.
-            postWindowSystemEvent(ev);
-            eventAccepted = QWindowSystemInterface::flushWindowSystemEvents();
-=======
-            accepted = ev->eventAccepted;
-            delete ev;
-        } else {
-            // Post the event on the Qt main thread queue and flush the queue.
-            // This will wake up the Gui thread which will process the event.
-            // Return the accepted state for the last event on the queue,
-            // which is the event posted by this function.
-            postWindowSystemEvent(ev);
-            accepted = QWindowSystemInterface::flushWindowSystemEvents();
->>>>>>> 209a26c6
-        }
+        QGuiApplicationPrivate::processWindowSystemEvent(ev);
+        eventAccepted = ev->eventAccepted;
+        delete ev;
     } else {
         postWindowSystemEvent(ev);
     }
-<<<<<<< HEAD
     return eventAccepted;
-=======
-    return accepted;
->>>>>>> 209a26c6
 }
 
 void QWindowSystemInterface::registerTouchDevice(const QTouchDevice *device)
@@ -622,32 +577,21 @@
     QWindowSystemInterfacePrivate::eventsFlushed.wakeOne();
 }
 
-<<<<<<< HEAD
-=======
 /*!
     Make Qt Gui process all events on the event queue immediately. Return the
     accepted state for the last event on the queue.
 */
->>>>>>> 209a26c6
 bool QWindowSystemInterface::flushWindowSystemEvents(QEventLoop::ProcessEventsFlags flags)
 {
     const int count = QWindowSystemInterfacePrivate::windowSystemEventQueue.count();
     if (!count)
-<<<<<<< HEAD
-        return QWindowSystemInterfacePrivate::eventAccepted;
-=======
         return false;
->>>>>>> 209a26c6
     if (!QGuiApplication::instance()) {
         qWarning().nospace()
             << "QWindowSystemInterface::flushWindowSystemEvents() invoked after "
                "QGuiApplication destruction, discarding " << count << " events.";
         QWindowSystemInterfacePrivate::windowSystemEventQueue.clear();
-<<<<<<< HEAD
-        return true;
-=======
         return false;
->>>>>>> 209a26c6
     }
     if (QThread::currentThread() != QGuiApplication::instance()->thread()) {
         // Post a FlushEvents event which will trigger a call back to
@@ -659,11 +603,7 @@
     } else {
         sendWindowSystemEvents(flags);
     }
-<<<<<<< HEAD
-    return QWindowSystemInterfacePrivate::eventAccepted;
-=======
     return QWindowSystemInterfacePrivate::eventAccepted.load() > 0;
->>>>>>> 209a26c6
 }
 
 bool QWindowSystemInterface::sendWindowSystemEvents(QEventLoop::ProcessEventsFlags flags)
@@ -684,12 +624,6 @@
         } else {
             nevents++;
             QGuiApplicationPrivate::processWindowSystemEvent(event);
-            // Record the accepted status for the last event processed
-            // that is not flush event. This status may later be returned
-            // by flushWindowSystemEvents(), if we are here as a result of
-            // a call to that function.
-            if (event->type != QWindowSystemInterfacePrivate::FlushEvents)
-                QWindowSystemInterfacePrivate::eventAccepted = event->eventAccepted;
         }
 
         // Record the accepted state for the processed event
