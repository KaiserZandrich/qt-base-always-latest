--- conflicted
+++ resolved
@@ -117,11 +117,7 @@
     static void handleWheelEvent(QWindow *w, ulong timestamp, const QPointF & local, const QPointF & global, int d, Qt::Orientation o, Qt::KeyboardModifiers mods = Qt::NoModifier);
 
     struct TouchPoint {
-<<<<<<< HEAD
-        TouchPoint() : id(0), uniqueId(-1), pressure(0), rotation(0), state(Qt::TouchPointStationary), flags(0) { }
-=======
-        TouchPoint() : id(0), pressure(0), state(Qt::TouchPointStationary) { }
->>>>>>> cbe33240
+        TouchPoint() : id(0), uniqueId(-1), pressure(0), rotation(0), state(Qt::TouchPointStationary) { }
         int id;                 // for application use
         qint64 uniqueId;        // for TUIO: object/token ID; otherwise empty
                                 // TODO for TUIO 2.0: add registerPointerUniqueID(QPointerUniqueId)
