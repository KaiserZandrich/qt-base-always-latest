--- conflicted
+++ resolved
@@ -488,15 +488,12 @@
     static QWaitCondition eventsFlushed;
     static QMutex flushEventMutex;
 
-<<<<<<< HEAD
     static QList<QTouchEvent::TouchPoint>
         fromNativeTouchPoints(const QList<QWindowSystemInterface::TouchPoint> &points,
                               const QWindow *window, QEvent::Type *type = Q_NULLPTR);
     static QList<QWindowSystemInterface::TouchPoint>
         toNativeTouchPoints(const QList<QTouchEvent::TouchPoint>& pointList,
                             const QWindow *window);
-=======
-    static QList<QTouchEvent::TouchPoint> convertTouchPoints(const QList<QWindowSystemInterface::TouchPoint> &points, QEvent::Type *type);
 
     static void installWindowSystemEventHandler(QWindowSystemEventHandler *handler);
     static void removeWindowSystemEventhandler(QWindowSystemEventHandler *handler);
@@ -508,7 +505,6 @@
 public:
     virtual ~QWindowSystemEventHandler();
     virtual bool sendEvent(QWindowSystemInterfacePrivate::WindowSystemEvent *event);
->>>>>>> eacfbbf6
 };
 
 QT_END_NAMESPACE
