--- conflicted
+++ resolved
@@ -1835,8 +1835,38 @@
         return qt_div_255(255 * dst_sa / (255 - 255 * src / sa) + temp);
 }
 
-<<<<<<< HEAD
-=======
+template <typename T>
+static inline void comp_func_solid_ColorDodge_impl(uint *dest, int length, uint color, const T &coverage)
+{
+    int sa = qAlpha(color);
+    int sr = qRed(color);
+    int sg = qGreen(color);
+    int sb = qBlue(color);
+
+    for (int i = 0; i < length; ++i) {
+        uint d = dest[i];
+        int da = qAlpha(d);
+
+#define OP(a,b) color_dodge_op(a, b, da, sa)
+        int r = OP(  qRed(d), sr);
+        int b = OP( qBlue(d), sb);
+        int g = OP(qGreen(d), sg);
+        int a = mix_alpha(da, sa);
+#undef OP
+
+        coverage.store(&dest[i], qRgba(r, g, b, a));
+    }
+}
+
+void QT_FASTCALL comp_func_solid_ColorDodge(uint *dest, int length, uint color, uint const_alpha)
+{
+    if (const_alpha == 255)
+        comp_func_solid_ColorDodge_impl(dest, length, color, QFullCoverage());
+    else
+        comp_func_solid_ColorDodge_impl(dest, length, color, QPartialCoverage(const_alpha));
+}
+
+#if QT_CONFIG(raster_64bit)
 static inline uint color_dodge_op_rgb64(qint64 dst, qint64 src, qint64 da, qint64 sa)
 {
     const qint64 sa_da = sa * da;
@@ -1848,52 +1878,6 @@
         return qt_div_65535(sa_da + temp);
     else if (src == sa || sa == 0)
         return qt_div_65535(temp);
-    else
-        return qt_div_65535(65535 * dst_sa / (65535 - 65535 * src / sa) + temp);
-}
-
->>>>>>> fb703aea
-template <typename T>
-static inline void comp_func_solid_ColorDodge_impl(uint *dest, int length, uint color, const T &coverage)
-{
-    int sa = qAlpha(color);
-    int sr = qRed(color);
-    int sg = qGreen(color);
-    int sb = qBlue(color);
-
-    for (int i = 0; i < length; ++i) {
-        uint d = dest[i];
-        int da = qAlpha(d);
-
-#define OP(a,b) color_dodge_op(a, b, da, sa)
-        int r = OP(  qRed(d), sr);
-        int b = OP( qBlue(d), sb);
-        int g = OP(qGreen(d), sg);
-        int a = mix_alpha(da, sa);
-#undef OP
-
-        coverage.store(&dest[i], qRgba(r, g, b, a));
-    }
-}
-
-void QT_FASTCALL comp_func_solid_ColorDodge(uint *dest, int length, uint color, uint const_alpha)
-{
-    if (const_alpha == 255)
-        comp_func_solid_ColorDodge_impl(dest, length, color, QFullCoverage());
-    else
-        comp_func_solid_ColorDodge_impl(dest, length, color, QPartialCoverage(const_alpha));
-}
-
-#if QT_CONFIG(raster_64bit)
-static inline uint color_dodge_op_rgb64(qint64 dst, qint64 src, qint64 da, qint64 sa)
-{
-    const qint64 sa_da = sa * da;
-    const qint64 dst_sa = dst * sa;
-    const qint64 src_da = src * da;
-
-    const qint64 temp = src * (65535 - da) + dst * (65535 - sa);
-    if (src_da + dst_sa >= sa_da)
-        return qt_div_65535(sa_da + temp);
     else
         return qt_div_65535(65535 * dst_sa / (65535 - 65535 * src / sa) + temp);
 }
@@ -2013,24 +1997,6 @@
     return qt_div_255(sa * (src_da + dst_sa - sa_da) / src + temp);
 }
 
-<<<<<<< HEAD
-=======
-static inline uint color_burn_op_rgb64(qint64 dst, qint64 src, qint64 da, qint64 sa)
-{
-    const qint64 src_da = src * da;
-    const qint64 dst_sa = dst * sa;
-    const qint64 sa_da = sa * da;
-
-    const qint64 temp = src * (65535 - da) + dst * (65535 - sa);
-
-    if (src_da + dst_sa < sa_da)
-        return qt_div_65535(temp);
-    else if (src == 0)
-        return qt_div_65535(dst_sa + temp);
-    return qt_div_65535(sa * (src_da + dst_sa - sa_da) / src + temp);
-}
-
->>>>>>> fb703aea
 template <typename T>
 static inline void comp_func_solid_ColorBurn_impl(uint *dest, int length, uint color, const T &coverage)
 {
@@ -2071,8 +2037,10 @@
 
     const qint64 temp = src * (65535 - da) + dst * (65535 - sa);
 
-    if (src == 0 || src_da + dst_sa <= sa_da)
+    if (src_da + dst_sa < sa_da)
         return qt_div_65535(temp);
+    else if (src == 0)
+        return qt_div_65535(dst_sa + temp);
     return qt_div_65535(sa * (src_da + dst_sa - sa_da) / src + temp);
 }
 
