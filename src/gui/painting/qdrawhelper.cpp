/****************************************************************************
**
** Copyright (C) 2013 Digia Plc and/or its subsidiary(-ies).
** Contact: http://www.qt-project.org/legal
**
** This file is part of the QtGui module of the Qt Toolkit.
**
** $QT_BEGIN_LICENSE:LGPL$
** Commercial License Usage
** Licensees holding valid commercial Qt licenses may use this file in
** accordance with the commercial license agreement provided with the
** Software or, alternatively, in accordance with the terms contained in
** a written agreement between you and Digia.  For licensing terms and
** conditions see http://qt.digia.com/licensing.  For further information
** use the contact form at http://qt.digia.com/contact-us.
**
** GNU Lesser General Public License Usage
** Alternatively, this file may be used under the terms of the GNU Lesser
** General Public License version 2.1 as published by the Free Software
** Foundation and appearing in the file LICENSE.LGPL included in the
** packaging of this file.  Please review the following information to
** ensure the GNU Lesser General Public License version 2.1 requirements
** will be met: http://www.gnu.org/licenses/old-licenses/lgpl-2.1.html.
**
** In addition, as a special exception, Digia gives you certain additional
** rights.  These rights are described in the Digia Qt LGPL Exception
** version 1.1, included in the file LGPL_EXCEPTION.txt in this package.
**
** GNU General Public License Usage
** Alternatively, this file may be used under the terms of the GNU
** General Public License version 3.0 as published by the Free Software
** Foundation and appearing in the file LICENSE.GPL included in the
** packaging of this file.  Please review the following information to
** ensure the GNU General Public License version 3.0 requirements will be
** met: http://www.gnu.org/copyleft/gpl.html.
**
**
** $QT_END_LICENSE$
**
****************************************************************************/

#include <qglobal.h>
#ifdef Q_OS_IOS
// We don't build the NEON drawhelpers as they are implemented partly
// in GAS syntax assembly, which is not supported by the iOS toolchain.
#undef __ARM_NEON__
#endif

#include <qstylehints.h>
#include <qguiapplication.h>
#include <qatomic.h>
#include <private/qdrawhelper_p.h>
#include <private/qpaintengine_raster_p.h>
#include <private/qpainter_p.h>
#include <private/qdrawhelper_x86_p.h>
#include <private/qdrawhelper_neon_p.h>
#if defined(QT_COMPILER_SUPPORTS_MIPS_DSP) || defined(QT_COMPILER_SUPPORTS_MIPS_DSPR2)
#include <private/qdrawhelper_mips_dsp_p.h>
#endif
#include <private/qmath_p.h>
#include <private/qguiapplication_p.h>
#include <qmath.h>

QT_BEGIN_NAMESPACE

#define MASK(src, a) src = BYTE_MUL(src, a)

/*
  constants and structures
*/

enum {
    fixed_scale = 1 << 16,
    half_point = 1 << 15
};

// must be multiple of 4 for easier SIMD implementations
static const int buffer_size = 2048;

#ifdef Q_COMPILER_CONSTEXPR

template<QImage::Format> Q_DECL_CONSTEXPR uint redWidth();
template<QImage::Format> Q_DECL_CONSTEXPR uint redShift();
template<QImage::Format> Q_DECL_CONSTEXPR uint greenWidth();
template<QImage::Format> Q_DECL_CONSTEXPR uint greenShift();
template<QImage::Format> Q_DECL_CONSTEXPR uint blueWidth();
template<QImage::Format> Q_DECL_CONSTEXPR uint blueShift();
template<QImage::Format> Q_DECL_CONSTEXPR uint alphaWidth();
template<QImage::Format> Q_DECL_CONSTEXPR uint alphaShift();

template<> Q_DECL_CONSTEXPR uint redWidth<QImage::Format_RGB16>() { return 5; }
template<> Q_DECL_CONSTEXPR uint redWidth<QImage::Format_RGB444>() { return 4; }
template<> Q_DECL_CONSTEXPR uint redWidth<QImage::Format_RGB555>() { return 5; }
template<> Q_DECL_CONSTEXPR uint redWidth<QImage::Format_RGB666>() { return 6; }
template<> Q_DECL_CONSTEXPR uint redWidth<QImage::Format_RGB888>() { return 8; }
template<> Q_DECL_CONSTEXPR uint redWidth<QImage::Format_ARGB4444_Premultiplied>() { return 4; }
template<> Q_DECL_CONSTEXPR uint redWidth<QImage::Format_ARGB8555_Premultiplied>() { return 5; }
template<> Q_DECL_CONSTEXPR uint redWidth<QImage::Format_ARGB8565_Premultiplied>() { return 5; }
template<> Q_DECL_CONSTEXPR uint redWidth<QImage::Format_ARGB6666_Premultiplied>() { return 6; }
template<> Q_DECL_CONSTEXPR uint redShift<QImage::Format_RGB16>() { return  11; }
template<> Q_DECL_CONSTEXPR uint redShift<QImage::Format_RGB444>() { return  8; }
template<> Q_DECL_CONSTEXPR uint redShift<QImage::Format_RGB555>() { return 10; }
template<> Q_DECL_CONSTEXPR uint redShift<QImage::Format_RGB666>() { return 12; }
template<> Q_DECL_CONSTEXPR uint redShift<QImage::Format_RGB888>() { return 16; }
template<> Q_DECL_CONSTEXPR uint redShift<QImage::Format_ARGB4444_Premultiplied>() { return  8; }
template<> Q_DECL_CONSTEXPR uint redShift<QImage::Format_ARGB8555_Premultiplied>() { return 18; }
template<> Q_DECL_CONSTEXPR uint redShift<QImage::Format_ARGB8565_Premultiplied>() { return 19; }
template<> Q_DECL_CONSTEXPR uint redShift<QImage::Format_ARGB6666_Premultiplied>() { return 12; }
template<> Q_DECL_CONSTEXPR uint greenWidth<QImage::Format_RGB16>() { return 6; }
template<> Q_DECL_CONSTEXPR uint greenWidth<QImage::Format_RGB444>() { return 4; }
template<> Q_DECL_CONSTEXPR uint greenWidth<QImage::Format_RGB555>() { return 5; }
template<> Q_DECL_CONSTEXPR uint greenWidth<QImage::Format_RGB666>() { return 6; }
template<> Q_DECL_CONSTEXPR uint greenWidth<QImage::Format_RGB888>() { return 8; }
template<> Q_DECL_CONSTEXPR uint greenWidth<QImage::Format_ARGB4444_Premultiplied>() { return 4; }
template<> Q_DECL_CONSTEXPR uint greenWidth<QImage::Format_ARGB8555_Premultiplied>() { return 5; }
template<> Q_DECL_CONSTEXPR uint greenWidth<QImage::Format_ARGB8565_Premultiplied>() { return 6; }
template<> Q_DECL_CONSTEXPR uint greenWidth<QImage::Format_ARGB6666_Premultiplied>() { return 6; }
template<> Q_DECL_CONSTEXPR uint greenShift<QImage::Format_RGB16>() { return  5; }
template<> Q_DECL_CONSTEXPR uint greenShift<QImage::Format_RGB444>() { return 4; }
template<> Q_DECL_CONSTEXPR uint greenShift<QImage::Format_RGB555>() { return 5; }
template<> Q_DECL_CONSTEXPR uint greenShift<QImage::Format_RGB666>() { return 6; }
template<> Q_DECL_CONSTEXPR uint greenShift<QImage::Format_RGB888>() { return 8; }
template<> Q_DECL_CONSTEXPR uint greenShift<QImage::Format_ARGB4444_Premultiplied>() { return  4; }
template<> Q_DECL_CONSTEXPR uint greenShift<QImage::Format_ARGB8555_Premultiplied>() { return 13; }
template<> Q_DECL_CONSTEXPR uint greenShift<QImage::Format_ARGB8565_Premultiplied>() { return 13; }
template<> Q_DECL_CONSTEXPR uint greenShift<QImage::Format_ARGB6666_Premultiplied>() { return  6; }
template<> Q_DECL_CONSTEXPR uint blueWidth<QImage::Format_RGB16>() { return 5; }
template<> Q_DECL_CONSTEXPR uint blueWidth<QImage::Format_RGB444>() { return 4; }
template<> Q_DECL_CONSTEXPR uint blueWidth<QImage::Format_RGB555>() { return 5; }
template<> Q_DECL_CONSTEXPR uint blueWidth<QImage::Format_RGB666>() { return 6; }
template<> Q_DECL_CONSTEXPR uint blueWidth<QImage::Format_RGB888>() { return 8; }
template<> Q_DECL_CONSTEXPR uint blueWidth<QImage::Format_ARGB4444_Premultiplied>() { return 4; }
template<> Q_DECL_CONSTEXPR uint blueWidth<QImage::Format_ARGB8555_Premultiplied>() { return 5; }
template<> Q_DECL_CONSTEXPR uint blueWidth<QImage::Format_ARGB8565_Premultiplied>() { return 5; }
template<> Q_DECL_CONSTEXPR uint blueWidth<QImage::Format_ARGB6666_Premultiplied>() { return 6; }
template<> Q_DECL_CONSTEXPR uint blueShift<QImage::Format_RGB16>() { return 0; }
template<> Q_DECL_CONSTEXPR uint blueShift<QImage::Format_RGB444>() { return 0; }
template<> Q_DECL_CONSTEXPR uint blueShift<QImage::Format_RGB555>() { return 0; }
template<> Q_DECL_CONSTEXPR uint blueShift<QImage::Format_RGB666>() { return 0; }
template<> Q_DECL_CONSTEXPR uint blueShift<QImage::Format_RGB888>() { return 0; }
template<> Q_DECL_CONSTEXPR uint blueShift<QImage::Format_ARGB4444_Premultiplied>() { return 0; }
template<> Q_DECL_CONSTEXPR uint blueShift<QImage::Format_ARGB8555_Premultiplied>() { return 8; }
template<> Q_DECL_CONSTEXPR uint blueShift<QImage::Format_ARGB8565_Premultiplied>() { return 8; }
template<> Q_DECL_CONSTEXPR uint blueShift<QImage::Format_ARGB6666_Premultiplied>() { return 0; }
template<> Q_DECL_CONSTEXPR uint alphaWidth<QImage::Format_ARGB4444_Premultiplied>() { return  4; }
template<> Q_DECL_CONSTEXPR uint alphaWidth<QImage::Format_ARGB8555_Premultiplied>() { return  8; }
template<> Q_DECL_CONSTEXPR uint alphaWidth<QImage::Format_ARGB8565_Premultiplied>() { return  8; }
template<> Q_DECL_CONSTEXPR uint alphaWidth<QImage::Format_ARGB6666_Premultiplied>() { return  6; }
template<> Q_DECL_CONSTEXPR uint alphaShift<QImage::Format_ARGB4444_Premultiplied>() { return 12; }
template<> Q_DECL_CONSTEXPR uint alphaShift<QImage::Format_ARGB8555_Premultiplied>() { return  0; }
template<> Q_DECL_CONSTEXPR uint alphaShift<QImage::Format_ARGB8565_Premultiplied>() { return  0; }
template<> Q_DECL_CONSTEXPR uint alphaShift<QImage::Format_ARGB6666_Premultiplied>() { return 18; }

template<QImage::Format> Q_DECL_CONSTEXPR QPixelLayout::BPP bitsPerPixel();
template<> Q_DECL_CONSTEXPR QPixelLayout::BPP bitsPerPixel<QImage::Format_RGB16>() { return QPixelLayout::BPP16; }
template<> Q_DECL_CONSTEXPR QPixelLayout::BPP bitsPerPixel<QImage::Format_RGB444>() { return QPixelLayout::BPP16; }
template<> Q_DECL_CONSTEXPR QPixelLayout::BPP bitsPerPixel<QImage::Format_RGB555>() { return QPixelLayout::BPP16; }
template<> Q_DECL_CONSTEXPR QPixelLayout::BPP bitsPerPixel<QImage::Format_RGB666>() { return QPixelLayout::BPP24; }
template<> Q_DECL_CONSTEXPR QPixelLayout::BPP bitsPerPixel<QImage::Format_RGB888>() { return QPixelLayout::BPP24; }
template<> Q_DECL_CONSTEXPR QPixelLayout::BPP bitsPerPixel<QImage::Format_ARGB4444_Premultiplied>() { return QPixelLayout::BPP16; }
template<> Q_DECL_CONSTEXPR QPixelLayout::BPP bitsPerPixel<QImage::Format_ARGB8555_Premultiplied>() { return QPixelLayout::BPP24; }
template<> Q_DECL_CONSTEXPR QPixelLayout::BPP bitsPerPixel<QImage::Format_ARGB8565_Premultiplied>() { return QPixelLayout::BPP24; }
template<> Q_DECL_CONSTEXPR QPixelLayout::BPP bitsPerPixel<QImage::Format_ARGB6666_Premultiplied>() { return QPixelLayout::BPP24; }


template<QImage::Format Format>
static const uint *QT_FASTCALL convertToRGB32(uint *buffer, const uint *src, int count,
                                              const QPixelLayout *, const QRgb *)
{
    Q_CONSTEXPR uint redMask = ((1 << redWidth<Format>()) - 1);
    Q_CONSTEXPR uint greenMask = ((1 << greenWidth<Format>()) - 1);
    Q_CONSTEXPR uint blueMask = ((1 << blueWidth<Format>()) - 1);

    Q_CONSTEXPR uchar redLeftShift = 8 - redWidth<Format>();
    Q_CONSTEXPR uchar greenLeftShift = 8 - greenWidth<Format>();
    Q_CONSTEXPR uchar blueLeftShift = 8 - blueWidth<Format>();

    Q_CONSTEXPR uchar redRightShift = 2 * redWidth<Format>() - 8;
    Q_CONSTEXPR uchar greenRightShift = 2 * greenWidth<Format>() - 8;
    Q_CONSTEXPR uchar blueRightShift = 2 * blueWidth<Format>() - 8;

    for (int i = 0; i < count; ++i) {
        uint red = (src[i] >> redShift<Format>()) & redMask;
        uint green = (src[i] >> greenShift<Format>()) & greenMask;
        uint blue = (src[i] >> blueShift<Format>()) & blueMask;

        red = ((red << redLeftShift) | (red >> redRightShift)) << 16;
        green = ((green << greenLeftShift) | (green >> greenRightShift)) << 8;
        blue = (blue << blueLeftShift) | (blue >> blueRightShift);
        buffer[i] = 0xff000000 | red | green | blue;
    }

    return buffer;
}

template<QImage::Format Format>
static const uint *QT_FASTCALL convertARGBPMToARGB32PM(uint *buffer, const uint *src, int count,
                                                       const QPixelLayout *, const QRgb *)
{
    Q_CONSTEXPR uint alphaMask = ((1 << alphaWidth<Format>()) - 1);
    Q_CONSTEXPR uint redMask = ((1 << redWidth<Format>()) - 1);
    Q_CONSTEXPR uint greenMask = ((1 << greenWidth<Format>()) - 1);
    Q_CONSTEXPR uint blueMask = ((1 << blueWidth<Format>()) - 1);

    Q_CONSTEXPR uchar alphaLeftShift = 8 - alphaWidth<Format>();
    Q_CONSTEXPR uchar redLeftShift = 8 - redWidth<Format>();
    Q_CONSTEXPR uchar greenLeftShift = 8 - greenWidth<Format>();
    Q_CONSTEXPR uchar blueLeftShift = 8 - blueWidth<Format>();

    Q_CONSTEXPR uchar alphaRightShift = 2 * alphaWidth<Format>() - 8;
    Q_CONSTEXPR uchar redRightShift = 2 * redWidth<Format>() - 8;
    Q_CONSTEXPR uchar greenRightShift = 2 * greenWidth<Format>() - 8;
    Q_CONSTEXPR uchar blueRightShift = 2 * blueWidth<Format>() - 8;

    for (int i = 0; i < count; ++i) {
        uint alpha = (src[i] >> alphaShift<Format>()) & alphaMask;
        uint red = (src[i] >> redShift<Format>()) & redMask;
        uint green = (src[i] >> greenShift<Format>()) & greenMask;
        uint blue = (src[i] >> blueShift<Format>()) & blueMask;

        alpha = (alpha << alphaLeftShift) | (alpha >> alphaRightShift);
        red = qMin(alpha, (red << redLeftShift) | (red >> redRightShift));
        green = qMin(alpha, (green << greenLeftShift) | (green >> greenRightShift));
        blue = qMin(alpha, (blue << blueLeftShift) | (blue >> blueRightShift));
        buffer[i] = (alpha << 24) | (red << 16) | (green << 8) | blue;
    }

    return buffer;
}

template<QImage::Format Format>
static const uint *QT_FASTCALL convertRGBFromARGB32PM(uint *buffer, const uint *src, int count,
                                                      const QPixelLayout *, const QRgb *)
{
    Q_CONSTEXPR uint redMask = ((1 << redWidth<Format>()) - 1);
    Q_CONSTEXPR uint greenMask = ((1 << greenWidth<Format>()) - 1);
    Q_CONSTEXPR uint blueMask = ((1 << blueWidth<Format>()) - 1);

    Q_CONSTEXPR uchar redRightShift = 24 - redWidth<Format>();
    Q_CONSTEXPR uchar greenRightShift = 16 - greenWidth<Format>();
    Q_CONSTEXPR uchar blueRightShift = 8 - blueWidth<Format>();

    for (int i = 0; i < count; ++i) {
        const uint color = qUnpremultiply(src[i]);
        const uint red = ((color >> redRightShift) & redMask) << redShift<Format>();
        const uint green = ((color >> greenRightShift) & greenMask) << greenShift<Format>();
        const uint blue = ((color >> blueRightShift) & blueMask) << blueShift<Format>();
        buffer[i] = red | green | blue;
    }
    return buffer;
}

template<QImage::Format Format>
static const uint *QT_FASTCALL convertRGBFromRGB32(uint *buffer, const uint *src, int count,
                                                   const QPixelLayout *, const QRgb *)
{
    Q_CONSTEXPR uint redMask = ((1 << redWidth<Format>()) - 1);
    Q_CONSTEXPR uint greenMask = ((1 << greenWidth<Format>()) - 1);
    Q_CONSTEXPR uint blueMask = ((1 << blueWidth<Format>()) - 1);

    Q_CONSTEXPR uchar redRightShift = 24 - redWidth<Format>();
    Q_CONSTEXPR uchar greenRightShift = 16 - greenWidth<Format>();
    Q_CONSTEXPR uchar blueRightShift = 8 - blueWidth<Format>();

    for (int i = 0; i < count; ++i) {
        const uint red = ((src[i] >> redRightShift) & redMask) << redShift<Format>();
        const uint green = ((src[i] >> greenRightShift) & greenMask) << greenShift<Format>();
        const uint blue = ((src[i] >> blueRightShift) & blueMask) << blueShift<Format>();
        buffer[i] = red | green | blue;
    }
    return buffer;
}

template<QImage::Format Format>
static const uint *QT_FASTCALL convertARGBPMFromARGB32PM(uint *buffer, const uint *src, int count,
                                                         const QPixelLayout *, const QRgb *)
{
    Q_CONSTEXPR uint alphaMask = ((1 << alphaWidth<Format>()) - 1);
    Q_CONSTEXPR uint redMask = ((1 << redWidth<Format>()) - 1);
    Q_CONSTEXPR uint greenMask = ((1 << greenWidth<Format>()) - 1);
    Q_CONSTEXPR uint blueMask = ((1 << blueWidth<Format>()) - 1);

    Q_CONSTEXPR uchar alphaRightShift = 32 - alphaWidth<Format>();
    Q_CONSTEXPR uchar redRightShift = 24 - redWidth<Format>();
    Q_CONSTEXPR uchar greenRightShift = 16 - greenWidth<Format>();
    Q_CONSTEXPR uchar blueRightShift = 8 - blueWidth<Format>();

    for (int i = 0; i < count; ++i) {
        const uint alpha = ((src[i] >> alphaRightShift) & alphaMask) << alphaShift<Format>();
        const uint red = ((src[i] >> redRightShift) & redMask) << redShift<Format>();
        const uint green = ((src[i] >> greenRightShift) & greenMask) << greenShift<Format>();
        const uint blue = ((src[i] >> blueRightShift) & blueMask) << blueShift<Format>();
        buffer[i] = alpha | red | green | blue;
    }
    return buffer;
}

template<QImage::Format Format> Q_DECL_CONSTEXPR static inline QPixelLayout pixelLayoutRGB()
{
    return QPixelLayout{
        redWidth<Format>(), redShift<Format>(),
        greenWidth<Format>(), greenShift<Format>(),
        blueWidth<Format>(), blueShift<Format>(),
        0, 0,
        false, bitsPerPixel<Format>(),
        convertToRGB32<Format>,
        convertRGBFromARGB32PM<Format>,
        convertRGBFromRGB32<Format>
    };
}

template<QImage::Format Format> Q_DECL_CONSTEXPR static inline QPixelLayout pixelLayoutARGBPM()
{
    return QPixelLayout{
        redWidth<Format>(), redShift<Format>(),
        greenWidth<Format>(), greenShift<Format>(),
        blueWidth<Format>(), blueShift<Format>(),
        alphaWidth<Format>(), alphaShift<Format>(),
        true, bitsPerPixel<Format>(),
        convertARGBPMToARGB32PM<Format>,
        convertARGBPMFromARGB32PM<Format>,
        0
    };
}

#else // CONSTEXPR

static const uint *QT_FASTCALL convertToARGB32PM(uint *buffer, const uint *src, int count,
                                                 const QPixelLayout *layout, const QRgb *)
{
    Q_ASSERT(layout->redWidth >= 4);
    Q_ASSERT(layout->greenWidth >= 4);
    Q_ASSERT(layout->blueWidth >= 4);
    Q_ASSERT(layout->alphaWidth >= 4);

    const uint redMask = ((1 << layout->redWidth) - 1);
    const uint greenMask = ((1 << layout->greenWidth) - 1);
    const uint blueMask = ((1 << layout->blueWidth) - 1);

    const uchar redLeftShift = 8 - layout->redWidth;
    const uchar greenLeftShift = 8 - layout->greenWidth;
    const uchar blueLeftShift = 8 - layout->blueWidth;

    const uchar redRightShift = 2 * layout->redWidth - 8;
    const uchar greenRightShift = 2 * layout->greenWidth - 8;
    const uchar blueRightShift = 2 * layout->blueWidth - 8;

    const uint alphaMask = ((1 << layout->alphaWidth) - 1);
    const uchar alphaLeftShift = 8 - layout->alphaWidth;
    const uchar alphaRightShift = 2 * layout->alphaWidth - 8;

    if (layout->premultiplied) {
        for (int i = 0; i < count; ++i) {
            uint alpha = (src[i] >> layout->alphaShift) & alphaMask;
            uint red = (src[i] >> layout->redShift) & redMask;
            uint green = (src[i] >> layout->greenShift) & greenMask;
            uint blue = (src[i] >> layout->blueShift) & blueMask;

            alpha = (alpha << alphaLeftShift) | (alpha >> alphaRightShift);
            red = qMin(alpha, (red << redLeftShift) | (red >> redRightShift));
            green = qMin(alpha, (green << greenLeftShift) | (green >> greenRightShift));
            blue = qMin(alpha, (blue << blueLeftShift) | (blue >> blueRightShift));
            buffer[i] = (alpha << 24) | (red << 16) | (green << 8) | blue;
        }
    } else {
        for (int i = 0; i < count; ++i) {
            uint alpha = (src[i] >> layout->alphaShift) & alphaMask;
            uint red = (src[i] >> layout->redShift) & redMask;
            uint green = (src[i] >> layout->greenShift) & greenMask;
            uint blue = (src[i] >> layout->blueShift) & blueMask;

            alpha = (alpha << alphaLeftShift) | (alpha >> alphaRightShift);
            red = (red << redLeftShift) | (red >> redRightShift);
            green = (green << greenLeftShift) | (green >> greenRightShift);
            blue = (blue << blueLeftShift) | (blue >> blueRightShift);
            buffer[i] = qPremultiply((alpha << 24) | (red << 16) | (green << 8) | blue);
        }
    }
    return buffer;
}

static const uint *QT_FASTCALL convertToRGB32(uint *buffer, const uint *src, int count,
                                              const QPixelLayout *layout, const QRgb *)
{
    Q_ASSERT(layout->redWidth >= 4);
    Q_ASSERT(layout->greenWidth >= 4);
    Q_ASSERT(layout->blueWidth >= 4);
    Q_ASSERT(layout->alphaWidth == 0);

    const uint redMask = ((1 << layout->redWidth) - 1);
    const uint greenMask = ((1 << layout->greenWidth) - 1);
    const uint blueMask = ((1 << layout->blueWidth) - 1);

    const uchar redLeftShift = 8 - layout->redWidth;
    const uchar greenLeftShift = 8 - layout->greenWidth;
    const uchar blueLeftShift = 8 - layout->blueWidth;

    const uchar redRightShift = 2 * layout->redWidth - 8;
    const uchar greenRightShift = 2 * layout->greenWidth - 8;
    const uchar blueRightShift = 2 * layout->blueWidth - 8;

    for (int i = 0; i < count; ++i) {
        uint red = (src[i] >> layout->redShift) & redMask;
        uint green = (src[i] >> layout->greenShift) & greenMask;
        uint blue = (src[i] >> layout->blueShift) & blueMask;

        red = (red << redLeftShift) | (red >> redRightShift);
        green = (green << greenLeftShift) | (green >> greenRightShift);
        blue = (blue << blueLeftShift) | (blue >> blueRightShift);
        buffer[i] = 0xff000000 | (red << 16) | (green << 8) | blue;
    }
    return buffer;
}

static const uint *QT_FASTCALL convertFromARGB32PM(uint *buffer, const uint *src, int count,
                                                   const QPixelLayout *layout, const QRgb *)
{
    Q_ASSERT(layout->redWidth <= 8);
    Q_ASSERT(layout->greenWidth <= 8);
    Q_ASSERT(layout->blueWidth <= 8);
    Q_ASSERT(layout->alphaWidth <= 8);

    const uint redMask = (1 << layout->redWidth) - 1;
    const uint greenMask = (1 << layout->greenWidth) - 1;
    const uint blueMask = (1 << layout->blueWidth) - 1;
    const uint alphaMask = (1 << layout->alphaWidth) - 1;

    const uchar redRightShift = 24 - layout->redWidth;
    const uchar greenRightShift = 16 - layout->greenWidth;
    const uchar blueRightShift = 8 - layout->blueWidth;
    const uchar alphaRightShift = 32 - layout->alphaWidth;

    if (!layout->premultiplied) {
        for (int i = 0; i < count; ++i)
            buffer[i] = qUnpremultiply(src[i]);
        src = buffer;
    }
    for (int i = 0; i < count; ++i) {
        uint red = ((src[i] >> redRightShift) & redMask) << layout->redShift;
        uint green = ((src[i] >> greenRightShift) & greenMask) << layout->greenShift;
        uint blue = ((src[i] >> blueRightShift) & blueMask) << layout->blueShift;
        uint alpha = ((src[i] >> alphaRightShift) & alphaMask) << layout->alphaShift;
        buffer[i] = red | green | blue | alpha;
    }
    return buffer;
}

static const uint *QT_FASTCALL convertFromRGB32(uint *buffer, const uint *src, int count,
                                               const QPixelLayout *layout, const QRgb *)
{
    Q_ASSERT(layout->redWidth <= 8);
    Q_ASSERT(layout->greenWidth <= 8);
    Q_ASSERT(layout->blueWidth <= 8);
    Q_ASSERT(layout->alphaWidth == 0);
    Q_ASSERT(!layout->premultiplied);

    const uint redMask = (1 << layout->redWidth) - 1;
    const uint greenMask = (1 << layout->greenWidth) - 1;
    const uint blueMask = (1 << layout->blueWidth) - 1;

    const uchar redRightShift = 24 - layout->redWidth;
    const uchar greenRightShift = 16 - layout->greenWidth;
    const uchar blueRightShift = 8 - layout->blueWidth;

    for (int i = 0; i < count; ++i) {
        uint red = ((src[i] >> redRightShift) & redMask) << layout->redShift;
        uint green = ((src[i] >> greenRightShift) & greenMask) << layout->greenShift;
        uint blue = ((src[i] >> blueRightShift) & blueMask) << layout->blueShift;
        buffer[i] = red | green | blue;
    }
    return buffer;
}

static const uint *QT_FASTCALL convertRGB16ToRGB32(uint *buffer, const uint *src, int count,
                                                      const QPixelLayout *, const QRgb *)
{
    for (int i = 0; i < count; ++i)
        buffer[i] = qConvertRgb16To32(src[i]);
    return buffer;
}

static const uint *QT_FASTCALL convertRGB16FromRGB32(uint *buffer, const uint *src, int count,
                                                     const QPixelLayout *, const QRgb *)
{
    for (int i = 0; i < count; ++i)
        buffer[i] = qConvertRgb32To16(src[i]);
    return buffer;
}

static const uint *QT_FASTCALL convertRGB16FromARGB32PM(uint *buffer, const uint *src, int count,
                                                        const QPixelLayout *, const QRgb *)
{
    for (int i = 0; i < count; ++i)
        buffer[i] = qConvertRgb32To16(qUnpremultiply(src[i]));
    return buffer;
}
#endif

// To convert in place, let 'dest' and 'src' be the same.
static const uint *QT_FASTCALL convertIndexedToARGB32PM(uint *buffer, const uint *src, int count,
                                                        const QPixelLayout *, const QRgb *clut)
{
    for (int i = 0; i < count; ++i)
        buffer[i] = qPremultiply(clut[src[i]]);
    return buffer;
}

static const uint *QT_FASTCALL convertPassThrough(uint *, const uint *src, int,
                                                  const QPixelLayout *, const QRgb *)
{
    return src;
}

static const uint *QT_FASTCALL convertARGB32ToARGB32PM(uint *buffer, const uint *src, int count,
                                                       const QPixelLayout *, const QRgb *)
{
    for (int i = 0; i < count; ++i)
        buffer[i] = qPremultiply(src[i]);
    return buffer;
}

static const uint *QT_FASTCALL convertRGBA8888PMToARGB32PM(uint *buffer, const uint *src, int count,
                                                           const QPixelLayout *, const QRgb *)
{
    for (int i = 0; i < count; ++i)
        buffer[i] = RGBA2ARGB(src[i]);
    return buffer;
}

static const uint *QT_FASTCALL convertRGBA8888ToARGB32PM(uint *buffer, const uint *src, int count,
                                                         const QPixelLayout *, const QRgb *)
{
    for (int i = 0; i < count; ++i)
        buffer[i] = qPremultiply(RGBA2ARGB(src[i]));
    return buffer;
}

static const uint *QT_FASTCALL convertARGB32FromARGB32PM(uint *buffer, const uint *src, int count,
                                                         const QPixelLayout *, const QRgb *)
{
    for (int i = 0; i < count; ++i)
        buffer[i] = qUnpremultiply(src[i]);
    return buffer;
}

static const uint *QT_FASTCALL convertRGBA8888PMFromARGB32PM(uint *buffer, const uint *src, int count,
                                                             const QPixelLayout *, const QRgb *)
{
    for (int i = 0; i < count; ++i)
        buffer[i] = ARGB2RGBA(src[i]);
    return buffer;
}

static const uint *QT_FASTCALL convertRGBA8888FromARGB32PM(uint *buffer, const uint *src, int count,
                                                             const QPixelLayout *, const QRgb *)
{
    for (int i = 0; i < count; ++i)
        buffer[i] = ARGB2RGBA(qUnpremultiply(src[i]));
    return buffer;
}

static const uint *QT_FASTCALL convertRGBXFromRGB32(uint *buffer, const uint *src, int count,
                                                    const QPixelLayout *, const QRgb *)
{
    for (int i = 0; i < count; ++i)
        buffer[i] = ARGB2RGBA(0xff000000 | src[i]);
    return buffer;
}

static const uint *QT_FASTCALL convertRGBXFromARGB32PM(uint *buffer, const uint *src, int count,
                                                       const QPixelLayout *, const QRgb *)
{
    for (int i = 0; i < count; ++i)
        buffer[i] = ARGB2RGBA(0xff000000 | qUnpremultiply(src[i]));
    return buffer;
}

template <QPixelLayout::BPP bpp> static
uint QT_FASTCALL fetchPixel(const uchar *src, int index);

template <>
inline uint QT_FASTCALL fetchPixel<QPixelLayout::BPP1LSB>(const uchar *src, int index)
{
    return (src[index >> 3] >> (index & 7)) & 1;
}

template <>
inline uint QT_FASTCALL fetchPixel<QPixelLayout::BPP1MSB>(const uchar *src, int index)
{
    return (src[index >> 3] >> (~index & 7)) & 1;
}

template <>
inline uint QT_FASTCALL fetchPixel<QPixelLayout::BPP8>(const uchar *src, int index)
{
    return src[index];
}

template <>
inline uint QT_FASTCALL fetchPixel<QPixelLayout::BPP16>(const uchar *src, int index)
{
    return reinterpret_cast<const quint16 *>(src)[index];
}

template <>
inline uint QT_FASTCALL fetchPixel<QPixelLayout::BPP24>(const uchar *src, int index)
{
    return reinterpret_cast<const quint24 *>(src)[index];
}

template <>
inline uint QT_FASTCALL fetchPixel<QPixelLayout::BPP32>(const uchar *src, int index)
{
    return reinterpret_cast<const uint *>(src)[index];
}

template <QPixelLayout::BPP bpp>
inline const uint *QT_FASTCALL fetchPixels(uint *buffer, const uchar *src, int index, int count)
{
    for (int i = 0; i < count; ++i)
        buffer[i] = fetchPixel<bpp>(src, index + i);
    return buffer;
}

template <>
inline const uint *QT_FASTCALL fetchPixels<QPixelLayout::BPP32>(uint *, const uchar *src, int index, int)
{
    return reinterpret_cast<const uint *>(src) + index;
}

template <QPixelLayout::BPP width> static
void QT_FASTCALL storePixel(uchar *dest, int index, uint pixel);

template <>
inline void QT_FASTCALL storePixel<QPixelLayout::BPP1LSB>(uchar *dest, int index, uint pixel)
{
    if (pixel)
        dest[index >> 3] |= 1 << (index & 7);
    else
        dest[index >> 3] &= ~(1 << (index & 7));
}

template <>
inline void QT_FASTCALL storePixel<QPixelLayout::BPP1MSB>(uchar *dest, int index, uint pixel)
{
    if (pixel)
        dest[index >> 3] |= 1 << (~index & 7);
    else
        dest[index >> 3] &= ~(1 << (~index & 7));
}

template <>
inline void QT_FASTCALL storePixel<QPixelLayout::BPP8>(uchar *dest, int index, uint pixel)
{
    dest[index] = uchar(pixel);
}

template <>
inline void QT_FASTCALL storePixel<QPixelLayout::BPP16>(uchar *dest, int index, uint pixel)
{
    reinterpret_cast<quint16 *>(dest)[index] = quint16(pixel);
}

template <>
inline void QT_FASTCALL storePixel<QPixelLayout::BPP24>(uchar *dest, int index, uint pixel)
{
    reinterpret_cast<quint24 *>(dest)[index] = quint24(pixel);
}

template <QPixelLayout::BPP width>
inline void QT_FASTCALL storePixels(uchar *dest, const uint *src, int index, int count)
{
    for (int i = 0; i < count; ++i)
        storePixel<width>(dest, index + i, src[i]);
}

template <>
inline void QT_FASTCALL storePixels<QPixelLayout::BPP32>(uchar *dest, const uint *src, int index, int count)
{
    memcpy(reinterpret_cast<uint *>(dest) + index, src, count * sizeof(uint));
}

// Note:
// convertToArgb32() assumes that no color channel is less than 4 bits.
// convertFromArgb32() assumes that no color channel is more than 8 bits.
// QImage::rgbSwapped() assumes that the red and blue color channels have the same number of bits.
QPixelLayout qPixelLayouts[QImage::NImageFormats] = {
    { 0,  0, 0,  0, 0,  0, 0,  0, false, QPixelLayout::BPPNone, 0, 0, 0 }, // Format_Invalid
    { 0,  0, 0,  0, 0,  0, 0,  0, false, QPixelLayout::BPP1MSB, convertIndexedToARGB32PM, 0, 0 }, // Format_Mono
    { 0,  0, 0,  0, 0,  0, 0,  0, false, QPixelLayout::BPP1LSB, convertIndexedToARGB32PM, 0, 0 }, // Format_MonoLSB
    { 0,  0, 0,  0, 0,  0, 0,  0, false, QPixelLayout::BPP8, convertIndexedToARGB32PM, 0, 0 }, // Format_Indexed8
    // Technically using convertPassThrough to convert from ARGB32PM to RGB32 is wrong,
    // but everywhere this generic conversion would be wrong is currently overloaed.
    { 8, 16, 8,  8, 8,  0, 0,  0, false, QPixelLayout::BPP32, convertPassThrough, convertPassThrough, convertPassThrough }, // Format_RGB32
    { 8, 16, 8,  8, 8,  0, 8, 24, false, QPixelLayout::BPP32, convertARGB32ToARGB32PM, convertARGB32FromARGB32PM, 0 }, // Format_ARGB32
    { 8, 16, 8,  8, 8,  0, 8, 24,  true, QPixelLayout::BPP32, convertPassThrough, convertPassThrough, 0 }, // Format_ARGB32_Premultiplied
#ifdef Q_COMPILER_CONSTEXPR
    pixelLayoutRGB<QImage::Format_RGB16>(),
    pixelLayoutARGBPM<QImage::Format_ARGB8565_Premultiplied>(),
    pixelLayoutRGB<QImage::Format_RGB666>(),
    pixelLayoutARGBPM<QImage::Format_ARGB6666_Premultiplied>(),
    pixelLayoutRGB<QImage::Format_RGB555>(),
    pixelLayoutARGBPM<QImage::Format_ARGB8555_Premultiplied>(),
    pixelLayoutRGB<QImage::Format_RGB888>(),
    pixelLayoutRGB<QImage::Format_RGB444>(),
    pixelLayoutARGBPM<QImage::Format_ARGB4444_Premultiplied>(),
#else
    { 5, 11, 6,  5, 5,  0, 0,  0, false, QPixelLayout::BPP16, convertRGB16ToRGB32, convertRGB16FromARGB32PM, convertRGB16FromRGB32 }, // Format_RGB16
    { 5, 19, 6, 13, 5,  8, 8,  0,  true, QPixelLayout::BPP24, convertToARGB32PM, convertFromARGB32PM, 0 }, // Format_ARGB8565_Premultiplied
    { 6, 12, 6,  6, 6,  0, 0,  0, false, QPixelLayout::BPP24, convertToRGB32, convertFromARGB32PM, convertFromRGB32 }, // Format_RGB666
    { 6, 12, 6,  6, 6,  0, 6, 18,  true, QPixelLayout::BPP24, convertToARGB32PM, convertFromARGB32PM, 0 }, // Format_ARGB6666_Premultiplied
    { 5, 10, 5,  5, 5,  0, 0,  0, false, QPixelLayout::BPP16, convertToRGB32, convertFromARGB32PM, convertFromRGB32 }, // Format_RGB555
    { 5, 18, 5, 13, 5,  8, 8,  0,  true, QPixelLayout::BPP24, convertToARGB32PM, convertFromARGB32PM, 0 }, // Format_ARGB8555_Premultiplied
    { 8, 16, 8,  8, 8,  0, 0,  0, false, QPixelLayout::BPP24, convertToRGB32, convertFromARGB32PM, convertFromRGB32 }, // Format_RGB888
    { 4,  8, 4,  4, 4,  0, 0,  0, false, QPixelLayout::BPP16, convertToRGB32, convertFromARGB32PM, convertFromRGB32 }, // Format_RGB444
    { 4,  8, 4,  4, 4,  0, 4, 12,  true, QPixelLayout::BPP16, convertToARGB32PM, convertFromARGB32PM, 0 }, // Format_ARGB4444_Premultiplied
#endif
#if Q_BYTE_ORDER == Q_BIG_ENDIAN
    { 8, 24, 8, 16, 8,  8, 0,  0, false, QPixelLayout::BPP32, convertRGBA8888PMToARGB32PM, convertRGBXFromARGB32PM, convertRGBXFromRGB32 }, // Format_RGBX8888
    { 8, 24, 8, 16, 8,  8, 8,  0, false, QPixelLayout::BPP32, convertRGBA8888ToARGB32PM, convertRGBA8888FromARGB32PM, 0 }, // Format_RGBA8888
    { 8, 24, 8, 16, 8,  8, 8,  0,  true, QPixelLayout::BPP32, convertRGBA8888PMToARGB32PM, convertRGBA8888PMFromARGB32PM, 0 }, // Format_RGBA8888_Premultiplied
#else
    { 8,  0, 8,  8, 8, 16, 0, 24, false, QPixelLayout::BPP32, convertRGBA8888PMToARGB32PM, convertRGBXFromARGB32PM, convertRGBXFromRGB32 }, // Format_RGBX8888
    { 8,  0, 8,  8, 8, 16, 8, 24, false, QPixelLayout::BPP32, convertRGBA8888ToARGB32PM, convertRGBA8888FromARGB32PM, 0 }, // Format_RGBA8888 (ABGR32)
    { 8,  0, 8,  8, 8, 16, 8, 24,  true, QPixelLayout::BPP32, convertRGBA8888PMToARGB32PM, convertRGBA8888PMFromARGB32PM, 0 }  // Format_RGBA8888_Premultiplied
#endif
};

FetchPixelsFunc qFetchPixels[QPixelLayout::BPPCount] = {
    0, // BPPNone
    fetchPixels<QPixelLayout::BPP1MSB>, // BPP1MSB
    fetchPixels<QPixelLayout::BPP1LSB>, // BPP1LSB
    fetchPixels<QPixelLayout::BPP8>, // BPP8
    fetchPixels<QPixelLayout::BPP16>, // BPP16
    fetchPixels<QPixelLayout::BPP24>, // BPP24
    fetchPixels<QPixelLayout::BPP32> // BPP32
};

StorePixelsFunc qStorePixels[QPixelLayout::BPPCount] = {
    0, // BPPNone
    storePixels<QPixelLayout::BPP1MSB>, // BPP1MSB
    storePixels<QPixelLayout::BPP1LSB>, // BPP1LSB
    storePixels<QPixelLayout::BPP8>, // BPP8
    storePixels<QPixelLayout::BPP16>, // BPP16
    storePixels<QPixelLayout::BPP24>, // BPP24
    storePixels<QPixelLayout::BPP32> // BPP32
};

typedef uint (QT_FASTCALL *FetchPixelFunc)(const uchar *src, int index);

FetchPixelFunc qFetchPixel[QPixelLayout::BPPCount] = {
    0, // BPPNone
    fetchPixel<QPixelLayout::BPP1MSB>, // BPP1MSB
    fetchPixel<QPixelLayout::BPP1LSB>, // BPP1LSB
    fetchPixel<QPixelLayout::BPP8>, // BPP8
    fetchPixel<QPixelLayout::BPP16>, // BPP16
    fetchPixel<QPixelLayout::BPP24>, // BPP24
    fetchPixel<QPixelLayout::BPP32> // BPP32
};

/*
  Destination fetch. This is simple as we don't have to do bounds checks or
  transformations
*/

static uint * QT_FASTCALL destFetchMono(uint *buffer, QRasterBuffer *rasterBuffer, int x, int y, int length)
{
    uchar *Q_DECL_RESTRICT data = (uchar *)rasterBuffer->scanLine(y);
    uint *start = buffer;
    const uint *end = buffer + length;
    while (buffer < end) {
        *buffer = data[x>>3] & (0x80 >> (x & 7)) ? rasterBuffer->destColor1 : rasterBuffer->destColor0;
        ++buffer;
        ++x;
    }
    return start;
}

static uint * QT_FASTCALL destFetchMonoLsb(uint *buffer, QRasterBuffer *rasterBuffer, int x, int y, int length)
{
    uchar *Q_DECL_RESTRICT data = (uchar *)rasterBuffer->scanLine(y);
    uint *start = buffer;
    const uint *end = buffer + length;
    while (buffer < end) {
        *buffer = data[x>>3] & (0x1 << (x & 7)) ? rasterBuffer->destColor1 : rasterBuffer->destColor0;
        ++buffer;
        ++x;
    }
    return start;
}

static uint * QT_FASTCALL destFetchARGB32P(uint *, QRasterBuffer *rasterBuffer, int x, int y, int)
{
    return (uint *)rasterBuffer->scanLine(y) + x;
}

static uint * QT_FASTCALL destFetchRGB16(uint *buffer, QRasterBuffer *rasterBuffer, int x, int y, int length)
{
    const ushort *Q_DECL_RESTRICT data = (const ushort *)rasterBuffer->scanLine(y) + x;
    for (int i = 0; i < length; ++i)
        buffer[i] = qConvertRgb16To32(data[i]);
    return buffer;
}

static uint *QT_FASTCALL destFetch(uint *buffer, QRasterBuffer *rasterBuffer, int x, int y, int length)
{
    const QPixelLayout *layout = &qPixelLayouts[rasterBuffer->format];
    const uint *ptr = qFetchPixels[layout->bpp](buffer, rasterBuffer->scanLine(y), x, length);
    return const_cast<uint *>(layout->convertToARGB32PM(buffer, ptr, length, layout, 0));
}


static DestFetchProc destFetchProc[QImage::NImageFormats] =
{
    0,                  // Format_Invalid
    destFetchMono,      // Format_Mono,
    destFetchMonoLsb,   // Format_MonoLSB
    0,                  // Format_Indexed8
    destFetchARGB32P,   // Format_RGB32
    destFetch,          // Format_ARGB32,
    destFetchARGB32P,   // Format_ARGB32_Premultiplied
    destFetchRGB16,     // Format_RGB16
    destFetch,          // Format_ARGB8565_Premultiplied
    destFetch,          // Format_RGB666
    destFetch,          // Format_ARGB6666_Premultiplied
    destFetch,          // Format_RGB555
    destFetch,          // Format_ARGB8555_Premultiplied
    destFetch,          // Format_RGB888
    destFetch,          // Format_RGB444
    destFetch,          // Format_ARGB4444_Premultiplied
    destFetch,          // Format_RGBX8888
    destFetch,          // Format_RGBA8888
    destFetch,          // Format_RGBA8888_Premultiplied
};

/*
   Returns the color in the mono destination color table
   that is the "nearest" to /color/.
*/
static inline QRgb findNearestColor(QRgb color, QRasterBuffer *rbuf)
{
    QRgb color_0 = qPremultiply(rbuf->destColor0);
    QRgb color_1 = qPremultiply(rbuf->destColor1);
    color = qPremultiply(color);

    int r = qRed(color);
    int g = qGreen(color);
    int b = qBlue(color);
    int rx, gx, bx;
    int dist_0, dist_1;

    rx = r - qRed(color_0);
    gx = g - qGreen(color_0);
    bx = b - qBlue(color_0);
    dist_0 = rx*rx + gx*gx + bx*bx;

    rx = r - qRed(color_1);
    gx = g - qGreen(color_1);
    bx = b - qBlue(color_1);
    dist_1 = rx*rx + gx*gx + bx*bx;

    if (dist_0 < dist_1)
        return color_0;
    return color_1;
}

/*
  Destination store.
*/

static void QT_FASTCALL destStoreMono(QRasterBuffer *rasterBuffer, int x, int y, const uint *buffer, int length)
{
    uchar *Q_DECL_RESTRICT data = (uchar *)rasterBuffer->scanLine(y);
    if (rasterBuffer->monoDestinationWithClut) {
        for (int i = 0; i < length; ++i) {
            if (buffer[i] == rasterBuffer->destColor0) {
                data[x >> 3] &= ~(0x80 >> (x & 7));
            } else if (buffer[i] == rasterBuffer->destColor1) {
                data[x >> 3] |= 0x80 >> (x & 7);
            } else if (findNearestColor(buffer[i], rasterBuffer) == rasterBuffer->destColor0) {
                data[x >> 3] &= ~(0x80 >> (x & 7));
            } else {
                data[x >> 3] |= 0x80 >> (x & 7);
            }
            ++x;
        }
    } else {
        for (int i = 0; i < length; ++i) {
            if (qGray(buffer[i]) < int(qt_bayer_matrix[y & 15][x & 15]))
                data[x >> 3] |= 0x80 >> (x & 7);
            else
                data[x >> 3] &= ~(0x80 >> (x & 7));
            ++x;
        }
    }
}

static void QT_FASTCALL destStoreMonoLsb(QRasterBuffer *rasterBuffer, int x, int y, const uint *buffer, int length)
{
    uchar *Q_DECL_RESTRICT data = (uchar *)rasterBuffer->scanLine(y);
    if (rasterBuffer->monoDestinationWithClut) {
        for (int i = 0; i < length; ++i) {
            if (buffer[i] == rasterBuffer->destColor0) {
                data[x >> 3] &= ~(1 << (x & 7));
            } else if (buffer[i] == rasterBuffer->destColor1) {
                data[x >> 3] |= 1 << (x & 7);
            } else if (findNearestColor(buffer[i], rasterBuffer) == rasterBuffer->destColor0) {
                data[x >> 3] &= ~(1 << (x & 7));
            } else {
                data[x >> 3] |= 1 << (x & 7);
            }
            ++x;
        }
    } else {
        for (int i = 0; i < length; ++i) {
            if (qGray(buffer[i]) < int(qt_bayer_matrix[y & 15][x & 15]))
                data[x >> 3] |= 1 << (x & 7);
            else
                data[x >> 3] &= ~(1 << (x & 7));
            ++x;
        }
    }
}

static void QT_FASTCALL destStoreRGB16(QRasterBuffer *rasterBuffer, int x, int y, const uint *buffer, int length)
{
    quint16 *data = (quint16*)rasterBuffer->scanLine(y) + x;
    for (int i = 0; i < length; ++i)
        data[i] = qConvertRgb32To16(buffer[i]);
}

static void QT_FASTCALL destStore(QRasterBuffer *rasterBuffer, int x, int y, const uint *buffer, int length)
{
    uint buf[buffer_size];
    const QPixelLayout *layout = &qPixelLayouts[rasterBuffer->format];
    StorePixelsFunc store = qStorePixels[layout->bpp];
    uchar *dest = rasterBuffer->scanLine(y);
    while (length) {
        int l = qMin(length, buffer_size);
        const uint *ptr = 0;
        if (layout->convertFromRGB32) {
            Q_ASSERT(!layout->premultiplied && !layout->alphaWidth);
            ptr = layout->convertFromRGB32(buf, buffer, l, layout, 0);
        } else
            ptr = layout->convertFromARGB32PM(buf, buffer, l, layout, 0);
        store(dest, ptr, x, l);
        length -= l;
        buffer += l;
        x += l;
    }
}

static DestStoreProc destStoreProc[QImage::NImageFormats] =
{
    0,                  // Format_Invalid
    destStoreMono,      // Format_Mono,
    destStoreMonoLsb,   // Format_MonoLSB
    0,                  // Format_Indexed8
    0,                  // Format_RGB32
    destStore,          // Format_ARGB32,
    0,                  // Format_ARGB32_Premultiplied
    destStoreRGB16,     // Format_RGB16
    destStore,          // Format_ARGB8565_Premultiplied
    destStore,          // Format_RGB666
    destStore,          // Format_ARGB6666_Premultiplied
    destStore,          // Format_RGB555
    destStore,          // Format_ARGB8555_Premultiplied
    destStore,          // Format_RGB888
    destStore,          // Format_RGB444
    destStore,          // Format_ARGB4444_Premultiplied
    destStore,          // Format_RGBX8888
    destStore,          // Format_RGBA8888
    destStore           // Format_RGBA8888_Premultiplied
};

/*
  Source fetches

  This is a bit more complicated, as we need several fetch routines for every surface type

  We need 5 fetch methods per surface type:
  untransformed
  transformed (tiled and not tiled)
  transformed bilinear (tiled and not tiled)

  We don't need bounds checks for untransformed, but we need them for the other ones.

  The generic implementation does pixel by pixel fetches
*/

enum TextureBlendType {
    BlendUntransformed,
    BlendTiled,
    BlendTransformed,
    BlendTransformedTiled,
    BlendTransformedBilinear,
    BlendTransformedBilinearTiled,
    NBlendTypes
};

static const uint *QT_FASTCALL fetchUntransformed(uint *buffer, const Operator *,
                                                  const QSpanData *data, int y, int x, int length)
{
    const QPixelLayout *layout = &qPixelLayouts[data->texture.format];
    const uint *ptr = qFetchPixels[layout->bpp](buffer, data->texture.scanLine(y), x, length);
    const QRgb *clut = data->texture.colorTable ? data->texture.colorTable->constData() : 0;
    return layout->convertToARGB32PM(buffer, ptr, length, layout, clut);
}

static const uint *QT_FASTCALL fetchUntransformedARGB32PM(uint *, const Operator *,
                                                          const QSpanData *data, int y, int x, int)
{
    const uchar *scanLine = data->texture.scanLine(y);
    return ((const uint *)scanLine) + x;
}

static const uint *QT_FASTCALL fetchUntransformedRGB16(uint *buffer, const Operator *,
                                                       const QSpanData *data, int y, int x,
                                                       int length)
{
    const quint16 *scanLine = (const quint16 *)data->texture.scanLine(y) + x;
#ifdef QT_COMPILER_SUPPORTS_MIPS_DSPR2
    qConvertRgb16To32_asm_mips_dspr2(buffer, scanLine, length);
#else
    for (int i = 0; i < length; ++i)
        buffer[i] = qConvertRgb16To32(scanLine[i]);
#endif
    return buffer;
}

// blendType is either BlendTransformed or BlendTransformedTiled
template<TextureBlendType blendType>
static const uint *QT_FASTCALL fetchTransformedARGB32PM(uint *buffer, const Operator *, const QSpanData *data,
                                                        int y, int x, int length)
{
    int image_width = data->texture.width;
    int image_height = data->texture.height;

    const qreal cx = x + qreal(0.5);
    const qreal cy = y + qreal(0.5);

    const uint *end = buffer + length;
    uint *b = buffer;
    if (data->fast_matrix) {
        // The increment pr x in the scanline
        int fdx = (int)(data->m11 * fixed_scale);
        int fdy = (int)(data->m12 * fixed_scale);

        int fx = int((data->m21 * cy
                      + data->m11 * cx + data->dx) * fixed_scale);
        int fy = int((data->m22 * cy
                      + data->m12 * cx + data->dy) * fixed_scale);

        while (b < end) {
            int px = fx >> 16;
            int py = fy >> 16;

            if (blendType == BlendTransformedTiled) {
                px %= image_width;
                py %= image_height;
                if (px < 0) px += image_width;
                if (py < 0) py += image_height;
            } else {
                px = qBound(0, px, image_width - 1);
                py = qBound(0, py, image_height - 1);
            }
            *b = reinterpret_cast<const uint *>(data->texture.scanLine(py))[px];

            fx += fdx;
            fy += fdy;
            ++b;
        }
    } else {
        const qreal fdx = data->m11;
        const qreal fdy = data->m12;
        const qreal fdw = data->m13;

        qreal fx = data->m21 * cy + data->m11 * cx + data->dx;
        qreal fy = data->m22 * cy + data->m12 * cx + data->dy;
        qreal fw = data->m23 * cy + data->m13 * cx + data->m33;

        while (b < end) {
            const qreal iw = fw == 0 ? 1 : 1 / fw;
            const qreal tx = fx * iw;
            const qreal ty = fy * iw;
            int px = int(tx) - (tx < 0);
            int py = int(ty) - (ty < 0);

            if (blendType == BlendTransformedTiled) {
                px %= image_width;
                py %= image_height;
                if (px < 0) px += image_width;
                if (py < 0) py += image_height;
            } else {
                px = qBound(0, px, image_width - 1);
                py = qBound(0, py, image_height - 1);
            }
            *b = reinterpret_cast<const uint *>(data->texture.scanLine(py))[px];

            fx += fdx;
            fy += fdy;
            fw += fdw;
            //force increment to avoid /0
            if (!fw) {
                fw += fdw;
            }
            ++b;
        }
    }
    return buffer;
}

template<TextureBlendType blendType>  /* either BlendTransformed or BlendTransformedTiled */
static const uint *QT_FASTCALL fetchTransformed(uint *buffer, const Operator *, const QSpanData *data,
                                         int y, int x, int length)
{
    int image_width = data->texture.width;
    int image_height = data->texture.height;

    const qreal cx = x + qreal(0.5);
    const qreal cy = y + qreal(0.5);

    const QPixelLayout *layout = &qPixelLayouts[data->texture.format];
    FetchPixelFunc fetch = qFetchPixel[layout->bpp];

    const uint *end = buffer + length;
    uint *b = buffer;
    if (data->fast_matrix) {
        // The increment pr x in the scanline
        int fdx = (int)(data->m11 * fixed_scale);
        int fdy = (int)(data->m12 * fixed_scale);

        int fx = int((data->m21 * cy
                      + data->m11 * cx + data->dx) * fixed_scale);
        int fy = int((data->m22 * cy
                      + data->m12 * cx + data->dy) * fixed_scale);

        while (b < end) {
            int px = fx >> 16;
            int py = fy >> 16;

            if (blendType == BlendTransformedTiled) {
                px %= image_width;
                py %= image_height;
                if (px < 0) px += image_width;
                if (py < 0) py += image_height;
            } else {
                px = qBound(0, px, image_width - 1);
                py = qBound(0, py, image_height - 1);
            }
            *b = fetch(data->texture.scanLine(py), px);

            fx += fdx;
            fy += fdy;
            ++b;
        }
    } else {
        const qreal fdx = data->m11;
        const qreal fdy = data->m12;
        const qreal fdw = data->m13;

        qreal fx = data->m21 * cy + data->m11 * cx + data->dx;
        qreal fy = data->m22 * cy + data->m12 * cx + data->dy;
        qreal fw = data->m23 * cy + data->m13 * cx + data->m33;

        while (b < end) {
            const qreal iw = fw == 0 ? 1 : 1 / fw;
            const qreal tx = fx * iw;
            const qreal ty = fy * iw;
            int px = int(tx) - (tx < 0);
            int py = int(ty) - (ty < 0);

            if (blendType == BlendTransformedTiled) {
                px %= image_width;
                py %= image_height;
                if (px < 0) px += image_width;
                if (py < 0) py += image_height;
            } else {
                px = qBound(0, px, image_width - 1);
                py = qBound(0, py, image_height - 1);
            }
            *b = fetch(data->texture.scanLine(py), px);

            fx += fdx;
            fy += fdy;
            fw += fdw;
            //force increment to avoid /0
            if (!fw) {
                fw += fdw;
            }
            ++b;
        }
    }
    const QRgb *clut = data->texture.colorTable ? data->texture.colorTable->constData() : 0;
    return layout->convertToARGB32PM(buffer, buffer, length, layout, clut);
}

/** \internal
  interpolate 4 argb pixels with the distx and disty factor.
  distx and disty bust be between 0 and 16
 */
static inline uint interpolate_4_pixels_16(uint tl, uint tr, uint bl, uint br, int distx, int disty)
{
    uint distxy = distx * disty;
    //idistx * disty = (16-distx) * disty = 16*disty - distxy
    //idistx * idisty = (16-distx) * (16-disty) = 16*16 - 16*distx -16*disty + distxy
    uint tlrb = (tl & 0x00ff00ff)         * (16*16 - 16*distx - 16*disty + distxy);
    uint tlag = ((tl & 0xff00ff00) >> 8)  * (16*16 - 16*distx - 16*disty + distxy);
    uint trrb = ((tr & 0x00ff00ff)        * (distx*16 - distxy));
    uint trag = (((tr & 0xff00ff00) >> 8) * (distx*16 - distxy));
    uint blrb = ((bl & 0x00ff00ff)        * (disty*16 - distxy));
    uint blag = (((bl & 0xff00ff00) >> 8) * (disty*16 - distxy));
    uint brrb = ((br & 0x00ff00ff)        * (distxy));
    uint brag = (((br & 0xff00ff00) >> 8) * (distxy));
    return (((tlrb + trrb + blrb + brrb) >> 8) & 0x00ff00ff) | ((tlag + trag + blag + brag) & 0xff00ff00);
}

#if defined(__SSE2__)
#define interpolate_4_pixels_16_sse2(tl, tr, bl, br, distx, disty, colorMask, v_256, b)  \
{ \
    const __m128i dxdy = _mm_mullo_epi16 (distx, disty); \
    const __m128i distx_ = _mm_slli_epi16(distx, 4); \
    const __m128i disty_ = _mm_slli_epi16(disty, 4); \
    const __m128i idxidy =  _mm_add_epi16(dxdy, _mm_sub_epi16(v_256, _mm_add_epi16(distx_, disty_))); \
    const __m128i dxidy =  _mm_sub_epi16(distx_, dxdy); \
    const __m128i idxdy =  _mm_sub_epi16(disty_, dxdy); \
 \
    __m128i tlAG = _mm_srli_epi16(tl, 8); \
    __m128i tlRB = _mm_and_si128(tl, colorMask); \
    __m128i trAG = _mm_srli_epi16(tr, 8); \
    __m128i trRB = _mm_and_si128(tr, colorMask); \
    __m128i blAG = _mm_srli_epi16(bl, 8); \
    __m128i blRB = _mm_and_si128(bl, colorMask); \
    __m128i brAG = _mm_srli_epi16(br, 8); \
    __m128i brRB = _mm_and_si128(br, colorMask); \
 \
    tlAG = _mm_mullo_epi16(tlAG, idxidy); \
    tlRB = _mm_mullo_epi16(tlRB, idxidy); \
    trAG = _mm_mullo_epi16(trAG, dxidy); \
    trRB = _mm_mullo_epi16(trRB, dxidy); \
    blAG = _mm_mullo_epi16(blAG, idxdy); \
    blRB = _mm_mullo_epi16(blRB, idxdy); \
    brAG = _mm_mullo_epi16(brAG, dxdy); \
    brRB = _mm_mullo_epi16(brRB, dxdy); \
 \
    /* Add the values, and shift to only keep 8 significant bits per colors */ \
    __m128i rAG =_mm_add_epi16(_mm_add_epi16(tlAG, trAG), _mm_add_epi16(blAG, brAG)); \
    __m128i rRB =_mm_add_epi16(_mm_add_epi16(tlRB, trRB), _mm_add_epi16(blRB, brRB)); \
    rAG = _mm_andnot_si128(colorMask, rAG); \
    rRB = _mm_srli_epi16(rRB, 8); \
    _mm_storeu_si128((__m128i*)(b), _mm_or_si128(rAG, rRB)); \
}
#endif

#if defined(__ARM_NEON__)
#define interpolate_4_pixels_16_neon(tl, tr, bl, br, distx, disty, disty_, colorMask, invColorMask, v_256, b)  \
{ \
    const int16x8_t dxdy = vmulq_s16(distx, disty); \
    const int16x8_t distx_ = vshlq_n_s16(distx, 4); \
    const int16x8_t idxidy =  vaddq_s16(dxdy, vsubq_s16(v_256, vaddq_s16(distx_, disty_))); \
    const int16x8_t dxidy =  vsubq_s16(distx_, dxdy); \
    const int16x8_t idxdy =  vsubq_s16(disty_, dxdy); \
 \
    int16x8_t tlAG = vreinterpretq_s16_u16(vshrq_n_u16(vreinterpretq_u16_s16(tl), 8)); \
    int16x8_t tlRB = vandq_s16(tl, colorMask); \
    int16x8_t trAG = vreinterpretq_s16_u16(vshrq_n_u16(vreinterpretq_u16_s16(tr), 8)); \
    int16x8_t trRB = vandq_s16(tr, colorMask); \
    int16x8_t blAG = vreinterpretq_s16_u16(vshrq_n_u16(vreinterpretq_u16_s16(bl), 8)); \
    int16x8_t blRB = vandq_s16(bl, colorMask); \
    int16x8_t brAG = vreinterpretq_s16_u16(vshrq_n_u16(vreinterpretq_u16_s16(br), 8)); \
    int16x8_t brRB = vandq_s16(br, colorMask); \
 \
    int16x8_t rAG = vmulq_s16(tlAG, idxidy); \
    int16x8_t rRB = vmulq_s16(tlRB, idxidy); \
    rAG = vmlaq_s16(rAG, trAG, dxidy); \
    rRB = vmlaq_s16(rRB, trRB, dxidy); \
    rAG = vmlaq_s16(rAG, blAG, idxdy); \
    rRB = vmlaq_s16(rRB, blRB, idxdy); \
    rAG = vmlaq_s16(rAG, brAG, dxdy); \
    rRB = vmlaq_s16(rRB, brRB, dxdy); \
 \
    rAG = vandq_s16(invColorMask, rAG); \
    rRB = vreinterpretq_s16_u16(vshrq_n_u16(vreinterpretq_u16_s16(rRB), 8)); \
    vst1q_s16((int16_t*)(b), vorrq_s16(rAG, rRB)); \
}
#endif

#if defined(__SSE2__)
static inline uint interpolate_4_pixels(uint tl, uint tr, uint bl, uint br, uint distx, uint disty)
{
    // First interpolate right and left pixels in parallel.
    __m128i vl = _mm_unpacklo_epi32(_mm_cvtsi32_si128(tl), _mm_cvtsi32_si128(bl));
    __m128i vr = _mm_unpacklo_epi32(_mm_cvtsi32_si128(tr), _mm_cvtsi32_si128(br));
    vl = _mm_unpacklo_epi8(vl, _mm_setzero_si128());
    vr = _mm_unpacklo_epi8(vr, _mm_setzero_si128());
    vl = _mm_mullo_epi16(vl, _mm_set1_epi16(256 - distx));
    vr = _mm_mullo_epi16(vr, _mm_set1_epi16(distx));
    __m128i vtb = _mm_add_epi16(vl, vr);
    vtb = _mm_srli_epi16(vtb, 8);
    // vtb now contains the result of the first two interpolate calls vtb = unpacked((xbot << 64) | xtop)

    // Now the last interpolate between top and bottom interpolations.
    const __m128i vidisty = _mm_shufflelo_epi16(_mm_cvtsi32_si128(256 - disty), _MM_SHUFFLE(0, 0, 0, 0));
    const __m128i vdisty = _mm_shufflelo_epi16(_mm_cvtsi32_si128(disty), _MM_SHUFFLE(0, 0, 0, 0));
    const __m128i vmuly = _mm_unpacklo_epi16(vidisty, vdisty);
    vtb = _mm_unpacklo_epi16(vtb, _mm_srli_si128(vtb, 8));
    // vtb now contains the colors of top and bottom interleaved { ta, ba, tr, br, tg, bg, tb, bb }
    vtb = _mm_madd_epi16(vtb, vmuly); // Multiply and horizontal add.
    vtb = _mm_srli_epi32(vtb, 8);
    vtb = _mm_packs_epi32(vtb, _mm_setzero_si128());
    vtb = _mm_packus_epi16(vtb, _mm_setzero_si128());
    return _mm_cvtsi128_si32(vtb);
}
#else
static inline uint interpolate_4_pixels(uint tl, uint tr, uint bl, uint br, uint distx, uint disty)
{
    uint idistx = 256 - distx;
    uint idisty = 256 - disty;
    uint xtop = INTERPOLATE_PIXEL_256(tl, idistx, tr, distx);
    uint xbot = INTERPOLATE_PIXEL_256(bl, idistx, br, distx);
    return INTERPOLATE_PIXEL_256(xtop, idisty, xbot, disty);
}
#endif


template<TextureBlendType blendType>
void fetchTransformedBilinear_pixelBounds(int max, int l1, int l2, int &v1, int &v2);

template<>
inline void fetchTransformedBilinear_pixelBounds<BlendTransformedBilinearTiled>(int max, int, int, int &v1, int &v2)
{
    v1 %= max;
    if (v1 < 0)
        v1 += max;
    v2 = v1 + 1;
    if (v2 == max)
        v2 = 0;
    Q_ASSERT(v1 >= 0 && v1 < max);
    Q_ASSERT(v2 >= 0 && v2 < max);
}

template<>
inline void fetchTransformedBilinear_pixelBounds<BlendTransformedBilinear>(int, int l1, int l2, int &v1, int &v2)
{
    if (v1 < l1)
        v2 = v1 = l1;
    else if (v1 >= l2)
        v2 = v1 = l2;
    else
        v2 = v1 + 1;
    Q_ASSERT(v1 >= l1 && v1 <= l2);
    Q_ASSERT(v2 >= l1 && v2 <= l2);
}

template<TextureBlendType blendType> /* blendType = BlendTransformedBilinear or BlendTransformedBilinearTiled */
static const uint * QT_FASTCALL fetchTransformedBilinearARGB32PM(uint *buffer, const Operator *,
                                                                 const QSpanData *data, int y, int x,
                                                                 int length)
{
    int image_width = data->texture.width;
    int image_height = data->texture.height;

    int image_x1 = data->texture.x1;
    int image_y1 = data->texture.y1;
    int image_x2 = data->texture.x2 - 1;
    int image_y2 = data->texture.y2 - 1;

    const qreal cx = x + qreal(0.5);
    const qreal cy = y + qreal(0.5);

    uint *end = buffer + length;
    uint *b = buffer;
    if (data->fast_matrix) {
        // The increment pr x in the scanline
        int fdx = (int)(data->m11 * fixed_scale);
        int fdy = (int)(data->m12 * fixed_scale);

        int fx = int((data->m21 * cy
                      + data->m11 * cx + data->dx) * fixed_scale);
        int fy = int((data->m22 * cy
                      + data->m12 * cx + data->dy) * fixed_scale);

        fx -= half_point;
        fy -= half_point;

        if (fdy == 0) { //simple scale, no rotation
            int y1 = (fy >> 16);
            int y2;
            fetchTransformedBilinear_pixelBounds<blendType>(image_height, image_y1, image_y2, y1, y2);
            const uint *s1 = (const uint *)data->texture.scanLine(y1);
            const uint *s2 = (const uint *)data->texture.scanLine(y2);

            if (fdx <= fixed_scale && fdx > 0) { // scale up on X
                int disty = (fy & 0x0000ffff) >> 8;
                int idisty = 256 - disty;
                int x = fx >> 16;

                // The idea is first to do the interpolation between the row s1 and the row s2
                // into an intermediate buffer, then we interpolate between two pixel of this buffer.

                // intermediate_buffer[0] is a buffer of red-blue component of the pixel, in the form 0x00RR00BB
                // intermediate_buffer[1] is the alpha-green component of the pixel, in the form 0x00AA00GG
                quint32 intermediate_buffer[2][buffer_size + 2];
                // count is the size used in the intermediate_buffer.
                int count = qCeil(length * data->m11) + 2; //+1 for the last pixel to interpolate with, and +1 for rounding errors.
                Q_ASSERT(count <= buffer_size + 2); //length is supposed to be <= buffer_size and data->m11 < 1 in this case
                int f = 0;
                int lim = count;
                if (blendType == BlendTransformedBilinearTiled) {
                    x %= image_width;
                    if (x < 0) x += image_width;
                } else {
                    lim = qMin(count, image_x2-x+1);
                    if (x < image_x1) {
                        Q_ASSERT(x <= image_x2);
                        uint t = s1[image_x1];
                        uint b = s2[image_x1];
                        quint32 rb = (((t & 0xff00ff) * idisty + (b & 0xff00ff) * disty) >> 8) & 0xff00ff;
                        quint32 ag = ((((t>>8) & 0xff00ff) * idisty + ((b>>8) & 0xff00ff) * disty) >> 8) & 0xff00ff;
                        do {
                            intermediate_buffer[0][f] = rb;
                            intermediate_buffer[1][f] = ag;
                            f++;
                            x++;
                        } while (x < image_x1 && f < lim);
                    }
                }

                if (blendType != BlendTransformedBilinearTiled) {
#if defined(__SSE2__)
                    const __m128i disty_ = _mm_set1_epi16(disty);
                    const __m128i idisty_ = _mm_set1_epi16(idisty);
                    const __m128i colorMask = _mm_set1_epi32(0x00ff00ff);

                    lim -= 3;
                    for (; f < lim; x += 4, f += 4) {
                        // Load 4 pixels from s1, and split the alpha-green and red-blue component
                        __m128i top = _mm_loadu_si128((__m128i*)((const uint *)(s1)+x));
                        __m128i topAG = _mm_srli_epi16(top, 8);
                        __m128i topRB = _mm_and_si128(top, colorMask);
                        // Multiplies each colour component by idisty
                        topAG = _mm_mullo_epi16 (topAG, idisty_);
                        topRB = _mm_mullo_epi16 (topRB, idisty_);

                        // Same for the s2 vector
                        __m128i bottom = _mm_loadu_si128((__m128i*)((const uint *)(s2)+x));
                        __m128i bottomAG = _mm_srli_epi16(bottom, 8);
                        __m128i bottomRB = _mm_and_si128(bottom, colorMask);
                        bottomAG = _mm_mullo_epi16 (bottomAG, disty_);
                        bottomRB = _mm_mullo_epi16 (bottomRB, disty_);

                        // Add the values, and shift to only keep 8 significant bits per colors
                        __m128i rAG =_mm_add_epi16(topAG, bottomAG);
                        rAG = _mm_srli_epi16(rAG, 8);
                        _mm_storeu_si128((__m128i*)(&intermediate_buffer[1][f]), rAG);
                        __m128i rRB =_mm_add_epi16(topRB, bottomRB);
                        rRB = _mm_srli_epi16(rRB, 8);
                        _mm_storeu_si128((__m128i*)(&intermediate_buffer[0][f]), rRB);
                    }
#elif defined(__ARM_NEON__)
                    const int16x8_t disty_ = vdupq_n_s16(disty);
                    const int16x8_t idisty_ = vdupq_n_s16(idisty);
                    const int16x8_t colorMask = vdupq_n_s16(0x00ff);

                    lim -= 3;
                    for (; f < lim; x += 4, f += 4) {
                        // Load 4 pixels from s1, and split the alpha-green and red-blue component
                        int16x8_t top = vld1q_s16((int16_t*)((const uint *)(s1)+x));
                        int16x8_t topAG = vreinterpretq_s16_u16(vshrq_n_u16(vreinterpretq_u16_s16(top), 8));
                        int16x8_t topRB = vandq_s16(top, colorMask);
                        // Multiplies each colour component by idisty
                        topAG = vmulq_s16(topAG, idisty_);
                        topRB = vmulq_s16(topRB, idisty_);

                        // Same for the s2 vector
                        int16x8_t bottom = vld1q_s16((int16_t*)((const uint *)(s2)+x));
                        int16x8_t bottomAG = vreinterpretq_s16_u16(vshrq_n_u16(vreinterpretq_u16_s16(bottom), 8));
                        int16x8_t bottomRB = vandq_s16(bottom, colorMask);
                        bottomAG = vmulq_s16(bottomAG, disty_);
                        bottomRB = vmulq_s16(bottomRB, disty_);

                        // Add the values, and shift to only keep 8 significant bits per colors
                        int16x8_t rAG = vaddq_s16(topAG, bottomAG);
                        rAG = vreinterpretq_s16_u16(vshrq_n_u16(vreinterpretq_u16_s16(rAG), 8));
                        vst1q_s16((int16_t*)(&intermediate_buffer[1][f]), rAG);
                        int16x8_t rRB = vaddq_s16(topRB, bottomRB);
                        rRB = vreinterpretq_s16_u16(vshrq_n_u16(vreinterpretq_u16_s16(rRB), 8));
                        vst1q_s16((int16_t*)(&intermediate_buffer[0][f]), rRB);
                    }
#endif
                }
                for (; f < count; f++) { // Same as above but without sse2
                    if (blendType == BlendTransformedBilinearTiled) {
                        if (x >= image_width) x -= image_width;
                    } else {
                        x = qMin(x, image_x2);
                    }

                    uint t = s1[x];
                    uint b = s2[x];

                    intermediate_buffer[0][f] = (((t & 0xff00ff) * idisty + (b & 0xff00ff) * disty) >> 8) & 0xff00ff;
                    intermediate_buffer[1][f] = ((((t>>8) & 0xff00ff) * idisty + ((b>>8) & 0xff00ff) * disty) >> 8) & 0xff00ff;
                    x++;
                }
                // Now interpolate the values from the intermediate_buffer to get the final result.
                fx &= fixed_scale - 1;
                Q_ASSERT((fx >> 16) == 0);
                while (b < end) {
                    int x1 = (fx >> 16);
                    int x2 = x1 + 1;
                    Q_ASSERT(x1 >= 0);
                    Q_ASSERT(x2 < count);

                    int distx = (fx & 0x0000ffff) >> 8;
                    int idistx = 256 - distx;
                    int rb = ((intermediate_buffer[0][x1] * idistx + intermediate_buffer[0][x2] * distx) >> 8) & 0xff00ff;
                    int ag = (intermediate_buffer[1][x1] * idistx + intermediate_buffer[1][x2] * distx) & 0xff00ff00;
                    *b = rb | ag;
                    b++;
                    fx += fdx;
                }
            } else if ((fdx < 0 && fdx > -(fixed_scale / 8)) || fabs(data->m22) < (1./8.)) { // scale up more than 8x
                int y1 = (fy >> 16);
                int y2;
                fetchTransformedBilinear_pixelBounds<blendType>(image_height, image_y1, image_y2, y1, y2);
                const uint *s1 = (const uint *)data->texture.scanLine(y1);
                const uint *s2 = (const uint *)data->texture.scanLine(y2);
                int disty = (fy & 0x0000ffff) >> 8;
                while (b < end) {
                    int x1 = (fx >> 16);
                    int x2;
                    fetchTransformedBilinear_pixelBounds<blendType>(image_width, image_x1, image_x2, x1, x2);
                    uint tl = s1[x1];
                    uint tr = s1[x2];
                    uint bl = s2[x1];
                    uint br = s2[x2];
                    int distx = (fx & 0x0000ffff) >> 8;
                    *b = interpolate_4_pixels(tl, tr, bl, br, distx, disty);

                    fx += fdx;
                    ++b;
                }
            } else { //scale down
                int y1 = (fy >> 16);
                int y2;
                fetchTransformedBilinear_pixelBounds<blendType>(image_height, image_y1, image_y2, y1, y2);
                const uint *s1 = (const uint *)data->texture.scanLine(y1);
                const uint *s2 = (const uint *)data->texture.scanLine(y2);
                int disty = (fy & 0x0000ffff) >> 12;

                if (blendType != BlendTransformedBilinearTiled) {
#define BILINEAR_DOWNSCALE_BOUNDS_PROLOG \
                    while (b < end) { \
                        int x1 = (fx >> 16); \
                        int x2; \
                        fetchTransformedBilinear_pixelBounds<blendType>(image_width, image_x1, image_x2, x1, x2); \
                        if (x1 != x2) \
                            break; \
                        uint tl = s1[x1]; \
                        uint tr = s1[x2]; \
                        uint bl = s2[x1]; \
                        uint br = s2[x2]; \
                        int distx = (fx & 0x0000ffff) >> 12; \
                        *b = interpolate_4_pixels_16(tl, tr, bl, br, distx, disty); \
                        fx += fdx; \
                        ++b; \
                    } \
                    uint *boundedEnd; \
                    if (fdx > 0) \
                        boundedEnd = qMin(end, buffer + uint((image_x2 - (fx >> 16)) / data->m11)); \
                    else \
                        boundedEnd = qMin(end, buffer + uint((image_x1 - (fx >> 16)) / data->m11)); \
                    boundedEnd -= 3;

#if defined(__SSE2__)
                    BILINEAR_DOWNSCALE_BOUNDS_PROLOG

                    const __m128i colorMask = _mm_set1_epi32(0x00ff00ff);
                    const __m128i v_256 = _mm_set1_epi16(256);
                    const __m128i v_disty = _mm_set1_epi16(disty);
                    __m128i v_fdx = _mm_set1_epi32(fdx*4);

                    ptrdiff_t secondLine = reinterpret_cast<const uint *>(s2) - reinterpret_cast<const uint *>(s1);

                    union Vect_buffer { __m128i vect; quint32 i[4]; };
                    Vect_buffer v_fx;

                    for (int i = 0; i < 4; i++) {
                        v_fx.i[i] = fx;
                        fx += fdx;
                    }

                    while (b < boundedEnd) {

                        Vect_buffer tl, tr, bl, br;

                        for (int i = 0; i < 4; i++) {
                            int x1 = v_fx.i[i] >> 16;
                            const uint *addr_tl = reinterpret_cast<const uint *>(s1) + x1;
                            const uint *addr_tr = addr_tl + 1;
                            tl.i[i] = *addr_tl;
                            tr.i[i] = *addr_tr;
                            bl.i[i] = *(addr_tl+secondLine);
                            br.i[i] = *(addr_tr+secondLine);
                        }
                        __m128i v_distx = _mm_srli_epi16(v_fx.vect, 12);
                        v_distx = _mm_shufflehi_epi16(v_distx, _MM_SHUFFLE(2,2,0,0));
                        v_distx = _mm_shufflelo_epi16(v_distx, _MM_SHUFFLE(2,2,0,0));

                        interpolate_4_pixels_16_sse2(tl.vect, tr.vect, bl.vect, br.vect, v_distx, v_disty, colorMask, v_256, b);
                        b+=4;
                        v_fx.vect = _mm_add_epi32(v_fx.vect, v_fdx);
                    }
                    fx = v_fx.i[0];
#elif defined(__ARM_NEON__)
                    BILINEAR_DOWNSCALE_BOUNDS_PROLOG

                    const int16x8_t colorMask = vdupq_n_s16(0x00ff);
                    const int16x8_t invColorMask = vmvnq_s16(colorMask);
                    const int16x8_t v_256 = vdupq_n_s16(256);
                    const int16x8_t v_disty = vdupq_n_s16(disty);
                    const int16x8_t v_disty_ = vshlq_n_s16(v_disty, 4);
                    int32x4_t v_fdx = vdupq_n_s32(fdx*4);

                    ptrdiff_t secondLine = reinterpret_cast<const uint *>(s2) - reinterpret_cast<const uint *>(s1);

                    union Vect_buffer { int32x4_t vect; quint32 i[4]; };
                    Vect_buffer v_fx;

                    for (int i = 0; i < 4; i++) {
                        v_fx.i[i] = fx;
                        fx += fdx;
                    }

                    const int32x4_t v_ffff_mask = vdupq_n_s32(0x0000ffff);

                    while (b < boundedEnd) {

                        Vect_buffer tl, tr, bl, br;

                        Vect_buffer v_fx_shifted;
                        v_fx_shifted.vect = vshrq_n_s32(v_fx.vect, 16);

                        int32x4_t v_distx = vshrq_n_s32(vandq_s32(v_fx.vect, v_ffff_mask), 12);

                        for (int i = 0; i < 4; i++) {
                            int x1 = v_fx_shifted.i[i];
                            const uint *addr_tl = reinterpret_cast<const uint *>(s1) + x1;
                            const uint *addr_tr = addr_tl + 1;
                            tl.i[i] = *addr_tl;
                            tr.i[i] = *addr_tr;
                            bl.i[i] = *(addr_tl+secondLine);
                            br.i[i] = *(addr_tr+secondLine);
                        }

                        v_distx = vorrq_s32(v_distx, vshlq_n_s32(v_distx, 16));

                        interpolate_4_pixels_16_neon(vreinterpretq_s16_s32(tl.vect), vreinterpretq_s16_s32(tr.vect), vreinterpretq_s16_s32(bl.vect), vreinterpretq_s16_s32(br.vect), vreinterpretq_s16_s32(v_distx), v_disty, v_disty_, colorMask, invColorMask, v_256, b);
                        b+=4;
                        v_fx.vect = vaddq_s32(v_fx.vect, v_fdx);
                    }
                    fx = v_fx.i[0];
#endif
                }

                while (b < end) {
                    int x1 = (fx >> 16);
                    int x2;
                    fetchTransformedBilinear_pixelBounds<blendType>(image_width, image_x1, image_x2, x1, x2);
                    uint tl = s1[x1];
                    uint tr = s1[x2];
                    uint bl = s2[x1];
                    uint br = s2[x2];
                    int distx = (fx & 0x0000ffff) >> 12;
                    *b = interpolate_4_pixels_16(tl, tr, bl, br, distx, disty);
                    fx += fdx;
                    ++b;
                }
            }
        } else { //rotation
            if (fabs(data->m11) > 8 || fabs(data->m22) > 8) {
                //if we are zooming more than 8 times, we use 8bit precision for the position.
                while (b < end) {
                    int x1 = (fx >> 16);
                    int x2;
                    int y1 = (fy >> 16);
                    int y2;

                    fetchTransformedBilinear_pixelBounds<blendType>(image_width, image_x1, image_x2, x1, x2);
                    fetchTransformedBilinear_pixelBounds<blendType>(image_height, image_y1, image_y2, y1, y2);

                    const uint *s1 = (const uint *)data->texture.scanLine(y1);
                    const uint *s2 = (const uint *)data->texture.scanLine(y2);

                    uint tl = s1[x1];
                    uint tr = s1[x2];
                    uint bl = s2[x1];
                    uint br = s2[x2];

                    int distx = (fx & 0x0000ffff) >> 8;
                    int disty = (fy & 0x0000ffff) >> 8;

                    *b = interpolate_4_pixels(tl, tr, bl, br, distx, disty);

                    fx += fdx;
                    fy += fdy;
                    ++b;
                }
            } else {
                //we are zooming less than 8x, use 4bit precision
                while (b < end) {
                    int x1 = (fx >> 16);
                    int x2;
                    int y1 = (fy >> 16);
                    int y2;

                    fetchTransformedBilinear_pixelBounds<blendType>(image_width, image_x1, image_x2, x1, x2);
                    fetchTransformedBilinear_pixelBounds<blendType>(image_height, image_y1, image_y2, y1, y2);

                    const uint *s1 = (const uint *)data->texture.scanLine(y1);
                    const uint *s2 = (const uint *)data->texture.scanLine(y2);

                    uint tl = s1[x1];
                    uint tr = s1[x2];
                    uint bl = s2[x1];
                    uint br = s2[x2];

                    int distx = (fx & 0x0000ffff) >> 12;
                    int disty = (fy & 0x0000ffff) >> 12;

                    *b = interpolate_4_pixels_16(tl, tr, bl, br, distx, disty);

                    fx += fdx;
                    fy += fdy;
                    ++b;
                }
            }
        }
    } else {
        const qreal fdx = data->m11;
        const qreal fdy = data->m12;
        const qreal fdw = data->m13;

        qreal fx = data->m21 * cy + data->m11 * cx + data->dx;
        qreal fy = data->m22 * cy + data->m12 * cx + data->dy;
        qreal fw = data->m23 * cy + data->m13 * cx + data->m33;

        while (b < end) {
            const qreal iw = fw == 0 ? 1 : 1 / fw;
            const qreal px = fx * iw - qreal(0.5);
            const qreal py = fy * iw - qreal(0.5);

            int x1 = int(px) - (px < 0);
            int x2;
            int y1 = int(py) - (py < 0);
            int y2;

            int distx = int((px - x1) * 256);
            int disty = int((py - y1) * 256);

            fetchTransformedBilinear_pixelBounds<blendType>(image_width, image_x1, image_x2, x1, x2);
            fetchTransformedBilinear_pixelBounds<blendType>(image_height, image_y1, image_y2, y1, y2);

            const uint *s1 = (const uint *)data->texture.scanLine(y1);
            const uint *s2 = (const uint *)data->texture.scanLine(y2);

            uint tl = s1[x1];
            uint tr = s1[x2];
            uint bl = s2[x1];
            uint br = s2[x2];

            *b = interpolate_4_pixels(tl, tr, bl, br, distx, disty);

            fx += fdx;
            fy += fdy;
            fw += fdw;
            //force increment to avoid /0
            if (!fw) {
                fw += fdw;
            }
            ++b;
        }
    }

    return buffer;
}

// blendType = BlendTransformedBilinear or BlendTransformedBilinearTiled
template<TextureBlendType blendType>
static const uint *QT_FASTCALL fetchTransformedBilinear(uint *buffer, const Operator *,
                                                        const QSpanData *data, int y, int x, int length)
{
    const QPixelLayout *layout = &qPixelLayouts[data->texture.format];
    const QRgb *clut = data->texture.colorTable ? data->texture.colorTable->constData() : 0;

    int image_width = data->texture.width;
    int image_height = data->texture.height;

    int image_x1 = data->texture.x1;
    int image_y1 = data->texture.y1;
    int image_x2 = data->texture.x2 - 1;
    int image_y2 = data->texture.y2 - 1;

    const qreal cx = x + qreal(0.5);
    const qreal cy = y + qreal(0.5);

    if (data->fast_matrix) {
        // The increment pr x in the scanline
        int fdx = (int)(data->m11 * fixed_scale);
        int fdy = (int)(data->m12 * fixed_scale);

        int fx = int((data->m21 * cy + data->m11 * cx + data->dx) * fixed_scale);
        int fy = int((data->m22 * cy + data->m12 * cx + data->dy) * fixed_scale);

        fx -= half_point;
        fy -= half_point;

        if (fdy == 0) { //simple scale, no rotation
            int y1 = (fy >> 16);
            int y2;
            fetchTransformedBilinear_pixelBounds<blendType>(image_height, image_y1, image_y2, y1, y2);
            const uchar *s1 = data->texture.scanLine(y1);
            const uchar *s2 = data->texture.scanLine(y2);

            if (fdx <= fixed_scale && fdx > 0) { // scale up on X
                int disty = (fy & 0x0000ffff) >> 8;
                int idisty = 256 - disty;
                int x = fx >> 16;

                // The idea is first to do the interpolation between the row s1 and the row s2
                // into an intermediate buffer, then we interpolate between two pixel of this buffer.
                FetchPixelsFunc fetch = qFetchPixels[layout->bpp];
                uint buf1[buffer_size + 2];
                uint buf2[buffer_size + 2];
                const uint *ptr1;
                const uint *ptr2;

                int count = qCeil(length * data->m11) + 2; //+1 for the last pixel to interpolate with, and +1 for rounding errors.
                Q_ASSERT(count <= buffer_size + 2); //length is supposed to be <= buffer_size and data->m11 < 1 in this case

                if (blendType == BlendTransformedBilinearTiled) {
                    x %= image_width;
                    if (x < 0)
                        x += image_width;
                    int len1 = qMin(count, image_width - x);
                    int len2 = qMin(x, count - len1);

                    ptr1 = fetch(buf1, s1, x, len1);
                    ptr1 = layout->convertToARGB32PM(buf1, ptr1, len1, layout, clut);
                    ptr2 = fetch(buf2, s2, x, len1);
                    ptr2 = layout->convertToARGB32PM(buf2, ptr2, len1, layout, clut);
                    for (int i = 0; i < len1; ++i) {
                        uint t = ptr1[i];
                        uint b = ptr2[i];
                        buf1[i] = (((t & 0xff00ff) * idisty + (b & 0xff00ff) * disty) >> 8) & 0xff00ff;
                        buf2[i] = ((((t >> 8) & 0xff00ff) * idisty + ((b >> 8) & 0xff00ff) * disty) >> 8) & 0xff00ff;
                    }

                    if (len2) {
                        ptr1 = fetch(buf1 + len1, s1, 0, len2);
                        ptr1 = layout->convertToARGB32PM(buf1 + len1, ptr1, len2, layout, clut);
                        ptr2 = fetch(buf2 + len1, s2, 0, len2);
                        ptr2 = layout->convertToARGB32PM(buf2 + len1, ptr2, len2, layout, clut);
                        for (int i = 0; i < len2; ++i) {
                            uint t = ptr1[i];
                            uint b = ptr2[i];
                            buf1[i + len1] = (((t & 0xff00ff) * idisty + (b & 0xff00ff) * disty) >> 8) & 0xff00ff;
                            buf2[i + len1] = ((((t >> 8) & 0xff00ff) * idisty + ((b >> 8) & 0xff00ff) * disty) >> 8) & 0xff00ff;
                        }
                    }
                    for (int i = image_width; i < count; ++i) {
                        buf1[i] = buf1[i - image_width];
                        buf2[i] = buf2[i - image_width];
                    }
                } else {
                    int start = qMax(x, image_x1);
                    int end = qMin(x + count, image_x2 + 1);
                    int len = qMax(1, end - start);
                    int leading = start - x;

                    ptr1 = fetch(buf1 + leading, s1, start, len);
                    ptr1 = layout->convertToARGB32PM(buf1 + leading, ptr1, len, layout, clut);
                    ptr2 = fetch(buf2 + leading, s2, start, len);
                    ptr2 = layout->convertToARGB32PM(buf2 + leading, ptr2, len, layout, clut);

                    for (int i = 0; i < len; ++i) {
                        uint t = ptr1[i];
                        uint b = ptr2[i];
                        buf1[i + leading] = (((t & 0xff00ff) * idisty + (b & 0xff00ff) * disty) >> 8) & 0xff00ff;
                        buf2[i + leading] = ((((t >> 8) & 0xff00ff) * idisty + ((b >> 8) & 0xff00ff) * disty) >> 8) & 0xff00ff;
                    }

                    for (int i = 0; i < leading; ++i) {
                        buf1[i] = buf1[leading];
                        buf2[i] = buf2[leading];
                    }
                    for (int i = leading + len; i < count; ++i) {
                        buf1[i] = buf1[i - 1];
                        buf2[i] = buf2[i - 1];
                    }
                }

                // Now interpolate the values from the intermediate_buffer to get the final result.
                fx &= fixed_scale - 1;
                Q_ASSERT((fx >> 16) == 0);
                for (int i = 0; i < length; ++i) {
                    int x1 = (fx >> 16);
                    int x2 = x1 + 1;
                    Q_ASSERT(x1 >= 0);
                    Q_ASSERT(x2 < count);

                    int distx = (fx & 0x0000ffff) >> 8;
                    int idistx = 256 - distx;
                    int rb = ((buf1[x1] * idistx + buf1[x2] * distx) >> 8) & 0xff00ff;
                    int ag = (buf2[x1] * idistx + buf2[x2] * distx) & 0xff00ff00;
                    buffer[i] = rb | ag;
                    fx += fdx;
                }
            } else {
                FetchPixelFunc fetch = qFetchPixel[layout->bpp];
                uint buf1[buffer_size];
                uint buf2[buffer_size];
                uint *b = buffer;
                while (length) {
                    int len = qMin(length, buffer_size / 2);
                    int fracX = fx;
                    for (int i = 0; i < len; ++i) {
                        int x1 = (fx >> 16);
                        int x2;
                        fetchTransformedBilinear_pixelBounds<blendType>(image_width, image_x1, image_x2, x1, x2);

                        buf1[i * 2 + 0] = fetch(s1, x1);
                        buf1[i * 2 + 1] = fetch(s1, x2);
                        buf2[i * 2 + 0] = fetch(s2, x1);
                        buf2[i * 2 + 1] = fetch(s2, x2);

                        fx += fdx;
                    }
                    layout->convertToARGB32PM(buf1, buf1, len * 2, layout, clut);
                    layout->convertToARGB32PM(buf2, buf2, len * 2, layout, clut);

                    if ((fdx < 0 && fdx > -(fixed_scale / 8)) || fabs(data->m22) < (1./8.)) { // scale up more than 8x
                        int disty = (fy & 0x0000ffff) >> 8;
                        for (int i = 0; i < len; ++i) {
                            uint tl = buf1[i * 2 + 0];
                            uint tr = buf1[i * 2 + 1];
                            uint bl = buf2[i * 2 + 0];
                            uint br = buf2[i * 2 + 1];
                            int distx = (fracX & 0x0000ffff) >> 8;
                            b[i] = interpolate_4_pixels(tl, tr, bl, br, distx, disty);
                            fracX += fdx;
                        }
                    } else { //scale down
                        int disty = (fy & 0x0000ffff) >> 12;
                        for (int i = 0; i < len; ++i) {
                            uint tl = buf1[i * 2 + 0];
                            uint tr = buf1[i * 2 + 1];
                            uint bl = buf2[i * 2 + 0];
                            uint br = buf2[i * 2 + 1];
                            int distx = (fracX & 0x0000ffff) >> 12;
                            b[i] = interpolate_4_pixels_16(tl, tr, bl, br, distx, disty);
                            fracX += fdx;
                        }
                    }
                    length -= len;
                    b += len;
                }
            }
        } else { //rotation
            FetchPixelFunc fetch = qFetchPixel[layout->bpp];
            uint buf1[buffer_size];
            uint buf2[buffer_size];
            uint *b = buffer;

            while (length) {
                int len = qMin(length, buffer_size / 2);
                int fracX = fx;
                int fracY = fy;
                for (int i = 0; i < len; ++i) {
                    int x1 = (fx >> 16);
                    int x2;
                    int y1 = (fy >> 16);
                    int y2;
                    fetchTransformedBilinear_pixelBounds<blendType>(image_width, image_x1, image_x2, x1, x2);
                    fetchTransformedBilinear_pixelBounds<blendType>(image_height, image_y1, image_y2, y1, y2);

                    const uchar *s1 = data->texture.scanLine(y1);
                    const uchar *s2 = data->texture.scanLine(y2);

                    buf1[i * 2 + 0] = fetch(s1, x1);
                    buf1[i * 2 + 1] = fetch(s1, x2);
                    buf2[i * 2 + 0] = fetch(s2, x1);
                    buf2[i * 2 + 1] = fetch(s2, x2);

                    fx += fdx;
                    fy += fdy;
                }
                layout->convertToARGB32PM(buf1, buf1, len * 2, layout, clut);
                layout->convertToARGB32PM(buf2, buf2, len * 2, layout, clut);

                if (fabs(data->m11) > 8 || fabs(data->m22) > 8) {
                    //if we are zooming more than 8 times, we use 8bit precision for the position.
                    for (int i = 0; i < len; ++i) {
                        uint tl = buf1[i * 2 + 0];
                        uint tr = buf1[i * 2 + 1];
                        uint bl = buf2[i * 2 + 0];
                        uint br = buf2[i * 2 + 1];

                        int distx = (fracX & 0x0000ffff) >> 8;
                        int disty = (fracY & 0x0000ffff) >> 8;

                        b[i] = interpolate_4_pixels(tl, tr, bl, br, distx, disty);
                        fracX += fdx;
                        fracY += fdy;
                    }
                } else {
                    //we are zooming less than 8x, use 4bit precision
                    for (int i = 0; i < len; ++i) {
                        uint tl = buf1[i * 2 + 0];
                        uint tr = buf1[i * 2 + 1];
                        uint bl = buf2[i * 2 + 0];
                        uint br = buf2[i * 2 + 1];

                        int distx = (fracX & 0x0000ffff) >> 12;
                        int disty = (fracY & 0x0000ffff) >> 12;

                        b[i] = interpolate_4_pixels_16(tl, tr, bl, br, distx, disty);
                        fracX += fdx;
                        fracY += fdy;
                    }
                }

                length -= len;
                b += len;
            }
        }
    } else {
        const qreal fdx = data->m11;
        const qreal fdy = data->m12;
        const qreal fdw = data->m13;

        qreal fx = data->m21 * cy + data->m11 * cx + data->dx;
        qreal fy = data->m22 * cy + data->m12 * cx + data->dy;
        qreal fw = data->m23 * cy + data->m13 * cx + data->m33;

        FetchPixelFunc fetch = qFetchPixel[layout->bpp];
        uint buf1[buffer_size];
        uint buf2[buffer_size];
        uint *b = buffer;

        int distxs[buffer_size / 2];
        int distys[buffer_size / 2];

        while (length) {
            int len = qMin(length, buffer_size / 2);
            for (int i = 0; i < len; ++i) {
                const qreal iw = fw == 0 ? 1 : 1 / fw;
                const qreal px = fx * iw - qreal(0.5);
                const qreal py = fy * iw - qreal(0.5);

                int x1 = int(px) - (px < 0);
                int x2;
                int y1 = int(py) - (py < 0);
                int y2;

                distxs[i] = int((px - x1) * 256);
                distys[i] = int((py - y1) * 256);

                fetchTransformedBilinear_pixelBounds<blendType>(image_width, image_x1, image_x2, x1, x2);
                fetchTransformedBilinear_pixelBounds<blendType>(image_height, image_y1, image_y2, y1, y2);

                const uchar *s1 = data->texture.scanLine(y1);
                const uchar *s2 = data->texture.scanLine(y2);

                buf1[i * 2 + 0] = fetch(s1, x1);
                buf1[i * 2 + 1] = fetch(s1, x2);
                buf2[i * 2 + 0] = fetch(s2, x1);
                buf2[i * 2 + 1] = fetch(s2, x2);

                fx += fdx;
                fy += fdy;
                fw += fdw;
                //force increment to avoid /0
                if (!fw)
                    fw += fdw;
            }

            layout->convertToARGB32PM(buf1, buf1, len * 2, layout, clut);
            layout->convertToARGB32PM(buf2, buf2, len * 2, layout, clut);

            for (int i = 0; i < len; ++i) {
                int distx = distxs[i];
                int disty = distys[i];

                uint tl = buf1[i * 2 + 0];
                uint tr = buf1[i * 2 + 1];
                uint bl = buf2[i * 2 + 0];
                uint br = buf2[i * 2 + 1];

                b[i] = interpolate_4_pixels(tl, tr, bl, br, distx, disty);
            }
            length -= len;
            b += len;
        }
    }

    return buffer;
}

static SourceFetchProc sourceFetch[NBlendTypes][QImage::NImageFormats] = {
    // Untransformed
    {
        0, // Invalid
        fetchUntransformed,         // Mono
        fetchUntransformed,         // MonoLsb
        fetchUntransformed,         // Indexed8
        fetchUntransformedARGB32PM, // RGB32
        fetchUntransformed,         // ARGB32
        fetchUntransformedARGB32PM, // ARGB32_Premultiplied
        fetchUntransformedRGB16,    // RGB16
        fetchUntransformed,         // ARGB8565_Premultiplied
        fetchUntransformed,         // RGB666
        fetchUntransformed,         // ARGB6666_Premultiplied
        fetchUntransformed,         // RGB555
        fetchUntransformed,         // ARGB8555_Premultiplied
        fetchUntransformed,         // RGB888
        fetchUntransformed,         // RGB444
        fetchUntransformed,         // ARGB4444_Premultiplied
        fetchUntransformed,         // RGBX8888
        fetchUntransformed,         // RGBA8888
        fetchUntransformed          // RGBA8888_Premultiplied
    },
    // Tiled
    {
        0, // Invalid
        fetchUntransformed,         // Mono
        fetchUntransformed,         // MonoLsb
        fetchUntransformed,         // Indexed8
        fetchUntransformedARGB32PM, // RGB32
        fetchUntransformed,         // ARGB32
        fetchUntransformedARGB32PM, // ARGB32_Premultiplied
        fetchUntransformedRGB16,    // RGB16
        fetchUntransformed,         // ARGB8565_Premultiplied
        fetchUntransformed,         // RGB666
        fetchUntransformed,         // ARGB6666_Premultiplied
        fetchUntransformed,         // RGB555
        fetchUntransformed,         // ARGB8555_Premultiplied
        fetchUntransformed,         // RGB888
        fetchUntransformed,         // RGB444
        fetchUntransformed,         // ARGB4444_Premultiplied
        fetchUntransformed,         // RGBX8888
        fetchUntransformed,         // RGBA8888
        fetchUntransformed          // RGBA8888_Premultiplied
    },
    // Transformed
    {
        0, // Invalid
        fetchTransformed<BlendTransformed>,         // Mono
        fetchTransformed<BlendTransformed>,         // MonoLsb
        fetchTransformed<BlendTransformed>,         // Indexed8
        fetchTransformedARGB32PM<BlendTransformed>, // RGB32
        fetchTransformed<BlendTransformed>,         // ARGB32
        fetchTransformedARGB32PM<BlendTransformed>, // ARGB32_Premultiplied
        fetchTransformed<BlendTransformed>,         // RGB16
        fetchTransformed<BlendTransformed>,         // ARGB8565_Premultiplied
        fetchTransformed<BlendTransformed>,         // RGB666
        fetchTransformed<BlendTransformed>,         // ARGB6666_Premultiplied
        fetchTransformed<BlendTransformed>,         // RGB555
        fetchTransformed<BlendTransformed>,         // ARGB8555_Premultiplied
        fetchTransformed<BlendTransformed>,         // RGB888
        fetchTransformed<BlendTransformed>,         // RGB444
        fetchTransformed<BlendTransformed>,         // ARGB4444_Premultiplied
        fetchTransformed<BlendTransformed>,         // RGBX8888
        fetchTransformed<BlendTransformed>,         // RGBA8888
        fetchTransformed<BlendTransformed>,         // RGBA8888_Premultiplied
    },
    {
        0, // TransformedTiled
        fetchTransformed<BlendTransformedTiled>,            // Mono
        fetchTransformed<BlendTransformedTiled>,            // MonoLsb
        fetchTransformed<BlendTransformedTiled>,            // Indexed8
        fetchTransformedARGB32PM<BlendTransformedTiled>,    // RGB32
        fetchTransformed<BlendTransformedTiled>,            // ARGB32
        fetchTransformedARGB32PM<BlendTransformedTiled>,    // ARGB32_Premultiplied
        fetchTransformed<BlendTransformedTiled>,            // RGB16
        fetchTransformed<BlendTransformedTiled>,            // ARGB8565_Premultiplied
        fetchTransformed<BlendTransformedTiled>,            // RGB666
        fetchTransformed<BlendTransformedTiled>,            // ARGB6666_Premultiplied
        fetchTransformed<BlendTransformedTiled>,            // RGB555
        fetchTransformed<BlendTransformedTiled>,            // ARGB8555_Premultiplied
        fetchTransformed<BlendTransformedTiled>,            // RGB888
        fetchTransformed<BlendTransformedTiled>,            // RGB444
        fetchTransformed<BlendTransformedTiled>,            // ARGB4444_Premultiplied
        fetchTransformed<BlendTransformedTiled>,            // RGBX8888
        fetchTransformed<BlendTransformedTiled>,            // RGBA8888
        fetchTransformed<BlendTransformedTiled>,            // RGBA8888_Premultiplied
    },
    {
        0, // Bilinear
        fetchTransformedBilinear<BlendTransformedBilinear>,         // Mono
        fetchTransformedBilinear<BlendTransformedBilinear>,         // MonoLsb
        fetchTransformedBilinear<BlendTransformedBilinear>,         // Indexed8
        fetchTransformedBilinearARGB32PM<BlendTransformedBilinear>, // RGB32
        fetchTransformedBilinear<BlendTransformedBilinear>,         // ARGB32
        fetchTransformedBilinearARGB32PM<BlendTransformedBilinear>, // ARGB32_Premultiplied
        fetchTransformedBilinear<BlendTransformedBilinear>,         // RGB16
        fetchTransformedBilinear<BlendTransformedBilinear>,         // ARGB8565_Premultiplied
        fetchTransformedBilinear<BlendTransformedBilinear>,         // RGB666
        fetchTransformedBilinear<BlendTransformedBilinear>,         // ARGB6666_Premultiplied
        fetchTransformedBilinear<BlendTransformedBilinear>,         // RGB555
        fetchTransformedBilinear<BlendTransformedBilinear>,         // ARGB8555_Premultiplied
        fetchTransformedBilinear<BlendTransformedBilinear>,         // RGB888
        fetchTransformedBilinear<BlendTransformedBilinear>,         // RGB444
        fetchTransformedBilinear<BlendTransformedBilinear>,         // ARGB4444_Premultiplied
        fetchTransformedBilinear<BlendTransformedBilinear>,         // RGBX8888
        fetchTransformedBilinear<BlendTransformedBilinear>,         // RGBA8888
        fetchTransformedBilinear<BlendTransformedBilinear>          // RGBA8888_Premultiplied
    },
    {
        0, // BilinearTiled
        fetchTransformedBilinear<BlendTransformedBilinearTiled>,            // Mono
        fetchTransformedBilinear<BlendTransformedBilinearTiled>,            // MonoLsb
        fetchTransformedBilinear<BlendTransformedBilinearTiled>,            // Indexed8
        fetchTransformedBilinearARGB32PM<BlendTransformedBilinearTiled>,    // RGB32
        fetchTransformedBilinear<BlendTransformedBilinearTiled>,            // ARGB32
        fetchTransformedBilinearARGB32PM<BlendTransformedBilinearTiled>,    // ARGB32_Premultiplied
        fetchTransformedBilinear<BlendTransformedBilinearTiled>,            // RGB16
        fetchTransformedBilinear<BlendTransformedBilinearTiled>,            // ARGB8565_Premultiplied
        fetchTransformedBilinear<BlendTransformedBilinearTiled>,            // RGB666
        fetchTransformedBilinear<BlendTransformedBilinearTiled>,            // ARGB6666_Premultiplied
        fetchTransformedBilinear<BlendTransformedBilinearTiled>,            // RGB555
        fetchTransformedBilinear<BlendTransformedBilinearTiled>,            // ARGB8555_Premultiplied
        fetchTransformedBilinear<BlendTransformedBilinearTiled>,            // RGB888
        fetchTransformedBilinear<BlendTransformedBilinearTiled>,            // RGB444
        fetchTransformedBilinear<BlendTransformedBilinearTiled>,            // ARGB4444_Premultiplied
        fetchTransformedBilinear<BlendTransformedBilinearTiled>,            // RGBX8888
        fetchTransformedBilinear<BlendTransformedBilinearTiled>,            // RGBA8888
        fetchTransformedBilinear<BlendTransformedBilinearTiled>             // RGBA8888_Premultiplied
    },
};

#define FIXPT_BITS 8
#define FIXPT_SIZE (1<<FIXPT_BITS)

static uint qt_gradient_pixel_fixed(const QGradientData *data, int fixed_pos)
{
    int ipos = (fixed_pos + (FIXPT_SIZE / 2)) >> FIXPT_BITS;
    return data->colorTable[qt_gradient_clamp(data, ipos)];
}

static void QT_FASTCALL getLinearGradientValues(LinearGradientValues *v, const QSpanData *data)
{
    v->dx = data->gradient.linear.end.x - data->gradient.linear.origin.x;
    v->dy = data->gradient.linear.end.y - data->gradient.linear.origin.y;
    v->l = v->dx * v->dx + v->dy * v->dy;
    v->off = 0;
    if (v->l != 0) {
        v->dx /= v->l;
        v->dy /= v->l;
        v->off = -v->dx * data->gradient.linear.origin.x - v->dy * data->gradient.linear.origin.y;
    }
}

static const uint * QT_FASTCALL qt_fetch_linear_gradient(uint *buffer, const Operator *op, const QSpanData *data,
                                                         int y, int x, int length)
{
    const uint *b = buffer;
    qreal t, inc;

    bool affine = true;
    qreal rx=0, ry=0;
    if (op->linear.l == 0) {
        t = inc = 0;
    } else {
        rx = data->m21 * (y + qreal(0.5)) + data->m11 * (x + qreal(0.5)) + data->dx;
        ry = data->m22 * (y + qreal(0.5)) + data->m12 * (x + qreal(0.5)) + data->dy;
        t = op->linear.dx*rx + op->linear.dy*ry + op->linear.off;
        inc = op->linear.dx * data->m11 + op->linear.dy * data->m12;
        affine = !data->m13 && !data->m23;

        if (affine) {
            t *= (GRADIENT_STOPTABLE_SIZE - 1);
            inc *= (GRADIENT_STOPTABLE_SIZE - 1);
        }
    }

    const uint *end = buffer + length;
    if (affine) {
        if (inc > qreal(-1e-5) && inc < qreal(1e-5)) {
            QT_MEMFILL_UINT(buffer, length, qt_gradient_pixel_fixed(&data->gradient, int(t * FIXPT_SIZE)));
        } else {
            if (t+inc*length < qreal(INT_MAX >> (FIXPT_BITS + 1)) &&
                t+inc*length > qreal(INT_MIN >> (FIXPT_BITS + 1))) {
                // we can use fixed point math
                int t_fixed = int(t * FIXPT_SIZE);
                int inc_fixed = int(inc * FIXPT_SIZE);
                while (buffer < end) {
                    *buffer = qt_gradient_pixel_fixed(&data->gradient, t_fixed);
                    t_fixed += inc_fixed;
                    ++buffer;
                }
            } else {
                // we have to fall back to float math
                while (buffer < end) {
                    *buffer = qt_gradient_pixel(&data->gradient, t/GRADIENT_STOPTABLE_SIZE);
                    t += inc;
                    ++buffer;
                }
            }
        }
    } else { // fall back to float math here as well
        qreal rw = data->m23 * (y + qreal(0.5)) + data->m13 * (x + qreal(0.5)) + data->m33;
        while (buffer < end) {
            qreal x = rx/rw;
            qreal y = ry/rw;
            t = (op->linear.dx*x + op->linear.dy *y) + op->linear.off;

            *buffer = qt_gradient_pixel(&data->gradient, t);
            rx += data->m11;
            ry += data->m12;
            rw += data->m13;
            if (!rw) {
                rw += data->m13;
            }
            ++buffer;
        }
    }

    return b;
}

static void QT_FASTCALL getRadialGradientValues(RadialGradientValues *v, const QSpanData *data)
{
    v->dx = data->gradient.radial.center.x - data->gradient.radial.focal.x;
    v->dy = data->gradient.radial.center.y - data->gradient.radial.focal.y;

    v->dr = data->gradient.radial.center.radius - data->gradient.radial.focal.radius;
    v->sqrfr = data->gradient.radial.focal.radius * data->gradient.radial.focal.radius;

    v->a = v->dr * v->dr - v->dx*v->dx - v->dy*v->dy;
    v->inv2a = 1 / (2 * v->a);

    v->extended = !qFuzzyIsNull(data->gradient.radial.focal.radius) || v->a <= 0;
}

class RadialFetchPlain
{
public:
    static inline void fetch(uint *buffer, uint *end, const Operator *op, const QSpanData *data, qreal det,
                             qreal delta_det, qreal delta_delta_det, qreal b, qreal delta_b)
    {
        if (op->radial.extended) {
            while (buffer < end) {
                quint32 result = 0;
                if (det >= 0) {
                    qreal w = qSqrt(det) - b;
                    if (data->gradient.radial.focal.radius + op->radial.dr * w >= 0)
                        result = qt_gradient_pixel(&data->gradient, w);
                }

                *buffer = result;

                det += delta_det;
                delta_det += delta_delta_det;
                b += delta_b;

                ++buffer;
            }
        } else {
            while (buffer < end) {
                *buffer++ = qt_gradient_pixel(&data->gradient, qSqrt(det) - b);

                det += delta_det;
                delta_det += delta_delta_det;
                b += delta_b;
            }
        }
    }
};

const uint * QT_FASTCALL qt_fetch_radial_gradient_plain(uint *buffer, const Operator *op, const QSpanData *data,
                                                        int y, int x, int length)
{
    return qt_fetch_radial_gradient_template<RadialFetchPlain>(buffer, op, data, y, x, length);
}

static SourceFetchProc qt_fetch_radial_gradient = qt_fetch_radial_gradient_plain;

static const uint * QT_FASTCALL qt_fetch_conical_gradient(uint *buffer, const Operator *, const QSpanData *data,
                                                          int y, int x, int length)
{
    const uint *b = buffer;
    qreal rx = data->m21 * (y + qreal(0.5))
               + data->dx + data->m11 * (x + qreal(0.5));
    qreal ry = data->m22 * (y + qreal(0.5))
               + data->dy + data->m12 * (x + qreal(0.5));
    bool affine = !data->m13 && !data->m23;

    const uint *end = buffer + length;
    if (affine) {
        rx -= data->gradient.conical.center.x;
        ry -= data->gradient.conical.center.y;
        while (buffer < end) {
            qreal angle = qAtan2(ry, rx) + data->gradient.conical.angle;

            *buffer = qt_gradient_pixel(&data->gradient, 1 - angle / (2*Q_PI));

            rx += data->m11;
            ry += data->m12;
            ++buffer;
        }
    } else {
        qreal rw = data->m23 * (y + qreal(0.5))
                   + data->m33 + data->m13 * (x + qreal(0.5));
        if (!rw)
            rw = 1;
        while (buffer < end) {
            qreal angle = qAtan2(ry/rw - data->gradient.conical.center.x,
                                rx/rw - data->gradient.conical.center.y)
                          + data->gradient.conical.angle;

            *buffer = qt_gradient_pixel(&data->gradient, 1. - angle / (2*Q_PI));

            rx += data->m11;
            ry += data->m12;
            rw += data->m13;
            if (!rw) {
                rw += data->m13;
            }
            ++buffer;
        }
    }
    return b;
}

#if defined(Q_CC_RVCT)
// Force ARM code generation for comp_func_* -methods
#  pragma push
#  pragma arm
#  if defined(Q_PROCESSOR_ARM_V6)
static __forceinline void preload(const uint *start)
{
    asm( "pld [start]" );
}
static const uint L2CacheLineLength = 32;
static const uint L2CacheLineLengthInInts = L2CacheLineLength/sizeof(uint);
#    define PRELOAD_INIT(x) preload(x);
#    define PRELOAD_INIT2(x,y) PRELOAD_INIT(x) PRELOAD_INIT(y)
#    define PRELOAD_COND(x) if (((uint)&x[i])%L2CacheLineLength == 0) preload(&x[i] + L2CacheLineLengthInInts);
// Two consecutive preloads stall, so space them out a bit by using different modulus.
#    define PRELOAD_COND2(x,y) if (((uint)&x[i])%L2CacheLineLength == 0) preload(&x[i] + L2CacheLineLengthInInts); \
         if (((uint)&y[i])%L2CacheLineLength == 16) preload(&y[i] + L2CacheLineLengthInInts);
#  endif // Q_PROCESSOR_ARM_V6
#endif // Q_CC_RVCT

#if !defined(Q_CC_RVCT) || !defined(Q_PROCESSOR_ARM_V6)
#    define PRELOAD_INIT(x)
#    define PRELOAD_INIT2(x,y)
#    define PRELOAD_COND(x)
#    define PRELOAD_COND2(x,y)
#endif

/* The constant alpha factor describes an alpha factor that gets applied
   to the result of the composition operation combining it with the destination.

   The intent is that if const_alpha == 0. we get back dest, and if const_alpha == 1.
   we get the unmodified operation

   result = src op dest
   dest = result * const_alpha + dest * (1. - const_alpha)

   This means that in the comments below, the first line is the const_alpha==255 case, the
   second line the general one.

   In the lines below:
   s == src, sa == alpha(src), sia = 1 - alpha(src)
   d == dest, da == alpha(dest), dia = 1 - alpha(dest)
   ca = const_alpha, cia = 1 - const_alpha

   The methods exist in two variants. One where we have a constant source, the other
   where the source is an array of pixels.
*/

/*
  result = 0
  d = d * cia
*/
#define comp_func_Clear_impl(dest, length, const_alpha)\
{\
    if (const_alpha == 255) {\
        QT_MEMFILL_UINT(dest, length, 0);\
    } else {\
        int ialpha = 255 - const_alpha;\
        PRELOAD_INIT(dest)\
        for (int i = 0; i < length; ++i) {\
            PRELOAD_COND(dest)\
            dest[i] = BYTE_MUL(dest[i], ialpha);\
        }\
    }\
}

void QT_FASTCALL comp_func_solid_Clear(uint *dest, int length, uint, uint const_alpha)
{
    comp_func_Clear_impl(dest, length, const_alpha);
}

void QT_FASTCALL comp_func_Clear(uint *dest, const uint *, int length, uint const_alpha)
{
    comp_func_Clear_impl(dest, length, const_alpha);
}

/*
  result = s
  dest = s * ca + d * cia
*/
void QT_FASTCALL comp_func_solid_Source(uint *dest, int length, uint color, uint const_alpha)
{
    if (const_alpha == 255) {
        QT_MEMFILL_UINT(dest, length, color);
    } else {
        int ialpha = 255 - const_alpha;
        color = BYTE_MUL(color, const_alpha);
        PRELOAD_INIT(dest)
        for (int i = 0; i < length; ++i) {
            PRELOAD_COND(dest)
            dest[i] = color + BYTE_MUL(dest[i], ialpha);
        }
    }
}

void QT_FASTCALL comp_func_Source(uint *Q_DECL_RESTRICT dest, const uint *Q_DECL_RESTRICT src, int length, uint const_alpha)
{
    if (const_alpha == 255) {
        ::memcpy(dest, src, length * sizeof(uint));
    } else {
        int ialpha = 255 - const_alpha;
        PRELOAD_INIT2(dest, src)
        for (int i = 0; i < length; ++i) {
            PRELOAD_COND2(dest, src)
            dest[i] = INTERPOLATE_PIXEL_255(src[i], const_alpha, dest[i], ialpha);
        }
    }
}

void QT_FASTCALL comp_func_solid_Destination(uint *, int, uint, uint)
{
}

void QT_FASTCALL comp_func_Destination(uint *, const uint *, int, uint)
{
}

/*
  result = s + d * sia
  dest = (s + d * sia) * ca + d * cia
       = s * ca + d * (sia * ca + cia)
       = s * ca + d * (1 - sa*ca)
*/
void QT_FASTCALL comp_func_solid_SourceOver(uint *dest, int length, uint color, uint const_alpha)
{
    if ((const_alpha & qAlpha(color)) == 255) {
        QT_MEMFILL_UINT(dest, length, color);
    } else {
        if (const_alpha != 255)
            color = BYTE_MUL(color, const_alpha);
        PRELOAD_INIT(dest)
        for (int i = 0; i < length; ++i) {
            PRELOAD_COND(dest)
            dest[i] = color + BYTE_MUL(dest[i], qAlpha(~color));
        }
    }
}

void QT_FASTCALL comp_func_SourceOver(uint *Q_DECL_RESTRICT dest, const uint *Q_DECL_RESTRICT src, int length, uint const_alpha)
{
    PRELOAD_INIT2(dest, src)
    if (const_alpha == 255) {
        for (int i = 0; i < length; ++i) {
            PRELOAD_COND2(dest, src)
            uint s = src[i];
            if (s >= 0xff000000)
                dest[i] = s;
            else if (s != 0)
                dest[i] = s + BYTE_MUL(dest[i], qAlpha(~s));
        }
    } else {
        for (int i = 0; i < length; ++i) {
            PRELOAD_COND2(dest, src)
            uint s = BYTE_MUL(src[i], const_alpha);
            dest[i] = s + BYTE_MUL(dest[i], qAlpha(~s));
        }
    }
}

/*
  result = d + s * dia
  dest = (d + s * dia) * ca + d * cia
       = d + s * dia * ca
*/
void QT_FASTCALL comp_func_solid_DestinationOver(uint *dest, int length, uint color, uint const_alpha)
{
    if (const_alpha != 255)
        color = BYTE_MUL(color, const_alpha);
    PRELOAD_INIT(dest)
    for (int i = 0; i < length; ++i) {
        PRELOAD_COND(dest)
        uint d = dest[i];
        dest[i] = d + BYTE_MUL(color, qAlpha(~d));
    }
}

void QT_FASTCALL comp_func_DestinationOver(uint *Q_DECL_RESTRICT dest, const uint *Q_DECL_RESTRICT src, int length, uint const_alpha)
{
    PRELOAD_INIT2(dest, src)
    if (const_alpha == 255) {
        for (int i = 0; i < length; ++i) {
            PRELOAD_COND2(dest, src)
            uint d = dest[i];
            dest[i] = d + BYTE_MUL(src[i], qAlpha(~d));
        }
    } else {
        for (int i = 0; i < length; ++i) {
            PRELOAD_COND2(dest, src)
            uint d = dest[i];
            uint s = BYTE_MUL(src[i], const_alpha);
            dest[i] = d + BYTE_MUL(s, qAlpha(~d));
        }
    }
}

/*
  result = s * da
  dest = s * da * ca + d * cia
*/
void QT_FASTCALL comp_func_solid_SourceIn(uint *dest, int length, uint color, uint const_alpha)
{
    PRELOAD_INIT(dest)
    if (const_alpha == 255) {
        for (int i = 0; i < length; ++i) {
            PRELOAD_COND(dest)
            dest[i] = BYTE_MUL(color, qAlpha(dest[i]));
        }
    } else {
        color = BYTE_MUL(color, const_alpha);
        uint cia = 255 - const_alpha;
        for (int i = 0; i < length; ++i) {
            PRELOAD_COND(dest)
            uint d = dest[i];
            dest[i] = INTERPOLATE_PIXEL_255(color, qAlpha(d), d, cia);
        }
    }
}

void QT_FASTCALL comp_func_SourceIn(uint *Q_DECL_RESTRICT dest, const uint *Q_DECL_RESTRICT src, int length, uint const_alpha)
{
    PRELOAD_INIT2(dest, src)
    if (const_alpha == 255) {
        for (int i = 0; i < length; ++i) {
            PRELOAD_COND2(dest, src)
            dest[i] = BYTE_MUL(src[i], qAlpha(dest[i]));
        }
    } else {
        uint cia = 255 - const_alpha;
        for (int i = 0; i < length; ++i) {
            PRELOAD_COND2(dest, src)
            uint d = dest[i];
            uint s = BYTE_MUL(src[i], const_alpha);
            dest[i] = INTERPOLATE_PIXEL_255(s, qAlpha(d), d, cia);
        }
    }
}

/*
  result = d * sa
  dest = d * sa * ca + d * cia
       = d * (sa * ca + cia)
*/
void QT_FASTCALL comp_func_solid_DestinationIn(uint *dest, int length, uint color, uint const_alpha)
{
    uint a = qAlpha(color);
    if (const_alpha != 255) {
        a = BYTE_MUL(a, const_alpha) + 255 - const_alpha;
    }
    PRELOAD_INIT(dest)
    for (int i = 0; i < length; ++i) {
        PRELOAD_COND(dest)
        dest[i] = BYTE_MUL(dest[i], a);
    }
}

void QT_FASTCALL comp_func_DestinationIn(uint *Q_DECL_RESTRICT dest, const uint *Q_DECL_RESTRICT src, int length, uint const_alpha)
{
    PRELOAD_INIT2(dest, src)
    if (const_alpha == 255) {
        for (int i = 0; i < length; ++i) {
            PRELOAD_COND2(dest, src)
            dest[i] = BYTE_MUL(dest[i], qAlpha(src[i]));
        }
    } else {
        int cia = 255 - const_alpha;
        for (int i = 0; i < length; ++i) {
            PRELOAD_COND2(dest, src)
            uint a = BYTE_MUL(qAlpha(src[i]), const_alpha) + cia;
            dest[i] = BYTE_MUL(dest[i], a);
        }
    }
}

/*
  result = s * dia
  dest = s * dia * ca + d * cia
*/

void QT_FASTCALL comp_func_solid_SourceOut(uint *dest, int length, uint color, uint const_alpha)
{
    PRELOAD_INIT(dest)
    if (const_alpha == 255) {
        for (int i = 0; i < length; ++i) {
            PRELOAD_COND(dest)
            dest[i] = BYTE_MUL(color, qAlpha(~dest[i]));
        }
    } else {
        color = BYTE_MUL(color, const_alpha);
        int cia = 255 - const_alpha;
        for (int i = 0; i < length; ++i) {
            PRELOAD_COND(dest)
            uint d = dest[i];
            dest[i] = INTERPOLATE_PIXEL_255(color, qAlpha(~d), d, cia);
        }
    }
}

void QT_FASTCALL comp_func_SourceOut(uint *Q_DECL_RESTRICT dest, const uint *Q_DECL_RESTRICT src, int length, uint const_alpha)
{
    PRELOAD_INIT2(dest, src)
    if (const_alpha == 255) {
        for (int i = 0; i < length; ++i) {
            PRELOAD_COND2(dest, src)
            dest[i] = BYTE_MUL(src[i], qAlpha(~dest[i]));
        }
    } else {
        int cia = 255 - const_alpha;
        for (int i = 0; i < length; ++i) {
            PRELOAD_COND2(dest, src)
            uint s = BYTE_MUL(src[i], const_alpha);
            uint d = dest[i];
            dest[i] = INTERPOLATE_PIXEL_255(s, qAlpha(~d), d, cia);
        }
    }
}

/*
  result = d * sia
  dest = d * sia * ca + d * cia
       = d * (sia * ca + cia)
*/
void QT_FASTCALL comp_func_solid_DestinationOut(uint *dest, int length, uint color, uint const_alpha)
{
    uint a = qAlpha(~color);
    if (const_alpha != 255)
        a = BYTE_MUL(a, const_alpha) + 255 - const_alpha;
    PRELOAD_INIT(dest)
    for (int i = 0; i < length; ++i) {
        PRELOAD_COND(dest)
        dest[i] = BYTE_MUL(dest[i], a);
    }
}

void QT_FASTCALL comp_func_DestinationOut(uint *Q_DECL_RESTRICT dest, const uint *Q_DECL_RESTRICT src, int length, uint const_alpha)
{
    PRELOAD_INIT2(dest, src)
    if (const_alpha == 255) {
        for (int i = 0; i < length; ++i) {
            PRELOAD_COND2(dest, src)
            dest[i] = BYTE_MUL(dest[i], qAlpha(~src[i]));
        }
    } else {
        int cia = 255 - const_alpha;
        for (int i = 0; i < length; ++i) {
            PRELOAD_COND2(dest, src)
            uint sia = BYTE_MUL(qAlpha(~src[i]), const_alpha) + cia;
            dest[i] = BYTE_MUL(dest[i], sia);
        }
    }
}

/*
  result = s*da + d*sia
  dest = s*da*ca + d*sia*ca + d *cia
       = s*ca * da + d * (sia*ca + cia)
       = s*ca * da + d * (1 - sa*ca)
*/
void QT_FASTCALL comp_func_solid_SourceAtop(uint *dest, int length, uint color, uint const_alpha)
{
    if (const_alpha != 255) {
        color = BYTE_MUL(color, const_alpha);
    }
    uint sia = qAlpha(~color);
    PRELOAD_INIT(dest)
    for (int i = 0; i < length; ++i) {
        PRELOAD_COND(dest)
        dest[i] = INTERPOLATE_PIXEL_255(color, qAlpha(dest[i]), dest[i], sia);
    }
}

void QT_FASTCALL comp_func_SourceAtop(uint *Q_DECL_RESTRICT dest, const uint *Q_DECL_RESTRICT src, int length, uint const_alpha)
{
    PRELOAD_INIT2(dest, src)
    if (const_alpha == 255) {
        for (int i = 0; i < length; ++i) {
            PRELOAD_COND2(dest, src)
            uint s = src[i];
            uint d = dest[i];
            dest[i] = INTERPOLATE_PIXEL_255(s, qAlpha(d), d, qAlpha(~s));
        }
    } else {
        for (int i = 0; i < length; ++i) {
            PRELOAD_COND2(dest, src)
            uint s = BYTE_MUL(src[i], const_alpha);
            uint d = dest[i];
            dest[i] = INTERPOLATE_PIXEL_255(s, qAlpha(d), d, qAlpha(~s));
        }
    }
}

/*
  result = d*sa + s*dia
  dest = d*sa*ca + s*dia*ca + d *cia
       = s*ca * dia + d * (sa*ca + cia)
*/
void QT_FASTCALL comp_func_solid_DestinationAtop(uint *dest, int length, uint color, uint const_alpha)
{
    uint a = qAlpha(color);
    if (const_alpha != 255) {
        color = BYTE_MUL(color, const_alpha);
        a = qAlpha(color) + 255 - const_alpha;
    }
    PRELOAD_INIT(dest)
    for (int i = 0; i < length; ++i) {
        PRELOAD_COND(dest)
        uint d = dest[i];
        dest[i] = INTERPOLATE_PIXEL_255(d, a, color, qAlpha(~d));
    }
}

void QT_FASTCALL comp_func_DestinationAtop(uint *Q_DECL_RESTRICT dest, const uint *Q_DECL_RESTRICT src, int length, uint const_alpha)
{
    PRELOAD_INIT2(dest, src)
    if (const_alpha == 255) {
        for (int i = 0; i < length; ++i) {
            PRELOAD_COND2(dest, src)
            uint s = src[i];
            uint d = dest[i];
            dest[i] = INTERPOLATE_PIXEL_255(d, qAlpha(s), s, qAlpha(~d));
        }
    } else {
        int cia = 255 - const_alpha;
        for (int i = 0; i < length; ++i) {
            PRELOAD_COND2(dest, src)
            uint s = BYTE_MUL(src[i], const_alpha);
            uint d = dest[i];
            uint a = qAlpha(s) + cia;
            dest[i] = INTERPOLATE_PIXEL_255(d, a, s, qAlpha(~d));
        }
    }
}

/*
  result = d*sia + s*dia
  dest = d*sia*ca + s*dia*ca + d *cia
       = s*ca * dia + d * (sia*ca + cia)
       = s*ca * dia + d * (1 - sa*ca)
*/
void QT_FASTCALL comp_func_solid_XOR(uint *dest, int length, uint color, uint const_alpha)
{
    if (const_alpha != 255)
        color = BYTE_MUL(color, const_alpha);
    uint sia = qAlpha(~color);

    PRELOAD_INIT(dest)
    for (int i = 0; i < length; ++i) {
        PRELOAD_COND(dest)
        uint d = dest[i];
        dest[i] = INTERPOLATE_PIXEL_255(color, qAlpha(~d), d, sia);
    }
}

void QT_FASTCALL comp_func_XOR(uint *Q_DECL_RESTRICT dest, const uint *Q_DECL_RESTRICT src, int length, uint const_alpha)
{
    PRELOAD_INIT2(dest, src)
    if (const_alpha == 255) {
        for (int i = 0; i < length; ++i) {
            PRELOAD_COND2(dest, src)
            uint d = dest[i];
            uint s = src[i];
            dest[i] = INTERPOLATE_PIXEL_255(s, qAlpha(~d), d, qAlpha(~s));
        }
    } else {
        for (int i = 0; i < length; ++i) {
            PRELOAD_COND2(dest, src)
            uint d = dest[i];
            uint s = BYTE_MUL(src[i], const_alpha);
            dest[i] = INTERPOLATE_PIXEL_255(s, qAlpha(~d), d, qAlpha(~s));
        }
    }
}

struct QFullCoverage {
    inline void store(uint *dest, const uint src) const
    {
        *dest = src;
    }
};

struct QPartialCoverage {
    inline QPartialCoverage(uint const_alpha)
        : ca(const_alpha)
        , ica(255 - const_alpha)
    {
    }

    inline void store(uint *dest, const uint src) const
    {
        *dest = INTERPOLATE_PIXEL_255(src, ca, *dest, ica);
    }

private:
    const uint ca;
    const uint ica;
};

static inline int mix_alpha(int da, int sa)
{
    return 255 - ((255 - sa) * (255 - da) >> 8);
}

/*
    Dca' = Sca.Da + Dca.Sa + Sca.(1 - Da) + Dca.(1 - Sa)
         = Sca + Dca
*/
template <typename T>
Q_STATIC_TEMPLATE_FUNCTION inline void comp_func_solid_Plus_impl(uint *dest, int length, uint color, const T &coverage)
{
    uint s = color;

    PRELOAD_INIT(dest)
    for (int i = 0; i < length; ++i) {
        PRELOAD_COND(dest)
        uint d = dest[i];
        d = comp_func_Plus_one_pixel(d, s);
        coverage.store(&dest[i], d);
    }
}

void QT_FASTCALL comp_func_solid_Plus(uint *dest, int length, uint color, uint const_alpha)
{
    if (const_alpha == 255)
        comp_func_solid_Plus_impl(dest, length, color, QFullCoverage());
    else
        comp_func_solid_Plus_impl(dest, length, color, QPartialCoverage(const_alpha));
}

template <typename T>
Q_STATIC_TEMPLATE_FUNCTION inline void comp_func_Plus_impl(uint *Q_DECL_RESTRICT dest, const uint *Q_DECL_RESTRICT src, int length, const T &coverage)
{
    PRELOAD_INIT2(dest, src)
    for (int i = 0; i < length; ++i) {
        PRELOAD_COND2(dest, src)
        uint d = dest[i];
        uint s = src[i];

        d = comp_func_Plus_one_pixel(d, s);

        coverage.store(&dest[i], d);
    }
}

void QT_FASTCALL comp_func_Plus(uint *Q_DECL_RESTRICT dest, const uint *Q_DECL_RESTRICT src, int length, uint const_alpha)
{
    if (const_alpha == 255)
        comp_func_Plus_impl(dest, src, length, QFullCoverage());
    else
        comp_func_Plus_impl(dest, src, length, QPartialCoverage(const_alpha));
}

/*
    Dca' = Sca.Dca + Sca.(1 - Da) + Dca.(1 - Sa)
*/
static inline int multiply_op(int dst, int src, int da, int sa)
{
    return qt_div_255(src * dst + src * (255 - da) + dst * (255 - sa));
}

template <typename T>
Q_STATIC_TEMPLATE_FUNCTION inline void comp_func_solid_Multiply_impl(uint *dest, int length, uint color, const T &coverage)
{
    int sa = qAlpha(color);
    int sr = qRed(color);
    int sg = qGreen(color);
    int sb = qBlue(color);

    PRELOAD_INIT(dest)
    for (int i = 0; i < length; ++i) {
        PRELOAD_COND(dest)
        uint d = dest[i];
        int da = qAlpha(d);

#define OP(a, b) multiply_op(a, b, da, sa)
        int r = OP(  qRed(d), sr);
        int b = OP( qBlue(d), sb);
        int g = OP(qGreen(d), sg);
        int a = mix_alpha(da, sa);
#undef OP

        coverage.store(&dest[i], qRgba(r, g, b, a));
    }
}

void QT_FASTCALL comp_func_solid_Multiply(uint *dest, int length, uint color, uint const_alpha)
{
    if (const_alpha == 255)
        comp_func_solid_Multiply_impl(dest, length, color, QFullCoverage());
    else
        comp_func_solid_Multiply_impl(dest, length, color, QPartialCoverage(const_alpha));
}

template <typename T>
Q_STATIC_TEMPLATE_FUNCTION inline void comp_func_Multiply_impl(uint *Q_DECL_RESTRICT dest, const uint *Q_DECL_RESTRICT src, int length, const T &coverage)
{
    PRELOAD_INIT2(dest, src)
    for (int i = 0; i < length; ++i) {
        PRELOAD_COND2(dest, src)
        uint d = dest[i];
        uint s = src[i];

        int da = qAlpha(d);
        int sa = qAlpha(s);

#define OP(a, b) multiply_op(a, b, da, sa)
        int r = OP(  qRed(d),   qRed(s));
        int b = OP( qBlue(d),  qBlue(s));
        int g = OP(qGreen(d), qGreen(s));
        int a = mix_alpha(da, sa);
#undef OP

        coverage.store(&dest[i], qRgba(r, g, b, a));
    }
}

void QT_FASTCALL comp_func_Multiply(uint *Q_DECL_RESTRICT dest, const uint *Q_DECL_RESTRICT src, int length, uint const_alpha)
{
    if (const_alpha == 255)
        comp_func_Multiply_impl(dest, src, length, QFullCoverage());
    else
        comp_func_Multiply_impl(dest, src, length, QPartialCoverage(const_alpha));
}

/*
    Dca' = (Sca.Da + Dca.Sa - Sca.Dca) + Sca.(1 - Da) + Dca.(1 - Sa)
         = Sca + Dca - Sca.Dca
*/
template <typename T>
Q_STATIC_TEMPLATE_FUNCTION inline void comp_func_solid_Screen_impl(uint *dest, int length, uint color, const T &coverage)
{
    int sa = qAlpha(color);
    int sr = qRed(color);
    int sg = qGreen(color);
    int sb = qBlue(color);

    PRELOAD_INIT(dest)
    for (int i = 0; i < length; ++i) {
        PRELOAD_COND(dest)
        uint d = dest[i];
        int da = qAlpha(d);

#define OP(a, b) 255 - qt_div_255((255-a) * (255-b))
        int r = OP(  qRed(d), sr);
        int b = OP( qBlue(d), sb);
        int g = OP(qGreen(d), sg);
        int a = mix_alpha(da, sa);
#undef OP

        coverage.store(&dest[i], qRgba(r, g, b, a));
    }
}

void QT_FASTCALL comp_func_solid_Screen(uint *dest, int length, uint color, uint const_alpha)
{
    if (const_alpha == 255)
        comp_func_solid_Screen_impl(dest, length, color, QFullCoverage());
    else
        comp_func_solid_Screen_impl(dest, length, color, QPartialCoverage(const_alpha));
}

template <typename T>
Q_STATIC_TEMPLATE_FUNCTION inline void comp_func_Screen_impl(uint *Q_DECL_RESTRICT dest, const uint *Q_DECL_RESTRICT src, int length, const T &coverage)
{
    PRELOAD_INIT2(dest, src)
    for (int i = 0; i < length; ++i) {
        PRELOAD_COND2(dest, src)
        uint d = dest[i];
        uint s = src[i];

        int da = qAlpha(d);
        int sa = qAlpha(s);

#define OP(a, b) 255 - (((255-a) * (255-b)) >> 8)
        int r = OP(  qRed(d),   qRed(s));
        int b = OP( qBlue(d),  qBlue(s));
        int g = OP(qGreen(d), qGreen(s));
        int a = mix_alpha(da, sa);
#undef OP

        coverage.store(&dest[i], qRgba(r, g, b, a));
    }
}

void QT_FASTCALL comp_func_Screen(uint *dest, const uint *src, int length, uint const_alpha)
{
    if (const_alpha == 255)
        comp_func_Screen_impl(dest, src, length, QFullCoverage());
    else
        comp_func_Screen_impl(dest, src, length, QPartialCoverage(const_alpha));
}

/*
    if 2.Dca < Da
        Dca' = 2.Sca.Dca + Sca.(1 - Da) + Dca.(1 - Sa)
    otherwise
        Dca' = Sa.Da - 2.(Da - Dca).(Sa - Sca) + Sca.(1 - Da) + Dca.(1 - Sa)
*/
static inline int overlay_op(int dst, int src, int da, int sa)
{
    const int temp = src * (255 - da) + dst * (255 - sa);
    if (2 * dst < da)
        return qt_div_255(2 * src * dst + temp);
    else
        return qt_div_255(sa * da - 2 * (da - dst) * (sa - src) + temp);
}

template <typename T>
Q_STATIC_TEMPLATE_FUNCTION inline void comp_func_solid_Overlay_impl(uint *dest, int length, uint color, const T &coverage)
{
    int sa = qAlpha(color);
    int sr = qRed(color);
    int sg = qGreen(color);
    int sb = qBlue(color);

    PRELOAD_INIT(dest)
    for (int i = 0; i < length; ++i) {
        PRELOAD_COND(dest)
        uint d = dest[i];
        int da = qAlpha(d);

#define OP(a, b) overlay_op(a, b, da, sa)
        int r = OP(  qRed(d), sr);
        int b = OP( qBlue(d), sb);
        int g = OP(qGreen(d), sg);
        int a = mix_alpha(da, sa);
#undef OP

        coverage.store(&dest[i], qRgba(r, g, b, a));
    }
}

void QT_FASTCALL comp_func_solid_Overlay(uint *dest, int length, uint color, uint const_alpha)
{
    if (const_alpha == 255)
        comp_func_solid_Overlay_impl(dest, length, color, QFullCoverage());
    else
        comp_func_solid_Overlay_impl(dest, length, color, QPartialCoverage(const_alpha));
}

template <typename T>
Q_STATIC_TEMPLATE_FUNCTION inline void comp_func_Overlay_impl(uint *Q_DECL_RESTRICT dest, const uint *Q_DECL_RESTRICT src, int length, const T &coverage)
{
    PRELOAD_INIT2(dest, src)
    for (int i = 0; i < length; ++i) {
        PRELOAD_COND2(dest, src)
        uint d = dest[i];
        uint s = src[i];

        int da = qAlpha(d);
        int sa = qAlpha(s);

#define OP(a, b) overlay_op(a, b, da, sa)
        int r = OP(  qRed(d),   qRed(s));
        int b = OP( qBlue(d),  qBlue(s));
        int g = OP(qGreen(d), qGreen(s));
        int a = mix_alpha(da, sa);
#undef OP

        coverage.store(&dest[i], qRgba(r, g, b, a));
    }
}

void QT_FASTCALL comp_func_Overlay(uint *Q_DECL_RESTRICT dest, const uint *Q_DECL_RESTRICT src, int length, uint const_alpha)
{
    if (const_alpha == 255)
        comp_func_Overlay_impl(dest, src, length, QFullCoverage());
    else
        comp_func_Overlay_impl(dest, src, length, QPartialCoverage(const_alpha));
}

/*
    Dca' = min(Sca.Da, Dca.Sa) + Sca.(1 - Da) + Dca.(1 - Sa)
    Da'  = Sa + Da - Sa.Da
*/
static inline int darken_op(int dst, int src, int da, int sa)
{
    return qt_div_255(qMin(src * da, dst * sa) + src * (255 - da) + dst * (255 - sa));
}

template <typename T>
Q_STATIC_TEMPLATE_FUNCTION inline void comp_func_solid_Darken_impl(uint *dest, int length, uint color, const T &coverage)
{
    int sa = qAlpha(color);
    int sr = qRed(color);
    int sg = qGreen(color);
    int sb = qBlue(color);

    PRELOAD_INIT(dest)
    for (int i = 0; i < length; ++i) {
        PRELOAD_COND(dest)
        uint d = dest[i];
        int da = qAlpha(d);

#define OP(a, b) darken_op(a, b, da, sa)
        int r =  OP(  qRed(d), sr);
        int b =  OP( qBlue(d), sb);
        int g =  OP(qGreen(d), sg);
        int a = mix_alpha(da, sa);
#undef OP

        coverage.store(&dest[i], qRgba(r, g, b, a));
    }
}

void QT_FASTCALL comp_func_solid_Darken(uint *dest, int length, uint color, uint const_alpha)
{
    if (const_alpha == 255)
        comp_func_solid_Darken_impl(dest, length, color, QFullCoverage());
    else
        comp_func_solid_Darken_impl(dest, length, color, QPartialCoverage(const_alpha));
}

template <typename T>
Q_STATIC_TEMPLATE_FUNCTION inline void comp_func_Darken_impl(uint *Q_DECL_RESTRICT dest, const uint *Q_DECL_RESTRICT src, int length, const T &coverage)
{
    PRELOAD_INIT2(dest, src)
    for (int i = 0; i < length; ++i) {
        PRELOAD_COND2(dest, src)
        uint d = dest[i];
        uint s = src[i];

        int da = qAlpha(d);
        int sa = qAlpha(s);

#define OP(a, b) darken_op(a, b, da, sa)
        int r = OP(  qRed(d),   qRed(s));
        int b = OP( qBlue(d),  qBlue(s));
        int g = OP(qGreen(d), qGreen(s));
        int a = mix_alpha(da, sa);
#undef OP

        coverage.store(&dest[i], qRgba(r, g, b, a));
    }
}

void QT_FASTCALL comp_func_Darken(uint *Q_DECL_RESTRICT dest, const uint *Q_DECL_RESTRICT src, int length, uint const_alpha)
{
    if (const_alpha == 255)
        comp_func_Darken_impl(dest, src, length, QFullCoverage());
    else
        comp_func_Darken_impl(dest, src, length, QPartialCoverage(const_alpha));
}

/*
   Dca' = max(Sca.Da, Dca.Sa) + Sca.(1 - Da) + Dca.(1 - Sa)
   Da'  = Sa + Da - Sa.Da
*/
static inline int lighten_op(int dst, int src, int da, int sa)
{
    return qt_div_255(qMax(src * da, dst * sa) + src * (255 - da) + dst * (255 - sa));
}

template <typename T>
Q_STATIC_TEMPLATE_FUNCTION inline void comp_func_solid_Lighten_impl(uint *dest, int length, uint color, const T &coverage)
{
    int sa = qAlpha(color);
    int sr = qRed(color);
    int sg = qGreen(color);
    int sb = qBlue(color);

    PRELOAD_INIT(dest)
    for (int i = 0; i < length; ++i) {
        PRELOAD_COND(dest)
        uint d = dest[i];
        int da = qAlpha(d);

#define OP(a, b) lighten_op(a, b, da, sa)
        int r =  OP(  qRed(d), sr);
        int b =  OP( qBlue(d), sb);
        int g =  OP(qGreen(d), sg);
        int a = mix_alpha(da, sa);
#undef OP

        coverage.store(&dest[i], qRgba(r, g, b, a));
    }
}

void QT_FASTCALL comp_func_solid_Lighten(uint *dest, int length, uint color, uint const_alpha)
{
    if (const_alpha == 255)
        comp_func_solid_Lighten_impl(dest, length, color, QFullCoverage());
    else
        comp_func_solid_Lighten_impl(dest, length, color, QPartialCoverage(const_alpha));
}

template <typename T>
Q_STATIC_TEMPLATE_FUNCTION inline void comp_func_Lighten_impl(uint *Q_DECL_RESTRICT dest, const uint *Q_DECL_RESTRICT src, int length, const T &coverage)
{
    PRELOAD_INIT2(dest, src)
    for (int i = 0; i < length; ++i) {
        PRELOAD_COND2(dest, src)
        uint d = dest[i];
        uint s = src[i];

        int da = qAlpha(d);
        int sa = qAlpha(s);

#define OP(a, b) lighten_op(a, b, da, sa)
        int r = OP(  qRed(d),   qRed(s));
        int b = OP( qBlue(d),  qBlue(s));
        int g = OP(qGreen(d), qGreen(s));
        int a = mix_alpha(da, sa);
#undef OP

        coverage.store(&dest[i], qRgba(r, g, b, a));
    }
}

void QT_FASTCALL comp_func_Lighten(uint *Q_DECL_RESTRICT dest, const uint *Q_DECL_RESTRICT src, int length, uint const_alpha)
{
    if (const_alpha == 255)
        comp_func_Lighten_impl(dest, src, length, QFullCoverage());
    else
        comp_func_Lighten_impl(dest, src, length, QPartialCoverage(const_alpha));
}

/*
   if Sca.Da + Dca.Sa >= Sa.Da
       Dca' = Sa.Da + Sca.(1 - Da) + Dca.(1 - Sa)
   otherwise
       Dca' = Dca.Sa/(1-Sca/Sa) + Sca.(1 - Da) + Dca.(1 - Sa)
*/
static inline int color_dodge_op(int dst, int src, int da, int sa)
{
    const int sa_da = sa * da;
    const int dst_sa = dst * sa;
    const int src_da = src * da;

    const int temp = src * (255 - da) + dst * (255 - sa);
    if (src_da + dst_sa >= sa_da)
        return qt_div_255(sa_da + temp);
    else
        return qt_div_255(255 * dst_sa / (255 - 255 * src / sa) + temp);
}

template <typename T>
Q_STATIC_TEMPLATE_FUNCTION inline void comp_func_solid_ColorDodge_impl(uint *dest, int length, uint color, const T &coverage)
{
    int sa = qAlpha(color);
    int sr = qRed(color);
    int sg = qGreen(color);
    int sb = qBlue(color);

    PRELOAD_INIT(dest)
    for (int i = 0; i < length; ++i) {
        PRELOAD_COND(dest)
        uint d = dest[i];
        int da = qAlpha(d);

#define OP(a,b) color_dodge_op(a, b, da, sa)
        int r = OP(  qRed(d), sr);
        int b = OP( qBlue(d), sb);
        int g = OP(qGreen(d), sg);
        int a = mix_alpha(da, sa);
#undef OP

        coverage.store(&dest[i], qRgba(r, g, b, a));
    }
}

void QT_FASTCALL comp_func_solid_ColorDodge(uint *dest, int length, uint color, uint const_alpha)
{
    if (const_alpha == 255)
        comp_func_solid_ColorDodge_impl(dest, length, color, QFullCoverage());
    else
        comp_func_solid_ColorDodge_impl(dest, length, color, QPartialCoverage(const_alpha));
}

template <typename T>
Q_STATIC_TEMPLATE_FUNCTION inline void comp_func_ColorDodge_impl(uint *Q_DECL_RESTRICT dest, const uint *Q_DECL_RESTRICT src, int length, const T &coverage)
{
    PRELOAD_INIT2(dest, src)
    for (int i = 0; i < length; ++i) {
        PRELOAD_COND2(dest, src)
        uint d = dest[i];
        uint s = src[i];

        int da = qAlpha(d);
        int sa = qAlpha(s);

#define OP(a, b) color_dodge_op(a, b, da, sa)
        int r = OP(  qRed(d),   qRed(s));
        int b = OP( qBlue(d),  qBlue(s));
        int g = OP(qGreen(d), qGreen(s));
        int a = mix_alpha(da, sa);
#undef OP

        coverage.store(&dest[i], qRgba(r, g, b, a));
    }
}

void QT_FASTCALL comp_func_ColorDodge(uint *Q_DECL_RESTRICT dest, const uint *Q_DECL_RESTRICT src, int length, uint const_alpha)
{
    if (const_alpha == 255)
        comp_func_ColorDodge_impl(dest, src, length, QFullCoverage());
    else
        comp_func_ColorDodge_impl(dest, src, length, QPartialCoverage(const_alpha));
}

/*
   if Sca.Da + Dca.Sa <= Sa.Da
       Dca' = Sca.(1 - Da) + Dca.(1 - Sa)
   otherwise
       Dca' = Sa.(Sca.Da + Dca.Sa - Sa.Da)/Sca + Sca.(1 - Da) + Dca.(1 - Sa)
*/
static inline int color_burn_op(int dst, int src, int da, int sa)
{
    const int src_da = src * da;
    const int dst_sa = dst * sa;
    const int sa_da = sa * da;

    const int temp = src * (255 - da) + dst * (255 - sa);

    if (src == 0 || src_da + dst_sa <= sa_da)
        return qt_div_255(temp);
    return qt_div_255(sa * (src_da + dst_sa - sa_da) / src + temp);
}

template <typename T>
Q_STATIC_TEMPLATE_FUNCTION inline void comp_func_solid_ColorBurn_impl(uint *dest, int length, uint color, const T &coverage)
{
    int sa = qAlpha(color);
    int sr = qRed(color);
    int sg = qGreen(color);
    int sb = qBlue(color);

    PRELOAD_INIT(dest)
    for (int i = 0; i < length; ++i) {
        PRELOAD_COND(dest)
        uint d = dest[i];
        int da = qAlpha(d);

#define OP(a, b) color_burn_op(a, b, da, sa)
        int r =  OP(  qRed(d), sr);
        int b =  OP( qBlue(d), sb);
        int g =  OP(qGreen(d), sg);
        int a = mix_alpha(da, sa);
#undef OP

        coverage.store(&dest[i], qRgba(r, g, b, a));
    }
}

void QT_FASTCALL comp_func_solid_ColorBurn(uint *dest, int length, uint color, uint const_alpha)
{
    if (const_alpha == 255)
        comp_func_solid_ColorBurn_impl(dest, length, color, QFullCoverage());
    else
        comp_func_solid_ColorBurn_impl(dest, length, color, QPartialCoverage(const_alpha));
}

template <typename T>
Q_STATIC_TEMPLATE_FUNCTION inline void comp_func_ColorBurn_impl(uint *Q_DECL_RESTRICT dest, const uint *Q_DECL_RESTRICT src, int length, const T &coverage)
{
    PRELOAD_INIT2(dest, src)
    for (int i = 0; i < length; ++i) {
        PRELOAD_COND2(dest, src)
        uint d = dest[i];
        uint s = src[i];

        int da = qAlpha(d);
        int sa = qAlpha(s);

#define OP(a, b) color_burn_op(a, b, da, sa)
        int r = OP(  qRed(d),   qRed(s));
        int b = OP( qBlue(d),  qBlue(s));
        int g = OP(qGreen(d), qGreen(s));
        int a = mix_alpha(da, sa);
#undef OP

        coverage.store(&dest[i], qRgba(r, g, b, a));
    }
}

void QT_FASTCALL comp_func_ColorBurn(uint *Q_DECL_RESTRICT dest, const uint *Q_DECL_RESTRICT src, int length, uint const_alpha)
{
    if (const_alpha == 255)
        comp_func_ColorBurn_impl(dest, src, length, QFullCoverage());
    else
        comp_func_ColorBurn_impl(dest, src, length, QPartialCoverage(const_alpha));
}

/*
    if 2.Sca < Sa
        Dca' = 2.Sca.Dca + Sca.(1 - Da) + Dca.(1 - Sa)
    otherwise
        Dca' = Sa.Da - 2.(Da - Dca).(Sa - Sca) + Sca.(1 - Da) + Dca.(1 - Sa)
*/
static inline uint hardlight_op(int dst, int src, int da, int sa)
{
    const uint temp = src * (255 - da) + dst * (255 - sa);

    if (2 * src < sa)
        return qt_div_255(2 * src * dst + temp);
    else
        return qt_div_255(sa * da - 2 * (da - dst) * (sa - src) + temp);
}

template <typename T>
Q_STATIC_TEMPLATE_FUNCTION inline void comp_func_solid_HardLight_impl(uint *dest, int length, uint color, const T &coverage)
{
    int sa = qAlpha(color);
    int sr = qRed(color);
    int sg = qGreen(color);
    int sb = qBlue(color);

    PRELOAD_INIT(dest)
    for (int i = 0; i < length; ++i) {
        PRELOAD_COND(dest)
        uint d = dest[i];
        int da = qAlpha(d);

#define OP(a, b) hardlight_op(a, b, da, sa)
        int r =  OP(  qRed(d), sr);
        int b =  OP( qBlue(d), sb);
        int g =  OP(qGreen(d), sg);
        int a = mix_alpha(da, sa);
#undef OP

        coverage.store(&dest[i], qRgba(r, g, b, a));
    }
}

void QT_FASTCALL comp_func_solid_HardLight(uint *dest, int length, uint color, uint const_alpha)
{
    if (const_alpha == 255)
        comp_func_solid_HardLight_impl(dest, length, color, QFullCoverage());
    else
        comp_func_solid_HardLight_impl(dest, length, color, QPartialCoverage(const_alpha));
}

template <typename T>
Q_STATIC_TEMPLATE_FUNCTION inline void comp_func_HardLight_impl(uint *Q_DECL_RESTRICT dest, const uint *Q_DECL_RESTRICT src, int length, const T &coverage)
{
    PRELOAD_INIT2(dest, src)
    for (int i = 0; i < length; ++i) {
        PRELOAD_COND2(dest, src)
        uint d = dest[i];
        uint s = src[i];

        int da = qAlpha(d);
        int sa = qAlpha(s);

#define OP(a, b) hardlight_op(a, b, da, sa)
        int r = OP(  qRed(d),   qRed(s));
        int b = OP( qBlue(d),  qBlue(s));
        int g = OP(qGreen(d), qGreen(s));
        int a = mix_alpha(da, sa);
#undef OP

        coverage.store(&dest[i], qRgba(r, g, b, a));
    }
}

void QT_FASTCALL comp_func_HardLight(uint *Q_DECL_RESTRICT dest, const uint *Q_DECL_RESTRICT src, int length, uint const_alpha)
{
    if (const_alpha == 255)
        comp_func_HardLight_impl(dest, src, length, QFullCoverage());
    else
        comp_func_HardLight_impl(dest, src, length, QPartialCoverage(const_alpha));
}

/*
    if 2.Sca <= Sa
        Dca' = Dca.(Sa + (2.Sca - Sa).(1 - Dca/Da)) + Sca.(1 - Da) + Dca.(1 - Sa)
    otherwise if 2.Sca > Sa and 4.Dca <= Da
        Dca' = Dca.Sa + Da.(2.Sca - Sa).(4.Dca/Da.(4.Dca/Da + 1).(Dca/Da - 1) + 7.Dca/Da) + Sca.(1 - Da) + Dca.(1 - Sa)
    otherwise if 2.Sca > Sa and 4.Dca > Da
        Dca' = Dca.Sa + Da.(2.Sca - Sa).((Dca/Da)^0.5 - Dca/Da) + Sca.(1 - Da) + Dca.(1 - Sa)
*/
static inline int soft_light_op(int dst, int src, int da, int sa)
{
    const int src2 = src << 1;
    const int dst_np = da != 0 ? (255 * dst) / da : 0;
    const int temp = (src * (255 - da) + dst * (255 - sa)) * 255;

    if (src2 < sa)
        return (dst * (sa * 255 + (src2 - sa) * (255 - dst_np)) + temp) / 65025;
    else if (4 * dst <= da)
        return (dst * sa * 255 + da * (src2 - sa) * ((((16 * dst_np - 12 * 255) * dst_np + 3 * 65025) * dst_np) / 65025) + temp) / 65025;
    else {
#   ifdef Q_CC_RVCT // needed to avoid compiler crash in RVCT 2.2
        return (dst * sa * 255 + da * (src2 - sa) * (qIntSqrtInt(dst_np * 255) - dst_np) + temp) / 65025;
#   else
        return (dst * sa * 255 + da * (src2 - sa) * (int(qSqrt(qreal(dst_np * 255))) - dst_np) + temp) / 65025;
#   endif
    }
}

template <typename T>
Q_STATIC_TEMPLATE_FUNCTION inline void comp_func_solid_SoftLight_impl(uint *dest, int length, uint color, const T &coverage)
{
    int sa = qAlpha(color);
    int sr = qRed(color);
    int sg = qGreen(color);
    int sb = qBlue(color);

    PRELOAD_INIT(dest)
    for (int i = 0; i < length; ++i) {
        PRELOAD_COND(dest)
        uint d = dest[i];
        int da = qAlpha(d);

#define OP(a, b) soft_light_op(a, b, da, sa)
        int r =  OP(  qRed(d), sr);
        int b =  OP( qBlue(d), sb);
        int g =  OP(qGreen(d), sg);
        int a = mix_alpha(da, sa);
#undef OP

        coverage.store(&dest[i], qRgba(r, g, b, a));
    }
}

void QT_FASTCALL comp_func_solid_SoftLight(uint *dest, int length, uint color, uint const_alpha)
{
    if (const_alpha == 255)
        comp_func_solid_SoftLight_impl(dest, length, color, QFullCoverage());
    else
        comp_func_solid_SoftLight_impl(dest, length, color, QPartialCoverage(const_alpha));
}

template <typename T>
Q_STATIC_TEMPLATE_FUNCTION inline void comp_func_SoftLight_impl(uint *Q_DECL_RESTRICT dest, const uint *Q_DECL_RESTRICT src, int length, const T &coverage)
{
    PRELOAD_INIT2(dest, src)
    for (int i = 0; i < length; ++i) {
        PRELOAD_COND2(dest, src)
        uint d = dest[i];
        uint s = src[i];

        int da = qAlpha(d);
        int sa = qAlpha(s);

#define OP(a, b) soft_light_op(a, b, da, sa)
        int r = OP(  qRed(d),   qRed(s));
        int b = OP( qBlue(d),  qBlue(s));
        int g = OP(qGreen(d), qGreen(s));
        int a = mix_alpha(da, sa);
#undef OP

        coverage.store(&dest[i], qRgba(r, g, b, a));
    }
}

void QT_FASTCALL comp_func_SoftLight(uint *Q_DECL_RESTRICT dest, const uint *Q_DECL_RESTRICT src, int length, uint const_alpha)
{
    if (const_alpha == 255)
        comp_func_SoftLight_impl(dest, src, length, QFullCoverage());
    else
        comp_func_SoftLight_impl(dest, src, length, QPartialCoverage(const_alpha));
}

/*
   Dca' = abs(Dca.Sa - Sca.Da) + Sca.(1 - Da) + Dca.(1 - Sa)
        = Sca + Dca - 2.min(Sca.Da, Dca.Sa)
*/
static inline int difference_op(int dst, int src, int da, int sa)
{
    return src + dst - qt_div_255(2 * qMin(src * da, dst * sa));
}

template <typename T>
Q_STATIC_TEMPLATE_FUNCTION inline void comp_func_solid_Difference_impl(uint *dest, int length, uint color, const T &coverage)
{
    int sa = qAlpha(color);
    int sr = qRed(color);
    int sg = qGreen(color);
    int sb = qBlue(color);

    PRELOAD_INIT(dest)
    for (int i = 0; i < length; ++i) {
        PRELOAD_COND(dest)
        uint d = dest[i];
        int da = qAlpha(d);

#define OP(a, b) difference_op(a, b, da, sa)
        int r =  OP(  qRed(d), sr);
        int b =  OP( qBlue(d), sb);
        int g =  OP(qGreen(d), sg);
        int a = mix_alpha(da, sa);
#undef OP

        coverage.store(&dest[i], qRgba(r, g, b, a));
    }
}

void QT_FASTCALL comp_func_solid_Difference(uint *dest, int length, uint color, uint const_alpha)
{
    if (const_alpha == 255)
        comp_func_solid_Difference_impl(dest, length, color, QFullCoverage());
    else
        comp_func_solid_Difference_impl(dest, length, color, QPartialCoverage(const_alpha));
}

template <typename T>
Q_STATIC_TEMPLATE_FUNCTION inline void comp_func_Difference_impl(uint *Q_DECL_RESTRICT dest, const uint *Q_DECL_RESTRICT src, int length, const T &coverage)
{
    PRELOAD_INIT2(dest, src)
    for (int i = 0; i < length; ++i) {
        PRELOAD_COND2(dest, src)
        uint d = dest[i];
        uint s = src[i];

        int da = qAlpha(d);
        int sa = qAlpha(s);

#define OP(a, b) difference_op(a, b, da, sa)
        int r = OP(  qRed(d),   qRed(s));
        int b = OP( qBlue(d),  qBlue(s));
        int g = OP(qGreen(d), qGreen(s));
        int a = mix_alpha(da, sa);
#undef OP

        coverage.store(&dest[i], qRgba(r, g, b, a));
    }
}

void QT_FASTCALL comp_func_Difference(uint *Q_DECL_RESTRICT dest, const uint *Q_DECL_RESTRICT src, int length, uint const_alpha)
{
    if (const_alpha == 255)
        comp_func_Difference_impl(dest, src, length, QFullCoverage());
    else
        comp_func_Difference_impl(dest, src, length, QPartialCoverage(const_alpha));
}

/*
    Dca' = (Sca.Da + Dca.Sa - 2.Sca.Dca) + Sca.(1 - Da) + Dca.(1 - Sa)
*/
template <typename T>
Q_STATIC_TEMPLATE_FUNCTION inline void QT_FASTCALL comp_func_solid_Exclusion_impl(uint *dest, int length, uint color, const T &coverage)
{
    int sa = qAlpha(color);
    int sr = qRed(color);
    int sg = qGreen(color);
    int sb = qBlue(color);

    PRELOAD_INIT(dest)
    for (int i = 0; i < length; ++i) {
        PRELOAD_COND(dest)
        uint d = dest[i];
        int da = qAlpha(d);

#define OP(a, b) (a + b - qt_div_255(2*(a*b)))
        int r =  OP(  qRed(d), sr);
        int b =  OP( qBlue(d), sb);
        int g =  OP(qGreen(d), sg);
        int a = mix_alpha(da, sa);
#undef OP

        coverage.store(&dest[i], qRgba(r, g, b, a));
    }
}

void QT_FASTCALL comp_func_solid_Exclusion(uint *dest, int length, uint color, uint const_alpha)
{
    if (const_alpha == 255)
        comp_func_solid_Exclusion_impl(dest, length, color, QFullCoverage());
    else
        comp_func_solid_Exclusion_impl(dest, length, color, QPartialCoverage(const_alpha));
}

template <typename T>
Q_STATIC_TEMPLATE_FUNCTION inline void comp_func_Exclusion_impl(uint *Q_DECL_RESTRICT dest, const uint *Q_DECL_RESTRICT src, int length, const T &coverage)
{
    PRELOAD_INIT2(dest, src)
    for (int i = 0; i < length; ++i) {
        PRELOAD_COND2(dest, src)
        uint d = dest[i];
        uint s = src[i];

        int da = qAlpha(d);
        int sa = qAlpha(s);

#define OP(a, b) (a + b - ((a*b) >> 7))
        int r = OP(  qRed(d),   qRed(s));
        int b = OP( qBlue(d),  qBlue(s));
        int g = OP(qGreen(d), qGreen(s));
        int a = mix_alpha(da, sa);
#undef OP

        coverage.store(&dest[i], qRgba(r, g, b, a));
    }
}

void QT_FASTCALL comp_func_Exclusion(uint *Q_DECL_RESTRICT dest, const uint *Q_DECL_RESTRICT src, int length, uint const_alpha)
{
    if (const_alpha == 255)
        comp_func_Exclusion_impl(dest, src, length, QFullCoverage());
    else
        comp_func_Exclusion_impl(dest, src, length, QPartialCoverage(const_alpha));
}

#if defined(Q_CC_RVCT)
// Restore pragma state from previous #pragma arm
#  pragma pop
#endif

void QT_FASTCALL rasterop_solid_SourceOrDestination(uint *dest,
                                                    int length,
                                                    uint color,
                                                    uint const_alpha)
{
    Q_UNUSED(const_alpha);
    while (length--)
        *dest++ |= color;
}

void QT_FASTCALL rasterop_SourceOrDestination(uint *Q_DECL_RESTRICT dest,
                                              const uint *Q_DECL_RESTRICT src,
                                              int length,
                                              uint const_alpha)
{
    Q_UNUSED(const_alpha);
    while (length--)
        *dest++ |= *src++;
}

void QT_FASTCALL rasterop_solid_SourceAndDestination(uint *dest,
                                                     int length,
                                                     uint color,
                                                     uint const_alpha)
{
    Q_UNUSED(const_alpha);
    color |= 0xff000000;
    while (length--)
        *dest++ &= color;
}

void QT_FASTCALL rasterop_SourceAndDestination(uint *Q_DECL_RESTRICT dest,
                                               const uint *Q_DECL_RESTRICT src,
                                               int length,
                                               uint const_alpha)
{
    Q_UNUSED(const_alpha);
    while (length--) {
        *dest = (*src & *dest) | 0xff000000;
        ++dest; ++src;
    }
}

void QT_FASTCALL rasterop_solid_SourceXorDestination(uint *dest,
                                                     int length,
                                                     uint color,
                                                     uint const_alpha)
{
    Q_UNUSED(const_alpha);
    color &= 0x00ffffff;
    while (length--)
        *dest++ ^= color;
}

void QT_FASTCALL rasterop_SourceXorDestination(uint *Q_DECL_RESTRICT dest,
                                               const uint *Q_DECL_RESTRICT src,
                                               int length,
                                               uint const_alpha)
{
    Q_UNUSED(const_alpha);
    while (length--) {
        *dest = (*src ^ *dest) | 0xff000000;
        ++dest; ++src;
    }
}

void QT_FASTCALL rasterop_solid_NotSourceAndNotDestination(uint *dest,
                                                           int length,
                                                           uint color,
                                                           uint const_alpha)
{
    Q_UNUSED(const_alpha);
    color = ~color;
    while (length--) {
        *dest = (color & ~(*dest)) | 0xff000000;
        ++dest;
    }
}

void QT_FASTCALL rasterop_NotSourceAndNotDestination(uint *Q_DECL_RESTRICT dest,
                                                     const uint *Q_DECL_RESTRICT src,
                                                     int length,
                                                     uint const_alpha)
{
    Q_UNUSED(const_alpha);
    while (length--) {
        *dest = (~(*src) & ~(*dest)) | 0xff000000;
        ++dest; ++src;
    }
}

void QT_FASTCALL rasterop_solid_NotSourceOrNotDestination(uint *dest,
                                                          int length,
                                                          uint color,
                                                          uint const_alpha)
{
    Q_UNUSED(const_alpha);
    color = ~color | 0xff000000;
    while (length--) {
        *dest = color | ~(*dest);
        ++dest;
    }
}

void QT_FASTCALL rasterop_NotSourceOrNotDestination(uint *Q_DECL_RESTRICT dest,
                                                    const uint *Q_DECL_RESTRICT src,
                                                    int length,
                                                    uint const_alpha)
{
    Q_UNUSED(const_alpha);
    while (length--) {
        *dest = ~(*src) | ~(*dest) | 0xff000000;
        ++dest; ++src;
    }
}

void QT_FASTCALL rasterop_solid_NotSourceXorDestination(uint *dest,
                                                        int length,
                                                        uint color,
                                                        uint const_alpha)
{
    Q_UNUSED(const_alpha);
    color = ~color & 0x00ffffff;
    while (length--) {
        *dest = color ^ (*dest);
        ++dest;
    }
}

void QT_FASTCALL rasterop_NotSourceXorDestination(uint *Q_DECL_RESTRICT dest,
                                                  const uint *Q_DECL_RESTRICT src,
                                                  int length,
                                                  uint const_alpha)
{
    Q_UNUSED(const_alpha);
    while (length--) {
        *dest = ((~(*src)) ^ (*dest)) | 0xff000000;
        ++dest; ++src;
    }
}

void QT_FASTCALL rasterop_solid_NotSource(uint *dest, int length,
                                          uint color, uint const_alpha)
{
    Q_UNUSED(const_alpha);
    qt_memfill(dest, ~color | 0xff000000, length);
}

void QT_FASTCALL rasterop_NotSource(uint *Q_DECL_RESTRICT dest, const uint *Q_DECL_RESTRICT src,
                                    int length, uint const_alpha)
{
    Q_UNUSED(const_alpha);
    while (length--)
        *dest++ = ~(*src++) | 0xff000000;
}

void QT_FASTCALL rasterop_solid_NotSourceAndDestination(uint *dest,
                                                        int length,
                                                        uint color,
                                                        uint const_alpha)
{
    Q_UNUSED(const_alpha);
    color = ~color | 0xff000000;
    while (length--) {
        *dest = color & *dest;
        ++dest;
    }
}

void QT_FASTCALL rasterop_NotSourceAndDestination(uint *Q_DECL_RESTRICT dest,
                                                  const uint *Q_DECL_RESTRICT src,
                                                  int length,
                                                  uint const_alpha)
{
    Q_UNUSED(const_alpha);
    while (length--) {
        *dest = (~(*src) & *dest) | 0xff000000;
        ++dest; ++src;
    }
}

void QT_FASTCALL rasterop_solid_SourceAndNotDestination(uint *dest,
                                                        int length,
                                                        uint color,
                                                        uint const_alpha)
{
    Q_UNUSED(const_alpha);
    while (length--) {
        *dest = (color & ~(*dest)) | 0xff000000;
        ++dest;
    }
}

void QT_FASTCALL rasterop_SourceAndNotDestination(uint *Q_DECL_RESTRICT dest,
                                                  const uint *Q_DECL_RESTRICT src,
                                                  int length,
                                                  uint const_alpha)
{
    Q_UNUSED(const_alpha);
    while (length--) {
        *dest = (*src & ~(*dest)) | 0xff000000;
        ++dest; ++src;
    }
}

void QT_FASTCALL rasterop_NotSourceOrDestination(uint *Q_DECL_RESTRICT dest,
                                                 const uint *Q_DECL_RESTRICT src,
                                                 int length,
                                                 uint const_alpha)
{
    Q_UNUSED(const_alpha);
    while (length--) {
        *dest = (~(*src) | *dest) | 0xff000000;
        ++dest; ++src;
    }
}

void QT_FASTCALL rasterop_solid_NotSourceOrDestination(uint *Q_DECL_RESTRICT dest,
                                                       int length,
                                                       uint color,
                                                       uint const_alpha)
{
    Q_UNUSED(const_alpha);
    color = ~color | 0xff000000;
    while (length--)
        *dest++ |= color;
}

void QT_FASTCALL rasterop_SourceOrNotDestination(uint *Q_DECL_RESTRICT dest,
                                                 const uint *Q_DECL_RESTRICT src,
                                                 int length,
                                                 uint const_alpha)
{
    Q_UNUSED(const_alpha);
    while (length--) {
        *dest = (*src | ~(*dest)) | 0xff000000;
        ++dest; ++src;
    }
}

void QT_FASTCALL rasterop_solid_SourceOrNotDestination(uint *Q_DECL_RESTRICT dest,
                                                       int length,
                                                       uint color,
                                                       uint const_alpha)
{
    Q_UNUSED(const_alpha);
    while (length--) {
        *dest = (color | ~(*dest)) | 0xff000000;
        ++dest;
    }
}

void QT_FASTCALL rasterop_ClearDestination(uint *Q_DECL_RESTRICT dest,
                                           const uint *Q_DECL_RESTRICT src,
                                           int length,
                                           uint const_alpha)
{
    Q_UNUSED(src);
    comp_func_solid_SourceOver (dest, length, 0xff000000, const_alpha);
}

void QT_FASTCALL rasterop_solid_ClearDestination(uint *Q_DECL_RESTRICT dest,
                                                 int length,
                                                 uint color,
                                                 uint const_alpha)
{
    Q_UNUSED(color);
    comp_func_solid_SourceOver (dest, length, 0xff000000, const_alpha);
}

void QT_FASTCALL rasterop_SetDestination(uint *Q_DECL_RESTRICT dest,
                                         const uint *Q_DECL_RESTRICT src,
                                         int length,
                                         uint const_alpha)
{
    Q_UNUSED(src);
    comp_func_solid_SourceOver (dest, length, 0xffffffff, const_alpha);
}

void QT_FASTCALL rasterop_solid_SetDestination(uint *Q_DECL_RESTRICT dest,
                                               int length,
                                               uint color,
                                               uint const_alpha)
{
    Q_UNUSED(color);
    comp_func_solid_SourceOver (dest, length, 0xffffffff, const_alpha);
}

void QT_FASTCALL rasterop_NotDestination(uint *Q_DECL_RESTRICT dest,
                                         const uint *Q_DECL_RESTRICT src,
                                         int length,
                                         uint const_alpha)
{
    Q_UNUSED(src);
    rasterop_solid_SourceXorDestination (dest, length, 0x00ffffff, const_alpha);
}

void QT_FASTCALL rasterop_solid_NotDestination(uint *Q_DECL_RESTRICT dest,
                                               int length,
                                               uint color,
                                               uint const_alpha)
{
    Q_UNUSED(color);
    rasterop_solid_SourceXorDestination (dest, length, 0x00ffffff, const_alpha);
}

static CompositionFunctionSolid functionForModeSolid_C[] = {
        comp_func_solid_SourceOver,
        comp_func_solid_DestinationOver,
        comp_func_solid_Clear,
        comp_func_solid_Source,
        comp_func_solid_Destination,
        comp_func_solid_SourceIn,
        comp_func_solid_DestinationIn,
        comp_func_solid_SourceOut,
        comp_func_solid_DestinationOut,
        comp_func_solid_SourceAtop,
        comp_func_solid_DestinationAtop,
        comp_func_solid_XOR,
        comp_func_solid_Plus,
        comp_func_solid_Multiply,
        comp_func_solid_Screen,
        comp_func_solid_Overlay,
        comp_func_solid_Darken,
        comp_func_solid_Lighten,
        comp_func_solid_ColorDodge,
        comp_func_solid_ColorBurn,
        comp_func_solid_HardLight,
        comp_func_solid_SoftLight,
        comp_func_solid_Difference,
        comp_func_solid_Exclusion,
        rasterop_solid_SourceOrDestination,
        rasterop_solid_SourceAndDestination,
        rasterop_solid_SourceXorDestination,
        rasterop_solid_NotSourceAndNotDestination,
        rasterop_solid_NotSourceOrNotDestination,
        rasterop_solid_NotSourceXorDestination,
        rasterop_solid_NotSource,
        rasterop_solid_NotSourceAndDestination,
        rasterop_solid_SourceAndNotDestination,
        rasterop_solid_SourceAndNotDestination,
        rasterop_solid_NotSourceOrDestination,
        rasterop_solid_SourceOrNotDestination,
        rasterop_solid_ClearDestination,
        rasterop_solid_SetDestination,
        rasterop_solid_NotDestination
};

static const CompositionFunctionSolid *functionForModeSolid = functionForModeSolid_C;

static CompositionFunction functionForMode_C[] = {
        comp_func_SourceOver,
        comp_func_DestinationOver,
        comp_func_Clear,
        comp_func_Source,
        comp_func_Destination,
        comp_func_SourceIn,
        comp_func_DestinationIn,
        comp_func_SourceOut,
        comp_func_DestinationOut,
        comp_func_SourceAtop,
        comp_func_DestinationAtop,
        comp_func_XOR,
        comp_func_Plus,
        comp_func_Multiply,
        comp_func_Screen,
        comp_func_Overlay,
        comp_func_Darken,
        comp_func_Lighten,
        comp_func_ColorDodge,
        comp_func_ColorBurn,
        comp_func_HardLight,
        comp_func_SoftLight,
        comp_func_Difference,
        comp_func_Exclusion,
        rasterop_SourceOrDestination,
        rasterop_SourceAndDestination,
        rasterop_SourceXorDestination,
        rasterop_NotSourceAndNotDestination,
        rasterop_NotSourceOrNotDestination,
        rasterop_NotSourceXorDestination,
        rasterop_NotSource,
        rasterop_NotSourceAndDestination,
        rasterop_SourceAndNotDestination,
        rasterop_SourceAndNotDestination,
        rasterop_NotSourceOrDestination,
        rasterop_SourceOrNotDestination,
        rasterop_ClearDestination,
        rasterop_SetDestination,
        rasterop_NotDestination
};

static const CompositionFunction *functionForMode = functionForMode_C;

static TextureBlendType getBlendType(const QSpanData *data)
{
    TextureBlendType ft;
    if (data->txop <= QTransform::TxTranslate)
        if (data->texture.type == QTextureData::Tiled)
            ft = BlendTiled;
        else
            ft = BlendUntransformed;
    else if (data->bilinear)
        if (data->texture.type == QTextureData::Tiled)
            ft = BlendTransformedBilinearTiled;
        else
            ft = BlendTransformedBilinear;
    else
        if (data->texture.type == QTextureData::Tiled)
            ft = BlendTransformedTiled;
        else
            ft = BlendTransformed;
    return ft;
}

static inline Operator getOperator(const QSpanData *data, const QSpan *spans, int spanCount)
{
    Operator op;
    bool solidSource = false;

    switch(data->type) {
    case QSpanData::Solid:
        solidSource = (qAlpha(data->solid.color) == 255);
        break;
    case QSpanData::LinearGradient:
        solidSource = !data->gradient.alphaColor;
        getLinearGradientValues(&op.linear, data);
        op.src_fetch = qt_fetch_linear_gradient;
        break;
    case QSpanData::RadialGradient:
        solidSource = !data->gradient.alphaColor;
        getRadialGradientValues(&op.radial, data);
        op.src_fetch = qt_fetch_radial_gradient;
        break;
    case QSpanData::ConicalGradient:
        solidSource = !data->gradient.alphaColor;
        op.src_fetch = qt_fetch_conical_gradient;
        break;
    case QSpanData::Texture:
        op.src_fetch = sourceFetch[getBlendType(data)][data->texture.format];
        solidSource = !data->texture.hasAlpha;
    default:
        break;
    }

    op.mode = data->rasterBuffer->compositionMode;
    if (op.mode == QPainter::CompositionMode_SourceOver && solidSource)
        op.mode = QPainter::CompositionMode_Source;

    op.dest_fetch = destFetchProc[data->rasterBuffer->format];
    if (op.mode == QPainter::CompositionMode_Source) {
        switch (data->rasterBuffer->format) {
        case QImage::Format_RGB32:
        case QImage::Format_ARGB32_Premultiplied:
            // don't clear dest_fetch as it sets up the pointer correctly to save one copy
            break;
        default: {
            if (data->type == QSpanData::Texture && data->texture.const_alpha != 256)
                break;
            const QSpan *lastSpan = spans + spanCount;
            bool alphaSpans = false;
            while (spans < lastSpan) {
                if (spans->coverage != 255) {
                    alphaSpans = true;
                    break;
                }
                ++spans;
            }
            if (!alphaSpans)
                op.dest_fetch = 0;
        }
        }
    }

    op.dest_store = destStoreProc[data->rasterBuffer->format];

    op.funcSolid = functionForModeSolid[op.mode];
    op.func = functionForMode[op.mode];

    return op;
}



// -------------------- blend methods ---------------------

#if !defined(Q_CC_SUN)
static
#endif
void blend_color_generic(int count, const QSpan *spans, void *userData)
{
    QSpanData *data = reinterpret_cast<QSpanData *>(userData);
    uint buffer[buffer_size];
    Operator op = getOperator(data, spans, count);

    while (count--) {
        int x = spans->x;
        int length = spans->len;
        while (length) {
            int l = qMin(buffer_size, length);
            uint *dest = op.dest_fetch ? op.dest_fetch(buffer, data->rasterBuffer, x, spans->y, l) : buffer;
            op.funcSolid(dest, l, data->solid.color, spans->coverage);
            if (op.dest_store)
                op.dest_store(data->rasterBuffer, x, spans->y, dest, l);
            length -= l;
            x += l;
        }
        ++spans;
    }
}

static void blend_color_argb(int count, const QSpan *spans, void *userData)
{
    QSpanData *data = reinterpret_cast<QSpanData *>(userData);

    Operator op = getOperator(data, spans, count);

    if (op.mode == QPainter::CompositionMode_Source) {
        // inline for performance
        while (count--) {
            uint *target = ((uint *)data->rasterBuffer->scanLine(spans->y)) + spans->x;
            if (spans->coverage == 255) {
                QT_MEMFILL_UINT(target, spans->len, data->solid.color);
            } else {
                uint c = BYTE_MUL(data->solid.color, spans->coverage);
                int ialpha = 255 - spans->coverage;
                for (int i = 0; i < spans->len; ++i)
                    target[i] = c + BYTE_MUL(target[i], ialpha);
            }
            ++spans;
        }
        return;
    }

    while (count--) {
        uint *target = ((uint *)data->rasterBuffer->scanLine(spans->y)) + spans->x;
        op.funcSolid(target, spans->len, data->solid.color, spans->coverage);
        ++spans;
    }
}

static void blend_color_rgb16(int count, const QSpan *spans, void *userData)
{
    QSpanData *data = reinterpret_cast<QSpanData *>(userData);

    /*
        We duplicate a little logic from getOperator() and calculate the
        composition mode directly.  This allows blend_color_rgb16 to be used
        from qt_gradient_quint16 with minimal overhead.
     */
    QPainter::CompositionMode mode = data->rasterBuffer->compositionMode;
    if (mode == QPainter::CompositionMode_SourceOver &&
        qAlpha(data->solid.color) == 255)
        mode = QPainter::CompositionMode_Source;

    if (mode == QPainter::CompositionMode_Source) {
        // inline for performance
        ushort c = qConvertRgb32To16(data->solid.color);
        while (count--) {
            ushort *target = ((ushort *)data->rasterBuffer->scanLine(spans->y)) + spans->x;
            if (spans->coverage == 255) {
                QT_MEMFILL_USHORT(target, spans->len, c);
            } else {
                ushort color = BYTE_MUL_RGB16(c, spans->coverage);
                int ialpha = 255 - spans->coverage;
                const ushort *end = target + spans->len;
                while (target < end) {
                    *target = color + BYTE_MUL_RGB16(*target, ialpha);
                    ++target;
                }
            }
            ++spans;
        }
        return;
    }

    if (mode == QPainter::CompositionMode_SourceOver) {
        while (count--) {
            uint color = BYTE_MUL(data->solid.color, spans->coverage);
            int ialpha = qAlpha(~color);
            ushort c = qConvertRgb32To16(color);
            ushort *target = ((ushort *)data->rasterBuffer->scanLine(spans->y)) + spans->x;
            int len = spans->len;
            bool pre = (((quintptr)target) & 0x3) != 0;
            bool post = false;
            if (pre) {
                // skip to word boundary
                *target = c + BYTE_MUL_RGB16(*target, ialpha);
                ++target;
                --len;
            }
            if (len & 0x1) {
                post = true;
                --len;
            }
            uint *target32 = (uint*)target;
            uint c32 = c | (c<<16);
            len >>= 1;
            uint salpha = (ialpha+1) >> 3; // calculate here rather than in loop
            while (len--) {
                // blend full words
                *target32 = c32 + BYTE_MUL_RGB16_32(*target32, salpha);
                ++target32;
                target += 2;
            }
            if (post) {
                // one last pixel beyond a full word
                *target = c + BYTE_MUL_RGB16(*target, ialpha);
            }
            ++spans;
        }
        return;
    }

    blend_color_generic(count, spans, userData);
}

template <typename T>
void handleSpans(int count, const QSpan *spans, const QSpanData *data, T &handler)
{
    uint const_alpha = 256;
    if (data->type == QSpanData::Texture)
        const_alpha = data->texture.const_alpha;

    int coverage = 0;
    while (count) {
        int x = spans->x;
        const int y = spans->y;
        int right = x + spans->len;

        // compute length of adjacent spans
        for (int i = 1; i < count && spans[i].y == y && spans[i].x == right; ++i)
            right += spans[i].len;
        int length = right - x;

        while (length) {
            int l = qMin(buffer_size, length);
            length -= l;

            int process_length = l;
            int process_x = x;

            const uint *src = handler.fetch(process_x, y, process_length);
            int offset = 0;
            while (l > 0) {
                if (x == spans->x) // new span?
                    coverage = (spans->coverage * const_alpha) >> 8;

                int right = spans->x + spans->len;
                int len = qMin(l, right - x);

                handler.process(x, y, len, coverage, src, offset);

                l -= len;
                x += len;
                offset += len;

                if (x == right) { // done with current span?
                    ++spans;
                    --count;
                }
            }
            handler.store(process_x, y, process_length);
        }
    }
}

struct QBlendBase
{
    QBlendBase(QSpanData *d, Operator o)
        : data(d)
        , op(o)
        , dest(0)
    {
    }

    QSpanData *data;
    Operator op;

    uint *dest;

    uint buffer[buffer_size];
    uint src_buffer[buffer_size];
};

class BlendSrcGeneric : public QBlendBase
{
public:
    BlendSrcGeneric(QSpanData *d, Operator o)
        : QBlendBase(d, o)
    {
    }

    const uint *fetch(int x, int y, int len)
    {
        dest = op.dest_fetch ? op.dest_fetch(buffer, data->rasterBuffer, x, y, len) : buffer;
        return op.src_fetch(src_buffer, &op, data, y, x, len);
    }

    void process(int, int, int len, int coverage, const uint *src, int offset)
    {
        op.func(dest + offset, src + offset, len, coverage);
    }

    void store(int x, int y, int len)
    {
        if (op.dest_store)
            op.dest_store(data->rasterBuffer, x, y, dest, len);
    }
};

static void blend_src_generic(int count, const QSpan *spans, void *userData)
{
    QSpanData *data = reinterpret_cast<QSpanData *>(userData);
    BlendSrcGeneric blend(data, getOperator(data, spans, count));
    handleSpans(count, spans, data, blend);
}

static void blend_untransformed_generic(int count, const QSpan *spans, void *userData)
{
    QSpanData *data = reinterpret_cast<QSpanData *>(userData);

    uint buffer[buffer_size];
    uint src_buffer[buffer_size];
    Operator op = getOperator(data, spans, count);

    const int image_width = data->texture.width;
    const int image_height = data->texture.height;
    int xoff = -qRound(-data->dx);
    int yoff = -qRound(-data->dy);

    while (count--) {
        int x = spans->x;
        int length = spans->len;
        int sx = xoff + x;
        int sy = yoff + spans->y;
        if (sy >= 0 && sy < image_height && sx < image_width) {
            if (sx < 0) {
                x -= sx;
                length += sx;
                sx = 0;
            }
            if (sx + length > image_width)
                length = image_width - sx;
            if (length > 0) {
                const int coverage = (spans->coverage * data->texture.const_alpha) >> 8;
                while (length) {
                    int l = qMin(buffer_size, length);
                    const uint *src = op.src_fetch(src_buffer, &op, data, sy, sx, l);
                    uint *dest = op.dest_fetch ? op.dest_fetch(buffer, data->rasterBuffer, x, spans->y, l) : buffer;
                    op.func(dest, src, l, coverage);
                    if (op.dest_store)
                        op.dest_store(data->rasterBuffer, x, spans->y, dest, l);
                    x += l;
                    sx += l;
                    length -= l;
                }
            }
        }
        ++spans;
    }
}

static void blend_untransformed_argb(int count, const QSpan *spans, void *userData)
{
    QSpanData *data = reinterpret_cast<QSpanData *>(userData);
    if (data->texture.format != QImage::Format_ARGB32_Premultiplied
        && data->texture.format != QImage::Format_RGB32) {
        blend_untransformed_generic(count, spans, userData);
        return;
    }

    Operator op = getOperator(data, spans, count);

    const int image_width = data->texture.width;
    const int image_height = data->texture.height;
    int xoff = -qRound(-data->dx);
    int yoff = -qRound(-data->dy);

    while (count--) {
        int x = spans->x;
        int length = spans->len;
        int sx = xoff + x;
        int sy = yoff + spans->y;
        if (sy >= 0 && sy < image_height && sx < image_width) {
            if (sx < 0) {
                x -= sx;
                length += sx;
                sx = 0;
            }
            if (sx + length > image_width)
                length = image_width - sx;
            if (length > 0) {
                const int coverage = (spans->coverage * data->texture.const_alpha) >> 8;
                const uint *src = (uint *)data->texture.scanLine(sy) + sx;
                uint *dest = ((uint *)data->rasterBuffer->scanLine(spans->y)) + x;
                op.func(dest, src, length, coverage);
            }
        }
        ++spans;
    }
}

static inline quint16 interpolate_pixel_rgb16_255(quint16 x, quint8 a,
                                                  quint16 y, quint8 b)
{
    quint16 t = ((((x & 0x07e0) * a) + ((y & 0x07e0) * b)) >> 5) & 0x07e0;
    t |= ((((x & 0xf81f) * a) + ((y & 0xf81f) * b)) >> 5) & 0xf81f;

    return t;
}

static inline quint32 interpolate_pixel_rgb16x2_255(quint32 x, quint8 a,
                                                    quint32 y, quint8 b)
{
    uint t;
    t = ((((x & 0xf81f07e0) >> 5) * a) + (((y & 0xf81f07e0) >> 5) * b)) & 0xf81f07e0;
    t |= ((((x & 0x07e0f81f) * a) + ((y & 0x07e0f81f) * b)) >> 5) & 0x07e0f81f;
    return t;
}

static inline void blend_sourceOver_rgb16_rgb16(quint16 *Q_DECL_RESTRICT dest,
                                                const quint16 *Q_DECL_RESTRICT src,
                                                int length,
                                                const quint8 alpha,
                                                const quint8 ialpha)
{
    const int dstAlign = ((quintptr)dest) & 0x3;
    if (dstAlign) {
        *dest = interpolate_pixel_rgb16_255(*src, alpha, *dest, ialpha);
        ++dest;
        ++src;
        --length;
    }
    const int srcAlign = ((quintptr)src) & 0x3;
    int length32 = length >> 1;
    if (length32 && srcAlign == 0) {
        while (length32--) {
            const quint32 *src32 = reinterpret_cast<const quint32*>(src);
            quint32 *dest32 = reinterpret_cast<quint32*>(dest);
            *dest32 = interpolate_pixel_rgb16x2_255(*src32, alpha,
                                                    *dest32, ialpha);
            dest += 2;
            src += 2;
        }
        length &= 0x1;
    }
    while (length--) {
        *dest = interpolate_pixel_rgb16_255(*src, alpha, *dest, ialpha);
        ++dest;
        ++src;
    }
}

static void blend_untransformed_rgb565(int count, const QSpan *spans, void *userData)
{
    QSpanData *data = reinterpret_cast<QSpanData*>(userData);
    QPainter::CompositionMode mode = data->rasterBuffer->compositionMode;

    if (data->texture.format != QImage::Format_RGB16
            || (mode != QPainter::CompositionMode_SourceOver
                && mode != QPainter::CompositionMode_Source))
    {
        blend_untransformed_generic(count, spans, userData);
        return;
    }

    const int image_width = data->texture.width;
    const int image_height = data->texture.height;
    int xoff = -qRound(-data->dx);
    int yoff = -qRound(-data->dy);

    while (count--) {
        const quint8 coverage = (data->texture.const_alpha * spans->coverage) >> 8;
        if (coverage == 0) {
            ++spans;
            continue;
        }

        int x = spans->x;
        int length = spans->len;
        int sx = xoff + x;
        int sy = yoff + spans->y;
        if (sy >= 0 && sy < image_height && sx < image_width) {
            if (sx < 0) {
                x -= sx;
                length += sx;
                sx = 0;
            }
            if (sx + length > image_width)
                length = image_width - sx;
            if (length > 0) {
                quint16 *dest = (quint16 *)data->rasterBuffer->scanLine(spans->y) + x;
                const quint16 *src = (quint16 *)data->texture.scanLine(sy) + sx;
                if (coverage == 255) {
                    memcpy(dest, src, length * sizeof(quint16));
                } else {
                    const quint8 alpha = (coverage + 1) >> 3;
                    const quint8 ialpha = 0x20 - alpha;
                    if (alpha > 0)
                        blend_sourceOver_rgb16_rgb16(dest, src, length, alpha, ialpha);
                }
            }
        }
        ++spans;
    }
}

static void blend_tiled_generic(int count, const QSpan *spans, void *userData)
{
    QSpanData *data = reinterpret_cast<QSpanData *>(userData);

    uint buffer[buffer_size];
    uint src_buffer[buffer_size];
    Operator op = getOperator(data, spans, count);

    const int image_width = data->texture.width;
    const int image_height = data->texture.height;
    int xoff = -qRound(-data->dx) % image_width;
    int yoff = -qRound(-data->dy) % image_height;

    if (xoff < 0)
        xoff += image_width;
    if (yoff < 0)
        yoff += image_height;

    while (count--) {
        int x = spans->x;
        int length = spans->len;
        int sx = (xoff + spans->x) % image_width;
        int sy = (spans->y + yoff) % image_height;
        if (sx < 0)
            sx += image_width;
        if (sy < 0)
            sy += image_height;

        const int coverage = (spans->coverage * data->texture.const_alpha) >> 8;
        while (length) {
            int l = qMin(image_width - sx, length);
            if (buffer_size < l)
                l = buffer_size;
            const uint *src = op.src_fetch(src_buffer, &op, data, sy, sx, l);
            uint *dest = op.dest_fetch ? op.dest_fetch(buffer, data->rasterBuffer, x, spans->y, l) : buffer;
            op.func(dest, src, l, coverage);
            if (op.dest_store)
                op.dest_store(data->rasterBuffer, x, spans->y, dest, l);
            x += l;
            sx += l;
            length -= l;
            if (sx >= image_width)
                sx = 0;
        }
        ++spans;
    }
}

static void blend_tiled_argb(int count, const QSpan *spans, void *userData)
{
    QSpanData *data = reinterpret_cast<QSpanData *>(userData);
    if (data->texture.format != QImage::Format_ARGB32_Premultiplied
        && data->texture.format != QImage::Format_RGB32) {
        blend_tiled_generic(count, spans, userData);
        return;
    }

    Operator op = getOperator(data, spans, count);

    int image_width = data->texture.width;
    int image_height = data->texture.height;
    int xoff = -qRound(-data->dx) % image_width;
    int yoff = -qRound(-data->dy) % image_height;

    if (xoff < 0)
        xoff += image_width;
    if (yoff < 0)
        yoff += image_height;

    while (count--) {
        int x = spans->x;
        int length = spans->len;
        int sx = (xoff + spans->x) % image_width;
        int sy = (spans->y + yoff) % image_height;
        if (sx < 0)
            sx += image_width;
        if (sy < 0)
            sy += image_height;

        const int coverage = (spans->coverage * data->texture.const_alpha) >> 8;
        while (length) {
            int l = qMin(image_width - sx, length);
            if (buffer_size < l)
                l = buffer_size;
            const uint *src = (uint *)data->texture.scanLine(sy) + sx;
            uint *dest = ((uint *)data->rasterBuffer->scanLine(spans->y)) + x;
            op.func(dest, src, l, coverage);
            x += l;
            length -= l;
            sx = 0;
        }
        ++spans;
    }
}

static void blend_tiled_rgb565(int count, const QSpan *spans, void *userData)
{
    QSpanData *data = reinterpret_cast<QSpanData*>(userData);
    QPainter::CompositionMode mode = data->rasterBuffer->compositionMode;

    if (data->texture.format != QImage::Format_RGB16
            || (mode != QPainter::CompositionMode_SourceOver
                && mode != QPainter::CompositionMode_Source))
    {
        blend_tiled_generic(count, spans, userData);
        return;
    }

    const int image_width = data->texture.width;
    const int image_height = data->texture.height;
    int xoff = -qRound(-data->dx) % image_width;
    int yoff = -qRound(-data->dy) % image_height;

    if (xoff < 0)
        xoff += image_width;
    if (yoff < 0)
        yoff += image_height;

    while (count--) {
        const quint8 coverage = (data->texture.const_alpha * spans->coverage) >> 8;
        if (coverage == 0) {
            ++spans;
            continue;
        }

        int x = spans->x;
        int length = spans->len;
        int sx = (xoff + spans->x) % image_width;
        int sy = (spans->y + yoff) % image_height;
        if (sx < 0)
            sx += image_width;
        if (sy < 0)
            sy += image_height;

        if (coverage == 255) {
            // Copy the first texture block
            length = qMin(image_width,length);
            int tx = x;
            while (length) {
                int l = qMin(image_width - sx, length);
                if (buffer_size < l)
                    l = buffer_size;
                quint16 *dest = ((quint16 *)data->rasterBuffer->scanLine(spans->y)) + tx;
                const quint16 *src = (quint16 *)data->texture.scanLine(sy) + sx;
                memcpy(dest, src, l * sizeof(quint16));
                length -= l;
                tx += l;
                sx = 0;
            }

            // Now use the rasterBuffer as the source of the texture,
            // We can now progressively copy larger blocks
            // - Less cpu time in code figuring out what to copy
            // We are dealing with one block of data
            // - More likely to fit in the cache
            // - can use memcpy
            int copy_image_width = qMin(image_width, int(spans->len));
            length = spans->len - copy_image_width;
            quint16 *src = ((quint16 *)data->rasterBuffer->scanLine(spans->y)) + x;
            quint16 *dest = src + copy_image_width;
            while (copy_image_width < length) {
                memcpy(dest, src, copy_image_width * sizeof(quint16));
                dest += copy_image_width;
                length -= copy_image_width;
                copy_image_width *= 2;
            }
            if (length > 0)
                memcpy(dest, src, length * sizeof(quint16));
        } else {
            const quint8 alpha = (coverage + 1) >> 3;
            const quint8 ialpha = 0x20 - alpha;
            if (alpha > 0) {
                while (length) {
                    int l = qMin(image_width - sx, length);
                    if (buffer_size < l)
                        l = buffer_size;
                    quint16 *dest = ((quint16 *)data->rasterBuffer->scanLine(spans->y)) + x;
                    const quint16 *src = (quint16 *)data->texture.scanLine(sy) + sx;
                    blend_sourceOver_rgb16_rgb16(dest, src, l, alpha, ialpha);
                    x += l;
                    length -= l;
                    sx = 0;
                }
            }
        }
        ++spans;
    }
}

static void blend_transformed_bilinear_rgb565(int count, const QSpan *spans, void *userData)
{
    QSpanData *data = reinterpret_cast<QSpanData*>(userData);
    QPainter::CompositionMode mode = data->rasterBuffer->compositionMode;

    if (data->texture.format != QImage::Format_RGB16
            || (mode != QPainter::CompositionMode_SourceOver
                && mode != QPainter::CompositionMode_Source))
    {
        blend_src_generic(count, spans, userData);
        return;
    }

    quint16 buffer[buffer_size];

    const int src_minx = data->texture.x1;
    const int src_miny = data->texture.y1;
    const int src_maxx = data->texture.x2 - 1;
    const int src_maxy = data->texture.y2 - 1;

    if (data->fast_matrix) {
        // The increment pr x in the scanline
        const int fdx = (int)(data->m11 * fixed_scale);
        const int fdy = (int)(data->m12 * fixed_scale);

        while (count--) {
            const quint8 coverage = (data->texture.const_alpha * spans->coverage) >> 8;
            const quint8 alpha = (coverage + 1) >> 3;
            const quint8 ialpha = 0x20 - alpha;
            if (alpha == 0) {
                ++spans;
                continue;
            }

            quint16 *dest = (quint16 *)data->rasterBuffer->scanLine(spans->y) + spans->x;
            const qreal cx = spans->x + qreal(0.5);
            const qreal cy = spans->y + qreal(0.5);
            int x = int((data->m21 * cy
                         + data->m11 * cx + data->dx) * fixed_scale) - half_point;
            int y = int((data->m22 * cy
                         + data->m12 * cx + data->dy) * fixed_scale) - half_point;
            int length = spans->len;

            while (length) {
                int l;
                quint16 *b;
                if (ialpha == 0) {
                    l = length;
                    b = dest;
                } else {
                    l = qMin(length, buffer_size);
                    b = buffer;
                }
                const quint16 *end = b + l;

                while (b < end) {
                    int x1 = (x >> 16);
                    int x2;
                    int y1 = (y >> 16);
                    int y2;

                    fetchTransformedBilinear_pixelBounds<BlendTransformedBilinear>(0, src_minx, src_maxx, x1, x2);
                    fetchTransformedBilinear_pixelBounds<BlendTransformedBilinear>(0, src_miny, src_maxy, y1, y2);

                    const quint16 *src1 = (quint16*)data->texture.scanLine(y1);
                    const quint16 *src2 = (quint16*)data->texture.scanLine(y2);
                    quint16 tl = src1[x1];
                    const quint16 tr = src1[x2];
                    quint16 bl = src2[x1];
                    const quint16 br = src2[x2];

                    const uint distxsl8 = x & 0xff00;
                    const uint distysl8 = y & 0xff00;
                    const uint distx = distxsl8 >> 8;
                    const uint disty = distysl8 >> 8;
                    const uint distxy = distx * disty;

                    const uint tlw = 0x10000 - distxsl8 - distysl8 + distxy; // (256 - distx) * (256 - disty)
                    const uint trw = distxsl8 - distxy; // distx * (256 - disty)
                    const uint blw = distysl8 - distxy; // (256 - distx) * disty
                    const uint brw = distxy; // distx * disty
                    uint red = ((tl & 0xf800) * tlw + (tr & 0xf800) * trw
                            + (bl & 0xf800) * blw + (br & 0xf800) * brw) & 0xf8000000;
                    uint green = ((tl & 0x07e0) * tlw + (tr & 0x07e0) * trw
                            + (bl & 0x07e0) * blw + (br & 0x07e0) * brw) & 0x07e00000;
                    uint blue = ((tl & 0x001f) * tlw + (tr & 0x001f) * trw
                            + (bl & 0x001f) * blw + (br & 0x001f) * brw);
                    *b = quint16((red | green | blue) >> 16);

                    ++b;
                    x += fdx;
                    y += fdy;
                }

                if (ialpha != 0)
                    blend_sourceOver_rgb16_rgb16(dest, buffer, l, alpha, ialpha);

                dest += l;
                length -= l;
            }
            ++spans;
        }
    } else {
        const qreal fdx = data->m11;
        const qreal fdy = data->m12;
        const qreal fdw = data->m13;

        while (count--) {
            const quint8 coverage = (data->texture.const_alpha * spans->coverage) >> 8;
            const quint8 alpha = (coverage + 1) >> 3;
            const quint8 ialpha = 0x20 - alpha;
            if (alpha == 0) {
                ++spans;
                continue;
            }

            quint16 *dest = (quint16 *)data->rasterBuffer->scanLine(spans->y) + spans->x;

            const qreal cx = spans->x + qreal(0.5);
            const qreal cy = spans->y + qreal(0.5);

            qreal x = data->m21 * cy + data->m11 * cx + data->dx;
            qreal y = data->m22 * cy + data->m12 * cx + data->dy;
            qreal w = data->m23 * cy + data->m13 * cx + data->m33;

            int length = spans->len;
            while (length) {
                int l;
                quint16 *b;
                if (ialpha == 0) {
                    l = length;
                    b = dest;
                } else {
                    l = qMin(length, buffer_size);
                    b = buffer;
                }
                const quint16 *end = b + l;

                while (b < end) {
                    const qreal iw = w == 0 ? 1 : 1 / w;
                    const qreal px = x * iw - qreal(0.5);
                    const qreal py = y * iw - qreal(0.5);

                    int x1 = int(px) - (px < 0);
                    int x2;
                    int y1 = int(py) - (py < 0);
                    int y2;

                    fetchTransformedBilinear_pixelBounds<BlendTransformedBilinear>(0, src_minx, src_maxx, x1, x2);
                    fetchTransformedBilinear_pixelBounds<BlendTransformedBilinear>(0, src_miny, src_maxy, y1, y2);

                    const quint16 *src1 = (quint16 *)data->texture.scanLine(y1);
                    const quint16 *src2 = (quint16 *)data->texture.scanLine(y2);
                    quint16 tl = src1[x1];
                    const quint16 tr = src1[x2];
                    quint16 bl = src2[x1];
                    const quint16 br = src2[x2];

                    const uint distx = uint((px - x1) * 256);
                    const uint disty = uint((py - y1) * 256);
                    const uint distxsl8 = distx << 8;
                    const uint distysl8 = disty << 8;
                    const uint distxy = distx * disty;

                    const uint tlw = 0x10000 - distxsl8 - distysl8 + distxy; // (256 - distx) * (256 - disty)
                    const uint trw = distxsl8 - distxy; // distx * (256 - disty)
                    const uint blw = distysl8 - distxy; // (256 - distx) * disty
                    const uint brw = distxy; // distx * disty
                    uint red = ((tl & 0xf800) * tlw + (tr & 0xf800) * trw
                            + (bl & 0xf800) * blw + (br & 0xf800) * brw) & 0xf8000000;
                    uint green = ((tl & 0x07e0) * tlw + (tr & 0x07e0) * trw
                            + (bl & 0x07e0) * blw + (br & 0x07e0) * brw) & 0x07e00000;
                    uint blue = ((tl & 0x001f) * tlw + (tr & 0x001f) * trw
                            + (bl & 0x001f) * blw + (br & 0x001f) * brw);
                    *b = quint16((red | green | blue) >> 16);

                    ++b;
                    x += fdx;
                    y += fdy;
                    w += fdw;
                }

                if (ialpha != 0)
                    blend_sourceOver_rgb16_rgb16(dest, buffer, l, alpha, ialpha);

                dest += l;
                length -= l;
            }
            ++spans;
        }
    }
}

static void blend_transformed_argb(int count, const QSpan *spans, void *userData)
{
    QSpanData *data = reinterpret_cast<QSpanData *>(userData);
    if (data->texture.format != QImage::Format_ARGB32_Premultiplied
        && data->texture.format != QImage::Format_RGB32) {
        blend_src_generic(count, spans, userData);
        return;
    }

    CompositionFunction func = functionForMode[data->rasterBuffer->compositionMode];
    uint buffer[buffer_size];

    int image_width = data->texture.width;
    int image_height = data->texture.height;

    if (data->fast_matrix) {
        // The increment pr x in the scanline
        int fdx = (int)(data->m11 * fixed_scale);
        int fdy = (int)(data->m12 * fixed_scale);

        while (count--) {
            void *t = data->rasterBuffer->scanLine(spans->y);

            uint *target = ((uint *)t) + spans->x;

            const qreal cx = spans->x + qreal(0.5);
            const qreal cy = spans->y + qreal(0.5);

            int x = int((data->m21 * cy
                         + data->m11 * cx + data->dx) * fixed_scale);
            int y = int((data->m22 * cy
                         + data->m12 * cx + data->dy) * fixed_scale);

            int length = spans->len;
            const int coverage = (spans->coverage * data->texture.const_alpha) >> 8;
            while (length) {
                int l = qMin(length, buffer_size);
                const uint *end = buffer + l;
                uint *b = buffer;
                while (b < end) {
                    int px = qBound(0, x >> 16, image_width - 1);
                    int py = qBound(0, y >> 16, image_height - 1);
                    *b = reinterpret_cast<const uint *>(data->texture.scanLine(py))[px];

                    x += fdx;
                    y += fdy;
                    ++b;
                }
                func(target, buffer, l, coverage);
                target += l;
                length -= l;
            }
            ++spans;
        }
    } else {
        const qreal fdx = data->m11;
        const qreal fdy = data->m12;
        const qreal fdw = data->m13;
        while (count--) {
            void *t = data->rasterBuffer->scanLine(spans->y);

            uint *target = ((uint *)t) + spans->x;

            const qreal cx = spans->x + qreal(0.5);
            const qreal cy = spans->y + qreal(0.5);

            qreal x = data->m21 * cy + data->m11 * cx + data->dx;
            qreal y = data->m22 * cy + data->m12 * cx + data->dy;
            qreal w = data->m23 * cy + data->m13 * cx + data->m33;

            int length = spans->len;
            const int coverage = (spans->coverage * data->texture.const_alpha) >> 8;
            while (length) {
                int l = qMin(length, buffer_size);
                const uint *end = buffer + l;
                uint *b = buffer;
                while (b < end) {
                    const qreal iw = w == 0 ? 1 : 1 / w;
                    const qreal tx = x * iw;
                    const qreal ty = y * iw;
                    const int px = qBound(0, int(tx) - (tx < 0), image_width - 1);
                    const int py = qBound(0, int(ty) - (ty < 0), image_height - 1);

                    *b = reinterpret_cast<const uint *>(data->texture.scanLine(py))[px];
                    x += fdx;
                    y += fdy;
                    w += fdw;

                    ++b;
                }
                func(target, buffer, l, coverage);
                target += l;
                length -= l;
            }
            ++spans;
        }
    }
}

static void blend_transformed_rgb565(int count, const QSpan *spans, void *userData)
{
    QSpanData *data = reinterpret_cast<QSpanData*>(userData);
    QPainter::CompositionMode mode = data->rasterBuffer->compositionMode;

    if (data->texture.format != QImage::Format_RGB16
            || (mode != QPainter::CompositionMode_SourceOver
                && mode != QPainter::CompositionMode_Source))
    {
        blend_src_generic(count, spans, userData);
        return;
    }

    quint16 buffer[buffer_size];
    const int image_width = data->texture.width;
    const int image_height = data->texture.height;

    if (data->fast_matrix) {
        // The increment pr x in the scanline
        const int fdx = (int)(data->m11 * fixed_scale);
        const int fdy = (int)(data->m12 * fixed_scale);

        while (count--) {
            const quint8 coverage = (data->texture.const_alpha * spans->coverage) >> 8;
            const quint8 alpha = (coverage + 1) >> 3;
            const quint8 ialpha = 0x20 - alpha;
            if (alpha == 0) {
                ++spans;
                continue;
            }

            quint16 *dest = (quint16 *)data->rasterBuffer->scanLine(spans->y) + spans->x;
            const qreal cx = spans->x + qreal(0.5);
            const qreal cy = spans->y + qreal(0.5);
            int x = int((data->m21 * cy
                         + data->m11 * cx + data->dx) * fixed_scale);
            int y = int((data->m22 * cy
                         + data->m12 * cx + data->dy) * fixed_scale);
            int length = spans->len;

            while (length) {
                int l;
                quint16 *b;
                if (ialpha == 0) {
                    l = length;
                    b = dest;
                } else {
                    l = qMin(length, buffer_size);
                    b = buffer;
                }
                const quint16 *end = b + l;

                while (b < end) {
                    const int px = qBound(0, x >> 16, image_width - 1);
                    const int py = qBound(0, y >> 16, image_height - 1);

                    *b = ((quint16 *)data->texture.scanLine(py))[px];
                    ++b;

                    x += fdx;
                    y += fdy;
                }

                if (ialpha != 0)
                    blend_sourceOver_rgb16_rgb16(dest, buffer, l, alpha, ialpha);

                dest += l;
                length -= l;
            }
            ++spans;
        }
    } else {
        const qreal fdx = data->m11;
        const qreal fdy = data->m12;
        const qreal fdw = data->m13;

        while (count--) {
            const quint8 coverage = (data->texture.const_alpha * spans->coverage) >> 8;
            const quint8 alpha = (coverage + 1) >> 3;
            const quint8 ialpha = 0x20 - alpha;
            if (alpha == 0) {
                ++spans;
                continue;
            }

            quint16 *dest = (quint16 *)data->rasterBuffer->scanLine(spans->y) + spans->x;

            const qreal cx = spans->x + qreal(0.5);
            const qreal cy = spans->y + qreal(0.5);

            qreal x = data->m21 * cy + data->m11 * cx + data->dx;
            qreal y = data->m22 * cy + data->m12 * cx + data->dy;
            qreal w = data->m23 * cy + data->m13 * cx + data->m33;

            int length = spans->len;
            while (length) {
                int l;
                quint16 *b;
                if (ialpha == 0) {
                    l = length;
                    b = dest;
                } else {
                    l = qMin(length, buffer_size);
                    b = buffer;
                }
                const quint16 *end = b + l;

                while (b < end) {
                    const qreal iw = w == 0 ? 1 : 1 / w;
                    const qreal tx = x * iw;
                    const qreal ty = y * iw;

                    const int px = qBound(0, int(tx) - (tx < 0), image_width - 1);
                    const int py = qBound(0, int(ty) - (ty < 0), image_height - 1);

                    *b = ((quint16 *)data->texture.scanLine(py))[px];
                    ++b;

                    x += fdx;
                    y += fdy;
                    w += fdw;
                }

                if (ialpha != 0)
                    blend_sourceOver_rgb16_rgb16(dest, buffer, l, alpha, ialpha);

                dest += l;
                length -= l;
            }
            ++spans;
        }
    }
}

static void blend_transformed_tiled_argb(int count, const QSpan *spans, void *userData)
{
    QSpanData *data = reinterpret_cast<QSpanData *>(userData);
    if (data->texture.format != QImage::Format_ARGB32_Premultiplied
        && data->texture.format != QImage::Format_RGB32) {
        blend_src_generic(count, spans, userData);
        return;
    }

    CompositionFunction func = functionForMode[data->rasterBuffer->compositionMode];
    uint buffer[buffer_size];

    int image_width = data->texture.width;
    int image_height = data->texture.height;
    const int scanline_offset = data->texture.bytesPerLine / 4;

    if (data->fast_matrix) {
        // The increment pr x in the scanline
        int fdx = (int)(data->m11 * fixed_scale);
        int fdy = (int)(data->m12 * fixed_scale);

        while (count--) {
            void *t = data->rasterBuffer->scanLine(spans->y);

            uint *target = ((uint *)t) + spans->x;
            uint *image_bits = (uint *)data->texture.imageData;

            const qreal cx = spans->x + qreal(0.5);
            const qreal cy = spans->y + qreal(0.5);

            int x = int((data->m21 * cy
                         + data->m11 * cx + data->dx) * fixed_scale);
            int y = int((data->m22 * cy
                         + data->m12 * cx + data->dy) * fixed_scale);

            const int coverage = (spans->coverage * data->texture.const_alpha) >> 8;
            int length = spans->len;
            while (length) {
                int l = qMin(length, buffer_size);
                const uint *end = buffer + l;
                uint *b = buffer;
                int px16 = x % (image_width << 16);
                int py16 = y % (image_height << 16);
                int px_delta = fdx % (image_width << 16);
                int py_delta = fdy % (image_height << 16);
                while (b < end) {
                    if (px16 < 0) px16 += image_width << 16;
                    if (py16 < 0) py16 += image_height << 16;
                    int px = px16 >> 16;
                    int py = py16 >> 16;
                    int y_offset = py * scanline_offset;

                    Q_ASSERT(px >= 0 && px < image_width);
                    Q_ASSERT(py >= 0 && py < image_height);

                    *b = image_bits[y_offset + px];
                    x += fdx;
                    y += fdy;
                    px16 += px_delta;
                    if (px16 >= image_width << 16)
                        px16 -= image_width << 16;
                    py16 += py_delta;
                    if (py16 >= image_height << 16)
                        py16 -= image_height << 16;
                    ++b;
                }
                func(target, buffer, l, coverage);
                target += l;
                length -= l;
            }
            ++spans;
        }
    } else {
        const qreal fdx = data->m11;
        const qreal fdy = data->m12;
        const qreal fdw = data->m13;
        while (count--) {
            void *t = data->rasterBuffer->scanLine(spans->y);

            uint *target = ((uint *)t) + spans->x;
            uint *image_bits = (uint *)data->texture.imageData;

            const qreal cx = spans->x + qreal(0.5);
            const qreal cy = spans->y + qreal(0.5);

            qreal x = data->m21 * cy + data->m11 * cx + data->dx;
            qreal y = data->m22 * cy + data->m12 * cx + data->dy;
            qreal w = data->m23 * cy + data->m13 * cx + data->m33;

            const int coverage = (spans->coverage * data->texture.const_alpha) >> 8;
            int length = spans->len;
            while (length) {
                int l = qMin(length, buffer_size);
                const uint *end = buffer + l;
                uint *b = buffer;
                while (b < end) {
                    const qreal iw = w == 0 ? 1 : 1 / w;
                    const qreal tx = x * iw;
                    const qreal ty = y * iw;
                    int px = int(tx) - (tx < 0);
                    int py = int(ty) - (ty < 0);

                    px %= image_width;
                    py %= image_height;
                    if (px < 0) px += image_width;
                    if (py < 0) py += image_height;
                    int y_offset = py * scanline_offset;

                    Q_ASSERT(px >= 0 && px < image_width);
                    Q_ASSERT(py >= 0 && py < image_height);

                    *b = image_bits[y_offset + px];
                    x += fdx;
                    y += fdy;
                    w += fdw;
                    //force increment to avoid /0
                    if (!w) {
                        w += fdw;
                    }
                    ++b;
                }
                func(target, buffer, l, coverage);
                target += l;
                length -= l;
            }
            ++spans;
        }
    }
}

static void blend_transformed_tiled_rgb565(int count, const QSpan *spans, void *userData)
{
    QSpanData *data = reinterpret_cast<QSpanData*>(userData);
    QPainter::CompositionMode mode = data->rasterBuffer->compositionMode;

    if (data->texture.format != QImage::Format_RGB16
            || (mode != QPainter::CompositionMode_SourceOver
                && mode != QPainter::CompositionMode_Source))
    {
        blend_src_generic(count, spans, userData);
        return;
    }

    quint16 buffer[buffer_size];
    const int image_width = data->texture.width;
    const int image_height = data->texture.height;

    if (data->fast_matrix) {
        // The increment pr x in the scanline
        const int fdx = (int)(data->m11 * fixed_scale);
        const int fdy = (int)(data->m12 * fixed_scale);

        while (count--) {
            const quint8 coverage = (data->texture.const_alpha * spans->coverage) >> 8;
            const quint8 alpha = (coverage + 1) >> 3;
            const quint8 ialpha = 0x20 - alpha;
            if (alpha == 0) {
                ++spans;
                continue;
            }

            quint16 *dest = (quint16 *)data->rasterBuffer->scanLine(spans->y) + spans->x;
            const qreal cx = spans->x + qreal(0.5);
            const qreal cy = spans->y + qreal(0.5);
            int x = int((data->m21 * cy
                         + data->m11 * cx + data->dx) * fixed_scale);
            int y = int((data->m22 * cy
                         + data->m12 * cx + data->dy) * fixed_scale);
            int length = spans->len;

            while (length) {
                int l;
                quint16 *b;
                if (ialpha == 0) {
                    l = length;
                    b = dest;
                } else {
                    l = qMin(length, buffer_size);
                    b = buffer;
                }
                const quint16 *end = b + l;

                while (b < end) {
                    int px = (x >> 16) % image_width;
                    int py = (y >> 16) % image_height;

                    if (px < 0)
                        px += image_width;
                    if (py < 0)
                        py += image_height;

                    *b = ((quint16 *)data->texture.scanLine(py))[px];
                    ++b;

                    x += fdx;
                    y += fdy;
                }

                if (ialpha != 0)
                    blend_sourceOver_rgb16_rgb16(dest, buffer, l, alpha, ialpha);

                dest += l;
                length -= l;
            }
            ++spans;
        }
    } else {
        const qreal fdx = data->m11;
        const qreal fdy = data->m12;
        const qreal fdw = data->m13;

        while (count--) {
            const quint8 coverage = (data->texture.const_alpha * spans->coverage) >> 8;
            const quint8 alpha = (coverage + 1) >> 3;
            const quint8 ialpha = 0x20 - alpha;
            if (alpha == 0) {
                ++spans;
                continue;
            }

            quint16 *dest = (quint16 *)data->rasterBuffer->scanLine(spans->y) + spans->x;

            const qreal cx = spans->x + qreal(0.5);
            const qreal cy = spans->y + qreal(0.5);

            qreal x = data->m21 * cy + data->m11 * cx + data->dx;
            qreal y = data->m22 * cy + data->m12 * cx + data->dy;
            qreal w = data->m23 * cy + data->m13 * cx + data->m33;

            int length = spans->len;
            while (length) {
                int l;
                quint16 *b;
                if (ialpha == 0) {
                    l = length;
                    b = dest;
                } else {
                    l = qMin(length, buffer_size);
                    b = buffer;
                }
                const quint16 *end = b + l;

                while (b < end) {
                    const qreal iw = w == 0 ? 1 : 1 / w;
                    const qreal tx = x * iw;
                    const qreal ty = y * iw;

                    int px = int(tx) - (tx < 0);
                    int py = int(ty) - (ty < 0);

                    px %= image_width;
                    py %= image_height;
                    if (px < 0)
                        px += image_width;
                    if (py < 0)
                        py += image_height;

                    *b = ((quint16 *)data->texture.scanLine(py))[px];
                    ++b;

                    x += fdx;
                    y += fdy;
                    w += fdw;
                    // force increment to avoid /0
                    if (!w)
                        w += fdw;
                }

                if (ialpha != 0)
                    blend_sourceOver_rgb16_rgb16(dest, buffer, l, alpha, ialpha);

                dest += l;
                length -= l;
            }
            ++spans;
        }
    }
}


/* Image formats here are target formats */
static const ProcessSpans processTextureSpans[NBlendTypes][QImage::NImageFormats] = {
    // Untransformed
    {
        0, // Invalid
        blend_untransformed_generic, // Mono
        blend_untransformed_generic, // MonoLsb
        blend_untransformed_generic, // Indexed8
        blend_untransformed_generic, // RGB32
        blend_untransformed_generic, // ARGB32
        blend_untransformed_argb, // ARGB32_Premultiplied
        blend_untransformed_rgb565,
        blend_untransformed_generic,
        blend_untransformed_generic,
        blend_untransformed_generic,
        blend_untransformed_generic,
        blend_untransformed_generic,
        blend_untransformed_generic,
        blend_untransformed_generic,
        blend_untransformed_generic,
        blend_untransformed_generic,
        blend_untransformed_generic,
        blend_untransformed_generic,
    },
    // Tiled
    {
        0, // Invalid
        blend_tiled_generic, // Mono
        blend_tiled_generic, // MonoLsb
        blend_tiled_generic, // Indexed8
        blend_tiled_generic, // RGB32
        blend_tiled_generic, // ARGB32
        blend_tiled_argb, // ARGB32_Premultiplied
        blend_tiled_rgb565,
        blend_tiled_generic,
        blend_tiled_generic,
        blend_tiled_generic,
        blend_tiled_generic,
        blend_tiled_generic,
        blend_tiled_generic,
        blend_tiled_generic,
        blend_tiled_generic,
        blend_tiled_generic,
        blend_tiled_generic,
        blend_tiled_generic,
    },
    // Transformed
    {
        0, // Invalid
        blend_src_generic, // Mono
        blend_src_generic, // MonoLsb
        blend_src_generic, // Indexed8
        blend_src_generic, // RGB32
        blend_src_generic, // ARGB32
        blend_transformed_argb, // ARGB32_Premultiplied
        blend_transformed_rgb565,
        blend_src_generic,
        blend_src_generic,
        blend_src_generic,
        blend_src_generic,
        blend_src_generic,
        blend_src_generic,
        blend_src_generic,
        blend_src_generic,
        blend_src_generic,
        blend_src_generic,
        blend_src_generic,
    },
     // TransformedTiled
    {
        0,
        blend_src_generic, // Mono
        blend_src_generic, // MonoLsb
        blend_src_generic, // Indexed8
        blend_src_generic, // RGB32
        blend_src_generic, // ARGB32
        blend_transformed_tiled_argb, // ARGB32_Premultiplied
        blend_transformed_tiled_rgb565,
        blend_src_generic,
        blend_src_generic,
        blend_src_generic,
        blend_src_generic,
        blend_src_generic,
        blend_src_generic,
        blend_src_generic,
        blend_src_generic,
        blend_src_generic,
        blend_src_generic,
        blend_src_generic
    },
    // Bilinear
    {
        0,
        blend_src_generic, // Mono
        blend_src_generic, // MonoLsb
        blend_src_generic, // Indexed8
        blend_src_generic, // RGB32
        blend_src_generic, // ARGB32
        blend_src_generic, // ARGB32_Premultiplied
        blend_transformed_bilinear_rgb565,
        blend_src_generic,
        blend_src_generic,
        blend_src_generic,
        blend_src_generic,
        blend_src_generic,
        blend_src_generic,
        blend_src_generic,
        blend_src_generic,
        blend_src_generic,
        blend_src_generic,
        blend_src_generic,
    },
    // BilinearTiled
    {
        0,
        blend_src_generic, // Mono
        blend_src_generic, // MonoLsb
        blend_src_generic, // Indexed8
        blend_src_generic, // RGB32
        blend_src_generic, // ARGB32
        blend_src_generic, // ARGB32_Premultiplied
        blend_src_generic, // RGB16
        blend_src_generic, // ARGB8565_Premultiplied
        blend_src_generic, // RGB666
        blend_src_generic, // ARGB6666_Premultiplied
        blend_src_generic, // RGB555
        blend_src_generic, // ARGB8555_Premultiplied
        blend_src_generic, // RGB888
        blend_src_generic, // RGB444
        blend_src_generic, // ARGB4444_Premultiplied
        blend_src_generic, // RGBX8888
        blend_src_generic, // RGBA8888
        blend_src_generic, // RGBA8888_Premultiplied
    }
};

void qBlendTexture(int count, const QSpan *spans, void *userData)
{
    QSpanData *data = reinterpret_cast<QSpanData *>(userData);
    ProcessSpans proc = processTextureSpans[getBlendType(data)][data->rasterBuffer->format];
    proc(count, spans, userData);
}

template <class DST> Q_STATIC_TEMPLATE_FUNCTION
inline void qt_bitmapblit_template(QRasterBuffer *rasterBuffer,
                                   int x, int y, DST color,
                                   const uchar *map,
                                   int mapWidth, int mapHeight, int mapStride)
{
    DST *dest = reinterpret_cast<DST *>(rasterBuffer->scanLine(y)) + x;
    const int destStride = rasterBuffer->bytesPerLine() / sizeof(DST);

    if (mapWidth > 8) {
        while (mapHeight--) {
            int x0 = 0;
            int n = 0;
            for (int x = 0; x < mapWidth; x += 8) {
                uchar s = map[x >> 3];
                for (int i = 0; i < 8; ++i) {
                    if (s & 0x80) {
                        ++n;
                    } else {
                        if (n) {
                            qt_memfill(dest + x0, color, n);
                            x0 += n + 1;
                            n = 0;
                        } else {
                            ++x0;
                        }
                        if (!s) {
                            x0 += 8 - 1 - i;
                            break;
                        }
                    }
                    s <<= 1;
                }
            }
            if (n)
                qt_memfill(dest + x0, color, n);
            dest += destStride;
            map += mapStride;
        }
    } else {
        while (mapHeight--) {
            int x0 = 0;
            int n = 0;
            for (uchar s = *map; s; s <<= 1) {
                if (s & 0x80) {
                    ++n;
                } else if (n) {
                    qt_memfill(dest + x0, color, n);
                    x0 += n + 1;
                    n = 0;
                } else {
                    ++x0;
                }
            }
            if (n)
                qt_memfill(dest + x0, color, n);
            dest += destStride;
            map += mapStride;
        }
    }
}

static void qt_gradient_argb32(int count, const QSpan *spans, void *userData)
{
    QSpanData *data = reinterpret_cast<QSpanData *>(userData);

    bool isVerticalGradient =
        data->txop <= QTransform::TxScale &&
        data->type == QSpanData::LinearGradient &&
        data->gradient.linear.end.x == data->gradient.linear.origin.x;

    if (isVerticalGradient) {
        LinearGradientValues linear;
        getLinearGradientValues(&linear, data);

        CompositionFunctionSolid funcSolid =
            functionForModeSolid[data->rasterBuffer->compositionMode];

        /*
            The logic for vertical gradient calculations is a mathematically
            reduced copy of that in fetchLinearGradient() - which is basically:

                qreal ry = data->m22 * (y + 0.5) + data->dy;
                qreal t = linear.dy*ry + linear.off;
                t *= (GRADIENT_STOPTABLE_SIZE - 1);
                quint32 color =
                    qt_gradient_pixel_fixed(&data->gradient,
                                            int(t * FIXPT_SIZE));

            This has then been converted to fixed point to improve performance.
         */
        const int gss = GRADIENT_STOPTABLE_SIZE - 1;
        int yinc = int((linear.dy * data->m22 * gss) * FIXPT_SIZE);
        int off = int((((linear.dy * (data->m22 * qreal(0.5) + data->dy) + linear.off) * gss) * FIXPT_SIZE));

        while (count--) {
            int y = spans->y;
            int x = spans->x;

            quint32 *dst = (quint32 *)(data->rasterBuffer->scanLine(y)) + x;
            quint32 color =
                qt_gradient_pixel_fixed(&data->gradient, yinc * y + off);

            funcSolid(dst, spans->len, color, spans->coverage);
            ++spans;
        }

    } else {
        blend_src_generic(count, spans, userData);
    }
}

static void qt_gradient_quint16(int count, const QSpan *spans, void *userData)
{
    QSpanData *data = reinterpret_cast<QSpanData *>(userData);

    bool isVerticalGradient =
        data->txop <= QTransform::TxScale &&
        data->type == QSpanData::LinearGradient &&
        data->gradient.linear.end.x == data->gradient.linear.origin.x;

    if (isVerticalGradient) {

        LinearGradientValues linear;
        getLinearGradientValues(&linear, data);

        /*
            The logic for vertical gradient calculations is a mathematically
            reduced copy of that in fetchLinearGradient() - which is basically:

                qreal ry = data->m22 * (y + 0.5) + data->dy;
                qreal t = linear.dy*ry + linear.off;
                t *= (GRADIENT_STOPTABLE_SIZE - 1);
                quint32 color =
                    qt_gradient_pixel_fixed(&data->gradient,
                                            int(t * FIXPT_SIZE));

            This has then been converted to fixed point to improve performance.
         */
        const int gss = GRADIENT_STOPTABLE_SIZE - 1;
        int yinc = int((linear.dy * data->m22 * gss) * FIXPT_SIZE);
        int off = int((((linear.dy * (data->m22 * qreal(0.5) + data->dy) + linear.off) * gss) * FIXPT_SIZE));

        uint oldColor = data->solid.color;
        while (count--) {
            int y = spans->y;

            quint32 color = qt_gradient_pixel_fixed(&data->gradient, yinc * y + off);

            data->solid.color = color;
            blend_color_rgb16(1, spans, userData);
            ++spans;
        }
        data->solid.color = oldColor;

    } else {
        blend_src_generic(count, spans, userData);
    }
}

inline static void qt_bitmapblit_argb32(QRasterBuffer *rasterBuffer,
                                   int x, int y, quint32 color,
                                   const uchar *map,
                                   int mapWidth, int mapHeight, int mapStride)
{
    qt_bitmapblit_template<quint32>(rasterBuffer, x,  y,  color,
                                    map, mapWidth, mapHeight, mapStride);
}

inline static void qt_bitmapblit_rgba8888(QRasterBuffer *rasterBuffer,
                                   int x, int y, quint32 color,
                                   const uchar *map,
                                   int mapWidth, int mapHeight, int mapStride)
{
    qt_bitmapblit_template<quint32>(rasterBuffer, x, y, ARGB2RGBA(color),
                                    map, mapWidth, mapHeight, mapStride);
}

inline static void qt_bitmapblit_quint16(QRasterBuffer *rasterBuffer,
                                   int x, int y, quint32 color,
                                   const uchar *map,
                                   int mapWidth, int mapHeight, int mapStride)
{
    qt_bitmapblit_template<quint16>(rasterBuffer, x,  y,  qConvertRgb32To16(color),
                                    map, mapWidth, mapHeight, mapStride);
}

static void qt_alphamapblit_quint16(QRasterBuffer *rasterBuffer,
                                    int x, int y, quint32 color,
                                    const uchar *map,
                                    int mapWidth, int mapHeight, int mapStride,
                                    const QClipData *)
{
    const quint16 c = qConvertRgb32To16(color);
    quint16 *dest = reinterpret_cast<quint16*>(rasterBuffer->scanLine(y)) + x;
    const int destStride = rasterBuffer->bytesPerLine() / sizeof(quint16);

    while (mapHeight--) {
        for (int i = 0; i < mapWidth; ++i) {
            const int coverage = map[i];

            if (coverage == 0) {
                // nothing
            } else if (coverage == 255) {
                dest[i] = c;
            } else {
                int ialpha = 255 - coverage;
                dest[i] = BYTE_MUL_RGB16(c, coverage)
                          + BYTE_MUL_RGB16(dest[i], ialpha);
            }
        }
        dest += destStride;
        map += mapStride;
    }
}

static inline void rgbBlendPixel(quint32 *dst, int coverage, int sr, int sg, int sb, const uchar *gamma, const uchar *invgamma)
{
    // Do a gray alphablend...
    int da = qAlpha(*dst);
    int dr = qRed(*dst);
    int dg = qGreen(*dst);
    int db = qBlue(*dst);

    if (da != 255
        ) {

        int a = qGray(coverage);
        sr = qt_div_255(invgamma[sr] * a);
        sg = qt_div_255(invgamma[sg] * a);
        sb = qt_div_255(invgamma[sb] * a);

        int ia = 255 - a;
        dr = qt_div_255(dr * ia);
        dg = qt_div_255(dg * ia);
        db = qt_div_255(db * ia);

        *dst = ((a + qt_div_255((255 - a) * da)) << 24)
            |  ((sr + dr) << 16)
            |  ((sg + dg) << 8)
            |  ((sb + db));
        return;
    }

    int mr = qRed(coverage);
    int mg = qGreen(coverage);
    int mb = qBlue(coverage);

    dr = gamma[dr];
    dg = gamma[dg];
    db = gamma[db];

    int nr = qt_div_255((sr - dr) * mr) + dr;
    int ng = qt_div_255((sg - dg) * mg) + dg;
    int nb = qt_div_255((sb - db) * mb) + db;

    nr = invgamma[nr];
    ng = invgamma[ng];
    nb = invgamma[nb];

    *dst = qRgb(nr, ng, nb);
}

#if defined(Q_OS_WIN) && !defined(Q_OS_WINCE)
static inline void grayBlendPixel(quint32 *dst, int coverage, int sr, int sg, int sb, const uint *gamma, const uchar *invgamma)
{
    // Do a gammacorrected gray alphablend...
    int dr = qRed(*dst);
    int dg = qGreen(*dst);
    int db = qBlue(*dst);

    dr = gamma[dr];
    dg = gamma[dg];
    db = gamma[db];

    int alpha = coverage;
    int ialpha = 255 - alpha;
    int nr = (sr * alpha + ialpha * dr) / 255;
    int ng = (sg * alpha + ialpha * dg) / 255;
    int nb = (sb * alpha + ialpha * db) / 255;

    nr = invgamma[nr];
    ng = invgamma[ng];
    nb = invgamma[nb];

    *dst = qRgb(nr, ng, nb);
}
#endif

static void qt_alphamapblit_argb32(QRasterBuffer *rasterBuffer,
                                   int x, int y, quint32 color,
                                   const uchar *map,
                                   int mapWidth, int mapHeight, int mapStride,
                                   const QClipData *clip)
{
    const quint32 c = color;
    const int destStride = rasterBuffer->bytesPerLine() / sizeof(quint32);

#if defined(Q_OS_WIN) && !defined(Q_OS_WINCE)
    const QDrawHelperGammaTables *tables = QGuiApplicationPrivate::instance()->gammaTables();
    if (!tables)
        return;

    const uint *gamma = tables->qt_pow_gamma;
    const uchar *invgamma = tables->qt_pow_invgamma;

    int sr = gamma[qRed(color)];
    int sg = gamma[qGreen(color)];
    int sb = gamma[qBlue(color)];

    bool opaque_src = (qAlpha(color) == 255);
#endif

    if (!clip) {
        quint32 *dest = reinterpret_cast<quint32*>(rasterBuffer->scanLine(y)) + x;
        while (mapHeight--) {
            for (int i = 0; i < mapWidth; ++i) {
                const int coverage = map[i];

                if (coverage == 0) {
                    // nothing
                } else if (coverage == 255) {
                    dest[i] = c;
                } else {
#if defined(Q_OS_WIN) && !defined(Q_OS_WINCE)
                    if (QSysInfo::WindowsVersion >= QSysInfo::WV_XP && opaque_src
                        && qAlpha(dest[i]) == 255) {
                        grayBlendPixel(dest+i, coverage, sr, sg, sb, gamma, invgamma);
                    } else
#endif
                    {
                        int ialpha = 255 - coverage;
                        dest[i] = INTERPOLATE_PIXEL_255(c, coverage, dest[i], ialpha);
                    }
                }
            }
            dest += destStride;
            map += mapStride;
        }
    } else {
        int bottom = qMin(y + mapHeight, rasterBuffer->height());

        int top = qMax(y, 0);
        map += (top - y) * mapStride;

        const_cast<QClipData *>(clip)->initialize();
        for (int yp = top; yp<bottom; ++yp) {
            const QClipData::ClipLine &line = clip->m_clipLines[yp];

            quint32 *dest = reinterpret_cast<quint32 *>(rasterBuffer->scanLine(yp));

            for (int i=0; i<line.count; ++i) {
                const QSpan &clip = line.spans[i];

                int start = qMax<int>(x, clip.x);
                int end = qMin<int>(x + mapWidth, clip.x + clip.len);

                for (int xp=start; xp<end; ++xp) {
                    const int coverage = map[xp - x];

                    if (coverage == 0) {
                        // nothing
                    } else if (coverage == 255) {
                        dest[xp] = c;
                    } else {
#if defined(Q_OS_WIN) && !defined(Q_OS_WINCE)
                        if (QSysInfo::WindowsVersion >= QSysInfo::WV_XP && opaque_src
                            && qAlpha(dest[xp]) == 255) {
                            grayBlendPixel(dest+xp, coverage, sr, sg, sb, gamma, invgamma);
                        } else
#endif
                        {
                            int ialpha = 255 - coverage;
                            dest[xp] = INTERPOLATE_PIXEL_255(c, coverage, dest[xp], ialpha);
                        }
                    }

                } // for (i -> line.count)
            } // for (yp -> bottom)
            map += mapStride;
        }
    }
}

static void qt_alphamapblit_rgba8888(QRasterBuffer *rasterBuffer,
                                     int x, int y, quint32 color,
                                     const uchar *map,
                                     int mapWidth, int mapHeight, int mapStride,
                                     const QClipData *clip)
{
    qt_alphamapblit_argb32(rasterBuffer, x, y, ARGB2RGBA(color), map, mapWidth, mapHeight, mapStride, clip);
}

static void qt_alphargbblit_argb32(QRasterBuffer *rasterBuffer,
                                   int x, int y, quint32 color,
                                   const uint *src, int mapWidth, int mapHeight, int srcStride,
                                   const QClipData *clip)
{
    const quint32 c = color;

    int sr = qRed(color);
    int sg = qGreen(color);
    int sb = qBlue(color);
    int sa = qAlpha(color);

    const QDrawHelperGammaTables *tables = QGuiApplicationPrivate::instance()->gammaTables();
    if (!tables)
        return;

    const uchar *gamma = tables->qt_pow_rgb_gamma;
    const uchar *invgamma = tables->qt_pow_rgb_invgamma;

    sr = gamma[sr];
    sg = gamma[sg];
    sb = gamma[sb];

    if (sa == 0)
        return;

    if (!clip) {
        quint32 *dst = reinterpret_cast<quint32*>(rasterBuffer->scanLine(y)) + x;
        const int destStride = rasterBuffer->bytesPerLine() / sizeof(quint32);
        while (mapHeight--) {
            for (int i = 0; i < mapWidth; ++i) {
                const uint coverage = src[i];
                if (coverage == 0xffffffff) {
                    dst[i] = c;
                } else if (coverage != 0xff000000) {
                    rgbBlendPixel(dst+i, coverage, sr, sg, sb, gamma, invgamma);
                }
            }

            dst += destStride;
            src += srcStride;
        }
    } else {
        int bottom = qMin(y + mapHeight, rasterBuffer->height());

        int top = qMax(y, 0);
        src += (top - y) * srcStride;

        const_cast<QClipData *>(clip)->initialize();
        for (int yp = top; yp<bottom; ++yp) {
            const QClipData::ClipLine &line = clip->m_clipLines[yp];

            quint32 *dst = reinterpret_cast<quint32 *>(rasterBuffer->scanLine(yp));

            for (int i=0; i<line.count; ++i) {
                const QSpan &clip = line.spans[i];

                int start = qMax<int>(x, clip.x);
                int end = qMin<int>(x + mapWidth, clip.x + clip.len);

                for (int xp=start; xp<end; ++xp) {
                    const uint coverage = src[xp - x];
                    if (coverage == 0xffffffff) {
                        dst[xp] = c;
                    } else if (coverage != 0xff000000) {
                        rgbBlendPixel(dst+xp, coverage, sr, sg, sb, gamma, invgamma);
                    }
                }
            } // for (i -> line.count)
            src += srcStride;
        } // for (yp -> bottom)

    }
}

static void qt_rectfill_argb32(QRasterBuffer *rasterBuffer,
                               int x, int y, int width, int height,
                               quint32 color)
{
    qt_rectfill<quint32>(reinterpret_cast<quint32 *>(rasterBuffer->buffer()),
                         color, x, y, width, height, rasterBuffer->bytesPerLine());
}

static void qt_rectfill_quint16(QRasterBuffer *rasterBuffer,
                                int x, int y, int width, int height,
                                quint32 color)
{
    qt_rectfill<quint16>(reinterpret_cast<quint16 *>(rasterBuffer->buffer()),
                         qConvertRgb32To16(color), x, y, width, height, rasterBuffer->bytesPerLine());
}

static void qt_rectfill_nonpremul_argb32(QRasterBuffer *rasterBuffer,
                                         int x, int y, int width, int height,
                                         quint32 color)
{
    qt_rectfill<quint32>(reinterpret_cast<quint32 *>(rasterBuffer->buffer()),
                         qUnpremultiply(color), x, y, width, height, rasterBuffer->bytesPerLine());
}

static void qt_rectfill_rgba(QRasterBuffer *rasterBuffer,
                             int x, int y, int width, int height,
                             quint32 color)
{
    qt_rectfill<quint32>(reinterpret_cast<quint32 *>(rasterBuffer->buffer()),
                         ARGB2RGBA(color), x, y, width, height, rasterBuffer->bytesPerLine());
}

static void qt_rectfill_nonpremul_rgba(QRasterBuffer *rasterBuffer,
                                       int x, int y, int width, int height,
                                       quint32 color)
{
    qt_rectfill<quint32>(reinterpret_cast<quint32 *>(rasterBuffer->buffer()),
                         ARGB2RGBA(qUnpremultiply(color)), x, y, width, height, rasterBuffer->bytesPerLine());
}


// Map table for destination image format. Contains function pointers
// for blends of various types unto the destination

DrawHelper qDrawHelper[QImage::NImageFormats] =
{
    // Format_Invalid,
    { 0, 0, 0, 0, 0, 0 },
    // Format_Mono,
    {
        blend_color_generic,
        blend_src_generic,
        0, 0, 0, 0
    },
    // Format_MonoLSB,
    {
        blend_color_generic,
        blend_src_generic,
        0, 0, 0, 0
    },
    // Format_Indexed8,
    {
        blend_color_generic,
        blend_src_generic,
        0, 0, 0, 0
    },
    // Format_RGB32,
    {
        blend_color_argb,
        qt_gradient_argb32,
        qt_bitmapblit_argb32,
        qt_alphamapblit_argb32,
        qt_alphargbblit_argb32,
        qt_rectfill_argb32
    },
    // Format_ARGB32,
    {
        blend_color_generic,
        qt_gradient_argb32,
        qt_bitmapblit_argb32,
        qt_alphamapblit_argb32,
        qt_alphargbblit_argb32,
        qt_rectfill_nonpremul_argb32
    },
    // Format_ARGB32_Premultiplied
    {
        blend_color_argb,
        qt_gradient_argb32,
        qt_bitmapblit_argb32,
        qt_alphamapblit_argb32,
        qt_alphargbblit_argb32,
        qt_rectfill_argb32
    },
    // Format_RGB16
    {
        blend_color_rgb16,
        qt_gradient_quint16,
        qt_bitmapblit_quint16,
        qt_alphamapblit_quint16,
        0,
        qt_rectfill_quint16
    },
    // Format_ARGB8565_Premultiplied
    {
        blend_color_generic,
        blend_src_generic,
        0, 0, 0, 0
    },
    // Format_RGB666
    {
        blend_color_generic,
        blend_src_generic,
        0, 0, 0, 0
    },
    // Format_ARGB6666_Premultiplied
    {
        blend_color_generic,
        blend_src_generic,
        0, 0, 0, 0
    },
    // Format_RGB555
    {
        blend_color_generic,
        blend_src_generic,
        0, 0, 0, 0
    },
    // Format_ARGB8555_Premultiplied
    {
        blend_color_generic,
        blend_src_generic,
        0, 0, 0, 0
    },
    // Format_RGB888
    {
        blend_color_generic,
        blend_src_generic,
        0, 0, 0, 0
    },
    // Format_RGB444
    {
        blend_color_generic,
        blend_src_generic,
        0, 0, 0, 0
    },
    // Format_ARGB4444_Premultiplied
    {
        blend_color_generic,
        blend_src_generic,
        0, 0, 0, 0
    },
    // Format_RGBX8888
    {
        blend_color_generic,
        blend_src_generic,
        qt_bitmapblit_rgba8888,
#if Q_BYTE_ORDER == Q_LITTLE_ENDIAN
        qt_alphamapblit_rgba8888,
#else
        0,
#endif
        0,
        qt_rectfill_rgba
    },
    // Format_RGBA8888
    {
        blend_color_generic,
        blend_src_generic,
        qt_bitmapblit_rgba8888,
#if Q_BYTE_ORDER == Q_LITTLE_ENDIAN
        qt_alphamapblit_rgba8888,
#else
        0,
#endif
        0,
        qt_rectfill_nonpremul_rgba
    },
    // Format_RGB8888_Premultiplied
    {
        blend_color_generic,
        blend_src_generic,
        qt_bitmapblit_rgba8888,
#if Q_BYTE_ORDER == Q_LITTLE_ENDIAN
        qt_alphamapblit_rgba8888,
#else
        0,
#endif
        0,
        qt_rectfill_rgba
    }
};

#if defined(Q_CC_MSVC) && !defined(_MIPS_)
template <class T>
inline void qt_memfill_template(T *dest, T color, int count)
{
    while (count--)
        *dest++ = color;
}

#else

template <class T>
inline void qt_memfill_template(T *dest, T color, int count)
{
    int n = (count + 7) / 8;
    switch (count & 0x07)
    {
    case 0: do { *dest++ = color;
    case 7:      *dest++ = color;
    case 6:      *dest++ = color;
    case 5:      *dest++ = color;
    case 4:      *dest++ = color;
    case 3:      *dest++ = color;
    case 2:      *dest++ = color;
    case 1:      *dest++ = color;
    } while (--n > 0);
    }
}

template <>
inline void qt_memfill_template(quint16 *dest, quint16 value, int count)
{
    if (count < 3) {
        switch (count) {
        case 2: *dest++ = value;
        case 1: *dest = value;
        }
        return;
    }

    const int align = (quintptr)(dest) & 0x3;
    switch (align) {
    case 2: *dest++ = value; --count;
    }

    const quint32 value32 = (value << 16) | value;
    qt_memfill(reinterpret_cast<quint32*>(dest), value32, count / 2);
    if (count & 0x1)
        dest[count - 1] = value;
}
#endif

#if !defined(__SSE2__)
void qt_memfill16(quint16 *dest, quint16 color, int count)
{
    qt_memfill_template<quint16>(dest, color, count);
}
#endif
#if !defined(__SSE2__) && !defined(__ARM_NEON__)
void qt_memfill32(quint32 *dest, quint32 color, int count)
{
#  ifdef QT_COMPILER_SUPPORTS_MIPS_DSP
    extern "C" qt_memfill32_asm_mips_dsp(quint32 *, quint32, int);
    qt_memfill32_asm_mips_dsp(dest, color, count);
#  else
    qt_memfill_template<quint32>(dest, color, count);
#  endif
}
#endif

void qInitDrawhelperAsm()
{
    CompositionFunction *functionForModeAsm = 0;
    CompositionFunctionSolid *functionForModeSolidAsm = 0;

    const uint features = qCpuFeatures();
<<<<<<< HEAD
    Q_UNUSED(features);
#ifdef __SSE2__
    qDrawHelper[QImage::Format_RGB32].bitmapBlit = qt_bitmapblit32_sse2;
    qDrawHelper[QImage::Format_ARGB32].bitmapBlit = qt_bitmapblit32_sse2;
    qDrawHelper[QImage::Format_ARGB32_Premultiplied].bitmapBlit = qt_bitmapblit32_sse2;
    qDrawHelper[QImage::Format_RGB16].bitmapBlit = qt_bitmapblit16_sse2;
    qDrawHelper[QImage::Format_RGBX8888].bitmapBlit = qt_bitmapblit32_sse2;
    qDrawHelper[QImage::Format_RGBA8888].bitmapBlit = qt_bitmapblit32_sse2;
    qDrawHelper[QImage::Format_RGBA8888_Premultiplied].bitmapBlit = qt_bitmapblit32_sse2;

    extern void qt_scale_image_argb32_on_argb32_sse2(uchar *destPixels, int dbpl,
                                                     const uchar *srcPixels, int sbpl,
                                                     const QRectF &targetRect,
                                                     const QRectF &sourceRect,
                                                     const QRect &clip,
                                                     int const_alpha);
    qScaleFunctions[QImage::Format_ARGB32_Premultiplied][QImage::Format_ARGB32_Premultiplied] = qt_scale_image_argb32_on_argb32_sse2;
    qScaleFunctions[QImage::Format_RGB32][QImage::Format_ARGB32_Premultiplied] = qt_scale_image_argb32_on_argb32_sse2;
    qScaleFunctions[QImage::Format_RGBA8888_Premultiplied][QImage::Format_RGBA8888_Premultiplied] = qt_scale_image_argb32_on_argb32_sse2;
    qScaleFunctions[QImage::Format_RGBX8888][QImage::Format_RGBA8888_Premultiplied] = qt_scale_image_argb32_on_argb32_sse2;

    extern void qt_blend_rgb32_on_rgb32_sse2(uchar *destPixels, int dbpl,
                                             const uchar *srcPixels, int sbpl,
                                             int w, int h,
                                             int const_alpha);
    extern void qt_blend_argb32_on_argb32_sse2(uchar *destPixels, int dbpl,
                                               const uchar *srcPixels, int sbpl,
                                               int w, int h,
                                               int const_alpha);

    qBlendFunctions[QImage::Format_RGB32][QImage::Format_RGB32] = qt_blend_rgb32_on_rgb32_sse2;
    qBlendFunctions[QImage::Format_ARGB32_Premultiplied][QImage::Format_RGB32] = qt_blend_rgb32_on_rgb32_sse2;
    qBlendFunctions[QImage::Format_RGB32][QImage::Format_ARGB32_Premultiplied] = qt_blend_argb32_on_argb32_sse2;
    qBlendFunctions[QImage::Format_ARGB32_Premultiplied][QImage::Format_ARGB32_Premultiplied] = qt_blend_argb32_on_argb32_sse2;
    qBlendFunctions[QImage::Format_RGBX8888][QImage::Format_RGBX8888] = qt_blend_rgb32_on_rgb32_sse2;
    qBlendFunctions[QImage::Format_RGBA8888_Premultiplied][QImage::Format_RGBX8888] = qt_blend_rgb32_on_rgb32_sse2;
    qBlendFunctions[QImage::Format_RGBX8888][QImage::Format_RGBA8888_Premultiplied] = qt_blend_argb32_on_argb32_sse2;
    qBlendFunctions[QImage::Format_RGBA8888_Premultiplied][QImage::Format_RGBA8888_Premultiplied] = qt_blend_argb32_on_argb32_sse2;

    extern const uint * QT_FASTCALL qt_fetch_radial_gradient_sse2(uint *buffer, const Operator *op, const QSpanData *data,
                                                                  int y, int x, int length);

    qt_fetch_radial_gradient = qt_fetch_radial_gradient_sse2;
=======
    if (false) {
        Q_UNUSED(features);
#ifdef QT_COMPILER_SUPPORTS_AVX
    } else if (features & AVX) {
        qt_memfill32 = qt_memfill32_avx;
        qt_memfill16 = qt_memfill16_avx;
        qDrawHelper[QImage::Format_RGB32].bitmapBlit = qt_bitmapblit32_avx;
        qDrawHelper[QImage::Format_ARGB32].bitmapBlit = qt_bitmapblit32_avx;
        qDrawHelper[QImage::Format_ARGB32_Premultiplied].bitmapBlit = qt_bitmapblit32_avx;
        qDrawHelper[QImage::Format_RGB16].bitmapBlit = qt_bitmapblit16_avx;
        qDrawHelper[QImage::Format_RGBX8888].bitmapBlit = qt_bitmapblit8888_avx;
        qDrawHelper[QImage::Format_RGBA8888].bitmapBlit = qt_bitmapblit8888_avx;
        qDrawHelper[QImage::Format_RGBA8888_Premultiplied].bitmapBlit = qt_bitmapblit8888_avx;

        extern void qt_scale_image_argb32_on_argb32_avx(uchar *destPixels, int dbpl,
                                                         const uchar *srcPixels, int sbpl,
                                                         const QRectF &targetRect,
                                                         const QRectF &sourceRect,
                                                         const QRect &clip,
                                                         int const_alpha);
        qScaleFunctions[QImage::Format_ARGB32_Premultiplied][QImage::Format_ARGB32_Premultiplied] = qt_scale_image_argb32_on_argb32_avx;
        qScaleFunctions[QImage::Format_RGB32][QImage::Format_ARGB32_Premultiplied] = qt_scale_image_argb32_on_argb32_avx;
#if Q_BYTE_ORDER == Q_LITTLE_ENDIAN
        qScaleFunctions[QImage::Format_RGBA8888_Premultiplied][QImage::Format_RGBA8888_Premultiplied] = qt_scale_image_argb32_on_argb32_avx;
        qScaleFunctions[QImage::Format_RGBX8888][QImage::Format_RGBA8888_Premultiplied] = qt_scale_image_argb32_on_argb32_avx;
#endif
#endif
#ifdef QT_COMPILER_SUPPORTS_SSE2
    } else if (features & SSE2) {
        qt_memfill32 = qt_memfill32_sse2;
        qt_memfill16 = qt_memfill16_sse2;
        qDrawHelper[QImage::Format_RGB32].bitmapBlit = qt_bitmapblit32_sse2;
        qDrawHelper[QImage::Format_ARGB32].bitmapBlit = qt_bitmapblit32_sse2;
        qDrawHelper[QImage::Format_ARGB32_Premultiplied].bitmapBlit = qt_bitmapblit32_sse2;
        qDrawHelper[QImage::Format_RGB16].bitmapBlit = qt_bitmapblit16_sse2;
        qDrawHelper[QImage::Format_RGBX8888].bitmapBlit = qt_bitmapblit8888_sse2;
        qDrawHelper[QImage::Format_RGBA8888].bitmapBlit = qt_bitmapblit8888_sse2;
        qDrawHelper[QImage::Format_RGBA8888_Premultiplied].bitmapBlit = qt_bitmapblit8888_sse2;

        extern void qt_scale_image_argb32_on_argb32_sse2(uchar *destPixels, int dbpl,
                                                         const uchar *srcPixels, int sbpl,
                                                         const QRectF &targetRect,
                                                         const QRectF &sourceRect,
                                                         const QRect &clip,
                                                         int const_alpha);
        qScaleFunctions[QImage::Format_ARGB32_Premultiplied][QImage::Format_ARGB32_Premultiplied] = qt_scale_image_argb32_on_argb32_sse2;
        qScaleFunctions[QImage::Format_RGB32][QImage::Format_ARGB32_Premultiplied] = qt_scale_image_argb32_on_argb32_sse2;
#if Q_BYTE_ORDER == Q_LITTLE_ENDIAN
        qScaleFunctions[QImage::Format_RGBA8888_Premultiplied][QImage::Format_RGBA8888_Premultiplied] = qt_scale_image_argb32_on_argb32_sse2;
        qScaleFunctions[QImage::Format_RGBX8888][QImage::Format_RGBA8888_Premultiplied] = qt_scale_image_argb32_on_argb32_sse2;
#endif
#endif
    }

#ifdef QT_COMPILER_SUPPORTS_SSE2
    if (features & SSE2) {
        extern void qt_blend_rgb32_on_rgb32_sse2(uchar *destPixels, int dbpl,
                                                 const uchar *srcPixels, int sbpl,
                                                 int w, int h,
                                                 int const_alpha);
        extern void qt_blend_argb32_on_argb32_sse2(uchar *destPixels, int dbpl,
                                                   const uchar *srcPixels, int sbpl,
                                                   int w, int h,
                                                   int const_alpha);

        qBlendFunctions[QImage::Format_RGB32][QImage::Format_RGB32] = qt_blend_rgb32_on_rgb32_sse2;
        qBlendFunctions[QImage::Format_ARGB32_Premultiplied][QImage::Format_RGB32] = qt_blend_rgb32_on_rgb32_sse2;
        qBlendFunctions[QImage::Format_RGB32][QImage::Format_ARGB32_Premultiplied] = qt_blend_argb32_on_argb32_sse2;
        qBlendFunctions[QImage::Format_ARGB32_Premultiplied][QImage::Format_ARGB32_Premultiplied] = qt_blend_argb32_on_argb32_sse2;
#if Q_BYTE_ORDER == Q_LITTLE_ENDIAN
        qBlendFunctions[QImage::Format_RGBX8888][QImage::Format_RGBX8888] = qt_blend_rgb32_on_rgb32_sse2;
        qBlendFunctions[QImage::Format_RGBA8888_Premultiplied][QImage::Format_RGBX8888] = qt_blend_rgb32_on_rgb32_sse2;
        qBlendFunctions[QImage::Format_RGBX8888][QImage::Format_RGBA8888_Premultiplied] = qt_blend_argb32_on_argb32_sse2;
        qBlendFunctions[QImage::Format_RGBA8888_Premultiplied][QImage::Format_RGBA8888_Premultiplied] = qt_blend_argb32_on_argb32_sse2;
#endif

        extern const uint * QT_FASTCALL qt_fetch_radial_gradient_sse2(uint *buffer, const Operator *op, const QSpanData *data,
                                                                      int y, int x, int length);

        qt_fetch_radial_gradient = qt_fetch_radial_gradient_sse2;
    }
>>>>>>> f15d9e6c

#ifdef QT_COMPILER_SUPPORTS_SSSE3
    if (features & SSSE3) {
        extern void qt_blend_argb32_on_argb32_ssse3(uchar *destPixels, int dbpl,
                                                    const uchar *srcPixels, int sbpl,
                                                    int w, int h,
                                                    int const_alpha);

        qBlendFunctions[QImage::Format_RGB32][QImage::Format_ARGB32_Premultiplied] = qt_blend_argb32_on_argb32_ssse3;
        qBlendFunctions[QImage::Format_ARGB32_Premultiplied][QImage::Format_ARGB32_Premultiplied] = qt_blend_argb32_on_argb32_ssse3;
        qBlendFunctions[QImage::Format_RGBX8888][QImage::Format_RGBA8888_Premultiplied] = qt_blend_argb32_on_argb32_ssse3;
        qBlendFunctions[QImage::Format_RGBA8888_Premultiplied][QImage::Format_RGBA8888_Premultiplied] = qt_blend_argb32_on_argb32_ssse3;
    }
#endif // SSSE3

    functionForModeAsm = qt_functionForMode_SSE2;
    functionForModeSolidAsm = qt_functionForModeSolid_SSE2;
#endif // SSE2

#ifdef QT_COMPILER_SUPPORTS_IWMMXT
    if (features & IWMMXT) {
        functionForModeAsm = qt_functionForMode_IWMMXT;
        functionForModeSolidAsm = qt_functionForModeSolid_IWMMXT;
        qDrawHelper[QImage::Format_ARGB32_Premultiplied].blendColor = qt_blend_color_argb_iwmmxt;
    }
#endif // IWMMXT

#if defined(__ARM_NEON__) && !defined(Q_OS_IOS)
    qBlendFunctions[QImage::Format_RGB32][QImage::Format_RGB32] = qt_blend_rgb32_on_rgb32_neon;
    qBlendFunctions[QImage::Format_ARGB32_Premultiplied][QImage::Format_RGB32] = qt_blend_rgb32_on_rgb32_neon;
    qBlendFunctions[QImage::Format_RGB32][QImage::Format_ARGB32_Premultiplied] = qt_blend_argb32_on_argb32_neon;
    qBlendFunctions[QImage::Format_ARGB32_Premultiplied][QImage::Format_ARGB32_Premultiplied] = qt_blend_argb32_on_argb32_neon;
    qBlendFunctions[QImage::Format_RGB16][QImage::Format_ARGB32_Premultiplied] = qt_blend_argb32_on_rgb16_neon;
    qBlendFunctions[QImage::Format_ARGB32_Premultiplied][QImage::Format_RGB16] = qt_blend_rgb16_on_argb32_neon;
    qBlendFunctions[QImage::Format_RGB16][QImage::Format_RGB16] = qt_blend_rgb16_on_rgb16_neon;
#if Q_BYTE_ORDER == Q_LITTLE_ENDIAN
    qBlendFunctions[QImage::Format_RGBX8888][QImage::Format_RGBX8888] = qt_blend_rgb32_on_rgb32_neon;
    qBlendFunctions[QImage::Format_RGBA8888_Premultiplied][QImage::Format_RGBX8888] = qt_blend_rgb32_on_rgb32_neon;
    qBlendFunctions[QImage::Format_RGBX8888][QImage::Format_RGBA8888_Premultiplied] = qt_blend_argb32_on_argb32_neon;
    qBlendFunctions[QImage::Format_RGBA8888_Premultiplied][QImage::Format_RGBA8888_Premultiplied] = qt_blend_argb32_on_argb32_neon;
#endif

    qScaleFunctions[QImage::Format_RGB16][QImage::Format_ARGB32_Premultiplied] = qt_scale_image_argb32_on_rgb16_neon;
    qScaleFunctions[QImage::Format_RGB16][QImage::Format_RGB16] = qt_scale_image_rgb16_on_rgb16_neon;

    qTransformFunctions[QImage::Format_RGB16][QImage::Format_ARGB32_Premultiplied] = qt_transform_image_argb32_on_rgb16_neon;
    qTransformFunctions[QImage::Format_RGB16][QImage::Format_RGB16] = qt_transform_image_rgb16_on_rgb16_neon;

    qDrawHelper[QImage::Format_RGB16].alphamapBlit = qt_alphamapblit_quint16_neon;

    functionForMode_C[QPainter::CompositionMode_SourceOver] = qt_blend_argb32_on_argb32_scanline_neon;
    functionForModeSolid_C[QPainter::CompositionMode_SourceOver] = comp_func_solid_SourceOver_neon;
    functionForMode_C[QPainter::CompositionMode_Plus] = comp_func_Plus_neon;
    destFetchProc[QImage::Format_RGB16] = qt_destFetchRGB16_neon;
    destStoreProc[QImage::Format_RGB16] = qt_destStoreRGB16_neon;

    qMemRotateFunctions[QImage::Format_RGB16][0] = qt_memrotate90_16_neon;
    qMemRotateFunctions[QImage::Format_RGB16][2] = qt_memrotate270_16_neon;

    extern const uint * QT_FASTCALL qt_fetch_radial_gradient_neon(uint *buffer, const Operator *op, const QSpanData *data,
                                                                  int y, int x, int length);

    qt_fetch_radial_gradient = qt_fetch_radial_gradient_neon;
#endif

#if defined(QT_COMPILER_SUPPORTS_MIPS_DSP)
        functionForMode_C[QPainter::CompositionMode_SourceOver] = comp_func_SourceOver_asm_mips_dsp;
        functionForMode_C[QPainter::CompositionMode_Source] = comp_func_Source_mips_dsp;
        functionForMode_C[QPainter::CompositionMode_DestinationOver] = comp_func_DestinationOver_mips_dsp;
        functionForMode_C[QPainter::CompositionMode_SourceIn] = comp_func_SourceIn_mips_dsp;
        functionForMode_C[QPainter::CompositionMode_DestinationIn] = comp_func_DestinationIn_mips_dsp;
        functionForMode_C[QPainter::CompositionMode_DestinationOut] = comp_func_DestinationOut_mips_dsp;
        functionForMode_C[QPainter::CompositionMode_SourceAtop] = comp_func_SourceAtop_mips_dsp;
        functionForMode_C[QPainter::CompositionMode_DestinationAtop] = comp_func_DestinationAtop_mips_dsp;
        functionForMode_C[QPainter::CompositionMode_Xor] = comp_func_XOR_mips_dsp;
        functionForMode_C[QPainter::CompositionMode_SourceOut] = comp_func_SourceOut_mips_dsp;

        functionForModeSolid_C[QPainter::CompositionMode_SourceOver] = comp_func_solid_SourceOver_mips_dsp;
        functionForModeSolid_C[QPainter::CompositionMode_DestinationOver] = comp_func_solid_DestinationOver_mips_dsp;
        functionForModeSolid_C[QPainter::CompositionMode_SourceIn] = comp_func_solid_SourceIn_mips_dsp;
        functionForModeSolid_C[QPainter::CompositionMode_DestinationIn] = comp_func_solid_DestinationIn_mips_dsp;
        functionForModeSolid_C[QPainter::CompositionMode_SourceAtop] = comp_func_solid_SourceAtop_mips_dsp;
        functionForModeSolid_C[QPainter::CompositionMode_DestinationAtop] = comp_func_solid_DestinationAtop_mips_dsp;
        functionForModeSolid_C[QPainter::CompositionMode_Xor] = comp_func_solid_XOR_mips_dsp;
        functionForModeSolid_C[QPainter::CompositionMode_SourceOut] = comp_func_solid_SourceOut_mips_dsp;

        qBlendFunctions[QImage::Format_RGB32][QImage::Format_RGB32] = qt_blend_rgb32_on_rgb32_mips_dsp;
        qBlendFunctions[QImage::Format_ARGB32_Premultiplied][QImage::Format_RGB32] = qt_blend_rgb32_on_rgb32_mips_dsp;
        qBlendFunctions[QImage::Format_RGB32][QImage::Format_ARGB32_Premultiplied] = qt_blend_argb32_on_argb32_mips_dsp;
        qBlendFunctions[QImage::Format_ARGB32_Premultiplied][QImage::Format_ARGB32_Premultiplied] = qt_blend_argb32_on_argb32_mips_dsp;

        destFetchProc[QImage::Format_ARGB32] = qt_destFetchARGB32_mips_dsp;

        destStoreProc[QImage::Format_ARGB32] = qt_destStoreARGB32_mips_dsp;

        sourceFetch[BlendUntransformed][QImage::Format_RGB888] = qt_fetchUntransformed_888_mips_dsp;
        sourceFetch[BlendTiled][QImage::Format_RGB888] = qt_fetchUntransformed_888_mips_dsp;

        sourceFetch[BlendUntransformed][QImage::Format_RGB444] = qt_fetchUntransformed_444_mips_dsp;
        sourceFetch[BlendTiled][QImage::Format_RGB444] = qt_fetchUntransformed_444_mips_dsp;

        sourceFetch[BlendUntransformed][QImage::Format_ARGB8565_Premultiplied] = qt_fetchUntransformed_argb8565_premultiplied_mips_dsp;
        sourceFetch[BlendTiled][QImage::Format_ARGB8565_Premultiplied] = qt_fetchUntransformed_argb8565_premultiplied_mips_dsp;

#if defined(QT_COMPILER_SUPPORTS_MIPS_DSPR2)
        qBlendFunctions[QImage::Format_RGB16][QImage::Format_RGB16] = qt_blend_rgb16_on_rgb16_mips_dspr2;
#else
        qBlendFunctions[QImage::Format_RGB16][QImage::Format_RGB16] = qt_blend_rgb16_on_rgb16_mips_dsp;
#endif // QT_COMPILER_SUPPORTS_MIPS_DSPR2

#endif // QT_COMPILER_SUPPORTS_MIPS_DSP
    if (functionForModeSolidAsm) {
        const int destinationMode = QPainter::CompositionMode_Destination;
        functionForModeSolidAsm[destinationMode] = functionForModeSolid_C[destinationMode];

        // use the default qdrawhelper implementation for the
        // extended composition modes
        for (int mode = 12; mode < 24; ++mode)
            functionForModeSolidAsm[mode] = functionForModeSolid_C[mode];

        functionForModeSolid = functionForModeSolidAsm;
    }
    if (functionForModeAsm)
        functionForMode = functionForModeAsm;
}

QT_END_NAMESPACE<|MERGE_RESOLUTION|>--- conflicted
+++ resolved
@@ -6511,16 +6511,15 @@
     CompositionFunctionSolid *functionForModeSolidAsm = 0;
 
     const uint features = qCpuFeatures();
-<<<<<<< HEAD
     Q_UNUSED(features);
 #ifdef __SSE2__
     qDrawHelper[QImage::Format_RGB32].bitmapBlit = qt_bitmapblit32_sse2;
     qDrawHelper[QImage::Format_ARGB32].bitmapBlit = qt_bitmapblit32_sse2;
     qDrawHelper[QImage::Format_ARGB32_Premultiplied].bitmapBlit = qt_bitmapblit32_sse2;
     qDrawHelper[QImage::Format_RGB16].bitmapBlit = qt_bitmapblit16_sse2;
-    qDrawHelper[QImage::Format_RGBX8888].bitmapBlit = qt_bitmapblit32_sse2;
-    qDrawHelper[QImage::Format_RGBA8888].bitmapBlit = qt_bitmapblit32_sse2;
-    qDrawHelper[QImage::Format_RGBA8888_Premultiplied].bitmapBlit = qt_bitmapblit32_sse2;
+    qDrawHelper[QImage::Format_RGBX8888].bitmapBlit = qt_bitmapblit8888_sse2;
+    qDrawHelper[QImage::Format_RGBA8888].bitmapBlit = qt_bitmapblit8888_sse2;
+    qDrawHelper[QImage::Format_RGBA8888_Premultiplied].bitmapBlit = qt_bitmapblit8888_sse2;
 
     extern void qt_scale_image_argb32_on_argb32_sse2(uchar *destPixels, int dbpl,
                                                      const uchar *srcPixels, int sbpl,
@@ -6555,89 +6554,6 @@
                                                                   int y, int x, int length);
 
     qt_fetch_radial_gradient = qt_fetch_radial_gradient_sse2;
-=======
-    if (false) {
-        Q_UNUSED(features);
-#ifdef QT_COMPILER_SUPPORTS_AVX
-    } else if (features & AVX) {
-        qt_memfill32 = qt_memfill32_avx;
-        qt_memfill16 = qt_memfill16_avx;
-        qDrawHelper[QImage::Format_RGB32].bitmapBlit = qt_bitmapblit32_avx;
-        qDrawHelper[QImage::Format_ARGB32].bitmapBlit = qt_bitmapblit32_avx;
-        qDrawHelper[QImage::Format_ARGB32_Premultiplied].bitmapBlit = qt_bitmapblit32_avx;
-        qDrawHelper[QImage::Format_RGB16].bitmapBlit = qt_bitmapblit16_avx;
-        qDrawHelper[QImage::Format_RGBX8888].bitmapBlit = qt_bitmapblit8888_avx;
-        qDrawHelper[QImage::Format_RGBA8888].bitmapBlit = qt_bitmapblit8888_avx;
-        qDrawHelper[QImage::Format_RGBA8888_Premultiplied].bitmapBlit = qt_bitmapblit8888_avx;
-
-        extern void qt_scale_image_argb32_on_argb32_avx(uchar *destPixels, int dbpl,
-                                                         const uchar *srcPixels, int sbpl,
-                                                         const QRectF &targetRect,
-                                                         const QRectF &sourceRect,
-                                                         const QRect &clip,
-                                                         int const_alpha);
-        qScaleFunctions[QImage::Format_ARGB32_Premultiplied][QImage::Format_ARGB32_Premultiplied] = qt_scale_image_argb32_on_argb32_avx;
-        qScaleFunctions[QImage::Format_RGB32][QImage::Format_ARGB32_Premultiplied] = qt_scale_image_argb32_on_argb32_avx;
-#if Q_BYTE_ORDER == Q_LITTLE_ENDIAN
-        qScaleFunctions[QImage::Format_RGBA8888_Premultiplied][QImage::Format_RGBA8888_Premultiplied] = qt_scale_image_argb32_on_argb32_avx;
-        qScaleFunctions[QImage::Format_RGBX8888][QImage::Format_RGBA8888_Premultiplied] = qt_scale_image_argb32_on_argb32_avx;
-#endif
-#endif
-#ifdef QT_COMPILER_SUPPORTS_SSE2
-    } else if (features & SSE2) {
-        qt_memfill32 = qt_memfill32_sse2;
-        qt_memfill16 = qt_memfill16_sse2;
-        qDrawHelper[QImage::Format_RGB32].bitmapBlit = qt_bitmapblit32_sse2;
-        qDrawHelper[QImage::Format_ARGB32].bitmapBlit = qt_bitmapblit32_sse2;
-        qDrawHelper[QImage::Format_ARGB32_Premultiplied].bitmapBlit = qt_bitmapblit32_sse2;
-        qDrawHelper[QImage::Format_RGB16].bitmapBlit = qt_bitmapblit16_sse2;
-        qDrawHelper[QImage::Format_RGBX8888].bitmapBlit = qt_bitmapblit8888_sse2;
-        qDrawHelper[QImage::Format_RGBA8888].bitmapBlit = qt_bitmapblit8888_sse2;
-        qDrawHelper[QImage::Format_RGBA8888_Premultiplied].bitmapBlit = qt_bitmapblit8888_sse2;
-
-        extern void qt_scale_image_argb32_on_argb32_sse2(uchar *destPixels, int dbpl,
-                                                         const uchar *srcPixels, int sbpl,
-                                                         const QRectF &targetRect,
-                                                         const QRectF &sourceRect,
-                                                         const QRect &clip,
-                                                         int const_alpha);
-        qScaleFunctions[QImage::Format_ARGB32_Premultiplied][QImage::Format_ARGB32_Premultiplied] = qt_scale_image_argb32_on_argb32_sse2;
-        qScaleFunctions[QImage::Format_RGB32][QImage::Format_ARGB32_Premultiplied] = qt_scale_image_argb32_on_argb32_sse2;
-#if Q_BYTE_ORDER == Q_LITTLE_ENDIAN
-        qScaleFunctions[QImage::Format_RGBA8888_Premultiplied][QImage::Format_RGBA8888_Premultiplied] = qt_scale_image_argb32_on_argb32_sse2;
-        qScaleFunctions[QImage::Format_RGBX8888][QImage::Format_RGBA8888_Premultiplied] = qt_scale_image_argb32_on_argb32_sse2;
-#endif
-#endif
-    }
-
-#ifdef QT_COMPILER_SUPPORTS_SSE2
-    if (features & SSE2) {
-        extern void qt_blend_rgb32_on_rgb32_sse2(uchar *destPixels, int dbpl,
-                                                 const uchar *srcPixels, int sbpl,
-                                                 int w, int h,
-                                                 int const_alpha);
-        extern void qt_blend_argb32_on_argb32_sse2(uchar *destPixels, int dbpl,
-                                                   const uchar *srcPixels, int sbpl,
-                                                   int w, int h,
-                                                   int const_alpha);
-
-        qBlendFunctions[QImage::Format_RGB32][QImage::Format_RGB32] = qt_blend_rgb32_on_rgb32_sse2;
-        qBlendFunctions[QImage::Format_ARGB32_Premultiplied][QImage::Format_RGB32] = qt_blend_rgb32_on_rgb32_sse2;
-        qBlendFunctions[QImage::Format_RGB32][QImage::Format_ARGB32_Premultiplied] = qt_blend_argb32_on_argb32_sse2;
-        qBlendFunctions[QImage::Format_ARGB32_Premultiplied][QImage::Format_ARGB32_Premultiplied] = qt_blend_argb32_on_argb32_sse2;
-#if Q_BYTE_ORDER == Q_LITTLE_ENDIAN
-        qBlendFunctions[QImage::Format_RGBX8888][QImage::Format_RGBX8888] = qt_blend_rgb32_on_rgb32_sse2;
-        qBlendFunctions[QImage::Format_RGBA8888_Premultiplied][QImage::Format_RGBX8888] = qt_blend_rgb32_on_rgb32_sse2;
-        qBlendFunctions[QImage::Format_RGBX8888][QImage::Format_RGBA8888_Premultiplied] = qt_blend_argb32_on_argb32_sse2;
-        qBlendFunctions[QImage::Format_RGBA8888_Premultiplied][QImage::Format_RGBA8888_Premultiplied] = qt_blend_argb32_on_argb32_sse2;
-#endif
-
-        extern const uint * QT_FASTCALL qt_fetch_radial_gradient_sse2(uint *buffer, const Operator *op, const QSpanData *data,
-                                                                      int y, int x, int length);
-
-        qt_fetch_radial_gradient = qt_fetch_radial_gradient_sse2;
-    }
->>>>>>> f15d9e6c
 
 #ifdef QT_COMPILER_SUPPORTS_SSSE3
     if (features & SSSE3) {
