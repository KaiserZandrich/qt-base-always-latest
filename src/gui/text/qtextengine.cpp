--- conflicted
+++ resolved
@@ -1051,11 +1051,7 @@
     }
 
 #ifdef QT_ENABLE_HARFBUZZ_NG
-<<<<<<< HEAD
-    if (Q_LIKELY(useHarfbuzzNG))
-=======
-    if (qt_useHarfbuzzNG())
->>>>>>> 0d990b9c
+    if (Q_LIKELY(qt_useHarfbuzzNG()))
         si.num_glyphs = shapeTextWithHarfbuzzNG(si, string, itemLength, fontEngine, itemBoundaries, kerningEnabled);
     else
 #endif
@@ -1071,11 +1067,7 @@
     QGlyphLayout glyphs = shapedGlyphs(&si);
 
 #ifdef QT_ENABLE_HARFBUZZ_NG
-<<<<<<< HEAD
-    if (Q_LIKELY(useHarfbuzzNG))
-=======
-    if (qt_useHarfbuzzNG())
->>>>>>> 0d990b9c
+    if (Q_LIKELY(qt_useHarfbuzzNG()))
         qt_getJustificationOpportunities(string, itemLength, si, glyphs, logClusters(&si));
 #endif
 
