--- conflicted
+++ resolved
@@ -476,27 +476,12 @@
 
 #ifndef QT_NO_BEARERMANAGEMENT
     Q_D(QNetworkAccessManager);
-<<<<<<< HEAD
-    if (!d->networkSessionRequired) {
-        // if a session is required, we track online state through
-        // the QNetworkSession's signals
-        connect(&d->networkConfigurationManager, SIGNAL(onlineStateChanged(bool)),
-                SLOT(_q_onlineStateChanged(bool)));
-    }
-    // we would need all active configurations to check for
-    // d->networkConfigurationManager.isOnline(), which is asynchronous
-    // and potentially expensive. We can just check the configuration here
-    d->online = (d->networkConfiguration.state() & QNetworkConfiguration::Active);
-#else
-    Q_UNUSED(d);
-=======
     // if a session is required, we track online state through
     // the QNetworkSession's signals if a request is already made.
     // we need to track current accessibility state by default
     //
     connect(&d->networkConfigurationManager, SIGNAL(onlineStateChanged(bool)),
             SLOT(_q_onlineStateChanged(bool)));
->>>>>>> 209a26c6
 #endif
 }
 
