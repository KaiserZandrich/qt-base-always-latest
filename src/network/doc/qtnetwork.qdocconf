include($QT_INSTALL_DOCS/global/qt-module-defaults.qdocconf)

project                 = QtNetwork
description             = Qt Network Reference Documentation
<<<<<<< HEAD
url                     = http://qt-project.org/doc/qtnetwork
version                 = 5.1.0
=======
url                     = http://qt-project.org/doc/qt-$QT_VER/qtnetwork
version                 = $QT_VERSION
>>>>>>> e95a7582

examplesinstallpath     = network

qhp.projects            = QtNetwork

qhp.QtNetwork.file         = qtnetwork.qhp
<<<<<<< HEAD
qhp.QtNetwork.namespace           = org.qt-project.qtnetwork.510
=======
qhp.QtNetwork.namespace           = org.qt-project.qtnetwork.$QT_VERSION_TAG
>>>>>>> e95a7582
qhp.QtNetwork.virtualFolder       = qtnetwork
qhp.QtNetwork.indexTitle          = Qt Network
qhp.QtNetwork.indexRoot           =

<<<<<<< HEAD
qhp.QtNetwork.filterAttributes    = qtnetwork 5.1.0 qtrefdoc
qhp.QtNetwork.customFilters.Qt.name = QtNetwork 5.1.0
qhp.QtNetwork.customFilters.Qt.filterAttributes = qtnetwork 5.1.0
=======
qhp.QtNetwork.filterAttributes    = qtnetwork $QT_VERSION qtrefdoc
qhp.QtNetwork.customFilters.Qt.name = QtNetwork $QT_VERSION
qhp.QtNetwork.customFilters.Qt.filterAttributes = qtnetwork $QT_VERSION
>>>>>>> e95a7582

qhp.QtNetwork.subprojects         = classes
qhp.QtNetwork.subprojects.classes.title = C++ Classes
qhp.QtNetwork.subprojects.classes.indexTitle = Qt Network C++ Classes
qhp.QtNetwork.subprojects.classes.selectors = class fake:headerfile
qhp.QtNetwork.subprojects.classes.sortPages = true

tagfile                 = ../../../doc/qtnetwork/qtnetwork.tags

depends                 += qtcore qtgui qtdoc

headerdirs  += ..

sourcedirs  += .. \
               ../../../examples/network/doc/src

exampledirs += ../../../examples/network \
               ../ \
               snippets

imagedirs   += images \
               ../../../examples/network/doc/images<|MERGE_RESOLUTION|>--- conflicted
+++ resolved
@@ -2,37 +2,22 @@
 
 project                 = QtNetwork
 description             = Qt Network Reference Documentation
-<<<<<<< HEAD
-url                     = http://qt-project.org/doc/qtnetwork
-version                 = 5.1.0
-=======
 url                     = http://qt-project.org/doc/qt-$QT_VER/qtnetwork
 version                 = $QT_VERSION
->>>>>>> e95a7582
 
 examplesinstallpath     = network
 
 qhp.projects            = QtNetwork
 
 qhp.QtNetwork.file         = qtnetwork.qhp
-<<<<<<< HEAD
-qhp.QtNetwork.namespace           = org.qt-project.qtnetwork.510
-=======
 qhp.QtNetwork.namespace           = org.qt-project.qtnetwork.$QT_VERSION_TAG
->>>>>>> e95a7582
 qhp.QtNetwork.virtualFolder       = qtnetwork
 qhp.QtNetwork.indexTitle          = Qt Network
 qhp.QtNetwork.indexRoot           =
 
-<<<<<<< HEAD
-qhp.QtNetwork.filterAttributes    = qtnetwork 5.1.0 qtrefdoc
-qhp.QtNetwork.customFilters.Qt.name = QtNetwork 5.1.0
-qhp.QtNetwork.customFilters.Qt.filterAttributes = qtnetwork 5.1.0
-=======
 qhp.QtNetwork.filterAttributes    = qtnetwork $QT_VERSION qtrefdoc
 qhp.QtNetwork.customFilters.Qt.name = QtNetwork $QT_VERSION
 qhp.QtNetwork.customFilters.Qt.filterAttributes = qtnetwork $QT_VERSION
->>>>>>> e95a7582
 
 qhp.QtNetwork.subprojects         = classes
 qhp.QtNetwork.subprojects.classes.title = C++ Classes
