/****************************************************************************
**
** Copyright (C) 2016 The Qt Company Ltd.
** Contact: https://www.qt.io/licensing/
**
** This file is part of the QtNetwork module of the Qt Toolkit.
**
** $QT_BEGIN_LICENSE:LGPL$
** Commercial License Usage
** Licensees holding valid commercial Qt licenses may use this file in
** accordance with the commercial license agreement provided with the
** Software or, alternatively, in accordance with the terms contained in
** a written agreement between you and The Qt Company. For licensing terms
** and conditions see https://www.qt.io/terms-conditions. For further
** information use the contact form at https://www.qt.io/contact-us.
**
** GNU Lesser General Public License Usage
** Alternatively, this file may be used under the terms of the GNU Lesser
** General Public License version 3 as published by the Free Software
** Foundation and appearing in the file LICENSE.LGPL3 included in the
** packaging of this file. Please review the following information to
** ensure the GNU Lesser General Public License version 3 requirements
** will be met: https://www.gnu.org/licenses/lgpl-3.0.html.
**
** GNU General Public License Usage
** Alternatively, this file may be used under the terms of the GNU
** General Public License version 2.0 or (at your option) the GNU General
** Public license version 3 or any later version approved by the KDE Free
** Qt Foundation. The licenses are as published by the Free Software
** Foundation and appearing in the file LICENSE.GPL2 and LICENSE.GPL3
** included in the packaging of this file. Please review the following
** information to ensure the GNU General Public License requirements will
** be met: https://www.gnu.org/licenses/gpl-2.0.html and
** https://www.gnu.org/licenses/gpl-3.0.html.
**
** $QT_END_LICENSE$
**
****************************************************************************/

#include <qt_windows.h>

#include "qnativesocketengine_winrt_p.h"

#include <qcoreapplication.h>
#include <qabstracteventdispatcher.h>
#include <qsocketnotifier.h>
#include <qdatetime.h>
#include <qnetworkinterface.h>
#include <qelapsedtimer.h>
#include <qthread.h>
#include <qabstracteventdispatcher.h>
#include <qfunctions_winrt.h>

#include <private/qthread_p.h>
#include <private/qabstractsocket_p.h>
#include <private/qeventdispatcher_winrt_p.h>

#ifndef QT_NO_SSL
#include <QSslSocket>
#endif

#include <functional>
#include <wrl.h>
#include <windows.foundation.collections.h>
#include <windows.storage.streams.h>
#include <windows.networking.h>
#include <windows.networking.sockets.h>
#include <robuffer.h>

using namespace Microsoft::WRL;
using namespace Microsoft::WRL::Wrappers;
using namespace ABI::Windows::Foundation;
using namespace ABI::Windows::Foundation::Collections;
using namespace ABI::Windows::Storage::Streams;
using namespace ABI::Windows::Networking;
using namespace ABI::Windows::Networking::Connectivity;
using namespace ABI::Windows::Networking::Sockets;

typedef ITypedEventHandler<StreamSocketListener *, StreamSocketListenerConnectionReceivedEventArgs *> ClientConnectedHandler;
typedef ITypedEventHandler<DatagramSocket *, DatagramSocketMessageReceivedEventArgs *> DatagramReceivedHandler;
typedef IAsyncOperationWithProgressCompletedHandler<IBuffer *, UINT32> SocketReadCompletedHandler;
typedef IAsyncOperationWithProgressCompletedHandler<UINT32, UINT32> SocketWriteCompletedHandler;
typedef IAsyncOperationWithProgress<IBuffer *, UINT32> IAsyncBufferOperation;

QT_BEGIN_NAMESPACE

static QByteArray socketDescription(const QAbstractSocketEngine *s)
{
    QByteArray result;
    if (const QObject *o = s->parent()) {
        const QString name = o->objectName();
        if (!name.isEmpty()) {
            result += '"';
            result += name.toLocal8Bit();
            result += "\"/";
        }
        result += o->metaObject()->className();
    }
    return result;
}

// Common constructs
#define Q_CHECK_VALID_SOCKETLAYER(function, returnValue) do { \
    if (!isValid()) { \
        qWarning(""#function" was called on an uninitialized socket device"); \
        return returnValue; \
    } } while (0)
#define Q_CHECK_INVALID_SOCKETLAYER(function, returnValue) do { \
    if (isValid()) { \
        qWarning(""#function" was called on an already initialized socket device"); \
        return returnValue; \
    } } while (0)
#define Q_CHECK_STATE(function, checkState, returnValue) do { \
    if (d->socketState != (checkState)) { \
        qWarning(""#function" was not called in "#checkState); \
        return (returnValue); \
    } } while (0)
#define Q_CHECK_NOT_STATE(function, checkState, returnValue) do { \
    if (d->socketState == (checkState)) { \
        qWarning(""#function" was called in "#checkState); \
        return (returnValue); \
    } } while (0)
#define Q_CHECK_STATES(function, state1, state2, returnValue) do { \
    if (d->socketState != (state1) && d->socketState != (state2)) { \
        qWarning(""#function" was called" \
                 " not in "#state1" or "#state2); \
        return (returnValue); \
    } } while (0)
#define Q_CHECK_TYPE(function, type, returnValue) do { \
    if (d->socketType != (type)) { \
        qWarning(#function" was called by a" \
                 " socket other than "#type""); \
        return (returnValue); \
    } } while (0)
#define Q_TR(a) QT_TRANSLATE_NOOP(QNativeSocketEngine, a)

typedef QHash<qintptr, IStreamSocket *> TcpSocketHash;

struct SocketHandler
{
    SocketHandler() : socketCount(0) {}
    qintptr socketCount;
    TcpSocketHash pendingTcpSockets;
};

Q_GLOBAL_STATIC(SocketHandler, gSocketHandler)

struct SocketGlobal
{
    SocketGlobal()
    {
        HRESULT hr;
        hr = GetActivationFactory(HString::MakeReference(RuntimeClass_Windows_Storage_Streams_Buffer).Get(),
                                  &bufferFactory);
        Q_ASSERT_SUCCEEDED(hr);
    }

    ComPtr<IBufferFactory> bufferFactory;
};
Q_GLOBAL_STATIC(SocketGlobal, g)

static inline QString qt_QStringFromHString(const HString &string)
{
    UINT32 length;
    PCWSTR rawString = string.GetRawBuffer(&length);
    return QString::fromWCharArray(rawString, length);
}

#define READ_BUFFER_SIZE 65536

template <typename T>
static AsyncStatus opStatus(const ComPtr<T> &op)
{
    ComPtr<IAsyncInfo> info;
    HRESULT hr = op.As(&info);
    Q_ASSERT_SUCCEEDED(hr);
    AsyncStatus status;
    hr = info->get_Status(&status);
    Q_ASSERT_SUCCEEDED(hr);
    return status;
}

static qint64 writeIOStream(ComPtr<IOutputStream> stream, const char *data, qint64 len)
{
    ComPtr<IBuffer> buffer;
    HRESULT hr = g->bufferFactory->Create(len, &buffer);
    Q_ASSERT_SUCCEEDED(hr);
    hr = buffer->put_Length(len);
    Q_ASSERT_SUCCEEDED(hr);
    ComPtr<Windows::Storage::Streams::IBufferByteAccess> byteArrayAccess;
    hr = buffer.As(&byteArrayAccess);
    Q_ASSERT_SUCCEEDED(hr);
    byte *bytes;
    hr = byteArrayAccess->Buffer(&bytes);
    Q_ASSERT_SUCCEEDED(hr);
    memcpy(bytes, data, len);
    ComPtr<IAsyncOperationWithProgress<UINT32, UINT32>> op;
    hr = stream->WriteAsync(buffer.Get(), &op);
    RETURN_IF_FAILED("Failed to write to stream", return -1);
    UINT32 bytesWritten;
    hr = QWinRTFunctions::await(op, &bytesWritten);
    RETURN_IF_FAILED("Failed to write to stream", return -1);
    return bytesWritten;
}

QNativeSocketEngine::QNativeSocketEngine(QObject *parent)
    : QAbstractSocketEngine(*new QNativeSocketEnginePrivate(), parent)
{
#ifndef QT_NO_SSL
    Q_D(QNativeSocketEngine);
    if (parent)
        d->sslSocket = qobject_cast<QSslSocket *>(parent->parent());
#endif

    connect(this, SIGNAL(connectionReady()), SLOT(connectionNotification()), Qt::QueuedConnection);
    connect(this, SIGNAL(readReady()), SLOT(readNotification()), Qt::QueuedConnection);
    connect(this, SIGNAL(writeReady()), SLOT(writeNotification()), Qt::QueuedConnection);
}

QNativeSocketEngine::~QNativeSocketEngine()
{
    close();
}

bool QNativeSocketEngine::initialize(QAbstractSocket::SocketType type, QAbstractSocket::NetworkLayerProtocol protocol)
{
    Q_D(QNativeSocketEngine);
    if (isValid())
        close();

    // Create the socket
    if (!d->createNewSocket(type, protocol))
        return false;

    d->socketType = type;
    d->socketProtocol = protocol;
    return true;
}

bool QNativeSocketEngine::initialize(qintptr socketDescriptor, QAbstractSocket::SocketState socketState)
{
    Q_D(QNativeSocketEngine);

    if (isValid())
        close();

    // Currently, only TCP sockets are initialized this way.
    IStreamSocket *socket = gSocketHandler->pendingTcpSockets.take(socketDescriptor);
    d->socketDescriptor = qintptr(socket);
    d->socketType = QAbstractSocket::TcpSocket;

    if (!d->socketDescriptor || !d->fetchConnectionParameters()) {
        d->setError(QAbstractSocket::UnsupportedSocketOperationError,
            d->InvalidSocketErrorString);
        d->socketDescriptor = -1;
        return false;
    }

    // Start processing incoming data
    if (d->socketType == QAbstractSocket::TcpSocket) {
        HRESULT hr;
        hr = QEventDispatcherWinRT::runOnXamlThread([d, socket, this]() {
            ComPtr<IBuffer> buffer;
            HRESULT hr = g->bufferFactory->Create(READ_BUFFER_SIZE, &buffer);
            RETURN_HR_IF_FAILED("initialize(): Could not create buffer");

            ComPtr<IInputStream> stream;
            hr = socket->get_InputStream(&stream);
            RETURN_HR_IF_FAILED("initialize(): Could not obtain input stream");
            hr = stream->ReadAsync(buffer.Get(), READ_BUFFER_SIZE, InputStreamOptions_Partial, d->readOp.GetAddressOf());
            if (FAILED(hr)) {
                qErrnoWarning(hr, "initialize(): Failed to read from the socket buffer (%s).",
                              socketDescription(this).constData());
                return E_FAIL;
            }
            hr = d->readOp->put_Completed(Callback<SocketReadCompletedHandler>(d, &QNativeSocketEnginePrivate::handleReadyRead).Get());
            if (FAILED(hr)) {
                qErrnoWarning(hr, "initialize(): Failed to set socket read callback (%s).",
                              socketDescription(this).constData());
                return E_FAIL;
            }
            return S_OK;
        });
        if (hr == E_FAIL)
            return false;
        Q_ASSERT_SUCCEEDED(hr);
    }

    d->socketState = socketState;
    return true;
}

qintptr QNativeSocketEngine::socketDescriptor() const
{
    Q_D(const QNativeSocketEngine);
    return d->socketDescriptor;
}

bool QNativeSocketEngine::isValid() const
{
    Q_D(const QNativeSocketEngine);
    return d->socketDescriptor != -1;
}

bool QNativeSocketEngine::connectToHost(const QHostAddress &address, quint16 port)
{
    const QString addressString = address.toString();
    return connectToHostByName(addressString, port);
}

bool QNativeSocketEngine::connectToHostByName(const QString &name, quint16 port)
{
    Q_D(QNativeSocketEngine);
    HStringReference hostNameRef(reinterpret_cast<LPCWSTR>(name.utf16()));
    ComPtr<IHostNameFactory> hostNameFactory;
    HRESULT hr = GetActivationFactory(HString::MakeReference(RuntimeClass_Windows_Networking_HostName).Get(),
                                      &hostNameFactory);
    Q_ASSERT_SUCCEEDED(hr);
    ComPtr<IHostName> remoteHost;
    hr = hostNameFactory->CreateHostName(hostNameRef.Get(), &remoteHost);
    RETURN_FALSE_IF_FAILED("QNativeSocketEngine::connectToHostByName: Could not create hostname.");

    const QString portString = QString::number(port);
    HStringReference portReference(reinterpret_cast<LPCWSTR>(portString.utf16()));
    if (d->socketType == QAbstractSocket::TcpSocket)
        hr = d->tcpSocket()->ConnectAsync(remoteHost.Get(), portReference.Get(), &d->connectOp);
    else if (d->socketType == QAbstractSocket::UdpSocket)
        hr = d->udpSocket()->ConnectAsync(remoteHost.Get(), portReference.Get(), &d->connectOp);
    if (hr == E_ACCESSDENIED) {
        qErrnoWarning(hr, "QNativeSocketEngine::connectToHostByName: Unable to connect to host (%s:%hu/%s). "
                          "Please check your manifest capabilities.",
                      qPrintable(name), port, socketDescription(this).constData());
        return false;
    }
    Q_ASSERT_SUCCEEDED(hr);

    d->socketState = QAbstractSocket::ConnectingState;
    hr = QEventDispatcherWinRT::runOnXamlThread([d]() {
        return d->connectOp->put_Completed(Callback<IAsyncActionCompletedHandler>(
                                         d, &QNativeSocketEnginePrivate::handleConnectToHost).Get());
    });
    Q_ASSERT_SUCCEEDED(hr);

    return d->socketState == QAbstractSocket::ConnectedState;
}

bool QNativeSocketEngine::bind(const QHostAddress &address, quint16 port)
{
    Q_D(QNativeSocketEngine);
    HRESULT hr;
    hr = QEventDispatcherWinRT::runOnXamlThread([address, d, port, this]() {
        HRESULT hr;
        ComPtr<IHostName> hostAddress;

        if (address != QHostAddress::Any && address != QHostAddress::AnyIPv4 && address != QHostAddress::AnyIPv6) {
            ComPtr<IHostNameFactory> hostNameFactory;
            hr = GetActivationFactory(HString::MakeReference(RuntimeClass_Windows_Networking_HostName).Get(),
                                      &hostNameFactory);
            RETURN_HR_IF_FAILED("QNativeSocketEngine::bind: Could not obtain hostname factory");
            const QString addressString = address.toString();
            HStringReference addressRef(reinterpret_cast<LPCWSTR>(addressString.utf16()));
            hr = hostNameFactory->CreateHostName(addressRef.Get(), &hostAddress);
            RETURN_HR_IF_FAILED("QNativeSocketEngine::bind: Could not create hostname.");
        }

        QString portQString = port ? QString::number(port) : QString();
        HStringReference portString(reinterpret_cast<LPCWSTR>(portQString.utf16()));

        ComPtr<IAsyncAction> op;
        if (d->socketType == QAbstractSocket::TcpSocket) {
            if (!d->tcpListener) {
                hr = RoActivateInstance(HString::MakeReference(RuntimeClass_Windows_Networking_Sockets_StreamSocketListener).Get(),
                                        &d->tcpListener);
                RETURN_HR_IF_FAILED("QNativeSocketEngine::bind: Could not create tcp listener");
            }

            hr = d->tcpListener->add_ConnectionReceived(
                        Callback<ClientConnectedHandler>(d, &QNativeSocketEnginePrivate::handleClientConnection).Get(),
                        &d->connectionToken);
            RETURN_HR_IF_FAILED("QNativeSocketEngine::bind: Could not register client connection callback");
            hr = d->tcpListener->BindEndpointAsync(hostAddress.Get(), portString.Get(), &op);
        } else if (d->socketType == QAbstractSocket::UdpSocket) {
            hr = d->udpSocket()->BindEndpointAsync(hostAddress.Get(), portString.Get(), &op);
        }
        if (hr == E_ACCESSDENIED) {
            qErrnoWarning(hr, "Unable to bind socket (%s:%hu/%s). Please check your manifest capabilities.",
                          qPrintable(address.toString()), port, socketDescription(this).constData());
            return hr;
        }
        RETURN_HR_IF_FAILED("QNativeSocketEngine::bind: Unable to bind socket");

        hr = QWinRTFunctions::await(op);
        RETURN_HR_IF_FAILED("QNativeSocketEngine::bind: Could not wait for bind to finish");
        return S_OK;
    });
    Q_ASSERT_SUCCEEDED(hr);

    d->socketState = QAbstractSocket::BoundState;
    return d->fetchConnectionParameters();
}

bool QNativeSocketEngine::listen()
{
    Q_D(QNativeSocketEngine);
    Q_CHECK_VALID_SOCKETLAYER(QNativeSocketEngine::listen(), false);
    Q_CHECK_STATE(QNativeSocketEngine::listen(), QAbstractSocket::BoundState, false);
    Q_CHECK_TYPE(QNativeSocketEngine::listen(), QAbstractSocket::TcpSocket, false);

    if (d->tcpListener && d->socketDescriptor != -1) {
        d->socketState = QAbstractSocket::ListeningState;
        return true;
    }
    return false;
}

int QNativeSocketEngine::accept()
{
    Q_D(QNativeSocketEngine);
    Q_CHECK_VALID_SOCKETLAYER(QNativeSocketEngine::accept(), -1);
    Q_CHECK_STATE(QNativeSocketEngine::accept(), QAbstractSocket::ListeningState, -1);
    Q_CHECK_TYPE(QNativeSocketEngine::accept(), QAbstractSocket::TcpSocket, -1);

    if (d->socketDescriptor == -1 || d->pendingConnections.isEmpty()) {
        d->setError(QAbstractSocket::TemporaryError, QNativeSocketEnginePrivate::TemporaryErrorString);
        return -1;
    }

    if (d->socketType == QAbstractSocket::TcpSocket) {
        IStreamSocket *socket = d->pendingConnections.takeFirst();

        SocketHandler *handler = gSocketHandler();
        handler->pendingTcpSockets.insert(++handler->socketCount, socket);
        return handler->socketCount;
    }

    return -1;
}

void QNativeSocketEngine::close()
{
    Q_D(QNativeSocketEngine);

    if (d->closingDown)
        return;

    d->closingDown = true;


    d->notifyOnRead = false;
    d->notifyOnWrite = false;
    d->notifyOnException = false;

    HRESULT hr;
    if (d->connectOp) {
        ComPtr<IAsyncInfo> info;
        hr = d->connectOp.As(&info);
        Q_ASSERT_SUCCEEDED(hr);
        if (info) {
            hr = info->Cancel();
            Q_ASSERT_SUCCEEDED(hr);
            hr = info->Close();
            Q_ASSERT_SUCCEEDED(hr);
        }
    }

#if _MSC_VER >= 1900
    if (d->socketType == QAbstractSocket::TcpSocket) {
        hr = QEventDispatcherWinRT::runOnXamlThread([d]() {
            HRESULT hr;
            // To close the connection properly (not with a hard reset) all pending read operation have to
            // be finished or cancelled. The API isn't available on Windows 8.1 though.
            ComPtr<IStreamSocket3> socket3;
            hr = d->tcpSocket()->QueryInterface(IID_PPV_ARGS(&socket3));
            Q_ASSERT_SUCCEEDED(hr);

<<<<<<< HEAD
            ComPtr<IAsyncAction> action;
            hr = socket3->CancelIOAsync(&action);
            Q_ASSERT_SUCCEEDED(hr);
            hr = QWinRTFunctions::await(action);
            Q_ASSERT_SUCCEEDED(hr);
            return S_OK;
        });
        Q_ASSERT_SUCCEEDED(hr);
=======
        ComPtr<IAsyncAction> action;
        hr = socket3->CancelIOAsync(&action);
        Q_ASSERT_SUCCEEDED(hr);
        hr = QWinRTFunctions::await(action);
        // If there is no pending IO (no read established before) the function will fail with
        // "function was called at an unexpected time" which is fine.
        if (hr != E_ILLEGAL_METHOD_CALL)
            Q_ASSERT_SUCCEEDED(hr);
>>>>>>> 54097828
    }
#endif // _MSC_VER >= 1900

    if (d->readOp) {
        ComPtr<IAsyncInfo> info;
        hr = d->readOp.As(&info);
        Q_ASSERT_SUCCEEDED(hr);
        if (info) {
            hr = info->Cancel();
            Q_ASSERT_SUCCEEDED(hr);
            hr = info->Close();
            Q_ASSERT_SUCCEEDED(hr);
        }
    }

    if (d->socketDescriptor != -1) {
        ComPtr<IClosable> socket;
        if (d->socketType == QAbstractSocket::TcpSocket) {
            hr = d->tcpSocket()->QueryInterface(IID_PPV_ARGS(&socket));
            Q_ASSERT_SUCCEEDED(hr);
            hr = d->tcpSocket()->Release();
            Q_ASSERT_SUCCEEDED(hr);
        } else if (d->socketType == QAbstractSocket::UdpSocket) {
            hr = d->udpSocket()->QueryInterface(IID_PPV_ARGS(&socket));
            Q_ASSERT_SUCCEEDED(hr);
            hr = d->udpSocket()->Release();
            Q_ASSERT_SUCCEEDED(hr);
        }

        if (socket) {
            hr = socket->Close();
            Q_ASSERT_SUCCEEDED(hr);
        }
        d->socketDescriptor = -1;
    }
    d->socketState = QAbstractSocket::UnconnectedState;
    d->hasSetSocketError = false;
    d->localPort = 0;
    d->localAddress.clear();
    d->peerPort = 0;
    d->peerAddress.clear();
    d->inboundStreamCount = d->outboundStreamCount = 0;
}

bool QNativeSocketEngine::joinMulticastGroup(const QHostAddress &groupAddress, const QNetworkInterface &iface)
{
    Q_UNUSED(groupAddress);
    Q_UNUSED(iface);
    Q_UNIMPLEMENTED();
    return false;
}

bool QNativeSocketEngine::leaveMulticastGroup(const QHostAddress &groupAddress, const QNetworkInterface &iface)
{
    Q_UNUSED(groupAddress);
    Q_UNUSED(iface);
    Q_UNIMPLEMENTED();
    return false;
}

QNetworkInterface QNativeSocketEngine::multicastInterface() const
{
    Q_UNIMPLEMENTED();
    return QNetworkInterface();
}

bool QNativeSocketEngine::setMulticastInterface(const QNetworkInterface &iface)
{
    Q_UNUSED(iface);
    Q_UNIMPLEMENTED();
    return false;
}

qint64 QNativeSocketEngine::bytesAvailable() const
{
    Q_D(const QNativeSocketEngine);
    if (d->socketType != QAbstractSocket::TcpSocket)
        return -1;

    return d->readBytes.size() - d->readBytes.pos();
}

qint64 QNativeSocketEngine::read(char *data, qint64 maxlen)
{
    Q_D(QNativeSocketEngine);
    if (d->socketType != QAbstractSocket::TcpSocket)
        return -1;

    // There will be a read notification when the socket was closed by the remote host. If that
    // happens and there isn't anything left in the buffer, we have to return -1 in order to signal
    // the closing of the socket.
    if (d->readBytes.pos() == d->readBytes.size() && d->socketState != QAbstractSocket::ConnectedState) {
        close();
        return -1;
    }

    QMutexLocker mutexLocker(&d->readMutex);
    return d->readBytes.read(data, maxlen);
}

qint64 QNativeSocketEngine::write(const char *data, qint64 len)
{
    Q_D(QNativeSocketEngine);
    if (!isValid())
        return -1;

    HRESULT hr = E_FAIL;
    ComPtr<IOutputStream> stream;
    if (d->socketType == QAbstractSocket::TcpSocket)
        hr = d->tcpSocket()->get_OutputStream(&stream);
    else if (d->socketType == QAbstractSocket::UdpSocket)
        hr = d->udpSocket()->get_OutputStream(&stream);
    Q_ASSERT_SUCCEEDED(hr);

    qint64 bytesWritten = writeIOStream(stream, data, len);
    if (bytesWritten < 0)
        d->setError(QAbstractSocket::SocketAccessError, QNativeSocketEnginePrivate::AccessErrorString);
    else if (bytesWritten > 0 && d->notifyOnWrite)
        emit writeReady();

    return bytesWritten;
}

qint64 QNativeSocketEngine::readDatagram(char *data, qint64 maxlen, QIpPacketHeader *header,
                                         PacketHeaderOptions)
{
    Q_D(QNativeSocketEngine);
    if (d->socketType != QAbstractSocket::UdpSocket || d->pendingDatagrams.isEmpty()) {
        if (header)
            header->clear();
        return -1;
    }

    WinRtDatagram datagram = d->pendingDatagrams.takeFirst();
    if (header)
        *header = datagram.header;

    QByteArray readOrigin;
    // Do not read the whole datagram. Put the rest of it back into the "queue"
    if (maxlen < datagram.data.length()) {
        QByteArray readOrigin = datagram.data.left(maxlen);
        datagram.data = datagram.data.remove(0, maxlen);
        d->pendingDatagrams.prepend(datagram);
    } else {
        readOrigin = datagram.data;
    }
    memcpy(data, readOrigin, qMin(maxlen, qint64(datagram.data.length())));
    return readOrigin.length();
}

qint64 QNativeSocketEngine::writeDatagram(const char *data, qint64 len, const QIpPacketHeader &header)
{
    Q_D(QNativeSocketEngine);
    if (d->socketType != QAbstractSocket::UdpSocket)
        return -1;

    ComPtr<IHostName> remoteHost;
    ComPtr<IHostNameFactory> hostNameFactory;

    HRESULT hr = GetActivationFactory(HString::MakeReference(RuntimeClass_Windows_Networking_HostName).Get(),
                                    &hostNameFactory);
    Q_ASSERT_SUCCEEDED(hr);
    const QString addressString = header.destinationAddress.toString();
    HStringReference hostNameRef(reinterpret_cast<LPCWSTR>(addressString.utf16()));
    hr = hostNameFactory->CreateHostName(hostNameRef.Get(), &remoteHost);
    RETURN_IF_FAILED("QNativeSocketEngine::writeDatagram: Could not create hostname.", return -1);

    ComPtr<IAsyncOperation<IOutputStream *>> streamOperation;
    ComPtr<IOutputStream> stream;
    const QString portString = QString::number(header.destinationPort);
    HStringReference portRef(reinterpret_cast<LPCWSTR>(portString.utf16()));
    hr = d->udpSocket()->GetOutputStreamAsync(remoteHost.Get(), portRef.Get(), &streamOperation);
    Q_ASSERT_SUCCEEDED(hr);

    hr = QWinRTFunctions::await(streamOperation, stream.GetAddressOf());
    Q_ASSERT_SUCCEEDED(hr);

    return writeIOStream(stream, data, len);
}

bool QNativeSocketEngine::hasPendingDatagrams() const
{
    Q_D(const QNativeSocketEngine);
    return d->pendingDatagrams.length() > 0;
}

qint64 QNativeSocketEngine::pendingDatagramSize() const
{
    Q_D(const QNativeSocketEngine);
    if (d->pendingDatagrams.isEmpty())
        return -1;

    return d->pendingDatagrams.at(0).data.length();
}

qint64 QNativeSocketEngine::bytesToWrite() const
{
    return 0;
}

qint64 QNativeSocketEngine::receiveBufferSize() const
{
    Q_D(const QNativeSocketEngine);
    return d->option(QAbstractSocketEngine::ReceiveBufferSocketOption);
}

void QNativeSocketEngine::setReceiveBufferSize(qint64 bufferSize)
{
    Q_D(QNativeSocketEngine);
    d->setOption(QAbstractSocketEngine::ReceiveBufferSocketOption, bufferSize);
}

qint64 QNativeSocketEngine::sendBufferSize() const
{
    Q_D(const QNativeSocketEngine);
    return d->option(QAbstractSocketEngine::SendBufferSocketOption);
}

void QNativeSocketEngine::setSendBufferSize(qint64 bufferSize)
{
    Q_D(QNativeSocketEngine);
    d->setOption(QAbstractSocketEngine::SendBufferSocketOption, bufferSize);
}

int QNativeSocketEngine::option(QAbstractSocketEngine::SocketOption option) const
{
    Q_D(const QNativeSocketEngine);
    return d->option(option);
}

bool QNativeSocketEngine::setOption(QAbstractSocketEngine::SocketOption option, int value)
{
    Q_D(QNativeSocketEngine);
    return d->setOption(option, value);
}

bool QNativeSocketEngine::waitForRead(int msecs, bool *timedOut)
{
    Q_D(QNativeSocketEngine);
    Q_CHECK_VALID_SOCKETLAYER(QNativeSocketEngine::waitForRead(), false);
    Q_CHECK_NOT_STATE(QNativeSocketEngine::waitForRead(),
                      QAbstractSocket::UnconnectedState, false);

    if (timedOut)
        *timedOut = false;

    QElapsedTimer timer;
    timer.start();
    while (msecs > timer.elapsed()) {
        // Servers with active connections are ready for reading
        if (!d->currentConnections.isEmpty())
            return true;

        // If we are a client, we are ready to read if our buffer has data
        QMutexLocker locker(&d->readMutex);
        if (!d->readBytes.atEnd())
            return true;

        // Nothing to do, wait for more events
        d->eventLoop.processEvents();
    }

    d->setError(QAbstractSocket::SocketTimeoutError,
                QNativeSocketEnginePrivate::TimeOutErrorString);

    if (timedOut)
        *timedOut = true;
    return false;
}

bool QNativeSocketEngine::waitForWrite(int msecs, bool *timedOut)
{
    Q_UNUSED(msecs);
    Q_UNUSED(timedOut);
    Q_D(QNativeSocketEngine);
    if (d->socketState == QAbstractSocket::ConnectingState) {
        HRESULT hr = QWinRTFunctions::await(d->connectOp, QWinRTFunctions::ProcessMainThreadEvents);
        if (SUCCEEDED(hr)) {
            d->handleConnectionEstablished(d->connectOp.Get());
            return true;
        }
    }
    return false;
}

bool QNativeSocketEngine::waitForReadOrWrite(bool *readyToRead, bool *readyToWrite, bool checkRead, bool checkWrite, int msecs, bool *timedOut)
{
    Q_UNUSED(readyToRead);
    Q_UNUSED(readyToWrite);
    Q_UNUSED(checkRead);
    Q_UNUSED(checkWrite);
    Q_UNUSED(msecs);
    Q_UNUSED(timedOut);
    return false;
}

bool QNativeSocketEngine::isReadNotificationEnabled() const
{
    Q_D(const QNativeSocketEngine);
    return d->notifyOnRead;
}

void QNativeSocketEngine::setReadNotificationEnabled(bool enable)
{
    Q_D(QNativeSocketEngine);
    d->notifyOnRead = enable;
}

bool QNativeSocketEngine::isWriteNotificationEnabled() const
{
    Q_D(const QNativeSocketEngine);
    return d->notifyOnWrite;
}

void QNativeSocketEngine::setWriteNotificationEnabled(bool enable)
{
    Q_D(QNativeSocketEngine);
    d->notifyOnWrite = enable;
    if (enable && d->socketState == QAbstractSocket::ConnectedState) {
        if (bytesToWrite())
            return; // will be emitted as a result of bytes written
        writeNotification();
    }
}

bool QNativeSocketEngine::isExceptionNotificationEnabled() const
{
    Q_D(const QNativeSocketEngine);
    return d->notifyOnException;
}

void QNativeSocketEngine::setExceptionNotificationEnabled(bool enable)
{
    Q_D(QNativeSocketEngine);
    d->notifyOnException = enable;
}

void QNativeSocketEngine::establishRead()
{
    Q_D(QNativeSocketEngine);

    HRESULT hr;
    hr = QEventDispatcherWinRT::runOnXamlThread([d]() {
        ComPtr<IInputStream> stream;
        HRESULT hr = d->tcpSocket()->get_InputStream(&stream);
        RETURN_HR_IF_FAILED("establishRead(): Failed to get socket input stream");

        ComPtr<IBuffer> buffer;
        hr = g->bufferFactory->Create(READ_BUFFER_SIZE, &buffer);
        RETURN_HR_IF_FAILED("establishRead(): Failed to create buffer");

        hr = stream->ReadAsync(buffer.Get(), READ_BUFFER_SIZE, InputStreamOptions_Partial, &d->readOp);
        RETURN_HR_IF_FAILED("establishRead(): Failed to initiate socket read");
        hr = d->readOp->put_Completed(Callback<SocketReadCompletedHandler>(d, &QNativeSocketEnginePrivate::handleReadyRead).Get());
        RETURN_HR_IF_FAILED("establishRead(): Failed to register read callback");
        return S_OK;
    });
    Q_ASSERT_SUCCEEDED(hr);
}

bool QNativeSocketEnginePrivate::createNewSocket(QAbstractSocket::SocketType socketType, QAbstractSocket::NetworkLayerProtocol &socketProtocol)
{
    Q_UNUSED(socketProtocol);
    HRESULT hr;

    switch (socketType) {
    case QAbstractSocket::TcpSocket: {
        ComPtr<IStreamSocket> socket;
        hr = RoActivateInstance(HString::MakeReference(RuntimeClass_Windows_Networking_Sockets_StreamSocket).Get(), &socket);
        Q_ASSERT_SUCCEEDED(hr);
        socketDescriptor = qintptr(socket.Detach());
        break;
    }
    case QAbstractSocket::UdpSocket: {
        ComPtr<IDatagramSocket> socket;
        hr = RoActivateInstance(HString::MakeReference(RuntimeClass_Windows_Networking_Sockets_DatagramSocket).Get(), &socket);
        Q_ASSERT_SUCCEEDED(hr);
        socketDescriptor = qintptr(socket.Detach());
        hr = QEventDispatcherWinRT::runOnXamlThread([this]() {
            HRESULT hr = udpSocket()->add_MessageReceived(Callback<DatagramReceivedHandler>(this, &QNativeSocketEnginePrivate::handleNewDatagram).Get(), &connectionToken);
            return hr;
        });
        Q_ASSERT_SUCCEEDED(hr);
        break;
    }
    default:
        qWarning("Invalid socket type");
        return false;
    }

    this->socketType = socketType;

    // Make the socket nonblocking.
    if (!setOption(QAbstractSocketEngine::NonBlockingSocketOption, 1)) {
        setError(QAbstractSocket::UnsupportedSocketOperationError, NonBlockingInitFailedErrorString);
        q_func()->close();
        return false;
    }

    return true;
}

QNativeSocketEnginePrivate::QNativeSocketEnginePrivate()
    : QAbstractSocketEnginePrivate()
    , notifyOnRead(true)
    , notifyOnWrite(true)
    , notifyOnException(false)
    , closingDown(false)
    , socketDescriptor(-1)
    , sslSocket(Q_NULLPTR)
    , connectionToken( { -1 } )
{
}

QNativeSocketEnginePrivate::~QNativeSocketEnginePrivate()
{
    if (socketDescriptor == -1 || connectionToken.value == -1)
        return;

    HRESULT hr;
    if (socketType == QAbstractSocket::UdpSocket)
        hr = udpSocket()->remove_MessageReceived(connectionToken);
    else if (socketType == QAbstractSocket::TcpSocket)
        hr = tcpListener->remove_ConnectionReceived(connectionToken);
    Q_ASSERT_SUCCEEDED(hr);
}

void QNativeSocketEnginePrivate::setError(QAbstractSocket::SocketError error, ErrorString errorString) const
{
    if (hasSetSocketError) {
        // Only set socket errors once for one engine; expect the
        // socket to recreate its engine after an error. Note: There's
        // one exception: SocketError(11) bypasses this as it's purely
        // a temporary internal error condition.
        // Another exception is the way the waitFor*() functions set
        // an error when a timeout occurs. After the call to setError()
        // they reset the hasSetSocketError to false
        return;
    }
    if (error != QAbstractSocket::SocketError(11))
        hasSetSocketError = true;

    socketError = error;

    switch (errorString) {
    case NonBlockingInitFailedErrorString:
        socketErrorString = QNativeSocketEngine::tr("Unable to initialize non-blocking socket");
        break;
    case BroadcastingInitFailedErrorString:
        socketErrorString = QNativeSocketEngine::tr("Unable to initialize broadcast socket");
        break;
    // should not happen anymore
    case NoIpV6ErrorString:
        socketErrorString = QNativeSocketEngine::tr("Attempt to use IPv6 socket on a platform with no IPv6 support");
        break;
    case RemoteHostClosedErrorString:
        socketErrorString = QNativeSocketEngine::tr("The remote host closed the connection");
        break;
    case TimeOutErrorString:
        socketErrorString = QNativeSocketEngine::tr("Network operation timed out");
        break;
    case ResourceErrorString:
        socketErrorString = QNativeSocketEngine::tr("Out of resources");
        break;
    case OperationUnsupportedErrorString:
        socketErrorString = QNativeSocketEngine::tr("Unsupported socket operation");
        break;
    case ProtocolUnsupportedErrorString:
        socketErrorString = QNativeSocketEngine::tr("Protocol type not supported");
        break;
    case InvalidSocketErrorString:
        socketErrorString = QNativeSocketEngine::tr("Invalid socket descriptor");
        break;
    case HostUnreachableErrorString:
        socketErrorString = QNativeSocketEngine::tr("Host unreachable");
        break;
    case NetworkUnreachableErrorString:
        socketErrorString = QNativeSocketEngine::tr("Network unreachable");
        break;
    case AccessErrorString:
        socketErrorString = QNativeSocketEngine::tr("Permission denied");
        break;
    case ConnectionTimeOutErrorString:
        socketErrorString = QNativeSocketEngine::tr("Connection timed out");
        break;
    case ConnectionRefusedErrorString:
        socketErrorString = QNativeSocketEngine::tr("Connection refused");
        break;
    case AddressInuseErrorString:
        socketErrorString = QNativeSocketEngine::tr("The bound address is already in use");
        break;
    case AddressNotAvailableErrorString:
        socketErrorString = QNativeSocketEngine::tr("The address is not available");
        break;
    case AddressProtectedErrorString:
        socketErrorString = QNativeSocketEngine::tr("The address is protected");
        break;
    case DatagramTooLargeErrorString:
        socketErrorString = QNativeSocketEngine::tr("Datagram was too large to send");
        break;
    case SendDatagramErrorString:
        socketErrorString = QNativeSocketEngine::tr("Unable to send a message");
        break;
    case ReceiveDatagramErrorString:
        socketErrorString = QNativeSocketEngine::tr("Unable to receive a message");
        break;
    case WriteErrorString:
        socketErrorString = QNativeSocketEngine::tr("Unable to write");
        break;
    case ReadErrorString:
        socketErrorString = QNativeSocketEngine::tr("Network error");
        break;
    case PortInuseErrorString:
        socketErrorString = QNativeSocketEngine::tr("Another socket is already listening on the same port");
        break;
    case NotSocketErrorString:
        socketErrorString = QNativeSocketEngine::tr("Operation on non-socket");
        break;
    case InvalidProxyTypeString:
        socketErrorString = QNativeSocketEngine::tr("The proxy type is invalid for this operation");
        break;
    case TemporaryErrorString:
        socketErrorString = QNativeSocketEngine::tr("Temporary error");
        break;
    case UnknownSocketErrorString:
        socketErrorString = QNativeSocketEngine::tr("Unknown error");
        break;
    }
}

int QNativeSocketEnginePrivate::option(QAbstractSocketEngine::SocketOption opt) const
{
    ComPtr<IStreamSocketControl> control;
    if (socketType == QAbstractSocket::TcpSocket) {
        if (FAILED(tcpSocket()->get_Control(&control))) {
            qWarning("QNativeSocketEnginePrivate::option: Could not obtain socket control");
            return -1;
        }
    }
    switch (opt) {
    case QAbstractSocketEngine::NonBlockingSocketOption:
    case QAbstractSocketEngine::BroadcastSocketOption:
    case QAbstractSocketEngine::ReceiveOutOfBandData:
        return 1;
    case QAbstractSocketEngine::SendBufferSocketOption:
        if (socketType == QAbstractSocket::UdpSocket)
            return -1;

        UINT32 bufferSize;
        if (FAILED(control->get_OutboundBufferSizeInBytes(&bufferSize))) {
            qWarning("Could not obtain OutboundBufferSizeInBytes information vom socket control");
            return -1;
        }
        return bufferSize;
    case QAbstractSocketEngine::LowDelayOption:
        if (socketType == QAbstractSocket::UdpSocket)
            return -1;

        boolean noDelay;
        if (FAILED(control->get_NoDelay(&noDelay))) {
            qWarning("Could not obtain NoDelay information from socket control");
            return -1;
        }
        return noDelay;
    case QAbstractSocketEngine::KeepAliveOption:
        if (socketType == QAbstractSocket::UdpSocket)
            return -1;

        boolean keepAlive;
        if (FAILED(control->get_KeepAlive(&keepAlive))) {
            qWarning("Could not obtain KeepAlive information from socket control");
            return -1;
        }
        return keepAlive;
    case QAbstractSocketEngine::ReceiveBufferSocketOption:
    case QAbstractSocketEngine::AddressReusable:
    case QAbstractSocketEngine::BindExclusively:
    case QAbstractSocketEngine::MulticastTtlOption:
    case QAbstractSocketEngine::MulticastLoopbackOption:
    case QAbstractSocketEngine::TypeOfServiceOption:
    default:
        return -1;
    }
    return -1;
}

bool QNativeSocketEnginePrivate::setOption(QAbstractSocketEngine::SocketOption opt, int v)
{
    ComPtr<IStreamSocketControl> control;
    if (socketType == QAbstractSocket::TcpSocket) {
        if (FAILED(tcpSocket()->get_Control(&control))) {
            qWarning("QNativeSocketEnginePrivate::setOption: Could not obtain socket control");
            return false;
        }
    }
    switch (opt) {
    case QAbstractSocketEngine::NonBlockingSocketOption:
    case QAbstractSocketEngine::BroadcastSocketOption:
    case QAbstractSocketEngine::ReceiveOutOfBandData:
        return v != 0;
    case QAbstractSocketEngine::SendBufferSocketOption:
        if (socketType == QAbstractSocket::UdpSocket)
            return false;

        if (FAILED(control->put_OutboundBufferSizeInBytes(v))) {
            qWarning("Could not set OutboundBufferSizeInBytes");
            return false;
        }
        return true;
    case QAbstractSocketEngine::LowDelayOption: {
        if (socketType == QAbstractSocket::UdpSocket)
            return false;

        boolean noDelay = v;
        if (FAILED(control->put_NoDelay(noDelay))) {
            qWarning("Could not obtain NoDelay information from socket control");
            return false;
        }
        return true;
    }
    case QAbstractSocketEngine::KeepAliveOption: {
        if (socketType == QAbstractSocket::UdpSocket
                || socketState != QAbstractSocket::UnconnectedState)
            return false;

        boolean keepAlive = v;
        if (FAILED(control->put_KeepAlive(keepAlive))) {
            qWarning("Could not set KeepAlive value");
            return false;
        }
        return true;
    }
    case QAbstractSocketEngine::ReceiveBufferSocketOption:
    case QAbstractSocketEngine::AddressReusable:
    case QAbstractSocketEngine::BindExclusively:
    case QAbstractSocketEngine::MulticastTtlOption:
    case QAbstractSocketEngine::MulticastLoopbackOption:
    case QAbstractSocketEngine::TypeOfServiceOption:
    default:
        return false;
    }
    return false;
}

bool QNativeSocketEnginePrivate::fetchConnectionParameters()
{
    localPort = 0;
    localAddress.clear();
    peerPort = 0;
    peerAddress.clear();
    inboundStreamCount = outboundStreamCount = 0;

    HRESULT hr;
    if (socketType == QAbstractSocket::TcpSocket) {
        ComPtr<IHostName> hostName;
        HString tmpHString;
        ComPtr<IStreamSocketInformation> info;
        hr = tcpSocket()->get_Information(&info);
        Q_ASSERT_SUCCEEDED(hr);
        hr = info->get_LocalAddress(&hostName);
        Q_ASSERT_SUCCEEDED(hr);
        if (hostName) {
            hr = hostName->get_CanonicalName(tmpHString.GetAddressOf());
            Q_ASSERT_SUCCEEDED(hr);
            localAddress.setAddress(qt_QStringFromHString(tmpHString));
            hr = info->get_LocalPort(tmpHString.GetAddressOf());
            Q_ASSERT_SUCCEEDED(hr);
            localPort = qt_QStringFromHString(tmpHString).toInt();
        }
        if (!localPort && tcpListener) {
            ComPtr<IStreamSocketListenerInformation> listenerInfo = 0;
            hr = tcpListener->get_Information(&listenerInfo);
            Q_ASSERT_SUCCEEDED(hr);
            hr = listenerInfo->get_LocalPort(tmpHString.GetAddressOf());
            Q_ASSERT_SUCCEEDED(hr);
            localPort = qt_QStringFromHString(tmpHString).toInt();
            localAddress = QHostAddress::Any;
        }
        info->get_RemoteAddress(&hostName);
        if (hostName) {
            hr = hostName->get_CanonicalName(tmpHString.GetAddressOf());
            Q_ASSERT_SUCCEEDED(hr);
            peerAddress.setAddress(qt_QStringFromHString(tmpHString));
            hr = info->get_RemotePort(tmpHString.GetAddressOf());
            Q_ASSERT_SUCCEEDED(hr);
            peerPort = qt_QStringFromHString(tmpHString).toInt();
            inboundStreamCount = outboundStreamCount = 1;
        }
    } else if (socketType == QAbstractSocket::UdpSocket) {
        ComPtr<IHostName> hostName;
        HString tmpHString;
        ComPtr<IDatagramSocketInformation> info;
        hr = udpSocket()->get_Information(&info);
        Q_ASSERT_SUCCEEDED(hr);
        hr = info->get_LocalAddress(&hostName);
        Q_ASSERT_SUCCEEDED(hr);
        if (hostName) {
            hr = hostName->get_CanonicalName(tmpHString.GetAddressOf());
            Q_ASSERT_SUCCEEDED(hr);
            localAddress.setAddress(qt_QStringFromHString(tmpHString));
            hr = info->get_LocalPort(tmpHString.GetAddressOf());
            Q_ASSERT_SUCCEEDED(hr);
            localPort = qt_QStringFromHString(tmpHString).toInt();
        }

        hr = info->get_RemoteAddress(&hostName);
        Q_ASSERT_SUCCEEDED(hr);
        if (hostName) {
            hr = hostName->get_CanonicalName(tmpHString.GetAddressOf());
            Q_ASSERT_SUCCEEDED(hr);
            peerAddress.setAddress(qt_QStringFromHString(tmpHString));
            hr = info->get_RemotePort(tmpHString.GetAddressOf());
            Q_ASSERT_SUCCEEDED(hr);
            peerPort = qt_QStringFromHString(tmpHString).toInt();
            inboundStreamCount = outboundStreamCount = 1;
        }
    }
    return true;
}

HRESULT QNativeSocketEnginePrivate::handleClientConnection(IStreamSocketListener *listener, IStreamSocketListenerConnectionReceivedEventArgs *args)
{
    Q_Q(QNativeSocketEngine);
    Q_UNUSED(listener)
    IStreamSocket *socket;
    args->get_Socket(&socket);
    pendingConnections.append(socket);
    emit q->connectionReady();
    if (notifyOnRead)
        emit q->readReady();
    return S_OK;
}

HRESULT QNativeSocketEnginePrivate::handleConnectToHost(IAsyncAction *action, AsyncStatus)
{
    handleConnectionEstablished(action);
    return S_OK;
}

void QNativeSocketEnginePrivate::handleConnectionEstablished(IAsyncAction *action)
{
    Q_Q(QNativeSocketEngine);
    if (wasDeleted || !connectOp) // Protect against a late callback
        return;

    HRESULT hr = action->GetResults();
    switch (hr) {
    case 0x8007274c: // A connection attempt failed because the connected party did not properly respond after a period of time, or established connection failed because connected host has failed to respond.
        setError(QAbstractSocket::NetworkError, ConnectionTimeOutErrorString);
        socketState = QAbstractSocket::UnconnectedState;
        break;
    case 0x80072751: // A socket operation was attempted to an unreachable host.
        setError(QAbstractSocket::HostNotFoundError, HostUnreachableErrorString);
        socketState = QAbstractSocket::UnconnectedState;
        break;
    case 0x8007274d: // No connection could be made because the target machine actively refused it.
        setError(QAbstractSocket::ConnectionRefusedError, ConnectionRefusedErrorString);
        socketState = QAbstractSocket::UnconnectedState;
        break;
    default:
        if (FAILED(hr)) {
            setError(QAbstractSocket::UnknownSocketError, UnknownSocketErrorString);
            socketState = QAbstractSocket::UnconnectedState;
        }
        break;
    }

    // The callback might be triggered several times if we do not cancel/reset it here
    if (connectOp) {
        ComPtr<IAsyncInfo> info;
        hr = connectOp.As(&info);
        Q_ASSERT_SUCCEEDED(hr);
        if (info) {
            hr = info->Cancel();
            Q_ASSERT_SUCCEEDED(hr);
            hr = info->Close();
            Q_ASSERT_SUCCEEDED(hr);
        }
        hr = connectOp.Reset();
        Q_ASSERT_SUCCEEDED(hr);
    }

    socketState = QAbstractSocket::ConnectedState;
    emit q->connectionReady();

    if (socketType != QAbstractSocket::TcpSocket)
        return;

    // Delay the reader so that the SSL socket can upgrade
    if (sslSocket)
        QObject::connect(qobject_cast<QSslSocket *>(sslSocket), &QSslSocket::encrypted, q, &QNativeSocketEngine::establishRead);
    else
        q->establishRead();
}

HRESULT QNativeSocketEnginePrivate::handleReadyRead(IAsyncBufferOperation *asyncInfo, AsyncStatus status)
{
    if (closingDown || wasDeleted || isDeletingChildren
            || socketState == QAbstractSocket::UnconnectedState) {
        return S_OK;
    }

    Q_Q(QNativeSocketEngine);

    // A read in UnconnectedState will close the socket and return -1 and thus tell the caller,
    // that the connection was closed. The socket cannot be closed here, as the subsequent read
    // might fail then.
    if (status == Error || status == Canceled) {
        setError(QAbstractSocket::RemoteHostClosedError, RemoteHostClosedErrorString);
        socketState = QAbstractSocket::UnconnectedState;
        if (notifyOnRead)
            emit q->readReady();
        return S_OK;
    }

    ComPtr<IBuffer> buffer;
    HRESULT hr = asyncInfo->GetResults(&buffer);
    RETURN_OK_IF_FAILED("Failed to get read results buffer");

    UINT32 bufferLength;
    hr = buffer->get_Length(&bufferLength);
    Q_ASSERT_SUCCEEDED(hr);
    // A zero sized buffer length signals, that the remote host closed the connection. The socket
    // cannot be closed though, as the following read might have socket descriptor -1 and thus and
    // the closing of the socket won't be communicated to the caller. So only the error is set. The
    // actual socket close happens inside of read.
    if (!bufferLength) {
        setError(QAbstractSocket::RemoteHostClosedError, RemoteHostClosedErrorString);
        socketState = QAbstractSocket::UnconnectedState;
        if (notifyOnRead)
            emit q->readReady();
        return S_OK;
    }

    ComPtr<Windows::Storage::Streams::IBufferByteAccess> byteArrayAccess;
    hr = buffer.As(&byteArrayAccess);
    Q_ASSERT_SUCCEEDED(hr);
    byte *data;
    hr = byteArrayAccess->Buffer(&data);
    Q_ASSERT_SUCCEEDED(hr);

    readMutex.lock();
    if (readBytes.atEnd()) // Everything has been read; the buffer is safe to reset
        readBytes.close();
    if (!readBytes.isOpen())
        readBytes.open(QBuffer::ReadWrite|QBuffer::Truncate);
    qint64 readPos = readBytes.pos();
    readBytes.seek(readBytes.size());
    Q_ASSERT(readBytes.atEnd());
    readBytes.write(reinterpret_cast<const char*>(data), qint64(bufferLength));
    readBytes.seek(readPos);
    readMutex.unlock();

    if (notifyOnRead)
        emit q->readReady();

    hr = QEventDispatcherWinRT::runOnXamlThread([buffer, q, this]() {
        UINT32 readBufferLength;
        ComPtr<IInputStream> stream;
        HRESULT hr = tcpSocket()->get_InputStream(&stream);
        RETURN_HR_IF_FAILED("handleReadyRead(): Could not obtain input stream");

        // Reuse the stream buffer
        hr = buffer->get_Capacity(&readBufferLength);
        RETURN_HR_IF_FAILED("handleReadyRead(): Could not obtain buffer capacity");
        hr = buffer->put_Length(0);
        RETURN_HR_IF_FAILED("handleReadyRead(): Could not set buffer length");

        hr = stream->ReadAsync(buffer.Get(), readBufferLength, InputStreamOptions_Partial, &readOp);
        if (FAILED(hr)) {
            qErrnoWarning(hr, "handleReadyRead(): Could not read into socket stream buffer (%s).",
                          socketDescription(q).constData());
            return S_OK;
        }
        hr = readOp->put_Completed(Callback<SocketReadCompletedHandler>(this, &QNativeSocketEnginePrivate::handleReadyRead).Get());
        if (FAILED(hr)) {
            qErrnoWarning(hr, "handleReadyRead(): Failed to set socket read callback (%s).",
                          socketDescription(q).constData());
            return S_OK;
        }
        return S_OK;
    });
    Q_ASSERT_SUCCEEDED(hr);
    return S_OK;
}

HRESULT QNativeSocketEnginePrivate::handleNewDatagram(IDatagramSocket *socket, IDatagramSocketMessageReceivedEventArgs *args)
{
    Q_Q(QNativeSocketEngine);
    Q_UNUSED(socket);

    WinRtDatagram datagram;
    QHostAddress returnAddress;
    ComPtr<IHostName> remoteHost;
    HRESULT hr = args->get_RemoteAddress(&remoteHost);
    RETURN_OK_IF_FAILED("Could not obtain remote host");
    HString remoteHostString;
    remoteHost->get_CanonicalName(remoteHostString.GetAddressOf());
    RETURN_OK_IF_FAILED("Could not obtain remote host's canonical name");
    returnAddress.setAddress(qt_QStringFromHString(remoteHostString));
    datagram.header.senderAddress = returnAddress;
    HString remotePort;
    hr = args->get_RemotePort(remotePort.GetAddressOf());
    RETURN_OK_IF_FAILED("Could not obtain remote port");
    datagram.header.senderPort = qt_QStringFromHString(remotePort).toInt();

    ComPtr<IDataReader> reader;
    hr = args->GetDataReader(&reader);
    RETURN_OK_IF_FAILED("Could not obtain data reader");
    quint32 length;
    hr = reader->get_UnconsumedBufferLength(&length);
    RETURN_OK_IF_FAILED("Could not obtain unconsumed buffer length");
    datagram.data.resize(length);
    hr = reader->ReadBytes(length, reinterpret_cast<BYTE *>(datagram.data.data()));
    RETURN_OK_IF_FAILED("Could not read datagram");
    pendingDatagrams.append(datagram);
    if (notifyOnRead)
        emit q->readReady();

    return S_OK;
}

QT_END_NAMESPACE<|MERGE_RESOLUTION|>--- conflicted
+++ resolved
@@ -473,25 +473,17 @@
             hr = d->tcpSocket()->QueryInterface(IID_PPV_ARGS(&socket3));
             Q_ASSERT_SUCCEEDED(hr);
 
-<<<<<<< HEAD
             ComPtr<IAsyncAction> action;
             hr = socket3->CancelIOAsync(&action);
             Q_ASSERT_SUCCEEDED(hr);
             hr = QWinRTFunctions::await(action);
-            Q_ASSERT_SUCCEEDED(hr);
+            // If there is no pending IO (no read established before) the function will fail with
+            // "function was called at an unexpected time" which is fine.
+            if (hr != E_ILLEGAL_METHOD_CALL)
+                Q_ASSERT_SUCCEEDED(hr);
             return S_OK;
         });
         Q_ASSERT_SUCCEEDED(hr);
-=======
-        ComPtr<IAsyncAction> action;
-        hr = socket3->CancelIOAsync(&action);
-        Q_ASSERT_SUCCEEDED(hr);
-        hr = QWinRTFunctions::await(action);
-        // If there is no pending IO (no read established before) the function will fail with
-        // "function was called at an unexpected time" which is fine.
-        if (hr != E_ILLEGAL_METHOD_CALL)
-            Q_ASSERT_SUCCEEDED(hr);
->>>>>>> 54097828
     }
 #endif // _MSC_VER >= 1900
 
