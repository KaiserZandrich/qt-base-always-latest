/****************************************************************************
**
** Copyright (C) 2014 Jeremy Lainé <jeremy.laine@m4x.org>
** Contact: http://www.qt.io/licensing/
**
** This file is part of the QtNetwork module of the Qt Toolkit.
**
** $QT_BEGIN_LICENSE:LGPL21$
** Commercial License Usage
** Licensees holding valid commercial Qt licenses may use this file in
** accordance with the commercial license agreement provided with the
** Software or, alternatively, in accordance with the terms contained in
** a written agreement between you and The Qt Company. For licensing terms
** and conditions see http://www.qt.io/terms-conditions. For further
** information use the contact form at http://www.qt.io/contact-us.
**
** GNU Lesser General Public License Usage
** Alternatively, this file may be used under the terms of the GNU Lesser
** General Public License version 2.1 or version 3 as published by the Free
** Software Foundation and appearing in the file LICENSE.LGPLv21 and
** LICENSE.LGPLv3 included in the packaging of this file. Please review the
** following information to ensure the GNU Lesser General Public License
** requirements will be met: https://www.gnu.org/licenses/lgpl.html and
** http://www.gnu.org/licenses/old-licenses/lgpl-2.1.html.
**
** As a special exception, The Qt Company gives you certain additional
** rights. These rights are described in The Qt Company LGPL Exception
** version 1.1, included in the file LGPL_EXCEPTION.txt in this package.
**
** $QT_END_LICENSE$
**
****************************************************************************/

#ifndef QSSLSOCKET_MAC_P_H
#define QSSLSOCKET_MAC_P_H

//
//  W A R N I N G
//  -------------
//
// This file is not part of the Qt API.  It exists for the convenience
// of the QtNetwork library.  This header file may change from
// version to version without notice, or even be removed.
//
// We mean it.
//

#include <QtCore/qstring.h>
#include <QtCore/qglobal.h>
#include <QtCore/qlist.h>

#include "qabstractsocket.h"
#include "qsslsocket_p.h"

#include <Security/Security.h>
#include <Security/SecureTransport.h>

QT_BEGIN_NAMESPACE

class QSecureTransportContext
{
public:
    explicit QSecureTransportContext(SSLContextRef context);
    ~QSecureTransportContext();

    operator SSLContextRef () const;
    void reset(SSLContextRef newContext);
private:
    SSLContextRef context;

    Q_DISABLE_COPY(QSecureTransportContext);
};

class QSslSocketBackendPrivate : public QSslSocketPrivate
{
    Q_DECLARE_PUBLIC(QSslSocket)
public:
    QSslSocketBackendPrivate();
    virtual ~QSslSocketBackendPrivate();

    // Final-overriders (QSslSocketPrivate):
    void continueHandshake() Q_DECL_OVERRIDE;
    void disconnected() Q_DECL_OVERRIDE;
    void disconnectFromHost() Q_DECL_OVERRIDE;
    QSslCipher sessionCipher() const Q_DECL_OVERRIDE;
    QSsl::SslProtocol sessionProtocol() const Q_DECL_OVERRIDE;
    void startClientEncryption() Q_DECL_OVERRIDE;
    void startServerEncryption() Q_DECL_OVERRIDE;
    void transmit() Q_DECL_OVERRIDE;

    static QList<QSslError> verify(QList<QSslCertificate> certificateChain,
                                   const QString &hostName);

    static bool importPkcs12(QIODevice *device,
                             QSslKey *key, QSslCertificate *cert,
                             QList<QSslCertificate> *caCertificates,
                             const QByteArray &passPhrase);

    static QSslCipher QSslCipher_from_SSLCipherSuite(SSLCipherSuite cipher);

private:
    // SSL context management/properties:
    bool initSslContext();
    void destroySslContext();
    bool setSessionCertificate(QString &errorDescription,
                               QAbstractSocket::SocketError &errorCode);
    bool setSessionProtocol();
    // Aux. functions to do a verification during handshake phase:
    bool canIgnoreTrustVerificationFailure() const;
    bool verifySessionProtocol() const;
    bool verifyPeerTrust();

    bool checkSslErrors();
    bool startHandshake();

<<<<<<< HEAD
    mutable QCFType<SSLContextRef> context;
=======
    // Aux. function, sets:
    //1) socket error code,
    //2) error string (description)
    //3) emits a signal.
    void setError(const QString &errorString,
                  QAbstractSocket::SocketError errorCode);

    QSecureTransportContext context;
>>>>>>> c83eefff

    Q_DISABLE_COPY(QSslSocketBackendPrivate);
};

QT_END_NAMESPACE

#endif<|MERGE_RESOLUTION|>--- conflicted
+++ resolved
@@ -113,18 +113,7 @@
     bool checkSslErrors();
     bool startHandshake();
 
-<<<<<<< HEAD
-    mutable QCFType<SSLContextRef> context;
-=======
-    // Aux. function, sets:
-    //1) socket error code,
-    //2) error string (description)
-    //3) emits a signal.
-    void setError(const QString &errorString,
-                  QAbstractSocket::SocketError errorCode);
-
     QSecureTransportContext context;
->>>>>>> c83eefff
 
     Q_DISABLE_COPY(QSslSocketBackendPrivate);
 };
