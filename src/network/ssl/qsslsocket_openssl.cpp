/****************************************************************************
**
** Copyright (C) 2017 The Qt Company Ltd.
** Copyright (C) 2014 Governikus GmbH & Co. KG
** Contact: https://www.qt.io/licensing/
**
** This file is part of the QtNetwork module of the Qt Toolkit.
**
** $QT_BEGIN_LICENSE:LGPL$
** Commercial License Usage
** Licensees holding valid commercial Qt licenses may use this file in
** accordance with the commercial license agreement provided with the
** Software or, alternatively, in accordance with the terms contained in
** a written agreement between you and The Qt Company. For licensing terms
** and conditions see https://www.qt.io/terms-conditions. For further
** information use the contact form at https://www.qt.io/contact-us.
**
** GNU Lesser General Public License Usage
** Alternatively, this file may be used under the terms of the GNU Lesser
** General Public License version 3 as published by the Free Software
** Foundation and appearing in the file LICENSE.LGPL3 included in the
** packaging of this file. Please review the following information to
** ensure the GNU Lesser General Public License version 3 requirements
** will be met: https://www.gnu.org/licenses/lgpl-3.0.html.
**
** GNU General Public License Usage
** Alternatively, this file may be used under the terms of the GNU
** General Public License version 2.0 or (at your option) the GNU General
** Public license version 3 or any later version approved by the KDE Free
** Qt Foundation. The licenses are as published by the Free Software
** Foundation and appearing in the file LICENSE.GPL2 and LICENSE.GPL3
** included in the packaging of this file. Please review the following
** information to ensure the GNU General Public License requirements will
** be met: https://www.gnu.org/licenses/gpl-2.0.html and
** https://www.gnu.org/licenses/gpl-3.0.html.
**
** $QT_END_LICENSE$
**
****************************************************************************/

/****************************************************************************
**
** In addition, as a special exception, the copyright holders listed above give
** permission to link the code of its release of Qt with the OpenSSL project's
** "OpenSSL" library (or modified versions of the "OpenSSL" library that use the
** same license as the original version), and distribute the linked executables.
**
** You must comply with the GNU General Public License version 2 in all
** respects for all of the code used other than the "OpenSSL" code.  If you
** modify this file, you may extend this exception to your version of the file,
** but you are not obligated to do so.  If you do not wish to do so, delete
** this exception statement from your version of this file.
**
****************************************************************************/

//#define QSSLSOCKET_DEBUG

#include "qssl_p.h"
#include "qsslsocket_openssl_p.h"
#include "qsslsocket_openssl_symbols_p.h"
#include "qsslsocket.h"
#include "qsslcertificate_p.h"
#include "qsslcipher_p.h"
#include "qsslkey_p.h"
#include "qsslellipticcurve.h"
#include "qsslpresharedkeyauthenticator.h"
#include "qsslpresharedkeyauthenticator_p.h"
#include "qocspresponse_p.h"

#ifdef Q_OS_WIN
#include "qwindowscarootfetcher_p.h"
#endif

#if !QT_CONFIG(opensslv11)
#include <openssl/x509_vfy.h>
#endif

#include <QtCore/qdatetime.h>
#include <QtCore/qdebug.h>
#include <QtCore/qdir.h>
#include <QtCore/qdiriterator.h>
#include <QtCore/qelapsedtimer.h>
#include <QtCore/qfile.h>
#include <QtCore/qfileinfo.h>
#include <QtCore/qmutex.h>
#include <QtCore/qthread.h>
#include <QtCore/qurl.h>
#include <QtCore/qvarlengtharray.h>
#include <QtCore/qscopedvaluerollback.h>

#if QT_CONFIG(ocsp)
#include "qocsp_p.h"
#endif

#include <algorithm>

#include <string.h>

QT_BEGIN_NAMESPACE

bool QSslSocketPrivate::s_libraryLoaded = false;
bool QSslSocketPrivate::s_loadedCiphersAndCerts = false;
bool QSslSocketPrivate::s_loadRootCertsOnDemand = false;

#if OPENSSL_VERSION_NUMBER >= 0x10001000L
int QSslSocketBackendPrivate::s_indexForSSLExtraData = -1;
#endif

QString QSslSocketBackendPrivate::getErrorsFromOpenSsl()
{
    QString errorString;
    char buf[256] = {}; // OpenSSL docs claim both 120 and 256; use the larger.
    unsigned long errNum;
    while ((errNum = q_ERR_get_error())) {
        if (!errorString.isEmpty())
            errorString.append(QLatin1String(", "));
        q_ERR_error_string_n(errNum, buf, sizeof buf);
        errorString.append(QString::fromLatin1(buf)); // error is ascii according to man ERR_error_string
    }
    return errorString;
}

extern "C" {

#if OPENSSL_VERSION_NUMBER >= 0x10001000L && !defined(OPENSSL_NO_PSK)
static unsigned int q_ssl_psk_client_callback(SSL *ssl,
                                              const char *hint,
                                              char *identity, unsigned int max_identity_len,
                                              unsigned char *psk, unsigned int max_psk_len)
{
    QSslSocketBackendPrivate *d = reinterpret_cast<QSslSocketBackendPrivate *>(q_SSL_get_ex_data(ssl, QSslSocketBackendPrivate::s_indexForSSLExtraData));
    Q_ASSERT(d);
    return d->tlsPskClientCallback(hint, identity, max_identity_len, psk, max_psk_len);
}

static unsigned int q_ssl_psk_server_callback(SSL *ssl,
                                              const char *identity,
                                              unsigned char *psk, unsigned int max_psk_len)
{
    QSslSocketBackendPrivate *d = reinterpret_cast<QSslSocketBackendPrivate *>(q_SSL_get_ex_data(ssl, QSslSocketBackendPrivate::s_indexForSSLExtraData));
    Q_ASSERT(d);
    return d->tlsPskServerCallback(identity, psk, max_psk_len);
}

#ifdef TLS1_3_VERSION
#ifndef OPENSSL_NO_PSK
static unsigned int q_ssl_psk_restore_client(SSL *ssl,
                                             const char *hint,
                                             char *identity, unsigned int max_identity_len,
                                             unsigned char *psk, unsigned int max_psk_len)
{
    Q_UNUSED(hint);
    Q_UNUSED(identity);
    Q_UNUSED(max_identity_len);
    Q_UNUSED(psk);
    Q_UNUSED(max_psk_len);

#ifdef QT_DEBUG
    QSslSocketBackendPrivate *d = reinterpret_cast<QSslSocketBackendPrivate *>(q_SSL_get_ex_data(ssl, QSslSocketBackendPrivate::s_indexForSSLExtraData));
    Q_ASSERT(d);
    Q_ASSERT(d->mode == QSslSocket::SslClientMode);
#endif
    q_SSL_set_psk_client_callback(ssl, &q_ssl_psk_client_callback);

    return 0;
}
#endif // !OPENSSL_NO_PSK

static int q_ssl_psk_use_session_callback(SSL *ssl, const EVP_MD *md, const unsigned char **id,
                                          size_t *idlen, SSL_SESSION **sess)
{
    Q_UNUSED(ssl);
    Q_UNUSED(md);
    Q_UNUSED(id);
    Q_UNUSED(idlen);
    Q_UNUSED(sess);

#ifndef OPENSSL_NO_PSK
#ifdef QT_DEBUG
    QSslSocketBackendPrivate *d = reinterpret_cast<QSslSocketBackendPrivate *>(q_SSL_get_ex_data(ssl, QSslSocketBackendPrivate::s_indexForSSLExtraData));
    Q_ASSERT(d);
    Q_ASSERT(d->mode == QSslSocket::SslClientMode);
#endif

    // Temporarily rebind the psk because it will be called next. The function will restore it.
    q_SSL_set_psk_client_callback(ssl, &q_ssl_psk_restore_client);
#endif

    return 1; // need to return 1 or else "the connection setup fails."
}
#endif // TLS1_3_VERSION

#endif

#if QT_CONFIG(ocsp)

int qt_OCSP_status_server_callback(SSL *ssl, void *ocspRequest)
{
    Q_UNUSED(ocspRequest)
    if (!ssl)
        return SSL_TLSEXT_ERR_ALERT_FATAL;

    auto d = static_cast<QSslSocketBackendPrivate *>(q_SSL_get_ex_data(ssl, QSslSocketBackendPrivate::s_indexForSSLExtraData));
    if (!d)
        return SSL_TLSEXT_ERR_ALERT_FATAL;

    Q_ASSERT(d->mode == QSslSocket::SslServerMode);
    const QByteArray &response = d->ocspResponseDer;
    Q_ASSERT(response.size());

    unsigned char *derCopy = static_cast<unsigned char *>(q_OPENSSL_malloc(size_t(response.size())));
    if (!derCopy)
        return SSL_TLSEXT_ERR_ALERT_FATAL;

    std::copy(response.data(), response.data() + response.size(), derCopy);
    // We don't check the return value: internally OpenSSL simply assignes the
    // pointer (it assumes it now owns this memory btw!) and the length.
    q_SSL_set_tlsext_status_ocsp_resp(ssl, derCopy, response.size());

    return SSL_TLSEXT_ERR_OK;
}

#endif // ocsp

} // extern "C"

QSslSocketBackendPrivate::QSslSocketBackendPrivate()
    : ssl(nullptr),
      readBio(nullptr),
      writeBio(nullptr),
      session(nullptr)
{
    // Calls SSL_library_init().
    ensureInitialized();
}

QSslSocketBackendPrivate::~QSslSocketBackendPrivate()
{
    destroySslContext();
}

QSslCipher QSslSocketBackendPrivate::QSslCipher_from_SSL_CIPHER(const SSL_CIPHER *cipher)
{
    QSslCipher ciph;

    char buf [256];
    QString descriptionOneLine = QString::fromLatin1(q_SSL_CIPHER_description(cipher, buf, sizeof(buf)));

    const auto descriptionList = descriptionOneLine.splitRef(QLatin1Char(' '), QString::SkipEmptyParts);
    if (descriptionList.size() > 5) {
        // ### crude code.
        ciph.d->isNull = false;
        ciph.d->name = descriptionList.at(0).toString();

        QString protoString = descriptionList.at(1).toString();
        ciph.d->protocolString = protoString;
        ciph.d->protocol = QSsl::UnknownProtocol;
        if (protoString == QLatin1String("SSLv3"))
            ciph.d->protocol = QSsl::SslV3;
        else if (protoString == QLatin1String("SSLv2"))
            ciph.d->protocol = QSsl::SslV2;
        else if (protoString == QLatin1String("TLSv1"))
            ciph.d->protocol = QSsl::TlsV1_0;
        else if (protoString == QLatin1String("TLSv1.1"))
            ciph.d->protocol = QSsl::TlsV1_1;
        else if (protoString == QLatin1String("TLSv1.2"))
            ciph.d->protocol = QSsl::TlsV1_2;
        else if (protoString == QLatin1String("TLSv1.3"))
            ciph.d->protocol = QSsl::TlsV1_3;

        if (descriptionList.at(2).startsWith(QLatin1String("Kx=")))
            ciph.d->keyExchangeMethod = descriptionList.at(2).mid(3).toString();
        if (descriptionList.at(3).startsWith(QLatin1String("Au=")))
            ciph.d->authenticationMethod = descriptionList.at(3).mid(3).toString();
        if (descriptionList.at(4).startsWith(QLatin1String("Enc=")))
            ciph.d->encryptionMethod = descriptionList.at(4).mid(4).toString();
        ciph.d->exportable = (descriptionList.size() > 6 && descriptionList.at(6) == QLatin1String("export"));

        ciph.d->bits = q_SSL_CIPHER_get_bits(cipher, &ciph.d->supportedBits);
    }
    return ciph;
}

QSslErrorEntry QSslErrorEntry::fromStoreContext(X509_STORE_CTX *ctx)
{
    return {
        q_X509_STORE_CTX_get_error(ctx),
        q_X509_STORE_CTX_get_error_depth(ctx)
    };
}

#if QT_CONFIG(ocsp)

QSslError qt_OCSP_response_status_to_QSslError(long code)
{
    switch (code) {
    case OCSP_RESPONSE_STATUS_MALFORMEDREQUEST:
        return QSslError::OcspMalformedRequest;
    case OCSP_RESPONSE_STATUS_INTERNALERROR:
        return QSslError::OcspInternalError;
    case OCSP_RESPONSE_STATUS_TRYLATER:
        return QSslError::OcspTryLater;
    case OCSP_RESPONSE_STATUS_SIGREQUIRED:
        return QSslError::OcspSigRequred;
    case OCSP_RESPONSE_STATUS_UNAUTHORIZED:
        return QSslError::OcspUnauthorized;
    case OCSP_RESPONSE_STATUS_SUCCESSFUL:
    default:
        return {};
    }
    Q_UNREACHABLE();
}

QOcspRevocationReason qt_OCSP_revocation_reason(int reason)
{
    switch (reason) {
    case OCSP_REVOKED_STATUS_NOSTATUS:
        return QOcspRevocationReason::None;
    case OCSP_REVOKED_STATUS_UNSPECIFIED:
        return QOcspRevocationReason::Unspecified;
    case OCSP_REVOKED_STATUS_KEYCOMPROMISE:
        return QOcspRevocationReason::KeyCompromise;
    case OCSP_REVOKED_STATUS_CACOMPROMISE:
        return QOcspRevocationReason::CACompromise;
    case OCSP_REVOKED_STATUS_AFFILIATIONCHANGED:
        return QOcspRevocationReason::AffiliationChanged;
    case OCSP_REVOKED_STATUS_SUPERSEDED:
        return QOcspRevocationReason::Superseded;
    case OCSP_REVOKED_STATUS_CESSATIONOFOPERATION:
        return QOcspRevocationReason::CessationOfOperation;
    case OCSP_REVOKED_STATUS_CERTIFICATEHOLD:
        return QOcspRevocationReason::CertificateHold;
    case OCSP_REVOKED_STATUS_REMOVEFROMCRL:
        return QOcspRevocationReason::RemoveFromCRL;
    default:
        return QOcspRevocationReason::None;
    }

    Q_UNREACHABLE();
}

bool qt_OCSP_certificate_match(OCSP_SINGLERESP *singleResponse, X509 *peerCert, X509 *issuer)
{
    // OCSP_basic_verify does verify that the responder is legit, the response is
    // correctly signed, CertID is correct. But it does not know which certificate
    // we were presented with by our peer, so it does not check if it's a response
    // for our peer's certificate.
    Q_ASSERT(singleResponse && peerCert && issuer);

    const OCSP_CERTID *certId = q_OCSP_SINGLERESP_get0_id(singleResponse); // Does not increment refcount.
    if (!certId) {
        qCWarning(lcSsl, "A SingleResponse without CertID");
        return false;
    }

    ASN1_OBJECT *md = nullptr;
    ASN1_INTEGER *reportedSerialNumber = nullptr;
    const int result =  q_OCSP_id_get0_info(nullptr, &md, nullptr, &reportedSerialNumber, const_cast<OCSP_CERTID *>(certId));
    if (result != 1 || !md || !reportedSerialNumber) {
        qCWarning(lcSsl, "Failed to extract a hash and serial number from CertID structure");
        return false;
    }

    if (!q_X509_get_serialNumber(peerCert)) {
        // Is this possible at all? But we have to check this,
        // ASN1_INTEGER_cmp (called from OCSP_id_cmp) dereferences
        // without any checks at all.
        qCWarning(lcSsl, "No serial number in peer's ceritificate");
        return false;
    }

    const int nid = q_OBJ_obj2nid(md);
    if (nid == NID_undef) {
        qCWarning(lcSsl, "Unknown hash algorithm in CertID");
        return false;
    }

    const EVP_MD *digest = q_EVP_get_digestbynid(nid); // Does not increment refcount.
    if (!digest) {
        qCWarning(lcSsl) << "No digest for nid" << nid;
        return false;
    }

    OCSP_CERTID *recreatedId = q_OCSP_cert_to_id(digest, peerCert, issuer);
    if (!recreatedId) {
        qCWarning(lcSsl, "Failed to re-create CertID");
        return false;
    }
    const QSharedPointer<OCSP_CERTID> guard(recreatedId, q_OCSP_CERTID_free);

    if (q_OCSP_id_cmp(const_cast<OCSP_CERTID *>(certId), recreatedId)) {
        qDebug(lcSsl, "Certificate ID mismatch");
        return false;
    }
    // Bingo!
    return true;
}

#endif // ocsp

int q_X509Callback(int ok, X509_STORE_CTX *ctx)
{
    if (!ok) {
        // Store the error and at which depth the error was detected.

        using ErrorListPtr = QVector<QSslErrorEntry>*;
        ErrorListPtr errors = nullptr;

        // Error list is attached to either 'SSL' or 'X509_STORE'.
        if (X509_STORE *store = q_X509_STORE_CTX_get0_store(ctx)) { // We try store first:
#if QT_CONFIG(opensslv11)
            errors = ErrorListPtr(q_X509_STORE_get_ex_data(store, 0));
#else
            errors = ErrorListPtr(q_CRYPTO_get_ex_data(&store->ex_data, 0));
#endif // opensslv11
        }

        if (!errors) {
            // Not found on store? Try SSL and its external data then. According to the OpenSSL's
            // documentation:
            //
            // "Whenever a X509_STORE_CTX object is created for the verification of the peers certificate
            // during a handshake, a pointer to the SSL object is stored into the X509_STORE_CTX object
            // to identify the connection affected. To retrieve this pointer the X509_STORE_CTX_get_ex_data()
            // function can be used with the correct index."
            if (SSL *ssl = static_cast<SSL *>(q_X509_STORE_CTX_get_ex_data(ctx, q_SSL_get_ex_data_X509_STORE_CTX_idx())))
                errors = ErrorListPtr(q_SSL_get_ex_data(ssl, QSslSocketBackendPrivate::s_indexForSSLExtraData + 1));
        }

        if (!errors) {
            qCWarning(lcSsl, "Neither X509_STORE, nor SSL contains error list, handshake failure");
            return 0;
        }

        errors->append(QSslErrorEntry::fromStoreContext(ctx));
    }
    // Always return OK to allow verification to continue. We handle the
    // errors gracefully after collecting all errors, after verification has
    // completed.
    return 1;
}

static void q_loadCiphersForConnection(SSL *connection, QList<QSslCipher> &ciphers,
                                       QList<QSslCipher> &defaultCiphers)
{
    Q_ASSERT(connection);

    STACK_OF(SSL_CIPHER) *supportedCiphers = q_SSL_get_ciphers(connection);
    for (int i = 0; i < q_sk_SSL_CIPHER_num(supportedCiphers); ++i) {
        if (SSL_CIPHER *cipher = q_sk_SSL_CIPHER_value(supportedCiphers, i)) {
            QSslCipher ciph = QSslSocketBackendPrivate::QSslCipher_from_SSL_CIPHER(cipher);
            if (!ciph.isNull()) {
                // Unconditionally exclude ADH and AECDH ciphers since they offer no MITM protection
                if (!ciph.name().toLower().startsWith(QLatin1String("adh")) &&
                    !ciph.name().toLower().startsWith(QLatin1String("exp-adh")) &&
                    !ciph.name().toLower().startsWith(QLatin1String("aecdh"))) {
                    ciphers << ciph;

                    if (ciph.usedBits() >= 128)
                        defaultCiphers << ciph;
                }
            }
        }
    }
}

// Defined in qsslsocket.cpp
void q_setDefaultDtlsCiphers(const QList<QSslCipher> &ciphers);

long QSslSocketBackendPrivate::setupOpenSslOptions(QSsl::SslProtocol protocol, QSsl::SslOptions sslOptions)
{
    long options;
    if (protocol == QSsl::TlsV1SslV3)
        options = SSL_OP_ALL|SSL_OP_NO_SSLv2|SSL_OP_NO_SSLv3;
    else if (protocol == QSsl::SecureProtocols)
        options = SSL_OP_ALL|SSL_OP_NO_SSLv2|SSL_OP_NO_SSLv3;
    else if (protocol == QSsl::TlsV1_0OrLater)
        options = SSL_OP_ALL|SSL_OP_NO_SSLv2|SSL_OP_NO_SSLv3;
#if OPENSSL_VERSION_NUMBER >= 0x10001000L
    // Choosing Tlsv1_1OrLater or TlsV1_2OrLater on OpenSSL < 1.0.1
    // will cause an error in QSslContext::fromConfiguration, meaning
    // we will never get here.
    else if (protocol == QSsl::TlsV1_1OrLater)
        options = SSL_OP_ALL|SSL_OP_NO_SSLv2|SSL_OP_NO_SSLv3|SSL_OP_NO_TLSv1;
    else if (protocol == QSsl::TlsV1_2OrLater)
        options = SSL_OP_ALL|SSL_OP_NO_SSLv2|SSL_OP_NO_SSLv3|SSL_OP_NO_TLSv1|SSL_OP_NO_TLSv1_1;
    else if (protocol == QSsl::TlsV1_3OrLater)
        options = SSL_OP_ALL|SSL_OP_NO_SSLv2|SSL_OP_NO_SSLv3|SSL_OP_NO_TLSv1|SSL_OP_NO_TLSv1_1|SSL_OP_NO_TLSv1_2;
#endif
    else
        options = SSL_OP_ALL;

    // This option is disabled by default, so we need to be able to clear it
    if (sslOptions & QSsl::SslOptionDisableEmptyFragments)
        options |= SSL_OP_DONT_INSERT_EMPTY_FRAGMENTS;
    else
        options &= ~SSL_OP_DONT_INSERT_EMPTY_FRAGMENTS;

#ifdef SSL_OP_ALLOW_UNSAFE_LEGACY_RENEGOTIATION
    // This option is disabled by default, so we need to be able to clear it
    if (sslOptions & QSsl::SslOptionDisableLegacyRenegotiation)
        options &= ~SSL_OP_ALLOW_UNSAFE_LEGACY_RENEGOTIATION;
    else
        options |= SSL_OP_ALLOW_UNSAFE_LEGACY_RENEGOTIATION;
#endif

#ifdef SSL_OP_NO_TICKET
    if (sslOptions & QSsl::SslOptionDisableSessionTickets)
        options |= SSL_OP_NO_TICKET;
#endif
#ifdef SSL_OP_NO_COMPRESSION
    if (sslOptions & QSsl::SslOptionDisableCompression)
        options |= SSL_OP_NO_COMPRESSION;
#endif

    if (!(sslOptions & QSsl::SslOptionDisableServerCipherPreference))
        options |= SSL_OP_CIPHER_SERVER_PREFERENCE;

    return options;
}

bool QSslSocketBackendPrivate::initSslContext()
{
    Q_Q(QSslSocket);

    // If no external context was set (e.g. by QHttpNetworkConnection) we will
    // create a default context
    if (!sslContextPointer) {
        // create a deep copy of our configuration
        QSslConfigurationPrivate *configurationCopy = new QSslConfigurationPrivate(configuration);
        configurationCopy->ref.storeRelaxed(0);              // the QSslConfiguration constructor refs up
        sslContextPointer = QSslContext::sharedFromConfiguration(mode, configurationCopy, allowRootCertOnDemandLoading);
    }

    if (sslContextPointer->error() != QSslError::NoError) {
        setErrorAndEmit(QAbstractSocket::SslInvalidUserDataError, sslContextPointer->errorString());
        sslContextPointer.clear(); // deletes the QSslContext
        return false;
    }

    // Create and initialize SSL session
    if (!(ssl = sslContextPointer->createSsl())) {
        // ### Bad error code
        setErrorAndEmit(QAbstractSocket::SslInternalError,
                        QSslSocket::tr("Error creating SSL session, %1").arg(getErrorsFromOpenSsl()));
        return false;
    }

    if (configuration.protocol != QSsl::SslV2 &&
        configuration.protocol != QSsl::SslV3 &&
        configuration.protocol != QSsl::UnknownProtocol &&
        mode == QSslSocket::SslClientMode) {
        // Set server hostname on TLS extension. RFC4366 section 3.1 requires it in ACE format.
        QString tlsHostName = verificationPeerName.isEmpty() ? q->peerName() : verificationPeerName;
        if (tlsHostName.isEmpty())
            tlsHostName = hostName;
        QByteArray ace = QUrl::toAce(tlsHostName);
        // only send the SNI header if the URL is valid and not an IP
        if (!ace.isEmpty()
            && !QHostAddress().setAddress(tlsHostName)
            && !(configuration.sslOptions & QSsl::SslOptionDisableServerNameIndication)) {
            // We don't send the trailing dot from the host header if present see
            // https://tools.ietf.org/html/rfc6066#section-3
            if (ace.endsWith('.'))
                ace.chop(1);
            if (!q_SSL_ctrl(ssl, SSL_CTRL_SET_TLSEXT_HOSTNAME, TLSEXT_NAMETYPE_host_name, ace.data()))
                qCWarning(lcSsl, "could not set SSL_CTRL_SET_TLSEXT_HOSTNAME, Server Name Indication disabled");
        }
    }

    // Clear the session.
    errorList.clear();

    // Initialize memory BIOs for encryption and decryption.
    readBio = q_BIO_new(q_BIO_s_mem());
    writeBio = q_BIO_new(q_BIO_s_mem());
    if (!readBio || !writeBio) {
        setErrorAndEmit(QAbstractSocket::SslInternalError,
                        QSslSocket::tr("Error creating SSL session: %1").arg(getErrorsFromOpenSsl()));
        return false;
    }

    // Assign the bios.
    q_SSL_set_bio(ssl, readBio, writeBio);

    if (mode == QSslSocket::SslClientMode)
        q_SSL_set_connect_state(ssl);
    else
        q_SSL_set_accept_state(ssl);

    q_SSL_set_ex_data(ssl, s_indexForSSLExtraData, this);

#if OPENSSL_VERSION_NUMBER >= 0x10001000L && !defined(OPENSSL_NO_PSK)
    // Set the client callback for PSK
    if (QSslSocket::sslLibraryVersionNumber() >= 0x10001000L) {
        if (mode == QSslSocket::SslClientMode)
            q_SSL_set_psk_client_callback(ssl, &q_ssl_psk_client_callback);
        else if (mode == QSslSocket::SslServerMode)
            q_SSL_set_psk_server_callback(ssl, &q_ssl_psk_server_callback);
    }
#endif
#if OPENSSL_VERSION_NUMBER >= 0x10101006L
    // Set the client callback for TLSv1.3 PSK
    if (mode == QSslSocket::SslClientMode
        && QSslSocket::sslLibraryBuildVersionNumber() >= 0x10101006L) {
        q_SSL_set_psk_use_session_callback(ssl, &q_ssl_psk_use_session_callback);
    }
#endif // openssl version >= 0x10101006L

#if QT_CONFIG(ocsp)
    if (configuration.ocspStaplingEnabled) {
        if (mode == QSslSocket::SslServerMode) {
            setErrorAndEmit(QAbstractSocket::SslInvalidUserDataError,
                            QSslSocket::tr("Server-side QSslSocket does not support OCSP stapling"));
            return false;
        }
        if (q_SSL_set_tlsext_status_type(ssl, TLSEXT_STATUSTYPE_ocsp) != 1) {
            setErrorAndEmit(QAbstractSocket::SslInternalError,
                            QSslSocket::tr("Failed to enable OCSP stapling"));
            return false;
        }
    }

    ocspResponseDer.clear();
    auto responsePos = configuration.backendConfig.find("Qt-OCSP-response");
    if (responsePos != configuration.backendConfig.end()) {
        // This is our private, undocumented 'API' we use for the auto-testing of
        // OCSP-stapling. It must be a der-encoded OCSP response, presumably set
        // by tst_QOcsp.
        const QVariant data(responsePos.value());
        if (data.canConvert<QByteArray>())
            ocspResponseDer = data.toByteArray();
    }

    if (ocspResponseDer.size()) {
        if (mode != QSslSocket::SslServerMode) {
            setErrorAndEmit(QAbstractSocket::SslInvalidUserDataError,
                            QSslSocket::tr("Client-side sockets do not send OCSP responses"));
            return false;
        }
    }
#endif // ocsp

    return true;
}

void QSslSocketBackendPrivate::destroySslContext()
{
    if (ssl) {
        // We do not send a shutdown alert here. Just mark the session as
        // resumable for qhttpnetworkconnection's "optimization", otherwise
        // OpenSSL won't start a session resumption.
        q_SSL_shutdown(ssl);
        q_SSL_free(ssl);
        ssl = nullptr;
    }
    sslContextPointer.clear();
}

/*!
    \internal

    Does the minimum amount of initialization to determine whether SSL
    is supported or not.
*/

bool QSslSocketPrivate::supportsSsl()
{
    return ensureLibraryLoaded();
}


/*!
    \internal

    Declared static in QSslSocketPrivate, makes sure the SSL libraries have
    been initialized.
*/

void QSslSocketPrivate::ensureInitialized()
{
    if (!supportsSsl())
        return;

    ensureCiphersAndCertsLoaded();
}

long QSslSocketPrivate::sslLibraryBuildVersionNumber()
{
    return OPENSSL_VERSION_NUMBER;
}

QString QSslSocketPrivate::sslLibraryBuildVersionString()
{
    // Using QStringLiteral to store the version string as unicode and
    // avoid false positives from Google searching the playstore for old
    // SSL versions. See QTBUG-46265
    return QStringLiteral(OPENSSL_VERSION_TEXT);
}

/*!
    \internal

    Declared static in QSslSocketPrivate, backend-dependent loading of
    application-wide global ciphers.
*/
void QSslSocketPrivate::resetDefaultCiphers()
{
#if QT_CONFIG(opensslv11)
    SSL_CTX *myCtx = q_SSL_CTX_new(q_TLS_client_method());
#else
    SSL_CTX *myCtx = q_SSL_CTX_new(q_SSLv23_client_method());
#endif
    // Note, we assert, not just silently return/bail out early:
    // this should never happen and problems with OpenSSL's initialization
    // must be caught before this (see supportsSsl()).
    Q_ASSERT(myCtx);
    SSL *mySsl = q_SSL_new(myCtx);
    Q_ASSERT(mySsl);

    QList<QSslCipher> ciphers;
    QList<QSslCipher> defaultCiphers;

    q_loadCiphersForConnection(mySsl, ciphers, defaultCiphers);

    q_SSL_CTX_free(myCtx);
    q_SSL_free(mySsl);

    setDefaultSupportedCiphers(ciphers);
    setDefaultCiphers(defaultCiphers);

#if QT_CONFIG(dtls)
    ciphers.clear();
    defaultCiphers.clear();
    myCtx = q_SSL_CTX_new(q_DTLS_client_method());
    if (myCtx) {
        mySsl = q_SSL_new(myCtx);
        if (mySsl) {
            q_loadCiphersForConnection(mySsl, ciphers, defaultCiphers);
            q_setDefaultDtlsCiphers(defaultCiphers);
            q_SSL_free(mySsl);
        }
        q_SSL_CTX_free(myCtx);
    }
#endif // dtls
}

void QSslSocketPrivate::resetDefaultEllipticCurves()
{
    QVector<QSslEllipticCurve> curves;

#ifndef OPENSSL_NO_EC
    const size_t curveCount = q_EC_get_builtin_curves(nullptr, 0);

    QVarLengthArray<EC_builtin_curve> builtinCurves(static_cast<int>(curveCount));

    if (q_EC_get_builtin_curves(builtinCurves.data(), curveCount) == curveCount) {
        curves.reserve(int(curveCount));
        for (size_t i = 0; i < curveCount; ++i) {
            QSslEllipticCurve curve;
            curve.id = builtinCurves[int(i)].nid;
            curves.append(curve);
        }
    }
#endif // OPENSSL_NO_EC

    // set the list of supported ECs, but not the list
    // of *default* ECs. OpenSSL doesn't like forcing an EC for the wrong
    // ciphersuite, so don't try it -- leave the empty list to mean
    // "the implementation will choose the most suitable one".
    setDefaultSupportedEllipticCurves(curves);
}

#ifndef Q_OS_DARWIN // Apple implementation in qsslsocket_mac_shared.cpp
QList<QSslCertificate> QSslSocketPrivate::systemCaCertificates()
{
    ensureInitialized();
#ifdef QSSLSOCKET_DEBUG
    QElapsedTimer timer;
    timer.start();
#endif
    QList<QSslCertificate> systemCerts;
#if defined(Q_OS_WIN)
    HCERTSTORE hSystemStore;
    hSystemStore = CertOpenSystemStoreW(0, L"ROOT");
    if (hSystemStore) {
        PCCERT_CONTEXT pc = nullptr;
        while (1) {
            pc = CertFindCertificateInStore(hSystemStore, X509_ASN_ENCODING, 0, CERT_FIND_ANY, nullptr, pc);
            if (!pc)
                break;
            QByteArray der(reinterpret_cast<const char *>(pc->pbCertEncoded),
                            static_cast<int>(pc->cbCertEncoded));
            QSslCertificate cert(der, QSsl::Der);
            systemCerts.append(cert);
        }
        CertCloseStore(hSystemStore, 0);
    }
#elif defined(Q_OS_UNIX)
    QSet<QString> certFiles;
    QDir currentDir;
    QStringList nameFilters;
    QList<QByteArray> directories;
    QSsl::EncodingFormat platformEncodingFormat;
# ifndef Q_OS_ANDROID
    directories = unixRootCertDirectories();
    nameFilters << QLatin1String("*.pem") << QLatin1String("*.crt");
    platformEncodingFormat = QSsl::Pem;
# else
    // Q_OS_ANDROID
    QByteArray ministroPath = qgetenv("MINISTRO_SSL_CERTS_PATH"); // Set by Ministro
    directories << ministroPath;
    nameFilters << QLatin1String("*.der");
    platformEncodingFormat = QSsl::Der;
#  ifndef Q_OS_ANDROID_EMBEDDED
    if (ministroPath.isEmpty()) {
        QList<QByteArray> certificateData = fetchSslCertificateData();
        for (int i = 0; i < certificateData.size(); ++i) {
            systemCerts.append(QSslCertificate::fromData(certificateData.at(i), QSsl::Der));
        }
    } else
#  endif //Q_OS_ANDROID_EMBEDDED
# endif //Q_OS_ANDROID
    {
        currentDir.setNameFilters(nameFilters);
        for (int a = 0; a < directories.count(); a++) {
            currentDir.setPath(QLatin1String(directories.at(a)));
            QDirIterator it(currentDir);
            while (it.hasNext()) {
                it.next();
                // use canonical path here to not load the same certificate twice if symlinked
                certFiles.insert(it.fileInfo().canonicalFilePath());
            }
        }
        for (const QString& file : qAsConst(certFiles))
            systemCerts.append(QSslCertificate::fromPath(file, platformEncodingFormat));
# ifndef Q_OS_ANDROID
        systemCerts.append(QSslCertificate::fromPath(QLatin1String("/etc/pki/tls/certs/ca-bundle.crt"), QSsl::Pem)); // Fedora, Mandriva
        systemCerts.append(QSslCertificate::fromPath(QLatin1String("/usr/local/share/certs/ca-root-nss.crt"), QSsl::Pem)); // FreeBSD's ca_root_nss
# endif
    }
#endif
#ifdef QSSLSOCKET_DEBUG
    qCDebug(lcSsl) << "systemCaCertificates retrieval time " << timer.elapsed() << "ms";
    qCDebug(lcSsl) << "imported " << systemCerts.count() << " certificates";
#endif

    return systemCerts;
}
#endif // Q_OS_DARWIN

void QSslSocketBackendPrivate::startClientEncryption()
{
    if (!initSslContext()) {
        setErrorAndEmit(QAbstractSocket::SslInternalError,
                        QSslSocket::tr("Unable to init SSL Context: %1").arg(getErrorsFromOpenSsl()));
        return;
    }

    // Start connecting. This will place outgoing data in the BIO, so we
    // follow up with calling transmit().
    startHandshake();
    transmit();
}

void QSslSocketBackendPrivate::startServerEncryption()
{
    if (!initSslContext()) {
        setErrorAndEmit(QAbstractSocket::SslInternalError,
                        QSslSocket::tr("Unable to init SSL Context: %1").arg(getErrorsFromOpenSsl()));
        return;
    }

    // Start connecting. This will place outgoing data in the BIO, so we
    // follow up with calling transmit().
    startHandshake();
    transmit();
}

/*!
    \internal

    Transmits encrypted data between the BIOs and the socket.
*/
void QSslSocketBackendPrivate::transmit()
{
    Q_Q(QSslSocket);

    using ScopedBool = QScopedValueRollback<bool>;

    if (inSetAndEmitError)
        return;

    // If we don't have any SSL context, don't bother transmitting.
    if (!ssl)
        return;

    bool transmitting;
    do {
        transmitting = false;

        // If the connection is secure, we can transfer data from the write
        // buffer (in plain text) to the write BIO through SSL_write.
        if (connectionEncrypted && !writeBuffer.isEmpty()) {
            qint64 totalBytesWritten = 0;
            int nextDataBlockSize;
            while ((nextDataBlockSize = writeBuffer.nextDataBlockSize()) > 0) {
                int writtenBytes = q_SSL_write(ssl, writeBuffer.readPointer(), nextDataBlockSize);
                if (writtenBytes <= 0) {
                    int error = q_SSL_get_error(ssl, writtenBytes);
                    //write can result in a want_write_error - not an error - continue transmitting
                    if (error == SSL_ERROR_WANT_WRITE) {
                        transmitting = true;
                        break;
                    } else if (error == SSL_ERROR_WANT_READ) {
                        //write can result in a want_read error, possibly due to renegotiation - not an error - stop transmitting
                        transmitting = false;
                        break;
                    } else {
                        // ### Better error handling.
                        const ScopedBool bg(inSetAndEmitError, true);
                        setErrorAndEmit(QAbstractSocket::SslInternalError,
                                        QSslSocket::tr("Unable to write data: %1").arg(
                                            getErrorsFromOpenSsl()));
                        return;
                    }
                }
#ifdef QSSLSOCKET_DEBUG
                qCDebug(lcSsl) << "QSslSocketBackendPrivate::transmit: encrypted" << writtenBytes << "bytes";
#endif
                writeBuffer.free(writtenBytes);
                totalBytesWritten += writtenBytes;

                if (writtenBytes < nextDataBlockSize) {
                    // break out of the writing loop and try again after we had read
                    transmitting = true;
                    break;
                }
            }

            if (totalBytesWritten > 0) {
                // Don't emit bytesWritten() recursively.
                if (!emittedBytesWritten) {
                    emittedBytesWritten = true;
                    emit q->bytesWritten(totalBytesWritten);
                    emittedBytesWritten = false;
                }
                emit q->channelBytesWritten(0, totalBytesWritten);
            }
        }

        // Check if we've got any data to be written to the socket.
        QVarLengthArray<char, 4096> data;
        int pendingBytes;
        while (plainSocket->isValid() && (pendingBytes = q_BIO_pending(writeBio)) > 0
                && plainSocket->openMode() != QIODevice::NotOpen) {
            // Read encrypted data from the write BIO into a buffer.
            data.resize(pendingBytes);
            int encryptedBytesRead = q_BIO_read(writeBio, data.data(), pendingBytes);

            // Write encrypted data from the buffer to the socket.
            qint64 actualWritten = plainSocket->write(data.constData(), encryptedBytesRead);
#ifdef QSSLSOCKET_DEBUG
            qCDebug(lcSsl) << "QSslSocketBackendPrivate::transmit: wrote" << encryptedBytesRead << "encrypted bytes to the socket" << actualWritten << "actual.";
#endif
            if (actualWritten < 0) {
                //plain socket write fails if it was in the pending close state.
                const ScopedBool bg(inSetAndEmitError, true);
                setErrorAndEmit(plainSocket->error(), plainSocket->errorString());
                return;
            }
            transmitting = true;
        }

        // Check if we've got any data to be read from the socket.
        if (!connectionEncrypted || !readBufferMaxSize || buffer.size() < readBufferMaxSize)
            while ((pendingBytes = plainSocket->bytesAvailable()) > 0) {
                // Read encrypted data from the socket into a buffer.
                data.resize(pendingBytes);
                // just peek() here because q_BIO_write could write less data than expected
                int encryptedBytesRead = plainSocket->peek(data.data(), pendingBytes);

#ifdef QSSLSOCKET_DEBUG
                qCDebug(lcSsl) << "QSslSocketBackendPrivate::transmit: read" << encryptedBytesRead << "encrypted bytes from the socket";
#endif
                // Write encrypted data from the buffer into the read BIO.
                int writtenToBio = q_BIO_write(readBio, data.constData(), encryptedBytesRead);

                // Throw away the results.
                if (writtenToBio > 0) {
                    plainSocket->skip(writtenToBio);
                } else {
                    // ### Better error handling.
                    const ScopedBool bg(inSetAndEmitError, true);
                    setErrorAndEmit(QAbstractSocket::SslInternalError,
                                    QSslSocket::tr("Unable to decrypt data: %1").arg(
                                        getErrorsFromOpenSsl()));
                    return;
                }

                transmitting = true;
            }

        // If the connection isn't secured yet, this is the time to retry the
        // connect / accept.
        if (!connectionEncrypted) {
#ifdef QSSLSOCKET_DEBUG
            qCDebug(lcSsl) << "QSslSocketBackendPrivate::transmit: testing encryption";
#endif
            if (startHandshake()) {
#ifdef QSSLSOCKET_DEBUG
                qCDebug(lcSsl) << "QSslSocketBackendPrivate::transmit: encryption established";
#endif
                connectionEncrypted = true;
                transmitting = true;
            } else if (plainSocket->state() != QAbstractSocket::ConnectedState) {
#ifdef QSSLSOCKET_DEBUG
                qCDebug(lcSsl) << "QSslSocketBackendPrivate::transmit: connection lost";
#endif
                break;
            } else if (paused) {
                // just wait until the user continues
                return;
            } else {
#ifdef QSSLSOCKET_DEBUG
                qCDebug(lcSsl) << "QSslSocketBackendPrivate::transmit: encryption not done yet";
#endif
            }
        }

        // If the request is small and the remote host closes the transmission
        // after sending, there's a chance that startHandshake() will already
        // have triggered a shutdown.
        if (!ssl)
            continue;

        // We always read everything from the SSL decryption buffers, even if
        // we have a readBufferMaxSize. There's no point in leaving data there
        // just so that readBuffer.size() == readBufferMaxSize.
        int readBytes = 0;
        const int bytesToRead = 4096;
        do {
            if (readChannelCount == 0) {
                // The read buffer is deallocated, don't try resize or write to it.
                break;
            }
            // Don't use SSL_pending(). It's very unreliable.
            readBytes = q_SSL_read(ssl, buffer.reserve(bytesToRead), bytesToRead);
            if (readBytes > 0) {
#ifdef QSSLSOCKET_DEBUG
                qCDebug(lcSsl) << "QSslSocketBackendPrivate::transmit: decrypted" << readBytes << "bytes";
#endif
                buffer.chop(bytesToRead - readBytes);

                if (readyReadEmittedPointer)
                    *readyReadEmittedPointer = true;
                emit q->readyRead();
                emit q->channelReadyRead(0);
                transmitting = true;
                continue;
            }
            buffer.chop(bytesToRead);

            // Error.
            switch (q_SSL_get_error(ssl, readBytes)) {
            case SSL_ERROR_WANT_READ:
            case SSL_ERROR_WANT_WRITE:
                // Out of data.
                break;
            case SSL_ERROR_ZERO_RETURN:
                // The remote host closed the connection.
#ifdef QSSLSOCKET_DEBUG
                qCDebug(lcSsl) << "QSslSocketBackendPrivate::transmit: remote disconnect";
#endif
                shutdown = true; // the other side shut down, make sure we do not send shutdown ourselves
                {
                    const ScopedBool bg(inSetAndEmitError, true);
                    setErrorAndEmit(QAbstractSocket::RemoteHostClosedError,
                                    QSslSocket::tr("The TLS/SSL connection has been closed"));
                }
                return;
            case SSL_ERROR_SYSCALL: // some IO error
            case SSL_ERROR_SSL: // error in the SSL library
                // we do not know exactly what the error is, nor whether we can recover from it,
                // so just return to prevent an endless loop in the outer "while" statement
                {
                    const ScopedBool bg(inSetAndEmitError, true);
                    setErrorAndEmit(QAbstractSocket::SslInternalError,
                                    QSslSocket::tr("Error while reading: %1").arg(getErrorsFromOpenSsl()));
                }
                return;
            default:
                // SSL_ERROR_WANT_CONNECT, SSL_ERROR_WANT_ACCEPT: can only happen with a
                // BIO_s_connect() or BIO_s_accept(), which we do not call.
                // SSL_ERROR_WANT_X509_LOOKUP: can only happen with a
                // SSL_CTX_set_client_cert_cb(), which we do not call.
                // So this default case should never be triggered.
                {
                    const ScopedBool bg(inSetAndEmitError, true);
                    setErrorAndEmit(QAbstractSocket::SslInternalError,
                                    QSslSocket::tr("Error while reading: %1").arg(getErrorsFromOpenSsl()));
                }
                break;
            }
        } while (ssl && readBytes > 0);
    } while (ssl && transmitting);
}

QSslError _q_OpenSSL_to_QSslError(int errorCode, const QSslCertificate &cert)
{
    QSslError error;
    switch (errorCode) {
    case X509_V_OK:
        // X509_V_OK is also reported if the peer had no certificate.
        break;
    case X509_V_ERR_UNABLE_TO_GET_ISSUER_CERT:
        error = QSslError(QSslError::UnableToGetIssuerCertificate, cert); break;
    case X509_V_ERR_UNABLE_TO_DECRYPT_CERT_SIGNATURE:
        error = QSslError(QSslError::UnableToDecryptCertificateSignature, cert); break;
    case X509_V_ERR_UNABLE_TO_DECODE_ISSUER_PUBLIC_KEY:
        error = QSslError(QSslError::UnableToDecodeIssuerPublicKey, cert); break;
    case X509_V_ERR_CERT_SIGNATURE_FAILURE:
        error = QSslError(QSslError::CertificateSignatureFailed, cert); break;
    case X509_V_ERR_CERT_NOT_YET_VALID:
        error = QSslError(QSslError::CertificateNotYetValid, cert); break;
    case X509_V_ERR_CERT_HAS_EXPIRED:
        error = QSslError(QSslError::CertificateExpired, cert); break;
    case X509_V_ERR_ERROR_IN_CERT_NOT_BEFORE_FIELD:
        error = QSslError(QSslError::InvalidNotBeforeField, cert); break;
    case X509_V_ERR_ERROR_IN_CERT_NOT_AFTER_FIELD:
        error = QSslError(QSslError::InvalidNotAfterField, cert); break;
    case X509_V_ERR_DEPTH_ZERO_SELF_SIGNED_CERT:
        error = QSslError(QSslError::SelfSignedCertificate, cert); break;
    case X509_V_ERR_SELF_SIGNED_CERT_IN_CHAIN:
        error = QSslError(QSslError::SelfSignedCertificateInChain, cert); break;
    case X509_V_ERR_UNABLE_TO_GET_ISSUER_CERT_LOCALLY:
        error = QSslError(QSslError::UnableToGetLocalIssuerCertificate, cert); break;
    case X509_V_ERR_UNABLE_TO_VERIFY_LEAF_SIGNATURE:
        error = QSslError(QSslError::UnableToVerifyFirstCertificate, cert); break;
    case X509_V_ERR_CERT_REVOKED:
        error = QSslError(QSslError::CertificateRevoked, cert); break;
    case X509_V_ERR_INVALID_CA:
        error = QSslError(QSslError::InvalidCaCertificate, cert); break;
    case X509_V_ERR_PATH_LENGTH_EXCEEDED:
        error = QSslError(QSslError::PathLengthExceeded, cert); break;
    case X509_V_ERR_INVALID_PURPOSE:
        error = QSslError(QSslError::InvalidPurpose, cert); break;
    case X509_V_ERR_CERT_UNTRUSTED:
        error = QSslError(QSslError::CertificateUntrusted, cert); break;
    case X509_V_ERR_CERT_REJECTED:
        error = QSslError(QSslError::CertificateRejected, cert); break;
    default:
        error = QSslError(QSslError::UnspecifiedError, cert); break;
    }
    return error;
}

QString QSslSocketBackendPrivate::msgErrorsDuringHandshake()
{
    return QSslSocket::tr("Error during SSL handshake: %1")
                         .arg(QSslSocketBackendPrivate::getErrorsFromOpenSsl());
}

bool QSslSocketBackendPrivate::startHandshake()
{
    Q_Q(QSslSocket);

    // Check if the connection has been established. Get all errors from the
    // verification stage.

    using ScopedBool = QScopedValueRollback<bool>;

    if (inSetAndEmitError)
        return false;

    QVector<QSslErrorEntry> lastErrors;
    q_SSL_set_ex_data(ssl, s_indexForSSLExtraData + 1, &lastErrors);
    int result = (mode == QSslSocket::SslClientMode) ? q_SSL_connect(ssl) : q_SSL_accept(ssl);
    q_SSL_set_ex_data(ssl, s_indexForSSLExtraData + 1, nullptr);

    if (!lastErrors.isEmpty())
        storePeerCertificates();
    for (const auto &currentError : qAsConst(lastErrors)) {
        emit q->peerVerifyError(_q_OpenSSL_to_QSslError(currentError.code,
                                configuration.peerCertificateChain.value(currentError.depth)));
        if (q->state() != QAbstractSocket::ConnectedState)
            break;
    }

    errorList << lastErrors;

    // Connection aborted during handshake phase.
    if (q->state() != QAbstractSocket::ConnectedState)
        return false;

    // Check if we're encrypted or not.
    if (result <= 0) {
        switch (q_SSL_get_error(ssl, result)) {
        case SSL_ERROR_WANT_READ:
        case SSL_ERROR_WANT_WRITE:
            // The handshake is not yet complete.
            break;
        default:
            QString errorString = QSslSocketBackendPrivate::msgErrorsDuringHandshake();
#ifdef QSSLSOCKET_DEBUG
            qCDebug(lcSsl) << "QSslSocketBackendPrivate::startHandshake: error!" << errorString;
#endif
            {
                const ScopedBool bg(inSetAndEmitError, true);
                setErrorAndEmit(QAbstractSocket::SslHandshakeFailedError, errorString);
            }
            q->abort();
        }
        return false;
    }

    // store peer certificate chain
    storePeerCertificates();

    // Start translating errors.
    QList<QSslError> errors;

    // check the whole chain for blacklisting (including root, as we check for subjectInfo and issuer)
    for (const QSslCertificate &cert : qAsConst(configuration.peerCertificateChain)) {
        if (QSslCertificatePrivate::isBlacklisted(cert)) {
            QSslError error(QSslError::CertificateBlacklisted, cert);
            errors << error;
            emit q->peerVerifyError(error);
            if (q->state() != QAbstractSocket::ConnectedState)
                return false;
        }
    }

    const bool doVerifyPeer = configuration.peerVerifyMode == QSslSocket::VerifyPeer
                              || (configuration.peerVerifyMode == QSslSocket::AutoVerifyPeer
                                  && mode == QSslSocket::SslClientMode);

#if QT_CONFIG(ocsp)
    // For now it's always QSslSocket::SslClientMode - initSslContext() will bail out early,
    // if it's enabled in QSslSocket::SslServerMode. This can change.
    if (!configuration.peerCertificate.isNull() && configuration.ocspStaplingEnabled && doVerifyPeer) {
        if (!checkOcspStatus()) {
            if (ocspErrors.isEmpty()) {
                {
                    const ScopedBool bg(inSetAndEmitError, true);
                    setErrorAndEmit(QAbstractSocket::SslHandshakeFailedError, ocspErrorDescription);
                }
                q->abort();
                return false;
            }

            for (const QSslError &error : ocspErrors) {
                errors << error;
                emit q->peerVerifyError(error);
                if (q->state() != QAbstractSocket::ConnectedState)
                    return false;
            }
        }
    }
#endif // ocsp

    // Check the peer certificate itself. First try the subject's common name
    // (CN) as a wildcard, then try all alternate subject name DNS entries the
    // same way.
    if (!configuration.peerCertificate.isNull()) {
        // but only if we're a client connecting to a server
        // if we're the server, don't check CN
        if (mode == QSslSocket::SslClientMode) {
            QString peerName = (verificationPeerName.isEmpty () ? q->peerName() : verificationPeerName);

            if (!isMatchingHostname(configuration.peerCertificate, peerName)) {
                // No matches in common names or alternate names.
                QSslError error(QSslError::HostNameMismatch, configuration.peerCertificate);
                errors << error;
                emit q->peerVerifyError(error);
                if (q->state() != QAbstractSocket::ConnectedState)
                    return false;
            }
        }
    } else {
        // No peer certificate presented. Report as error if the socket
        // expected one.
        if (doVerifyPeer) {
            QSslError error(QSslError::NoPeerCertificate);
            errors << error;
            emit q->peerVerifyError(error);
            if (q->state() != QAbstractSocket::ConnectedState)
                return false;
        }
    }

    // Translate errors from the error list into QSslErrors.
    errors.reserve(errors.size() + errorList.size());
    for (const auto &error : qAsConst(errorList))
        errors << _q_OpenSSL_to_QSslError(error.code, configuration.peerCertificateChain.value(error.depth));

    if (!errors.isEmpty()) {
        sslErrors = errors;

#ifdef Q_OS_WIN
        //Skip this if not using system CAs, or if the SSL errors are configured in advance to be ignorable
        if (doVerifyPeer
            && s_loadRootCertsOnDemand
            && allowRootCertOnDemandLoading
            && !verifyErrorsHaveBeenIgnored()) {
            //Windows desktop versions starting from vista ship with minimal set of roots
            //and download on demand from the windows update server CA roots that are
            //trusted by MS.
            //However, this is only transparent if using WinINET - we have to trigger it
            //ourselves.
            QSslCertificate certToFetch;
            bool fetchCertificate = true;
            for (int i=0; i< sslErrors.count(); i++) {
                switch (sslErrors.at(i).error()) {
                case QSslError::UnableToGetLocalIssuerCertificate: // site presented intermediate cert, but root is unknown
                case QSslError::SelfSignedCertificateInChain: // site presented a complete chain, but root is unknown
                    certToFetch = sslErrors.at(i).certificate();
                    break;
                case QSslError::SelfSignedCertificate:
                case QSslError::CertificateBlacklisted:
                    //With these errors, we know it will be untrusted so save time by not asking windows
                    fetchCertificate = false;
                    break;
                default:
#ifdef QSSLSOCKET_DEBUG
                    qCDebug(lcSsl) << sslErrors.at(i).errorString();
#endif
                    break;
                }
            }
            if (fetchCertificate && !certToFetch.isNull()) {
                fetchCaRootForCert(certToFetch);
                return false;
            }
        }
#endif
        if (!checkSslErrors())
            return false;
        // A slot, attached to sslErrors signal can call
        // abort/close/disconnetFromHost/etc; no need to
        // continue handshake then.
        if (q->state() != QAbstractSocket::ConnectedState)
            return false;
    } else {
        sslErrors.clear();
    }

    continueHandshake();
    return true;
}

void QSslSocketBackendPrivate::storePeerCertificates()
{
    // Store the peer certificate and chain. For clients, the peer certificate
    // chain includes the peer certificate; for servers, it doesn't. Both the
    // peer certificate and the chain may be empty if the peer didn't present
    // any certificate.
    X509 *x509 = q_SSL_get_peer_certificate(ssl);
    configuration.peerCertificate = QSslCertificatePrivate::QSslCertificate_from_X509(x509);
    q_X509_free(x509);
    if (configuration.peerCertificateChain.isEmpty()) {
        configuration.peerCertificateChain = STACKOFX509_to_QSslCertificates(q_SSL_get_peer_cert_chain(ssl));
        if (!configuration.peerCertificate.isNull() && mode == QSslSocket::SslServerMode)
            configuration.peerCertificateChain.prepend(configuration.peerCertificate);
    }
}

bool QSslSocketBackendPrivate::checkSslErrors()
{
    Q_Q(QSslSocket);
    if (sslErrors.isEmpty())
        return true;

    emit q->sslErrors(sslErrors);

    bool doVerifyPeer = configuration.peerVerifyMode == QSslSocket::VerifyPeer
                        || (configuration.peerVerifyMode == QSslSocket::AutoVerifyPeer
                            && mode == QSslSocket::SslClientMode);
    bool doEmitSslError = !verifyErrorsHaveBeenIgnored();
    // check whether we need to emit an SSL handshake error
    if (doVerifyPeer && doEmitSslError) {
        if (q->pauseMode() & QAbstractSocket::PauseOnSslErrors) {
            pauseSocketNotifiers(q);
            paused = true;
        } else {
            setErrorAndEmit(QAbstractSocket::SslHandshakeFailedError, sslErrors.constFirst().errorString());
            plainSocket->disconnectFromHost();
        }
        return false;
    }
    return true;
}

unsigned int QSslSocketBackendPrivate::tlsPskClientCallback(const char *hint,
                                                            char *identity, unsigned int max_identity_len,
                                                            unsigned char *psk, unsigned int max_psk_len)
{
    QSslPreSharedKeyAuthenticator authenticator;

    // Fill in some read-only fields (for the user)
    if (hint)
        authenticator.d->identityHint = QByteArray::fromRawData(hint, int(::strlen(hint))); // it's NUL terminated, but do not include the NUL

    authenticator.d->maximumIdentityLength = int(max_identity_len) - 1; // needs to be NUL terminated
    authenticator.d->maximumPreSharedKeyLength = int(max_psk_len);

    // Let the client provide the remaining bits...
    Q_Q(QSslSocket);
    emit q->preSharedKeyAuthenticationRequired(&authenticator);

    // No PSK set? Return now to make the handshake fail
    if (authenticator.preSharedKey().isEmpty())
        return 0;

    // Copy data back into OpenSSL
    const int identityLength = qMin(authenticator.identity().length(), authenticator.maximumIdentityLength());
    ::memcpy(identity, authenticator.identity().constData(), identityLength);
    identity[identityLength] = 0;

    const int pskLength = qMin(authenticator.preSharedKey().length(), authenticator.maximumPreSharedKeyLength());
    ::memcpy(psk, authenticator.preSharedKey().constData(), pskLength);
    return pskLength;
}

unsigned int QSslSocketBackendPrivate::tlsPskServerCallback(const char *identity,
                                                            unsigned char *psk, unsigned int max_psk_len)
{
    QSslPreSharedKeyAuthenticator authenticator;

    // Fill in some read-only fields (for the user)
    authenticator.d->identityHint = configuration.preSharedKeyIdentityHint;
    authenticator.d->identity = identity;
    authenticator.d->maximumIdentityLength = 0; // user cannot set an identity
    authenticator.d->maximumPreSharedKeyLength = int(max_psk_len);

    // Let the client provide the remaining bits...
    Q_Q(QSslSocket);
    emit q->preSharedKeyAuthenticationRequired(&authenticator);

    // No PSK set? Return now to make the handshake fail
    if (authenticator.preSharedKey().isEmpty())
        return 0;

    // Copy data back into OpenSSL
    const int pskLength = qMin(authenticator.preSharedKey().length(), authenticator.maximumPreSharedKeyLength());
    ::memcpy(psk, authenticator.preSharedKey().constData(), pskLength);
    return pskLength;
}

#ifdef Q_OS_WIN

void QSslSocketBackendPrivate::fetchCaRootForCert(const QSslCertificate &cert)
{
    Q_Q(QSslSocket);
    //The root certificate is downloaded from windows update, which blocks for 15 seconds in the worst case
    //so the request is done in a worker thread.
    QWindowsCaRootFetcher *fetcher = new QWindowsCaRootFetcher(cert, mode);
    QObject::connect(fetcher, SIGNAL(finished(QSslCertificate,QSslCertificate)), q, SLOT(_q_caRootLoaded(QSslCertificate,QSslCertificate)), Qt::QueuedConnection);
    QMetaObject::invokeMethod(fetcher, "start", Qt::QueuedConnection);
    pauseSocketNotifiers(q);
    paused = true;
}

//This is the callback from QWindowsCaRootFetcher, trustedRoot will be invalid (default constructed) if it failed.
void QSslSocketBackendPrivate::_q_caRootLoaded(QSslCertificate cert, QSslCertificate trustedRoot)
{
    Q_Q(QSslSocket);
    if (!trustedRoot.isNull() && !trustedRoot.isBlacklisted()) {
        if (s_loadRootCertsOnDemand) {
            //Add the new root cert to default cert list for use by future sockets
            QSslSocket::addDefaultCaCertificate(trustedRoot);
        }
        //Add the new root cert to this socket for future connections
        q->addCaCertificate(trustedRoot);
        //Remove the broken chain ssl errors (as chain is verified by windows)
        for (int i=sslErrors.count() - 1; i >= 0; --i) {
            if (sslErrors.at(i).certificate() == cert) {
                switch (sslErrors.at(i).error()) {
                case QSslError::UnableToGetLocalIssuerCertificate:
                case QSslError::CertificateUntrusted:
                case QSslError::UnableToVerifyFirstCertificate:
                case QSslError::SelfSignedCertificateInChain:
                    // error can be ignored if OS says the chain is trusted
                    sslErrors.removeAt(i);
                    break;
                default:
                    // error cannot be ignored
                    break;
                }
            }
        }
    }
    // Continue with remaining errors
    if (plainSocket)
        plainSocket->resume();
    paused = false;
    if (checkSslErrors() && ssl) {
        bool willClose = (autoStartHandshake && pendingClose);
        continueHandshake();
        if (!willClose)
            transmit();
    }
}

#endif

#if QT_CONFIG(ocsp)

bool QSslSocketBackendPrivate::checkOcspStatus()
{
    Q_ASSERT(ssl);
    Q_ASSERT(mode == QSslSocket::SslClientMode); // See initSslContext() for SslServerMode
    Q_ASSERT(configuration.peerVerifyMode != QSslSocket::VerifyNone);

    ocspResponses.clear();
    ocspErrorDescription.clear();
    ocspErrors.clear();

    const unsigned char *responseData = nullptr;
    const long responseLength = q_SSL_get_tlsext_status_ocsp_resp(ssl, &responseData);
    if (responseLength <= 0 || !responseData) {
        ocspErrors.push_back(QSslError::OcspNoResponseFound);
        return false;
    }

    OCSP_RESPONSE *response = q_d2i_OCSP_RESPONSE(nullptr, &responseData, responseLength);
    if (!response) {
        // Treat this as a fatal SslHandshakeError.
        ocspErrorDescription = QSslSocket::tr("Failed to decode OCSP response");
        return false;
    }
    const QSharedPointer<OCSP_RESPONSE> responseGuard(response, q_OCSP_RESPONSE_free);

    const int ocspStatus = q_OCSP_response_status(response);
    if (ocspStatus != OCSP_RESPONSE_STATUS_SUCCESSFUL) {
        // It's not a definitive response, it's an error message (not signed by the responder).
        ocspErrors.push_back(qt_OCSP_response_status_to_QSslError(ocspStatus));
        return false;
    }

    OCSP_BASICRESP *basicResponse = q_OCSP_response_get1_basic(response);
    if (!basicResponse) {
        // SslHandshakeError.
        ocspErrorDescription = QSslSocket::tr("Failed to extract basic OCSP response");
        return false;
    }
    const QSharedPointer<OCSP_BASICRESP> basicResponseGuard(basicResponse, q_OCSP_BASICRESP_free);

    SSL_CTX *ctx = q_SSL_get_SSL_CTX(ssl); // Does not increment refcount.
    Q_ASSERT(ctx);
    X509_STORE *store = q_SSL_CTX_get_cert_store(ctx); // Does not increment refcount.
    if (!store) {
        // SslHandshakeError.
        ocspErrorDescription = QSslSocket::tr("No certificate verification store, cannot verify OCSP response");
        return false;
    }

    STACK_OF(X509) *peerChain = q_SSL_get_peer_cert_chain(ssl); // Does not increment refcount.
    X509 *peerX509 = q_SSL_get_peer_certificate(ssl);
    Q_ASSERT(peerChain || peerX509);
    const QSharedPointer<X509> peerX509Guard(peerX509, q_X509_free);
    // OCSP_basic_verify with 0 as verificationFlags:
    //
    // 0) Tries to find the OCSP responder's certificate in either peerChain
    // or basicResponse->certs. If not found, verification fails.
    // 1) It checks the signature using the responder's public key.
    // 2) Then it tries to validate the responder's cert (building a chain
    //    etc.)
    // 3) It checks CertID in response.
    // 4) Ensures the responder is authorized to sign the status respond.
    //
    // Note, OpenSSL prior to 1.0.2b would only use bs->certs to
    // verify the responder's chain (see their commit 4ba9a4265bd).
    // Working this around - is too much fuss for ancient versions we
    // are dropping quite soon anyway.
<<<<<<< HEAD

=======
>>>>>>> a39b19b0
    const unsigned long verificationFlags = 0;
    const int success = q_OCSP_basic_verify(basicResponse, peerChain, store, verificationFlags);
    if (success <= 0)
        ocspErrors.push_back(QSslError::OcspResponseCannotBeTrusted);

    if (q_OCSP_resp_count(basicResponse) != 1) {
        ocspErrors.push_back(QSslError::OcspMalformedResponse);
        return false;
    }

    OCSP_SINGLERESP *singleResponse = q_OCSP_resp_get0(basicResponse, 0);
    if (!singleResponse) {
        ocspErrors.clear();
        // A fatal problem -> SslHandshakeError.
        ocspErrorDescription = QSslSocket::tr("Failed to decode a SingleResponse from OCSP status response");
        return false;
    }

    // Let's make sure the response is for the correct certificate - we
    // can re-create this CertID using our peer's certificate and its
    // issuer's public key.
    ocspResponses.push_back(QOcspResponse());
    QOcspResponsePrivate *dResponse = ocspResponses.back().d.data();
    dResponse->subjectCert = configuration.peerCertificate;
    bool matchFound = false;
    if (configuration.peerCertificate.isSelfSigned()) {
        dResponse->signerCert = configuration.peerCertificate;
        matchFound = qt_OCSP_certificate_match(singleResponse, peerX509, peerX509);
    } else {
        const STACK_OF(X509) *certs = q_SSL_get_peer_cert_chain(ssl);
        if (!certs) // Oh, what a cataclysm! Last try:
            certs = q_OCSP_resp_get0_certs(basicResponse);
        if (certs) {
            // It could be the first certificate in 'certs' is our peer's
            // certificate. Since it was not captured by the 'self-signed' branch
            // above, the CertID will not match and we'll just iterate on to the
            // next certificate. So we start from 0, not 1.
            for (int i = 0, e = q_sk_X509_num(certs); i < e; ++i) {
                X509 *issuer = q_sk_X509_value(certs, i);
                matchFound = qt_OCSP_certificate_match(singleResponse, peerX509, issuer);
                if (matchFound) {
                    if (q_X509_check_issued(issuer, peerX509) == X509_V_OK) {
                        dResponse->signerCert =  QSslCertificatePrivate::QSslCertificate_from_X509(issuer);
                        break;
                    }
                    matchFound = false;
                }
            }
        }
    }

    if (!matchFound) {
        dResponse->signerCert.clear();
        ocspErrors.push_back({QSslError::OcspResponseCertIdUnknown, configuration.peerCertificate});
    }

    // Check if the response is valid time-wise:
    ASN1_GENERALIZEDTIME *revTime = nullptr;
    ASN1_GENERALIZEDTIME *thisUpdate = nullptr;
    ASN1_GENERALIZEDTIME *nextUpdate = nullptr;
    int reason;
    const int certStatus = q_OCSP_single_get0_status(singleResponse, &reason, &revTime, &thisUpdate, &nextUpdate);
    if (!thisUpdate) {
        // This is unexpected, treat as SslHandshakeError, OCSP_check_validity assumes this pointer
        // to be != nullptr.
        ocspErrors.clear();
        ocspResponses.clear();
        ocspErrorDescription = QSslSocket::tr("Failed to extract 'this update time' from the SingleResponse");
        return false;
    }

    // OCSP_check_validity(this, next, nsec, maxsec) does this check:
    // this <= now <= next. They allow some freedom to account
    // for delays/time inaccuracy.
    // this > now + nsec ? -> NOT_YET_VALID
    // if maxsec >= 0:
    //     now - maxsec > this ? -> TOO_OLD
    // now - nsec > next ? -> EXPIRED
    // next < this ? -> NEXT_BEFORE_THIS
    // OK.
    if (!q_OCSP_check_validity(thisUpdate, nextUpdate, 60, -1))
        ocspErrors.push_back({QSslError::OcspResponseExpired, configuration.peerCertificate});

    // And finally, the status:
    switch (certStatus) {
    case V_OCSP_CERTSTATUS_GOOD:
        // This certificate was not found among the revoked ones.
        dResponse->certificateStatus = QOcspCertificateStatus::Good;
        break;
    case V_OCSP_CERTSTATUS_REVOKED:
        dResponse->certificateStatus = QOcspCertificateStatus::Revoked;
        dResponse->revocationReason = qt_OCSP_revocation_reason(reason);
        ocspErrors.push_back({QSslError::CertificateRevoked, configuration.peerCertificate});
        break;
    case V_OCSP_CERTSTATUS_UNKNOWN:
        dResponse->certificateStatus = QOcspCertificateStatus::Unknown;
        ocspErrors.push_back({QSslError::OcspStatusUnknown, configuration.peerCertificate});
    }

    return !ocspErrors.size();
}

#endif // ocsp

void QSslSocketBackendPrivate::disconnectFromHost()
{
    if (ssl) {
        if (!shutdown) {
            q_SSL_shutdown(ssl);
            shutdown = true;
            transmit();
        }
    }
    plainSocket->disconnectFromHost();
}

void QSslSocketBackendPrivate::disconnected()
{
    if (plainSocket->bytesAvailable() <= 0)
        destroySslContext();
    else {
        // Move all bytes into the plain buffer
        qint64 tmpReadBufferMaxSize = readBufferMaxSize;
        readBufferMaxSize = 0; // reset temporarily so the plain socket buffer is completely drained
        transmit();
        readBufferMaxSize = tmpReadBufferMaxSize;
    }
    //if there is still buffered data in the plain socket, don't destroy the ssl context yet.
    //it will be destroyed when the socket is deleted.
}

QSslCipher QSslSocketBackendPrivate::sessionCipher() const
{
    if (!ssl)
        return QSslCipher();

    const SSL_CIPHER *sessionCipher = q_SSL_get_current_cipher(ssl);
    return sessionCipher ? QSslCipher_from_SSL_CIPHER(sessionCipher) : QSslCipher();
}

QSsl::SslProtocol QSslSocketBackendPrivate::sessionProtocol() const
{
    if (!ssl)
        return QSsl::UnknownProtocol;
    int ver = q_SSL_version(ssl);

    switch (ver) {
    case 0x2:
        return QSsl::SslV2;
    case 0x300:
        return QSsl::SslV3;
    case 0x301:
        return QSsl::TlsV1_0;
    case 0x302:
        return QSsl::TlsV1_1;
    case 0x303:
        return QSsl::TlsV1_2;
    case 0x304:
        return QSsl::TlsV1_3;
    }

    return QSsl::UnknownProtocol;
}

QList<QSslCertificate> QSslSocketBackendPrivate::STACKOFX509_to_QSslCertificates(STACK_OF(X509) *x509)
{
    ensureInitialized();
    QList<QSslCertificate> certificates;
    for (int i = 0; i < q_sk_X509_num(x509); ++i) {
        if (X509 *entry = q_sk_X509_value(x509, i))
            certificates << QSslCertificatePrivate::QSslCertificate_from_X509(entry);
    }
    return certificates;
}

QList<QSslError> QSslSocketBackendPrivate::verify(const QList<QSslCertificate> &certificateChain, const QString &hostName)
{
    QList<QSslError> errors;
    if (certificateChain.count() <= 0) {
        errors << QSslError(QSslError::UnspecifiedError);
        return errors;
    }

    // Setup the store with the default CA certificates
    X509_STORE *certStore = q_X509_STORE_new();
    if (!certStore) {
        qCWarning(lcSsl) << "Unable to create certificate store";
        errors << QSslError(QSslError::UnspecifiedError);
        return errors;
    }

    if (s_loadRootCertsOnDemand) {
        setDefaultCaCertificates(defaultCaCertificates() + systemCaCertificates());
    }

    const QDateTime now = QDateTime::currentDateTimeUtc();
    const auto caCertificates = QSslConfiguration::defaultConfiguration().caCertificates();
    for (const QSslCertificate &caCertificate : caCertificates) {
        // From https://www.openssl.org/docs/ssl/SSL_CTX_load_verify_locations.html:
        //
        // If several CA certificates matching the name, key identifier, and
        // serial number condition are available, only the first one will be
        // examined. This may lead to unexpected results if the same CA
        // certificate is available with different expiration dates. If a
        // ``certificate expired'' verification error occurs, no other
        // certificate will be searched. Make sure to not have expired
        // certificates mixed with valid ones.
        //
        // See also: QSslContext::fromConfiguration()
        if (caCertificate.expiryDate() >= now) {
            q_X509_STORE_add_cert(certStore, reinterpret_cast<X509 *>(caCertificate.handle()));
        }
    }

    QVector<QSslErrorEntry> lastErrors;
#if QT_CONFIG(opensslv11)
    if (!q_X509_STORE_set_ex_data(certStore, 0, &lastErrors)) {
        qCWarning(lcSsl) << "Unable to attach external data (error list) to a store";
        errors << QSslError(QSslError::UnspecifiedError);
        return errors;
    }
#else
    if (!q_CRYPTO_set_ex_data(&certStore->ex_data, 0, &lastErrors)) {
        qCWarning(lcSsl) << "Unable to attach external data (error list) to a store";
        errors << QSslError(QSslError::UnspecifiedError);
        return errors;
    }
#endif // opensslv11

    // Register a custom callback to get all verification errors.
    q_X509_STORE_set_verify_cb(certStore, q_X509Callback);

    // Build the chain of intermediate certificates
    STACK_OF(X509) *intermediates = nullptr;
    if (certificateChain.length() > 1) {
        intermediates = (STACK_OF(X509) *) q_OPENSSL_sk_new_null();

        if (!intermediates) {
            q_X509_STORE_free(certStore);
            errors << QSslError(QSslError::UnspecifiedError);
            return errors;
        }

        bool first = true;
        for (const QSslCertificate &cert : certificateChain) {
            if (first) {
                first = false;
                continue;
            }

            q_OPENSSL_sk_push((OPENSSL_STACK *)intermediates, reinterpret_cast<X509 *>(cert.handle()));
        }
    }

    X509_STORE_CTX *storeContext = q_X509_STORE_CTX_new();
    if (!storeContext) {
        q_X509_STORE_free(certStore);
        errors << QSslError(QSslError::UnspecifiedError);
        return errors;
    }

    if (!q_X509_STORE_CTX_init(storeContext, certStore, reinterpret_cast<X509 *>(certificateChain[0].handle()), intermediates)) {
        q_X509_STORE_CTX_free(storeContext);
        q_X509_STORE_free(certStore);
        errors << QSslError(QSslError::UnspecifiedError);
        return errors;
    }

    // Now we can actually perform the verification of the chain we have built.
    // We ignore the result of this function since we process errors via the
    // callback.
    (void) q_X509_verify_cert(storeContext);

    q_X509_STORE_CTX_free(storeContext);
    q_OPENSSL_sk_free((OPENSSL_STACK *)intermediates);

    // Now process the errors

    if (QSslCertificatePrivate::isBlacklisted(certificateChain[0])) {
        QSslError error(QSslError::CertificateBlacklisted, certificateChain[0]);
        errors << error;
    }

    // Check the certificate name against the hostname if one was specified
    if ((!hostName.isEmpty()) && (!isMatchingHostname(certificateChain[0], hostName))) {
        // No matches in common names or alternate names.
        QSslError error(QSslError::HostNameMismatch, certificateChain[0]);
        errors << error;
    }

    // Translate errors from the error list into QSslErrors.
    errors.reserve(errors.size() + lastErrors.size());
    for (const auto &error : qAsConst(lastErrors))
        errors << _q_OpenSSL_to_QSslError(error.code, certificateChain.value(error.depth));

    q_X509_STORE_free(certStore);

    return errors;
}

bool QSslSocketBackendPrivate::importPkcs12(QIODevice *device,
                                            QSslKey *key, QSslCertificate *cert,
                                            QList<QSslCertificate> *caCertificates,
                                            const QByteArray &passPhrase)
{
    if (!supportsSsl())
        return false;

    // These are required
    Q_ASSERT(device);
    Q_ASSERT(key);
    Q_ASSERT(cert);

    // Read the file into a BIO
    QByteArray pkcs12data = device->readAll();
    if (pkcs12data.size() == 0)
        return false;

    BIO *bio = q_BIO_new_mem_buf(const_cast<char *>(pkcs12data.constData()), pkcs12data.size());

    // Create the PKCS#12 object
    PKCS12 *p12 = q_d2i_PKCS12_bio(bio, nullptr);
    if (!p12) {
        qCWarning(lcSsl, "Unable to read PKCS#12 structure, %s",
                  q_ERR_error_string(q_ERR_get_error(), nullptr));
        q_BIO_free(bio);
        return false;
    }

    // Extract the data
    EVP_PKEY *pkey = nullptr;
    X509 *x509;
    STACK_OF(X509) *ca = nullptr;

    if (!q_PKCS12_parse(p12, passPhrase.constData(), &pkey, &x509, &ca)) {
        qCWarning(lcSsl, "Unable to parse PKCS#12 structure, %s",
                  q_ERR_error_string(q_ERR_get_error(), nullptr));
        q_PKCS12_free(p12);
        q_BIO_free(bio);
        return false;
    }

    // Convert to Qt types
    if (!key->d->fromEVP_PKEY(pkey)) {
        qCWarning(lcSsl, "Unable to convert private key");
        q_OPENSSL_sk_pop_free(reinterpret_cast<OPENSSL_STACK *>(ca),
                              reinterpret_cast<void (*)(void *)>(q_X509_free));
        q_X509_free(x509);
        q_EVP_PKEY_free(pkey);
        q_PKCS12_free(p12);
        q_BIO_free(bio);

        return false;
    }

    *cert = QSslCertificatePrivate::QSslCertificate_from_X509(x509);

    if (caCertificates)
        *caCertificates = QSslSocketBackendPrivate::STACKOFX509_to_QSslCertificates(ca);

    // Clean up
    q_OPENSSL_sk_pop_free(reinterpret_cast<OPENSSL_STACK *>(ca),
                          reinterpret_cast<void (*)(void *)>(q_X509_free));

    q_X509_free(x509);
    q_EVP_PKEY_free(pkey);
    q_PKCS12_free(p12);
    q_BIO_free(bio);

    return true;
}


QT_END_NAMESPACE<|MERGE_RESOLUTION|>--- conflicted
+++ resolved
@@ -1573,10 +1573,6 @@
     // verify the responder's chain (see their commit 4ba9a4265bd).
     // Working this around - is too much fuss for ancient versions we
     // are dropping quite soon anyway.
-<<<<<<< HEAD
-
-=======
->>>>>>> a39b19b0
     const unsigned long verificationFlags = 0;
     const int success = q_OCSP_basic_verify(basicResponse, peerChain, store, verificationFlags);
     if (success <= 0)
