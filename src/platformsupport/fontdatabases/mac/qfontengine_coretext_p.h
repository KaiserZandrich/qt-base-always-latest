/****************************************************************************
**
** Copyright (C) 2016 The Qt Company Ltd.
** Contact: https://www.qt.io/licensing/
**
** This file is part of the QtGui module of the Qt Toolkit.
**
** $QT_BEGIN_LICENSE:LGPL$
** Commercial License Usage
** Licensees holding valid commercial Qt licenses may use this file in
** accordance with the commercial license agreement provided with the
** Software or, alternatively, in accordance with the terms contained in
** a written agreement between you and The Qt Company. For licensing terms
** and conditions see https://www.qt.io/terms-conditions. For further
** information use the contact form at https://www.qt.io/contact-us.
**
** GNU Lesser General Public License Usage
** Alternatively, this file may be used under the terms of the GNU Lesser
** General Public License version 3 as published by the Free Software
** Foundation and appearing in the file LICENSE.LGPL3 included in the
** packaging of this file. Please review the following information to
** ensure the GNU Lesser General Public License version 3 requirements
** will be met: https://www.gnu.org/licenses/lgpl-3.0.html.
**
** GNU General Public License Usage
** Alternatively, this file may be used under the terms of the GNU
** General Public License version 2.0 or (at your option) the GNU General
** Public license version 3 or any later version approved by the KDE Free
** Qt Foundation. The licenses are as published by the Free Software
** Foundation and appearing in the file LICENSE.GPL2 and LICENSE.GPL3
** included in the packaging of this file. Please review the following
** information to ensure the GNU General Public License requirements will
** be met: https://www.gnu.org/licenses/gpl-2.0.html and
** https://www.gnu.org/licenses/gpl-3.0.html.
**
** $QT_END_LICENSE$
**
****************************************************************************/

#ifndef QFONTENGINE_CORETEXT_P_H
#define QFONTENGINE_CORETEXT_P_H

//
//  W A R N I N G
//  -------------
//
// This file is not part of the Qt API.  It exists purely as an
// implementation detail.  This header file may change from version to
// version without notice, or even be removed.
//
// We mean it.
//

#include <private/qfontengine_p.h>
#include <private/qcore_mac_p.h>

#ifdef Q_OS_OSX
#include <ApplicationServices/ApplicationServices.h>
#else
#include <CoreText/CoreText.h>
#include <CoreGraphics/CoreGraphics.h>
#endif

QT_BEGIN_NAMESPACE

class QCoreTextFontEngine : public QFontEngine
{
public:
    QCoreTextFontEngine(CTFontRef font, const QFontDef &def);
    QCoreTextFontEngine(CGFontRef font, const QFontDef &def);
    ~QCoreTextFontEngine();

    glyph_t glyphIndex(uint ucs4) const Q_DECL_OVERRIDE;
    bool stringToCMap(const QChar *str, int len, QGlyphLayout *glyphs, int *nglyphs, ShaperFlags flags) const Q_DECL_OVERRIDE;
    void recalcAdvances(QGlyphLayout *, ShaperFlags) const Q_DECL_OVERRIDE;

    glyph_metrics_t boundingBox(const QGlyphLayout &glyphs) Q_DECL_OVERRIDE;
    glyph_metrics_t boundingBox(glyph_t glyph) Q_DECL_OVERRIDE;

    QFixed ascent() const Q_DECL_OVERRIDE;
    QFixed descent() const Q_DECL_OVERRIDE;
    QFixed leading() const Q_DECL_OVERRIDE;
    QFixed xHeight() const Q_DECL_OVERRIDE;
    qreal maxCharWidth() const Q_DECL_OVERRIDE;
    QFixed averageCharWidth() const Q_DECL_OVERRIDE;

    void addGlyphsToPath(glyph_t *glyphs, QFixedPoint *positions, int numGlyphs,
                         QPainterPath *path, QTextItem::RenderFlags) Q_DECL_OVERRIDE;

    bool canRender(const QChar *string, int len) const Q_DECL_OVERRIDE;

    int synthesized() const Q_DECL_OVERRIDE { return synthesisFlags; }
    bool supportsSubPixelPositions() const Q_DECL_OVERRIDE { return true; }

    QFixed lineThickness() const Q_DECL_OVERRIDE;
    QFixed underlinePosition() const Q_DECL_OVERRIDE;

    void draw(CGContextRef ctx, qreal x, qreal y, const QTextItemInt &ti, int paintDeviceHeight);

    FaceId faceId() const Q_DECL_OVERRIDE;
    bool getSfntTableData(uint /*tag*/, uchar * /*buffer*/, uint * /*length*/) const Q_DECL_OVERRIDE;
    void getUnscaledGlyph(glyph_t glyph, QPainterPath *path, glyph_metrics_t *metrics) Q_DECL_OVERRIDE;
    QImage alphaMapForGlyph(glyph_t, QFixed subPixelPosition) Q_DECL_OVERRIDE;
    QImage alphaMapForGlyph(glyph_t glyph, QFixed subPixelPosition, const QTransform &t) Q_DECL_OVERRIDE;
    QImage alphaRGBMapForGlyph(glyph_t, QFixed subPixelPosition, const QTransform &t) Q_DECL_OVERRIDE;
    glyph_metrics_t alphaMapBoundingBox(glyph_t glyph, QFixed, const QTransform &matrix, GlyphFormat) Q_DECL_OVERRIDE;
    QImage bitmapForGlyph(glyph_t, QFixed subPixelPosition, const QTransform &t) Q_DECL_OVERRIDE;
    QFixed emSquareSize() const Q_DECL_OVERRIDE;
    void doKerning(QGlyphLayout *g, ShaperFlags flags) const Q_DECL_OVERRIDE;

    bool supportsTransformation(const QTransform &transform) const Q_DECL_OVERRIDE;

    QFontEngine *cloneWithSize(qreal pixelSize) const Q_DECL_OVERRIDE;
    Qt::HANDLE handle() const Q_DECL_OVERRIDE;
    int glyphMargin(QFontEngine::GlyphFormat format) Q_DECL_OVERRIDE { Q_UNUSED(format); return 0; }

    QFontEngine::Properties properties() const Q_DECL_OVERRIDE;

<<<<<<< HEAD
    static bool supportsColorGlyphs()
    {
#if defined(QT_PLATFORM_UIKIT)
        return true;
#elif MAC_OS_X_VERSION_MAX_ALLOWED >= 1070
  #if MAC_OS_X_VERSION_MIN_REQUIRED < 1070
        return &CTFontDrawGlyphs;
  #else
        return true;
  #endif
#else
        return false;
#endif
    }

=======
>>>>>>> 62cbb434
    static bool ct_getSfntTable(void *user_data, uint tag, uchar *buffer, uint *length);
    static QFont::Weight qtWeightFromCFWeight(float value);

    static int antialiasingThreshold;
    static QFontEngine::GlyphFormat defaultGlyphFormat;
private:
    void init();
    QImage imageForGlyph(glyph_t glyph, QFixed subPixelPosition, bool colorful, const QTransform &m);
    CTFontRef ctfont;
    CGFontRef cgFont;
    int synthesisFlags;
    CGAffineTransform transform;
    QFixed avgCharWidth;
    QFixed underlineThickness;
    QFixed underlinePos;
    QFontEngine::FaceId face_id;
    mutable bool kerningPairsLoaded;
};

CGAffineTransform qt_transform_from_fontdef(const QFontDef &fontDef);

QT_END_NAMESPACE

#endif // QFONTENGINE_CORETEXT_P_H<|MERGE_RESOLUTION|>--- conflicted
+++ resolved
@@ -116,24 +116,6 @@
 
     QFontEngine::Properties properties() const Q_DECL_OVERRIDE;
 
-<<<<<<< HEAD
-    static bool supportsColorGlyphs()
-    {
-#if defined(QT_PLATFORM_UIKIT)
-        return true;
-#elif MAC_OS_X_VERSION_MAX_ALLOWED >= 1070
-  #if MAC_OS_X_VERSION_MIN_REQUIRED < 1070
-        return &CTFontDrawGlyphs;
-  #else
-        return true;
-  #endif
-#else
-        return false;
-#endif
-    }
-
-=======
->>>>>>> 62cbb434
     static bool ct_getSfntTable(void *user_data, uint tag, uchar *buffer, uint *length);
     static QFont::Weight qtWeightFromCFWeight(float value);
 
