/****************************************************************************
**
** Copyright (C) 2016 The Qt Company Ltd.
** Contact: https://www.qt.io/licensing/
**
** This file is part of the QtGui module of the Qt Toolkit.
**
** $QT_BEGIN_LICENSE:LGPL$
** Commercial License Usage
** Licensees holding valid commercial Qt licenses may use this file in
** accordance with the commercial license agreement provided with the
** Software or, alternatively, in accordance with the terms contained in
** a written agreement between you and The Qt Company. For licensing terms
** and conditions see https://www.qt.io/terms-conditions. For further
** information use the contact form at https://www.qt.io/contact-us.
**
** GNU Lesser General Public License Usage
** Alternatively, this file may be used under the terms of the GNU Lesser
** General Public License version 3 as published by the Free Software
** Foundation and appearing in the file LICENSE.LGPL3 included in the
** packaging of this file. Please review the following information to
** ensure the GNU Lesser General Public License version 3 requirements
** will be met: https://www.gnu.org/licenses/lgpl-3.0.html.
**
** GNU General Public License Usage
** Alternatively, this file may be used under the terms of the GNU
** General Public License version 2.0 or (at your option) the GNU General
** Public license version 3 or any later version approved by the KDE Free
** Qt Foundation. The licenses are as published by the Free Software
** Foundation and appearing in the file LICENSE.GPL2 and LICENSE.GPL3
** included in the packaging of this file. Please review the following
** information to ensure the GNU General Public License requirements will
** be met: https://www.gnu.org/licenses/gpl-2.0.html and
** https://www.gnu.org/licenses/gpl-3.0.html.
**
** $QT_END_LICENSE$
**
****************************************************************************/

#include <qpa/qplatformtheme.h>

#include "qcocoafiledialoghelper.h"

#ifndef QT_NO_FILEDIALOG

/*****************************************************************************
  QFileDialog debug facilities
 *****************************************************************************/
//#define DEBUG_FILEDIALOG_FILTERS

#include <qguiapplication.h>
#include <private/qguiapplication_p.h>
#include "qt_mac_p.h"
#include "qcocoahelpers.h"
#include "qcocoamenubar.h"
#include <qregexp.h>
#include <qbuffer.h>
#include <qdebug.h>
#include <qstringlist.h>
#include <qtextcodec.h>
#include <qvarlengtharray.h>
#include <stdlib.h>
#include <qabstracteventdispatcher.h>
#include <qsysinfo.h>
#include <qglobal.h>
#include <QDir>

#include <qpa/qplatformnativeinterface.h>

#import <AppKit/NSSavePanel.h>
#import <CoreFoundation/CFNumber.h>

QT_FORWARD_DECLARE_CLASS(QString)
QT_FORWARD_DECLARE_CLASS(QStringList)
QT_FORWARD_DECLARE_CLASS(QFileInfo)
QT_FORWARD_DECLARE_CLASS(QWindow)
QT_USE_NAMESPACE

typedef QSharedPointer<QFileDialogOptions> SharedPointerFileDialogOptions;

@interface QT_MANGLE_NAMESPACE(QNSOpenSavePanelDelegate)
    : NSObject<NSOpenSavePanelDelegate>
{
    @public
    NSOpenPanel *mOpenPanel;
    NSSavePanel *mSavePanel;
    NSView *mAccessoryView;
    NSPopUpButton *mPopUpButton;
    NSTextField *mTextField;
    QCocoaFileDialogHelper *mHelper;
    NSString *mCurrentDir;

    int mReturnCode;

    SharedPointerFileDialogOptions mOptions;
    QString *mCurrentSelection;
    QStringList *mNameFilterDropDownList;
    QStringList *mSelectedNameFilter;
}

- (NSString *)strip:(const QString &)label;
- (BOOL)panel:(id)sender shouldShowFilename:(NSString *)filename;
- (void)filterChanged:(id)sender;
- (void)showModelessPanel;
- (BOOL)runApplicationModalPanel;
- (void)showWindowModalSheet:(QWindow *)docWidget;
- (void)updateProperties;
- (QStringList)acceptableExtensionsForSave;
- (QString)removeExtensions:(const QString &)filter;
- (void)createTextField;
- (void)createPopUpButton:(const QString &)selectedFilter hideDetails:(BOOL)hideDetails;
- (QStringList)findStrippedFilterWithVisualFilterName:(QString)name;
- (void)createAccessory;

@end

QT_NAMESPACE_ALIAS_OBJC_CLASS(QNSOpenSavePanelDelegate);

@implementation QNSOpenSavePanelDelegate

- (id)initWithAcceptMode:
    (const QString &)selectFile
    options:(SharedPointerFileDialogOptions)options
    helper:(QCocoaFileDialogHelper *)helper
{
    self = [super init];
    mOptions = options;
    if (mOptions->acceptMode() == QFileDialogOptions::AcceptOpen){
        mOpenPanel = [NSOpenPanel openPanel];
        mSavePanel = mOpenPanel;
    } else {
        mSavePanel = [NSSavePanel savePanel];
        [mSavePanel setCanSelectHiddenExtension:YES];
        mOpenPanel = 0;
    }

    if ([mSavePanel respondsToSelector:@selector(setLevel:)])
        [mSavePanel setLevel:NSModalPanelWindowLevel];

    mReturnCode = -1;
    mHelper = helper;
    mNameFilterDropDownList = new QStringList(mOptions->nameFilters());
    QString selectedVisualNameFilter = mOptions->initiallySelectedNameFilter();
    mSelectedNameFilter = new QStringList([self findStrippedFilterWithVisualFilterName:selectedVisualNameFilter]);

    QFileInfo sel(selectFile);
    if (sel.isDir() && !sel.isBundle()){
        mCurrentDir = [QCFString::toNSString(sel.absoluteFilePath()) retain];
        mCurrentSelection = new QString;
    } else {
        mCurrentDir = [QCFString::toNSString(sel.absolutePath()) retain];
        mCurrentSelection = new QString(sel.absoluteFilePath());
    }

    [mSavePanel setTitle:QCFString::toNSString(options->windowTitle())];
    [self createPopUpButton:selectedVisualNameFilter hideDetails:options->testOption(QFileDialogOptions::HideNameFilterDetails)];
    [self createTextField];
    [self createAccessory];
    [mSavePanel setAccessoryView:mNameFilterDropDownList->size() > 1 ? mAccessoryView : nil];
<<<<<<< HEAD

#if QT_OSX_PLATFORM_SDK_EQUAL_OR_ABOVE(__MAC_10_11)
    if (QSysInfo::MacintoshVersion >= QSysInfo::MV_10_11)
        mOpenPanel.accessoryViewDisclosed = YES;
#endif
=======
    // -setAccessoryView: can result in -panel:directoryDidChange:
    // resetting our mCurrentDir, set the delegate
    // here to make sure it gets the correct value.
    [mSavePanel setDelegate:self];
>>>>>>> 97965a09

    if (mOptions->isLabelExplicitlySet(QFileDialogOptions::Accept))
        [mSavePanel setPrompt:[self strip:options->labelText(QFileDialogOptions::Accept)]];
    if (mOptions->isLabelExplicitlySet(QFileDialogOptions::FileName))
        [mSavePanel setNameFieldLabel:[self strip:options->labelText(QFileDialogOptions::FileName)]];

    [self updateProperties];
    [mSavePanel retain];
    return self;
}

- (void)dealloc
{
    delete mNameFilterDropDownList;
    delete mSelectedNameFilter;
    delete mCurrentSelection;

    if ([mSavePanel respondsToSelector:@selector(orderOut:)])
        [mSavePanel orderOut:mSavePanel];
    [mSavePanel setAccessoryView:nil];
    [mPopUpButton release];
    [mTextField release];
    [mAccessoryView release];
    [mSavePanel setDelegate:nil];
    [mSavePanel release];
    [mCurrentDir release];
    [super dealloc];
}

static QString strippedText(QString s)
{
    s.remove( QString::fromLatin1("...") );
    return QPlatformTheme::removeMnemonics(s).trimmed();
}

- (NSString *)strip:(const QString &)label
{
    return QCFString::toNSString(strippedText(label));
}

- (void)closePanel
{
    *mCurrentSelection = QCFString::toQString([[mSavePanel URL] path]).normalized(QString::NormalizationForm_C);
    if ([mSavePanel respondsToSelector:@selector(close)])
        [mSavePanel close];
    if ([mSavePanel isSheet])
        [NSApp endSheet: mSavePanel];
}

- (void)showModelessPanel
{
    if (mOpenPanel){
        QFileInfo info(*mCurrentSelection);
        NSString *filepath = QCFString::toNSString(info.filePath());
        bool selectable = (mOptions->acceptMode() == QFileDialogOptions::AcceptSave)
            || [self panel:nil shouldShowFilename:filepath];

        [self updateProperties];
        QCocoaMenuBar::redirectKnownMenuItemsToFirstResponder();
        [mOpenPanel setAllowedFileTypes:nil];
        [mSavePanel setNameFieldStringValue:selectable ? QT_PREPEND_NAMESPACE(QCFString::toNSString)(info.fileName()) : @""];

        [mOpenPanel beginWithCompletionHandler:^(NSInteger result){
            mReturnCode = result;
            if (mHelper)
                mHelper->QNSOpenSavePanelDelegate_panelClosed(result == NSOKButton);
        }];
    }
}

- (BOOL)runApplicationModalPanel
{
    QFileInfo info(*mCurrentSelection);
    NSString *filepath = QCFString::toNSString(info.filePath());
    bool selectable = (mOptions->acceptMode() == QFileDialogOptions::AcceptSave)
        || [self panel:nil shouldShowFilename:filepath];

    [mSavePanel setDirectoryURL: [NSURL fileURLWithPath:mCurrentDir]];
    [mSavePanel setNameFieldStringValue:selectable ? QCFString::toNSString(info.fileName()) : @""];

    // Call processEvents in case the event dispatcher has been interrupted, and needs to do
    // cleanup of modal sessions. Do this before showing the native dialog, otherwise it will
    // close down during the cleanup.
    qApp->processEvents(QEventLoop::ExcludeUserInputEvents | QEventLoop::ExcludeSocketNotifiers);
    QCocoaMenuBar::redirectKnownMenuItemsToFirstResponder();
    mReturnCode = [mSavePanel runModal];
    QCocoaMenuBar::resetKnownMenuItemsToQt();

    QAbstractEventDispatcher::instance()->interrupt();
    return (mReturnCode == NSOKButton);
}

- (QPlatformDialogHelper::DialogCode)dialogResultCode
{
    return (mReturnCode == NSOKButton) ? QPlatformDialogHelper::Accepted : QPlatformDialogHelper::Rejected;
}

- (void)showWindowModalSheet:(QWindow *)parent
{
    QFileInfo info(*mCurrentSelection);
    NSString *filepath = QCFString::toNSString(info.filePath());
    bool selectable = (mOptions->acceptMode() == QFileDialogOptions::AcceptSave)
        || [self panel:nil shouldShowFilename:filepath];

    [self updateProperties];
    QCocoaMenuBar::redirectKnownMenuItemsToFirstResponder();
    [mSavePanel setDirectoryURL: [NSURL fileURLWithPath:mCurrentDir]];

    [mSavePanel setNameFieldStringValue:selectable ? QCFString::toNSString(info.fileName()) : @""];
    NSWindow *nsparent = static_cast<NSWindow *>(qGuiApp->platformNativeInterface()->nativeResourceForWindow("nswindow", parent));

    [mSavePanel beginSheetModalForWindow:nsparent completionHandler:^(NSInteger result){
        mReturnCode = result;
        if (mHelper)
            mHelper->QNSOpenSavePanelDelegate_panelClosed(result == NSOKButton);
    }];
}

- (BOOL)isHiddenFile:(NSString *)filename isDir:(BOOL)isDir
{
    CFURLRef url = CFURLCreateWithFileSystemPath(kCFAllocatorDefault, (CFStringRef)filename, kCFURLPOSIXPathStyle, isDir);
    CFBooleanRef isHidden;
    Boolean errorOrHidden = false;
    if (!CFURLCopyResourcePropertyForKey(url, kCFURLIsHiddenKey, &isHidden, NULL)) {
        errorOrHidden = true;
    } else {
        if (CFBooleanGetValue(isHidden))
            errorOrHidden = true;
        CFRelease(isHidden);
    }
    CFRelease(url);
    return errorOrHidden;
}

- (BOOL)panel:(id)sender shouldShowFilename:(NSString *)filename
{
    Q_UNUSED(sender);

    if ([filename length] == 0)
        return NO;

    // Always accept directories regardless of their names (unless it is a bundle):
    NSFileManager *fm = [NSFileManager defaultManager];
    NSDictionary *fileAttrs = [fm attributesOfItemAtPath:filename error:nil];
    if (!fileAttrs)
        return NO; // Error accessing the file means 'no'.
    NSString *fileType = [fileAttrs fileType];
    bool isDir = [fileType isEqualToString:NSFileTypeDirectory];
    if (isDir) {
        if ([mSavePanel treatsFilePackagesAsDirectories] == NO) {
            if ([[NSWorkspace sharedWorkspace] isFilePackageAtPath:filename] == NO)
                return YES;
        }
    }

    QString qtFileName = QFileInfo(QCFString::toQString(filename)).fileName();
    // No filter means accept everything
    bool nameMatches = mSelectedNameFilter->isEmpty();
    // Check if the current file name filter accepts the file:
    for (int i = 0; !nameMatches && i < mSelectedNameFilter->size(); ++i) {
        if (QDir::match(mSelectedNameFilter->at(i), qtFileName))
            nameMatches = true;
    }
    if (!nameMatches)
        return NO;

    QDir::Filters filter = mOptions->filter();
    if ((!(filter & (QDir::Dirs | QDir::AllDirs)) && isDir)
        || (!(filter & QDir::Files) && [fileType isEqualToString:NSFileTypeRegular])
        || ((filter & QDir::NoSymLinks) && [fileType isEqualToString:NSFileTypeSymbolicLink]))
        return NO;

    bool filterPermissions = ((filter & QDir::PermissionMask)
                              && (filter & QDir::PermissionMask) != QDir::PermissionMask);
    if (filterPermissions) {
        if ((!(filter & QDir::Readable) && [fm isReadableFileAtPath:filename])
            || (!(filter & QDir::Writable) && [fm isWritableFileAtPath:filename])
            || (!(filter & QDir::Executable) && [fm isExecutableFileAtPath:filename]))
            return NO;
    }
    if (!(filter & QDir::Hidden)
        && (qtFileName.startsWith(QLatin1Char('.')) || [self isHiddenFile:filename isDir:isDir]))
            return NO;

    return YES;
}

- (NSString *)panel:(id)sender userEnteredFilename:(NSString *)filename confirmed:(BOOL)okFlag
{
    Q_UNUSED(sender);
    if (!okFlag)
        return filename;
    if (!mOptions->testOption(QFileDialogOptions::DontConfirmOverwrite))
        return filename;

    // User has clicked save, and no overwrite confirmation should occur.
    // To get the latter, we need to change the name we return (hence the prefix):
    return [@"___qt_very_unlikely_prefix_" stringByAppendingString:filename];
}

- (void)setNameFilters:(const QStringList &)filters hideDetails:(BOOL)hideDetails
{
    [mPopUpButton removeAllItems];
    *mNameFilterDropDownList = filters;
    if (filters.size() > 0){
        for (int i=0; i<filters.size(); ++i) {
            QString filter = hideDetails ? [self removeExtensions:filters.at(i)] : filters.at(i);
            [mPopUpButton addItemWithTitle:QCFString::toNSString(filter)];
        }
        [mPopUpButton selectItemAtIndex:0];
        [mSavePanel setAccessoryView:mAccessoryView];
    } else
        [mSavePanel setAccessoryView:nil];

    [self filterChanged:self];
}

- (void)filterChanged:(id)sender
{
    // This mDelegate function is called when the _name_ filter changes.
    Q_UNUSED(sender);
    QString selection = mNameFilterDropDownList->value([mPopUpButton indexOfSelectedItem]);
    *mSelectedNameFilter = [self findStrippedFilterWithVisualFilterName:selection];
    if ([mSavePanel respondsToSelector:@selector(validateVisibleColumns:)])
        [mSavePanel validateVisibleColumns];
    [self updateProperties];
    if (mHelper)
        mHelper->QNSOpenSavePanelDelegate_filterSelected([mPopUpButton indexOfSelectedItem]);
}

- (QString)currentNameFilter
{
    return mNameFilterDropDownList->value([mPopUpButton indexOfSelectedItem]);
}

- (QList<QUrl>)selectedFiles
{
    if (mOpenPanel) {
        QList<QUrl> result;
        NSArray* array = [mOpenPanel URLs];
        for (NSUInteger i=0; i<[array count]; ++i) {
            QString path = QCFString::toQString([[array objectAtIndex:i] path]).normalized(QString::NormalizationForm_C);
            result << QUrl::fromLocalFile(path);
        }
        return result;
    } else {
        QList<QUrl> result;
        QString filename = QCFString::toQString([[mSavePanel URL] path]).normalized(QString::NormalizationForm_C);
        result << QUrl::fromLocalFile(filename.remove(QLatin1String("___qt_very_unlikely_prefix_")));
        return result;
    }
}

- (void)updateProperties
{
    // Call this functions if mFileMode, mFileOptions,
    // mNameFilterDropDownList or mQDirFilter changes.
    // The savepanel does not contain the neccessary functions for this.
    const QFileDialogOptions::FileMode fileMode = mOptions->fileMode();
    bool chooseFilesOnly = fileMode == QFileDialogOptions::ExistingFile
        || fileMode == QFileDialogOptions::ExistingFiles;
    bool chooseDirsOnly = fileMode == QFileDialogOptions::Directory
        || fileMode == QFileDialogOptions::DirectoryOnly
        || mOptions->testOption(QFileDialogOptions::ShowDirsOnly);

    [mOpenPanel setCanChooseFiles:!chooseDirsOnly];
    [mOpenPanel setCanChooseDirectories:!chooseFilesOnly];
    [mSavePanel setCanCreateDirectories:!(mOptions->testOption(QFileDialogOptions::ReadOnly))];
    [mOpenPanel setAllowsMultipleSelection:(fileMode == QFileDialogOptions::ExistingFiles)];
    [mOpenPanel setResolvesAliases:!(mOptions->testOption(QFileDialogOptions::DontResolveSymlinks))];
    [mOpenPanel setTitle:QCFString::toNSString(mOptions->windowTitle())];
    [mSavePanel setTitle:QCFString::toNSString(mOptions->windowTitle())];
    [mPopUpButton setHidden:chooseDirsOnly];    // TODO hide the whole sunken pane instead?

    QStringList ext = [self acceptableExtensionsForSave];
    const QString defaultSuffix = mOptions->defaultSuffix();
    if (!ext.isEmpty() && !defaultSuffix.isEmpty())
        ext.prepend(defaultSuffix);
    [mSavePanel setAllowedFileTypes:ext.isEmpty() ? nil : qt_mac_QStringListToNSMutableArray(ext)];

    if ([mSavePanel respondsToSelector:@selector(isVisible)] && [mSavePanel isVisible]) {
        if ([mSavePanel respondsToSelector:@selector(validateVisibleColumns)])
            [mSavePanel validateVisibleColumns];
    }
}

- (void)panelSelectionDidChange:(id)sender
{
    Q_UNUSED(sender);
    if (mHelper && [mSavePanel isVisible]) {
        QString selection = QCFString::toQString([[mSavePanel URL] path]);
        if (selection != mCurrentSelection) {
            *mCurrentSelection = selection;
            mHelper->QNSOpenSavePanelDelegate_selectionChanged(selection);
        }
    }
}

- (void)panel:(id)sender directoryDidChange:(NSString *)path
{
    Q_UNUSED(sender);
    if (!mHelper)
        return;
    if (!(path && path.length) || [path isEqualToString:mCurrentDir])
        return;

    [mCurrentDir release];
    mCurrentDir = [path retain];
    mHelper->QNSOpenSavePanelDelegate_directoryEntered(QCFString::toQString(mCurrentDir));
}

/*
    Returns a list of extensions (e.g. "png", "jpg", "gif")
    for the current name filter. If a filter do not conform
    to the format *.xyz or * or *.*, an empty list
    is returned meaning accept everything.
*/
- (QStringList)acceptableExtensionsForSave
{
    QStringList result;
    for (int i=0; i<mSelectedNameFilter->count(); ++i) {
        const QString &filter = mSelectedNameFilter->at(i);
        if (filter.startsWith(QLatin1String("*."))
                && !filter.contains(QLatin1Char('?'))
                && filter.count(QLatin1Char('*')) == 1) {
            result += filter.mid(2);
        } else {
            return QStringList(); // Accept everything
        }
    }
    return result;
}

- (QString)removeExtensions:(const QString &)filter
{
    QRegExp regExp(QString::fromLatin1(QPlatformFileDialogHelper::filterRegExp));
    if (regExp.indexIn(filter) != -1)
        return regExp.cap(1).trimmed();
    return filter;
}

- (void)createTextField
{
    NSRect textRect = { { 0.0, 3.0 }, { 100.0, 25.0 } };
    mTextField = [[NSTextField alloc] initWithFrame:textRect];
    [[mTextField cell] setFont:[NSFont systemFontOfSize:
            [NSFont systemFontSizeForControlSize:NSRegularControlSize]]];
    [mTextField setAlignment:NSRightTextAlignment];
    [mTextField setEditable:false];
    [mTextField setSelectable:false];
    [mTextField setBordered:false];
    [mTextField setDrawsBackground:false];
    if (mOptions->isLabelExplicitlySet(QFileDialogOptions::FileType))
        [mTextField setStringValue:[self strip:mOptions->labelText(QFileDialogOptions::FileType)]];
}

- (void)createPopUpButton:(const QString &)selectedFilter hideDetails:(BOOL)hideDetails
{
    NSRect popUpRect = { { 100.0, 5.0 }, { 250.0, 25.0 } };
    mPopUpButton = [[NSPopUpButton alloc] initWithFrame:popUpRect pullsDown:NO];
    [mPopUpButton setTarget:self];
    [mPopUpButton setAction:@selector(filterChanged:)];

    if (mNameFilterDropDownList->size() > 0) {
        int filterToUse = -1;
        for (int i=0; i<mNameFilterDropDownList->size(); ++i) {
            QString currentFilter = mNameFilterDropDownList->at(i);
            if (selectedFilter == currentFilter ||
                (filterToUse == -1 && currentFilter.startsWith(selectedFilter)))
                filterToUse = i;
            QString filter = hideDetails ? [self removeExtensions:currentFilter] : currentFilter;
            [mPopUpButton addItemWithTitle:QCFString::toNSString(filter)];
        }
        if (filterToUse != -1)
            [mPopUpButton selectItemAtIndex:filterToUse];
    }
}

- (QStringList) findStrippedFilterWithVisualFilterName:(QString)name
{
    for (int i=0; i<mNameFilterDropDownList->size(); ++i) {
        if (mNameFilterDropDownList->at(i).startsWith(name))
            return QPlatformFileDialogHelper::cleanFilterList(mNameFilterDropDownList->at(i));
    }
    return QStringList();
}

- (void)createAccessory
{
    NSRect accessoryRect = { { 0.0, 0.0 }, { 450.0, 33.0 } };
    mAccessoryView = [[NSView alloc] initWithFrame:accessoryRect];
    [mAccessoryView addSubview:mTextField];
    [mAccessoryView addSubview:mPopUpButton];
}

@end

QT_BEGIN_NAMESPACE

QCocoaFileDialogHelper::QCocoaFileDialogHelper()
    :mDelegate(0)
{
}

QCocoaFileDialogHelper::~QCocoaFileDialogHelper()
{
    if (!mDelegate)
        return;
    QMacAutoReleasePool pool;
    [mDelegate release];
    mDelegate = 0;
}

void QCocoaFileDialogHelper::QNSOpenSavePanelDelegate_selectionChanged(const QString &newPath)
{
    emit currentChanged(QUrl::fromLocalFile(newPath));
}

void QCocoaFileDialogHelper::QNSOpenSavePanelDelegate_panelClosed(bool accepted)
{
    QCocoaMenuBar::resetKnownMenuItemsToQt();
    if (accepted) {
        emit accept();
    } else {
        emit reject();
    }
}

void QCocoaFileDialogHelper::QNSOpenSavePanelDelegate_directoryEntered(const QString &newDir)
{
    // ### fixme: priv->setLastVisitedDirectory(newDir);
    emit directoryEntered(QUrl::fromLocalFile(newDir));
}

void QCocoaFileDialogHelper::QNSOpenSavePanelDelegate_filterSelected(int menuIndex)
{
    const QStringList filters = options()->nameFilters();
    emit filterSelected(menuIndex >= 0 && menuIndex < filters.size() ? filters.at(menuIndex) : QString());
}

void QCocoaFileDialogHelper::setDirectory(const QUrl &directory)
{
    if (mDelegate)
        [mDelegate->mSavePanel setDirectoryURL:[NSURL fileURLWithPath:QCFString::toNSString(directory.toLocalFile())]];
    else
        mDir = directory;
}

QUrl QCocoaFileDialogHelper::directory() const
{
    if (mDelegate) {
        QString path = QCFString::toQString([[mDelegate->mSavePanel directoryURL] path]).normalized(QString::NormalizationForm_C);
        return QUrl::fromLocalFile(path);
    }
    return mDir;
}

void QCocoaFileDialogHelper::selectFile(const QUrl &filename)
{
    QString filePath = filename.toLocalFile();
    if (QDir::isRelativePath(filePath))
        filePath = QFileInfo(directory().toLocalFile(), filePath).filePath();

    // There seems to no way to select a file once the dialog is running.
    // So do the next best thing, set the file's directory:
    setDirectory(QFileInfo(filePath).absolutePath());
}

QList<QUrl> QCocoaFileDialogHelper::selectedFiles() const
{
    if (mDelegate)
        return [mDelegate selectedFiles];
    return QList<QUrl>();
}

void QCocoaFileDialogHelper::setFilter()
{
    if (!mDelegate)
        return;
    const SharedPointerFileDialogOptions &opts = options();
    [mDelegate->mSavePanel setTitle:QCFString::toNSString(opts->windowTitle())];
    if (opts->isLabelExplicitlySet(QFileDialogOptions::Accept))
        [mDelegate->mSavePanel setPrompt:[mDelegate strip:opts->labelText(QFileDialogOptions::Accept)]];
    if (opts->isLabelExplicitlySet(QFileDialogOptions::FileName))
        [mDelegate->mSavePanel setNameFieldLabel:[mDelegate strip:opts->labelText(QFileDialogOptions::FileName)]];

    [mDelegate updateProperties];
}

void QCocoaFileDialogHelper::selectNameFilter(const QString &filter)
{
    if (!options())
        return;
    const int index = options()->nameFilters().indexOf(filter);
    if (index != -1) {
        if (!mDelegate) {
            options()->setInitiallySelectedNameFilter(filter);
            return;
        }
        [mDelegate->mPopUpButton selectItemAtIndex:index];
        [mDelegate filterChanged:nil];
    }
}

QString QCocoaFileDialogHelper::selectedNameFilter() const
{
    if (!mDelegate)
        return options()->initiallySelectedNameFilter();
    int index = [mDelegate->mPopUpButton indexOfSelectedItem];
    if (index >= options()->nameFilters().count())
        return QString();
    return index != -1 ? options()->nameFilters().at(index) : QString();
}

void QCocoaFileDialogHelper::hide()
{
    hideCocoaFilePanel();
}

bool QCocoaFileDialogHelper::show(Qt::WindowFlags windowFlags, Qt::WindowModality windowModality, QWindow *parent)
{
//    Q_Q(QFileDialog);
    if (windowFlags & Qt::WindowStaysOnTopHint) {
        // The native file dialog tries all it can to stay
        // on the NSModalPanel level. And it might also show
        // its own "create directory" dialog that we cannot control.
        // So we need to use the non-native version in this case...
        return false;
    }

    return showCocoaFilePanel(windowModality, parent);
}

void QCocoaFileDialogHelper::createNSOpenSavePanelDelegate()
{
    QMacAutoReleasePool pool;

    const SharedPointerFileDialogOptions &opts = options();
    const QList<QUrl> selectedFiles = opts->initiallySelectedFiles();
    const QUrl directory = mDir.isEmpty() ? opts->initialDirectory() : mDir;
    const bool selectDir = selectedFiles.isEmpty();
    QString selection(selectDir ? directory.toLocalFile() : selectedFiles.front().toLocalFile());
    QNSOpenSavePanelDelegate *delegate = [[QNSOpenSavePanelDelegate alloc]
        initWithAcceptMode:
            selection
            options:opts
            helper:this];

    [static_cast<QNSOpenSavePanelDelegate *>(mDelegate) release];
    mDelegate = delegate;
}

bool QCocoaFileDialogHelper::showCocoaFilePanel(Qt::WindowModality windowModality, QWindow *parent)
{
    createNSOpenSavePanelDelegate();
    if (!mDelegate)
        return false;
    if (windowModality == Qt::NonModal)
        [mDelegate showModelessPanel];
    else if (windowModality == Qt::WindowModal && parent)
        [mDelegate showWindowModalSheet:parent];
    // no need to show a Qt::ApplicationModal dialog here, since it will be done in _q_platformRunNativeAppModalPanel()
    return true;
}

bool QCocoaFileDialogHelper::hideCocoaFilePanel()
{
    if (!mDelegate){
        // Nothing to do. We return false to leave the question
        // open regarding whether or not to go native:
        return false;
    } else {
        [mDelegate closePanel];
        // Even when we hide it, we are still using a
        // native dialog, so return true:
        return true;
    }
}

void QCocoaFileDialogHelper::exec()
{
    // Note: If NSApp is not running (which is the case if e.g a top-most
    // QEventLoop has been interrupted, and the second-most event loop has not
    // yet been reactivated (regardless if [NSApp run] is still on the stack)),
    // showing a native modal dialog will fail.
    QMacAutoReleasePool pool;
    if ([mDelegate runApplicationModalPanel])
        emit accept();
    else
        emit reject();

}

bool QCocoaFileDialogHelper::defaultNameFilterDisables() const
{
    return true;
}

QT_END_NAMESPACE

#endif // QT_NO_FILEDIALOG<|MERGE_RESOLUTION|>--- conflicted
+++ resolved
@@ -157,18 +157,15 @@
     [self createTextField];
     [self createAccessory];
     [mSavePanel setAccessoryView:mNameFilterDropDownList->size() > 1 ? mAccessoryView : nil];
-<<<<<<< HEAD
+    // -setAccessoryView: can result in -panel:directoryDidChange:
+    // resetting our mCurrentDir, set the delegate
+    // here to make sure it gets the correct value.
+    [mSavePanel setDelegate:self];
 
 #if QT_OSX_PLATFORM_SDK_EQUAL_OR_ABOVE(__MAC_10_11)
     if (QSysInfo::MacintoshVersion >= QSysInfo::MV_10_11)
         mOpenPanel.accessoryViewDisclosed = YES;
 #endif
-=======
-    // -setAccessoryView: can result in -panel:directoryDidChange:
-    // resetting our mCurrentDir, set the delegate
-    // here to make sure it gets the correct value.
-    [mSavePanel setDelegate:self];
->>>>>>> 97965a09
 
     if (mOptions->isLabelExplicitlySet(QFileDialogOptions::Accept))
         [mSavePanel setPrompt:[self strip:options->labelText(QFileDialogOptions::Accept)]];
