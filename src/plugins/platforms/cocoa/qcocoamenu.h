/****************************************************************************
**
** Copyright (C) 2016 The Qt Company Ltd.
** Copyright (C) 2012 Klarälvdalens Datakonsult AB, a KDAB Group company, info@kdab.com, author James Turner <james.turner@kdab.com>
** Contact: https://www.qt.io/licensing/
**
** This file is part of the plugins of the Qt Toolkit.
**
** $QT_BEGIN_LICENSE:LGPL$
** Commercial License Usage
** Licensees holding valid commercial Qt licenses may use this file in
** accordance with the commercial license agreement provided with the
** Software or, alternatively, in accordance with the terms contained in
** a written agreement between you and The Qt Company. For licensing terms
** and conditions see https://www.qt.io/terms-conditions. For further
** information use the contact form at https://www.qt.io/contact-us.
**
** GNU Lesser General Public License Usage
** Alternatively, this file may be used under the terms of the GNU Lesser
** General Public License version 3 as published by the Free Software
** Foundation and appearing in the file LICENSE.LGPL3 included in the
** packaging of this file. Please review the following information to
** ensure the GNU Lesser General Public License version 3 requirements
** will be met: https://www.gnu.org/licenses/lgpl-3.0.html.
**
** GNU General Public License Usage
** Alternatively, this file may be used under the terms of the GNU
** General Public License version 2.0 or (at your option) the GNU General
** Public license version 3 or any later version approved by the KDE Free
** Qt Foundation. The licenses are as published by the Free Software
** Foundation and appearing in the file LICENSE.GPL2 and LICENSE.GPL3
** included in the packaging of this file. Please review the following
** information to ensure the GNU General Public License requirements will
** be met: https://www.gnu.org/licenses/gpl-2.0.html and
** https://www.gnu.org/licenses/gpl-3.0.html.
**
** $QT_END_LICENSE$
**
****************************************************************************/

#ifndef QCOCOAMENU_H
#define QCOCOAMENU_H

#include <QtCore/QList>
#include <qpa/qplatformmenu.h>
#include "qcocoamenuitem.h"

QT_BEGIN_NAMESPACE

class QCocoaMenuBar;

class QCocoaMenu : public QPlatformMenu, public QCocoaMenuObject
{
public:
    QCocoaMenu();
    ~QCocoaMenu();

    void insertMenuItem(QPlatformMenuItem *menuItem, QPlatformMenuItem *before) Q_DECL_OVERRIDE;
    void removeMenuItem(QPlatformMenuItem *menuItem) Q_DECL_OVERRIDE;
    void syncMenuItem(QPlatformMenuItem *menuItem) Q_DECL_OVERRIDE;
    void setEnabled(bool enabled) Q_DECL_OVERRIDE;
    bool isEnabled() const Q_DECL_OVERRIDE;
    void setVisible(bool visible) Q_DECL_OVERRIDE;
    void showPopup(const QWindow *parentWindow, const QRect &targetRect, const QPlatformMenuItem *item) Q_DECL_OVERRIDE;
    void dismiss() Q_DECL_OVERRIDE;

    void syncSeparatorsCollapsible(bool enable) Q_DECL_OVERRIDE;

    void propagateEnabledState(bool enabled);

    void setIcon(const QIcon &icon) Q_DECL_OVERRIDE { Q_UNUSED(icon) }

    void setText(const QString &text) Q_DECL_OVERRIDE;
    void setMinimumWidth(int width) Q_DECL_OVERRIDE;
    void setFont(const QFont &font) Q_DECL_OVERRIDE;

    inline NSMenu *nsMenu() const
        { return m_nativeMenu; }

    inline bool isVisible() const { return m_visible; }

    QPlatformMenuItem *menuItemAt(int position) const Q_DECL_OVERRIDE;
    QPlatformMenuItem *menuItemForTag(quintptr tag) const Q_DECL_OVERRIDE;

    QList<QCocoaMenuItem *> items() const;
    QList<QCocoaMenuItem *> merged() const;

    void setAttachedItem(NSMenuItem *item);
    NSMenuItem *attachedItem() const;

    bool isOpen() const;
    void setIsOpen(bool isOpen);

    void timerEvent(QTimerEvent *e) Q_DECL_OVERRIDE;

private:
    QCocoaMenuItem *itemOrNull(int index) const;
    void insertNative(QCocoaMenuItem *item, QCocoaMenuItem *beforeItem);
    void scheduleUpdate();

    QList<QCocoaMenuItem *> m_menuItems;
    NSMenu *m_nativeMenu;
    NSMenuItem *m_attachedItem;
<<<<<<< HEAD
=======
    quintptr m_tag;
    int m_updateTimer;
>>>>>>> 8bebded9
    bool m_enabled:1;
    bool m_parentEnabled:1;
    bool m_visible:1;
    bool m_isOpen:1;
};

QT_END_NAMESPACE

#endif<|MERGE_RESOLUTION|>--- conflicted
+++ resolved
@@ -101,11 +101,7 @@
     QList<QCocoaMenuItem *> m_menuItems;
     NSMenu *m_nativeMenu;
     NSMenuItem *m_attachedItem;
-<<<<<<< HEAD
-=======
-    quintptr m_tag;
     int m_updateTimer;
->>>>>>> 8bebded9
     bool m_enabled:1;
     bool m_parentEnabled:1;
     bool m_visible:1;
