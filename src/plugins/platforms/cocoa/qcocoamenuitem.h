/****************************************************************************
**
** Copyright (C) 2016 The Qt Company Ltd.
** Copyright (C) 2012 Klarälvdalens Datakonsult AB, a KDAB Group company, info@kdab.com, author James Turner <james.turner@kdab.com>
** Contact: https://www.qt.io/licensing/
**
** This file is part of the plugins of the Qt Toolkit.
**
** $QT_BEGIN_LICENSE:LGPL$
** Commercial License Usage
** Licensees holding valid commercial Qt licenses may use this file in
** accordance with the commercial license agreement provided with the
** Software or, alternatively, in accordance with the terms contained in
** a written agreement between you and The Qt Company. For licensing terms
** and conditions see https://www.qt.io/terms-conditions. For further
** information use the contact form at https://www.qt.io/contact-us.
**
** GNU Lesser General Public License Usage
** Alternatively, this file may be used under the terms of the GNU Lesser
** General Public License version 3 as published by the Free Software
** Foundation and appearing in the file LICENSE.LGPL3 included in the
** packaging of this file. Please review the following information to
** ensure the GNU Lesser General Public License version 3 requirements
** will be met: https://www.gnu.org/licenses/lgpl-3.0.html.
**
** GNU General Public License Usage
** Alternatively, this file may be used under the terms of the GNU
** General Public License version 2.0 or (at your option) the GNU General
** Public license version 3 or any later version approved by the KDE Free
** Qt Foundation. The licenses are as published by the Free Software
** Foundation and appearing in the file LICENSE.GPL2 and LICENSE.GPL3
** included in the packaging of this file. Please review the following
** information to ensure the GNU General Public License requirements will
** be met: https://www.gnu.org/licenses/gpl-2.0.html and
** https://www.gnu.org/licenses/gpl-3.0.html.
**
** $QT_END_LICENSE$
**
****************************************************************************/

#ifndef QCOCOAMENUITEM_H
#define QCOCOAMENUITEM_H

#include <qpa/qplatformmenu.h>
#include <QtGui/QImage>

//#define QT_COCOA_ENABLE_MENU_DEBUG

Q_FORWARD_DECLARE_OBJC_CLASS(NSMenuItem);
Q_FORWARD_DECLARE_OBJC_CLASS(NSMenu);
Q_FORWARD_DECLARE_OBJC_CLASS(NSObject);
Q_FORWARD_DECLARE_OBJC_CLASS(NSView);

QT_BEGIN_NAMESPACE

class QCocoaMenu;

class QCocoaMenuObject
{
public:
    void setMenuParent(QObject *o)
    {
        parent = o;
    }

    QObject *menuParent() const
    {
        return parent;
    }

private:
    QPointer<QObject> parent;
};

class QCocoaMenuItem : public QPlatformMenuItem, public QCocoaMenuObject
{
public:
    QCocoaMenuItem();
    ~QCocoaMenuItem();

    void setTag(quintptr tag) Q_DECL_OVERRIDE
        { m_tag = tag; }
    quintptr tag() const Q_DECL_OVERRIDE
        { return m_tag; }

    void setText(const QString &text) Q_DECL_OVERRIDE;
    void setIcon(const QIcon &icon) Q_DECL_OVERRIDE;
    void setMenu(QPlatformMenu *menu) Q_DECL_OVERRIDE;
    void setVisible(bool isVisible) Q_DECL_OVERRIDE;
    void setIsSeparator(bool isSeparator) Q_DECL_OVERRIDE;
    void setFont(const QFont &font) Q_DECL_OVERRIDE;
    void setRole(MenuRole role) Q_DECL_OVERRIDE;
#ifndef QT_NO_SHORTCUT
    void setShortcut(const QKeySequence& shortcut) Q_DECL_OVERRIDE;
#endif
    void setCheckable(bool checkable) Q_DECL_OVERRIDE { Q_UNUSED(checkable) }
    void setChecked(bool isChecked) Q_DECL_OVERRIDE;
    void setEnabled(bool isEnabled) Q_DECL_OVERRIDE;
    void setIconSize(int size) Q_DECL_OVERRIDE;

    void setNativeContents(WId item) Q_DECL_OVERRIDE;

    inline QString text() const { return m_text; }
    inline NSMenuItem * nsItem() { return m_native; }
    NSMenuItem *sync();

    void syncMerged();
    void setParentEnabled(bool enabled);

    inline bool isMerged() const { return m_merged; }
    inline bool isEnabled() const { return m_enabled && m_parentEnabled; }
    inline bool isSeparator() const { return m_isSeparator; }

    QCocoaMenu *menu() const { return m_menu; }
    MenuRole effectiveRole() const;

private:
    QString mergeText();
    QKeySequence mergeAccel();

    NSMenuItem *m_native;
    NSView *m_itemView;
    QString m_text;
    QIcon m_icon;
    QPointer<QCocoaMenu> m_menu;
    QFont m_font;
    MenuRole m_role;
    MenuRole m_detectedRole;
#ifndef QT_NO_SHORTCUT
    QKeySequence m_shortcut;
<<<<<<< HEAD
#endif
    bool m_checked;
    bool m_merged;
=======
>>>>>>> cc74452d
    quintptr m_tag;
    int m_iconSize;
    bool m_textSynced:1;
    bool m_isVisible:1;
    bool m_enabled:1;
    bool m_parentEnabled:1;
    bool m_isSeparator:1;
    bool m_checked:1;
    bool m_merged:1;
};

QT_END_NAMESPACE

#endif<|MERGE_RESOLUTION|>--- conflicted
+++ resolved
@@ -128,12 +128,7 @@
     MenuRole m_detectedRole;
 #ifndef QT_NO_SHORTCUT
     QKeySequence m_shortcut;
-<<<<<<< HEAD
 #endif
-    bool m_checked;
-    bool m_merged;
-=======
->>>>>>> cc74452d
     quintptr m_tag;
     int m_iconSize;
     bool m_textSynced:1;
