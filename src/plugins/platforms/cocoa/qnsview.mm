/****************************************************************************
**
** Copyright (C) 2016 The Qt Company Ltd.
** Contact: https://www.qt.io/licensing/
**
** This file is part of the plugins of the Qt Toolkit.
**
** $QT_BEGIN_LICENSE:LGPL$
** Commercial License Usage
** Licensees holding valid commercial Qt licenses may use this file in
** accordance with the commercial license agreement provided with the
** Software or, alternatively, in accordance with the terms contained in
** a written agreement between you and The Qt Company. For licensing terms
** and conditions see https://www.qt.io/terms-conditions. For further
** information use the contact form at https://www.qt.io/contact-us.
**
** GNU Lesser General Public License Usage
** Alternatively, this file may be used under the terms of the GNU Lesser
** General Public License version 3 as published by the Free Software
** Foundation and appearing in the file LICENSE.LGPL3 included in the
** packaging of this file. Please review the following information to
** ensure the GNU Lesser General Public License version 3 requirements
** will be met: https://www.gnu.org/licenses/lgpl-3.0.html.
**
** GNU General Public License Usage
** Alternatively, this file may be used under the terms of the GNU
** General Public License version 2.0 or (at your option) the GNU General
** Public license version 3 or any later version approved by the KDE Free
** Qt Foundation. The licenses are as published by the Free Software
** Foundation and appearing in the file LICENSE.GPL2 and LICENSE.GPL3
** included in the packaging of this file. Please review the following
** information to ensure the GNU General Public License requirements will
** be met: https://www.gnu.org/licenses/gpl-2.0.html and
** https://www.gnu.org/licenses/gpl-3.0.html.
**
** $QT_END_LICENSE$
**
****************************************************************************/

#include <QtCore/qglobal.h>

#include <dlfcn.h>

#include "qnsview.h"
#include "qcocoawindow.h"
#include "qcocoahelpers.h"
#include "qmultitouch_mac_p.h"
#include "qcocoadrag.h"
#include "qcocoainputcontext.h"
#include <qpa/qplatformintegration.h>

#include <qpa/qwindowsysteminterface.h>
#include <QtGui/QTextFormat>
#include <QtCore/QDebug>
#include <QtCore/qsysinfo.h>
#include <private/qguiapplication_p.h>
#include "qcocoabackingstore.h"
#ifndef QT_NO_OPENGL
#include "qcocoaglcontext.h"
#endif
#include "qcocoaintegration.h"

#ifdef QT_COCOA_ENABLE_ACCESSIBILITY_INSPECTOR
#include <accessibilityinspector.h>
#endif

Q_LOGGING_CATEGORY(lcQpaTouch, "qt.qpa.input.touch")
#ifndef QT_NO_GESTURES
Q_LOGGING_CATEGORY(lcQpaGestures, "qt.qpa.input.gestures")
#endif
Q_LOGGING_CATEGORY(lcQpaTablet, "qt.qpa.input.tablet")

static QTouchDevice *touchDevice = 0;

// ### HACK Remove once 10.8 is unsupported
static NSString *_q_NSWindowDidChangeOcclusionStateNotification = nil;

static bool _q_dontOverrideCtrlLMB = false;

@interface NSEvent (Qt_Compile_Leopard_DeviceDelta)
  - (CGFloat)deviceDeltaX;
  - (CGFloat)deviceDeltaY;
  - (CGFloat)deviceDeltaZ;
@end

@interface QT_MANGLE_NAMESPACE(QNSViewMouseMoveHelper) : NSObject
{
    QNSView *view;
}

- (id)initWithView:(QNSView *)theView;

- (void)mouseMoved:(NSEvent *)theEvent;
- (void)mouseEntered:(NSEvent *)theEvent;
- (void)mouseExited:(NSEvent *)theEvent;
- (void)cursorUpdate:(NSEvent *)theEvent;

@end

@implementation QT_MANGLE_NAMESPACE(QNSViewMouseMoveHelper)

- (id)initWithView:(QNSView *)theView
{
    self = [super init];
    if (self) {
        view = theView;
    }
    return self;
}

- (void)mouseMoved:(NSEvent *)theEvent
{
    [view mouseMovedImpl:theEvent];
}

- (void)mouseEntered:(NSEvent *)theEvent
{
    [view mouseEnteredImpl:theEvent];
}

- (void)mouseExited:(NSEvent *)theEvent
{
    [view mouseExitedImpl:theEvent];
}

- (void)cursorUpdate:(NSEvent *)theEvent
{
    [view cursorUpdateImpl:theEvent];
}

@end

@implementation QT_MANGLE_NAMESPACE(QNSView)

+ (void)initialize
{
    NSString **notificationNameVar = (NSString **)dlsym(RTLD_NEXT, "NSWindowDidChangeOcclusionStateNotification");
    if (notificationNameVar)
        _q_NSWindowDidChangeOcclusionStateNotification = *notificationNameVar;

    _q_dontOverrideCtrlLMB = qt_mac_resolveOption(false, "QT_MAC_DONT_OVERRIDE_CTRL_LMB");
}

- (id) init
{
    self = [super initWithFrame : NSMakeRect(0,0, 300,300)];
    if (self) {
        m_backingStore = 0;
        m_maskImage = 0;
        m_shouldInvalidateWindowShadow = false;
        m_window = 0;
        m_buttons = Qt::NoButton;
        m_acceptedMouseDowns = Qt::NoButton;
        m_frameStrutButtons = Qt::NoButton;
        m_sendKeyEvent = false;
        m_subscribesForGlobalFrameNotifications = false;
#ifndef QT_NO_OPENGL
        m_glContext = 0;
        m_shouldSetGLContextinDrawRect = false;
#endif
        currentCustomDragTypes = 0;
        m_sendUpAsRightButton = false;
        m_inputSource = 0;
        m_mouseMoveHelper = [[QT_MANGLE_NAMESPACE(QNSViewMouseMoveHelper) alloc] initWithView:self];
        m_resendKeyEvent = false;
        m_scrolling = false;
        m_updatingDrag = false;
        m_currentlyInterpretedKeyEvent = 0;

        if (!touchDevice) {
            touchDevice = new QTouchDevice;
            touchDevice->setType(QTouchDevice::TouchPad);
            touchDevice->setCapabilities(QTouchDevice::Position | QTouchDevice::NormalizedPosition | QTouchDevice::MouseEmulation);
            QWindowSystemInterface::registerTouchDevice(touchDevice);
        }

        m_isMenuView = false;
        self.focusRingType = NSFocusRingTypeNone;
    }
    return self;
}

- (void)dealloc
{
    CGImageRelease(m_maskImage);
    [m_trackingArea release];
    m_maskImage = 0;
    m_window = 0;
    m_subscribesForGlobalFrameNotifications = false;
    [m_inputSource release];
    [[NSNotificationCenter defaultCenter] removeObserver:self];
    [m_mouseMoveHelper release];

    delete currentCustomDragTypes;

    [super dealloc];
}

- (id)initWithQWindow:(QWindow *)window platformWindow:(QCocoaWindow *) platformWindow
{
    self = [self init];
    if (!self)
        return 0;

    m_window = window;
    m_platformWindow = platformWindow;
    m_sendKeyEvent = false;
    m_trackingArea = nil;

#ifdef QT_COCOA_ENABLE_ACCESSIBILITY_INSPECTOR
    // prevent rift in space-time continuum, disable
    // accessibility for the accessibility inspector's windows.
    static bool skipAccessibilityForInspectorWindows = false;
    if (!skipAccessibilityForInspectorWindows) {

        // m_accessibleRoot = window->accessibleRoot();

        AccessibilityInspector *inspector = new AccessibilityInspector(window);
        skipAccessibilityForInspectorWindows = true;
        inspector->inspectWindow(window);
        skipAccessibilityForInspectorWindows = false;
    }
#endif

    [self registerDragTypes];
    [self setPostsFrameChangedNotifications : YES];
    [[NSNotificationCenter defaultCenter] addObserver:self
                                          selector:@selector(updateGeometry)
                                          name:NSViewFrameDidChangeNotification
                                          object:self];

    [[NSNotificationCenter defaultCenter] addObserver:self
                                          selector:@selector(textInputContextKeyboardSelectionDidChangeNotification:)
                                          name:NSTextInputContextKeyboardSelectionDidChangeNotification
                                          object:nil];

    return self;
}

- (void) clearQWindowPointers
{
    m_window = 0;
    m_platformWindow = 0;
}

#ifndef QT_NO_OPENGL
- (void) setQCocoaGLContext:(QCocoaGLContext *)context
{
    m_glContext = context;
    [m_glContext->nsOpenGLContext() setView:self];
    if (![m_glContext->nsOpenGLContext() view]) {
        //was unable to set view
        m_shouldSetGLContextinDrawRect = true;
    }

    if (!m_subscribesForGlobalFrameNotifications) {
        // NSOpenGLContext expects us to repaint (or update) the view when
        // it changes position on screen. Since this happens unnoticed for
        // the view when the parent view moves, we need to register a special
        // notification that lets us handle this case:
        m_subscribesForGlobalFrameNotifications = true;
        [[NSNotificationCenter defaultCenter] addObserver:self
            selector:@selector(globalFrameChanged:)
            name:NSViewGlobalFrameDidChangeNotification
            object:self];
    }
}
#endif

- (void) globalFrameChanged:(NSNotification*)notification
{
    Q_UNUSED(notification);
    m_platformWindow->updateExposedGeometry();
}

- (void)viewDidMoveToSuperview
{
    if (!(m_platformWindow->m_contentViewIsToBeEmbedded))
        return;

    if ([self superview]) {
        m_platformWindow->m_contentViewIsEmbedded = true;
        QWindowSystemInterface::handleGeometryChange(m_window, m_platformWindow->geometry());
        m_platformWindow->updateExposedGeometry();
        QWindowSystemInterface::flushWindowSystemEvents();
    } else {
        m_platformWindow->m_contentViewIsEmbedded = false;
    }
}

- (void)viewDidMoveToWindow
{
    m_backingStore = Q_NULLPTR;
    m_isMenuView = [self.window.className isEqualToString:@"NSCarbonMenuWindow"];
    if (self.window) {
        // This is the case of QWidgetAction's generated QWidget inserted in an NSMenu.
        // 10.9 and newer get the NSWindowDidChangeOcclusionStateNotification
        if (!_q_NSWindowDidChangeOcclusionStateNotification && m_isMenuView) {
            m_exposedOnMoveToWindow = true;
            m_platformWindow->exposeWindow();
        }
    } else if (m_exposedOnMoveToWindow) {
        m_exposedOnMoveToWindow = false;
        m_platformWindow->obscureWindow();
    }
}

- (void)viewWillMoveToWindow:(NSWindow *)newWindow
{
    // ### Merge "normal" window code path with this one for 5.1.
    if (!(m_window->type() & Qt::SubWindow))
        return;

    if (newWindow) {
        [[NSNotificationCenter defaultCenter] addObserver:self
                                              selector:@selector(windowNotification:)
                                              name:nil // Get all notifications
                                              object:newWindow];
    }
    if ([self window])
        [[NSNotificationCenter defaultCenter] removeObserver:self name:nil object:[self window]];
}

- (QWindow *)topLevelWindow
{
    QWindow *focusWindow = m_window;

    // For widgets we need to do a bit of trickery as the window
    // to activate is the window of the top-level widget.
    if (qstrcmp(m_window->metaObject()->className(), "QWidgetWindow") == 0) {
        while (focusWindow->parent()) {
            focusWindow = focusWindow->parent();
        }
    }

    return focusWindow;
}

- (void)updateGeometry
{
    QRect geometry;

    if (m_platformWindow->m_isNSWindowChild) {
         return;
#if 0
        //geometry = qt_mac_toQRect([self frame]);
        qDebug() << "nsview updateGeometry" << m_platformWindow->window();
        QRect screenRect = qt_mac_toQRect([m_platformWindow->m_nsWindow convertRectToScreen:[self frame]]);
        qDebug() << "screenRect" << screenRect;

        screenRect.moveTop(qt_mac_flipYCoordinate(screenRect.y() + screenRect.height()));
        geometry = QRect(m_platformWindow->window()->parent()->mapFromGlobal(screenRect.topLeft()), screenRect.size());
        qDebug() << "geometry" << geometry;
#endif
        //geometry = QRect(screenRect.origin.x, qt_mac_flipYCoordinate(screenRect.origin.y + screenRect.size.height), screenRect.size.width, screenRect.size.height);
    } else if (m_platformWindow->m_nsWindow) {
        // top level window, get window rect and flip y.
        NSRect rect = [self frame];
        NSRect windowRect = [[self window] frame];
        geometry = QRect(windowRect.origin.x, qt_mac_flipYCoordinate(windowRect.origin.y + rect.size.height), rect.size.width, rect.size.height);
    } else if (m_platformWindow->m_contentViewIsToBeEmbedded) {
        // embedded child window, use the frame rect ### merge with case below
        geometry = qt_mac_toQRect([self bounds]);
    } else {
        // child window, use the frame rect
        geometry = qt_mac_toQRect([self frame]);
    }

    if (m_platformWindow->m_nsWindow && geometry == m_platformWindow->geometry())
        return;

    const bool isResize = geometry.size() != m_platformWindow->geometry().size();

    // It can happen that self.window is nil (if we are changing
    // styleMask from/to borderless and content view is being re-parented)
    // - this results in an invalid coordinates.
    if (m_platformWindow->m_inSetStyleMask && !self.window)
        return;

     qCDebug(lcQpaCocoaWindow) << "[QNSView udpateGeometry:]" << m_window
                               << "current" << m_platformWindow->geometry() << "new" << geometry;

    // Call setGeometry on QPlatformWindow. (not on QCocoaWindow,
    // doing that will initiate a geometry change it and possibly create
    // an infinite loop when this notification is triggered again.)
    m_platformWindow->QPlatformWindow::setGeometry(geometry);

    // Don't send the geometry change if the QWindow is designated to be
    // embedded in a foreign view hiearchy but has not actually been
    // embedded yet - it's too early.
    if (m_platformWindow->m_contentViewIsToBeEmbedded && !m_platformWindow->m_contentViewIsEmbedded)
        return;

    // Send a geometry change event to Qt, if it's ready to handle events
    if (!m_platformWindow->m_inConstructor) {
        QWindowSystemInterface::handleGeometryChange(m_window, geometry);
        m_platformWindow->updateExposedGeometry();
        // Guard against processing window system events during QWindow::setGeometry
        // calles, which Qt and Qt applications do not excpect.
        if (!m_platformWindow->m_inSetGeometry)
            QWindowSystemInterface::flushWindowSystemEvents();
        else if (isResize)
            m_backingStore = 0;
    }
}

- (void)notifyWindowStateChanged:(Qt::WindowState)newState
{
    // If the window was maximized, then fullscreen, then tried to go directly to "normal" state,
    // this notification will say that it is "normal", but it will still look maximized, and
    // if you called performZoom it would actually take it back to "normal".
    // So we should say that it is maximized because it actually is.
    if (newState == Qt::WindowNoState && m_platformWindow->m_effectivelyMaximized)
        newState = Qt::WindowMaximized;
    QWindowSystemInterface::handleWindowStateChanged(m_window, newState);
    // We want to read the window state back from the window,
    // but the event we just sent may be asynchronous.
    QWindowSystemInterface::flushWindowSystemEvents();
    m_platformWindow->setSynchedWindowStateFromWindow();
}

- (void)windowNotification : (NSNotification *) windowNotification
{
    //qDebug() << "windowNotification" << QCFString::toQString([windowNotification name]);

    NSString *notificationName = [windowNotification name];
    if (notificationName == NSWindowDidBecomeKeyNotification) {
        if (!m_platformWindow->windowIsPopupType() && !m_isMenuView)
            QWindowSystemInterface::handleWindowActivated(m_window);
    } else if (notificationName == NSWindowDidResignKeyNotification) {
        // key window will be non-nil if another window became key... do not
        // set the active window to zero here, the new key window's
        // NSWindowDidBecomeKeyNotification hander will change the active window
        NSWindow *keyWindow = [NSApp keyWindow];
        if (!keyWindow) {
            // no new key window, go ahead and set the active window to zero
            if (!m_platformWindow->windowIsPopupType() && !m_isMenuView)
                QWindowSystemInterface::handleWindowActivated(0);
        }
    } else if (notificationName == NSWindowDidMiniaturizeNotification
               || notificationName == NSWindowDidDeminiaturizeNotification) {
        Qt::WindowState newState = notificationName == NSWindowDidMiniaturizeNotification ?
                    Qt::WindowMinimized : Qt::WindowNoState;
        [self notifyWindowStateChanged:newState];
    } else if ([notificationName isEqualToString: @"NSWindowDidOrderOffScreenNotification"]) {
        m_platformWindow->obscureWindow();
    } else if ([notificationName isEqualToString: @"NSWindowDidOrderOnScreenAndFinishAnimatingNotification"]) {
        m_platformWindow->exposeWindow();
    } else if (_q_NSWindowDidChangeOcclusionStateNotification
               && [notificationName isEqualToString:_q_NSWindowDidChangeOcclusionStateNotification]) {
#if MAC_OS_X_VERSION_MIN_REQUIRED < MAC_OS_X_VERSION_10_9
// ### HACK Remove the enum declaration, the warning disabling and the cast further down once 10.8 is unsupported
QT_WARNING_PUSH
QT_WARNING_DISABLE_CLANG("-Wobjc-method-access")
        enum { NSWindowOcclusionStateVisible = 1UL << 1 };
#endif
        // Several unit tests expect paint and/or expose events for windows that are
        // sometimes (unpredictably) occluded and some unit tests depend on QWindow::isExposed -
        // don't send Expose/Obscure events when running under QTestLib.
        static const bool onTestLib = qt_mac_resolveOption(false, "QT_QTESTLIB_RUNNING");
        if (!onTestLib) {
            if ((NSUInteger)[self.window occlusionState] & NSWindowOcclusionStateVisible) {
                m_platformWindow->exposeWindow();
            } else {
                // Send Obscure events on window occlusion to stop animations.
                m_platformWindow->obscureWindow();
            }
        }
#if MAC_OS_X_VERSION_MIN_REQUIRED < MAC_OS_X_VERSION_10_9
QT_WARNING_POP
#endif
    } else if (notificationName == NSWindowDidChangeScreenNotification) {
        if (m_window) {
            NSUInteger screenIndex = [[NSScreen screens] indexOfObject:self.window.screen];
            if (screenIndex != NSNotFound) {
                QCocoaScreen *cocoaScreen = QCocoaIntegration::instance()->screenAtIndex(screenIndex);
                QWindowSystemInterface::handleWindowScreenChanged(m_window, cocoaScreen->screen());
                m_platformWindow->updateExposedGeometry();
            }
        }
    } else if (notificationName == NSWindowDidEnterFullScreenNotification
               || notificationName == NSWindowDidExitFullScreenNotification) {
        Qt::WindowState newState = notificationName == NSWindowDidEnterFullScreenNotification ?
                                   Qt::WindowFullScreen : Qt::WindowNoState;
        [self notifyWindowStateChanged:newState];
    }
}

- (void)textInputContextKeyboardSelectionDidChangeNotification : (NSNotification *) textInputContextKeyboardSelectionDidChangeNotification
{
    Q_UNUSED(textInputContextKeyboardSelectionDidChangeNotification)
    if (([NSApp keyWindow] == [self window]) && [[self window] firstResponder] == self) {
        QCocoaInputContext *ic = qobject_cast<QCocoaInputContext *>(QCocoaIntegration::instance()->inputContext());
        ic->updateLocale();
    }
}

- (void)notifyWindowWillZoom:(BOOL)willZoom
{
    Qt::WindowState newState = willZoom ? Qt::WindowMaximized : Qt::WindowNoState;
    if (!willZoom)
        m_platformWindow->m_effectivelyMaximized = false;
    [self notifyWindowStateChanged:newState];
}

- (void)viewDidHide
{
    m_platformWindow->obscureWindow();
}

- (void)viewDidUnhide
{
    m_platformWindow->exposeWindow();
}

- (void)removeFromSuperview
{
    QMacAutoReleasePool pool;
    [super removeFromSuperview];
}

- (void) flushBackingStore:(QCocoaBackingStore *)backingStore region:(const QRegion &)region offset:(QPoint)offset
{
    qCDebug(lcQpaCocoaWindow) << "[QNSView flushBackingStore:]" << m_window << region.rectCount() << region.boundingRect() << offset;

    m_backingStore = backingStore;
    m_backingStoreOffset = offset * m_backingStore->getBackingStoreDevicePixelRatio();
    foreach (QRect rect, region.rects())
        [self setNeedsDisplayInRect:NSMakeRect(rect.x(), rect.y(), rect.width(), rect.height())];
}

- (void)clearBackingStore:(QCocoaBackingStore *)backingStore
{
    if (backingStore == m_backingStore)
        m_backingStore = 0;
}

- (BOOL) hasMask
{
    return !m_maskRegion.isEmpty();
}

- (BOOL) isOpaque
{
    if (!m_platformWindow)
        return true;
    return m_platformWindow->isOpaque();
}

- (void) setMaskRegion:(const QRegion *)region
{
    m_shouldInvalidateWindowShadow = true;
    m_maskRegion = *region;
    if (m_maskImage)
        CGImageRelease(m_maskImage);
    if (region->isEmpty()) {
        m_maskImage = 0;
        return;
    }

    const QRect &rect = region->boundingRect();
    QImage tmp(rect.size(), QImage::Format_RGB32);
    tmp.fill(Qt::white);
    QPainter p(&tmp);
    p.setClipRegion(*region);
    p.fillRect(rect, Qt::black);
    p.end();
    QImage maskImage = QImage(rect.size(), QImage::Format_Indexed8);
    for (int y=0; y<rect.height(); ++y) {
        const uint *src = (const uint *) tmp.constScanLine(y);
        uchar *dst = maskImage.scanLine(y);
        for (int x=0; x<rect.width(); ++x) {
            dst[x] = src[x] & 0xff;
        }
    }
    m_maskImage = qt_mac_toCGImageMask(maskImage);
}

- (void)invalidateWindowShadowIfNeeded
{
    if (m_shouldInvalidateWindowShadow && m_platformWindow->m_nsWindow) {
        [m_platformWindow->m_nsWindow invalidateShadow];
        m_shouldInvalidateWindowShadow = false;
    }
}

- (void) drawRect:(NSRect)dirtyRect
{
    qCDebug(lcQpaCocoaWindow) << "[QNSView drawRect:]" << m_window << qt_mac_toQRect(dirtyRect);

#ifndef QT_NO_OPENGL
    if (m_glContext && m_shouldSetGLContextinDrawRect) {
        [m_glContext->nsOpenGLContext() setView:self];
        m_shouldSetGLContextinDrawRect = false;
    }
#endif

    if (m_platformWindow->m_drawContentBorderGradient)
        NSDrawWindowBackground(dirtyRect);

    if (!m_backingStore)
        return;

    // Calculate source and target rects. The target rect is the dirtyRect:
    CGRect dirtyWindowRect = NSRectToCGRect(dirtyRect);

    // The backing store source rect will be larger on retina displays.
    // Scale dirtyRect by the device pixel ratio:
    const qreal devicePixelRatio = m_backingStore->getBackingStoreDevicePixelRatio();
    CGRect dirtyBackingRect = CGRectMake(dirtyRect.origin.x * devicePixelRatio,
                                         dirtyRect.origin.y * devicePixelRatio,
                                         dirtyRect.size.width * devicePixelRatio,
                                         dirtyRect.size.height * devicePixelRatio);

    NSGraphicsContext *nsGraphicsContext = [NSGraphicsContext currentContext];
    CGContextRef cgContext = (CGContextRef) [nsGraphicsContext graphicsPort];

    // Translate coordiate system from CoreGraphics (bottom-left) to NSView (top-left):
    CGContextSaveGState(cgContext);
    int dy = dirtyWindowRect.origin.y + CGRectGetMaxY(dirtyWindowRect);

    CGContextTranslateCTM(cgContext, 0, dy);
    CGContextScaleCTM(cgContext, 1, -1);

    // If a mask is set, modify the sub image accordingly:
    CGImageRef subMask = 0;
    if (m_maskImage) {
        subMask = CGImageCreateWithImageInRect(m_maskImage, dirtyWindowRect);
        CGContextClipToMask(cgContext, dirtyWindowRect, subMask);
    }

    // Clip out and draw the correct sub image from the (shared) backingstore:
    CGRect backingStoreRect = CGRectMake(
        dirtyBackingRect.origin.x + m_backingStoreOffset.x(),
        dirtyBackingRect.origin.y + m_backingStoreOffset.y(),
        dirtyBackingRect.size.width,
        dirtyBackingRect.size.height
    );
    CGImageRef bsCGImage = qt_mac_toCGImage(m_backingStore->toImage());
    CGImageRef cleanImg = CGImageCreateWithImageInRect(bsCGImage, backingStoreRect);

    // Optimization: Copy frame buffer content instead of blending for
    // top-level windows where Qt fills the entire window content area.
    // (But don't overpaint the title-bar gradient)
    if (m_platformWindow->m_nsWindow && !m_platformWindow->m_drawContentBorderGradient)
        CGContextSetBlendMode(cgContext, kCGBlendModeCopy);

    CGContextDrawImage(cgContext, dirtyWindowRect, cleanImg);

    // Clean-up:
    CGContextRestoreGState(cgContext);
    CGImageRelease(cleanImg);
    CGImageRelease(subMask);
    CGImageRelease(bsCGImage);

    [self invalidateWindowShadowIfNeeded];
}

- (BOOL) isFlipped
{
    return YES;
}

- (BOOL)becomeFirstResponder
{
    if (!m_window || !m_platformWindow)
        return NO;
    if (m_window->flags() & Qt::WindowTransparentForInput)
        return NO;
    if (!m_platformWindow->windowIsPopupType() && !m_isMenuView)
        QWindowSystemInterface::handleWindowActivated([self topLevelWindow]);
    return YES;
}

- (BOOL)acceptsFirstResponder
{
    if (!m_window || !m_platformWindow)
        return NO;
    if (m_isMenuView)
        return NO;
    if (m_platformWindow->shouldRefuseKeyWindowAndFirstResponder())
        return NO;
    if (m_window->flags() & Qt::WindowTransparentForInput)
        return NO;
    if ((m_window->flags() & Qt::ToolTip) == Qt::ToolTip)
        return NO;
    return YES;
}

- (BOOL)acceptsFirstMouse:(NSEvent *)theEvent
{
    Q_UNUSED(theEvent)
    if (!m_window || !m_platformWindow)
        return NO;
    if (m_window->flags() & Qt::WindowTransparentForInput)
        return NO;
    return YES;
}

- (NSView *)hitTest:(NSPoint)aPoint
{
    NSView *candidate = [super hitTest:aPoint];
    if (candidate == self) {
        if (m_window && (m_window->flags() & Qt::WindowTransparentForInput))
            return nil;
    }
    return candidate;
}

- (void)convertFromScreen:(NSPoint)mouseLocation toWindowPoint:(QPointF *)qtWindowPoint andScreenPoint:(QPointF *)qtScreenPoint
{
    // Calculate the mouse position in the QWindow and Qt screen coordinate system,
    // starting from coordinates in the NSWindow coordinate system.
    //
    // This involves translating according to the window location on screen,
    // as well as inverting the y coordinate due to the origin change.
    //
    // Coordinate system overview, outer to innermost:
    //
    // Name             Origin
    //
    // OS X screen      bottom-left
    // Qt screen        top-left
    // NSWindow         bottom-left
    // NSView/QWindow   top-left
    //
    // NSView and QWindow are equal coordinate systems: the QWindow covers the
    // entire NSView, and we've set the NSView's isFlipped property to true.

    NSWindow *window = [self window];
    NSPoint nsWindowPoint;
    NSRect windowRect = [window convertRectFromScreen:NSMakeRect(mouseLocation.x, mouseLocation.y, 1, 1)];
    nsWindowPoint = windowRect.origin;                    // NSWindow coordinates
    NSPoint nsViewPoint = [self convertPoint: nsWindowPoint fromView: nil]; // NSView/QWindow coordinates
    *qtWindowPoint = QPointF(nsViewPoint.x, nsViewPoint.y);                     // NSView/QWindow coordinates

    *qtScreenPoint = QPointF(mouseLocation.x, qt_mac_flipYCoordinate(mouseLocation.y)); // Qt screen coordinates
}

- (void)resetMouseButtons
{
    m_buttons = Qt::NoButton;
    m_frameStrutButtons = Qt::NoButton;
}

- (NSPoint) screenMousePoint:(NSEvent *)theEvent
{
    NSPoint screenPoint;
    if (theEvent) {
        NSPoint windowPoint = [theEvent locationInWindow];
        NSRect screenRect = [[theEvent window] convertRectToScreen:NSMakeRect(windowPoint.x, windowPoint.y, 1, 1)];
        screenPoint = screenRect.origin;
    } else {
        screenPoint = [NSEvent mouseLocation];
    }
    return screenPoint;
}

- (void)handleMouseEvent:(NSEvent *)theEvent
{
    bool isTabletEvent = [self handleTabletEvent: theEvent];

    QPointF qtWindowPoint;
    QPointF qtScreenPoint;
    QNSView *targetView = self;
    if (m_platformWindow && m_platformWindow->m_forwardWindow) {
        if (theEvent.type == NSLeftMouseDragged || theEvent.type == NSLeftMouseUp)
            targetView = m_platformWindow->m_forwardWindow->m_qtView;
        else
            m_platformWindow->m_forwardWindow.clear();
    }

    // Popups implicitly grap mouse events; forward to the active popup if there is one
    if (QCocoaWindow *popup = QCocoaIntegration::instance()->activePopupWindow()) {
        // Tooltips must be transparent for mouse events
        // The bug reference is QTBUG-46379
        if (!popup->m_windowFlags.testFlag(Qt::ToolTip)) {
            if (QNSView *popupView = popup->qtView())
                targetView = popupView;
        }
    }

    [targetView convertFromScreen:[self screenMousePoint:theEvent] toWindowPoint:&qtWindowPoint andScreenPoint:&qtScreenPoint];
    ulong timestamp = [theEvent timestamp] * 1000;

    QCocoaDrag* nativeDrag = QCocoaIntegration::instance()->drag();
    nativeDrag->setLastMouseEvent(theEvent, self);

    Qt::KeyboardModifiers keyboardModifiers = [QNSView convertKeyModifiers:[theEvent modifierFlags]];
    QWindowSystemInterface::handleMouseEvent(targetView->m_window, timestamp, qtWindowPoint, qtScreenPoint, m_buttons, keyboardModifiers,
                                             isTabletEvent ? Qt::MouseEventSynthesizedByQt : Qt::MouseEventNotSynthesized);
}

- (void)handleFrameStrutMouseEvent:(NSEvent *)theEvent
{
    // get m_buttons in sync
    // Don't send frme strut events if we are in the middle of a mouse drag.
    if (m_buttons != Qt::NoButton)
        return;

    NSEventType ty = [theEvent type];
    switch (ty) {
    case NSLeftMouseDown:
        m_frameStrutButtons |= Qt::LeftButton;
        break;
    case NSLeftMouseUp:
         m_frameStrutButtons &= ~Qt::LeftButton;
         break;
    case NSRightMouseDown:
        m_frameStrutButtons |= Qt::RightButton;
        break;
    case NSLeftMouseDragged:
        m_frameStrutButtons |= Qt::LeftButton;
        break;
    case NSRightMouseDragged:
        m_frameStrutButtons |= Qt::RightButton;
        break;
    case NSRightMouseUp:
        m_frameStrutButtons &= ~Qt::RightButton;
        break;
    case NSOtherMouseDown:
        m_frameStrutButtons |= cocoaButton2QtButton([theEvent buttonNumber]);
        break;
    case NSOtherMouseUp:
        m_frameStrutButtons &= ~cocoaButton2QtButton([theEvent buttonNumber]);
    default:
        break;
    }

    NSWindow *window = [self window];
    NSPoint windowPoint = [theEvent locationInWindow];

    int windowScreenY = [window frame].origin.y + [window frame].size.height;
    NSPoint windowCoord = [self convertPoint:[self frame].origin toView:nil];
    int viewScreenY = [window convertRectToScreen:NSMakeRect(windowCoord.x, windowCoord.y, 0, 0)].origin.y;
    int titleBarHeight = windowScreenY - viewScreenY;

    NSPoint nsViewPoint = [self convertPoint: windowPoint fromView: nil];
    QPoint qtWindowPoint = QPoint(nsViewPoint.x, titleBarHeight + nsViewPoint.y);
    NSPoint screenPoint = [window convertRectToScreen:NSMakeRect(windowPoint.x, windowPoint.y, 0, 0)].origin;
    QPoint qtScreenPoint = QPoint(screenPoint.x, qt_mac_flipYCoordinate(screenPoint.y));

    ulong timestamp = [theEvent timestamp] * 1000;
    QWindowSystemInterface::handleFrameStrutMouseEvent(m_window, timestamp, qtWindowPoint, qtScreenPoint, m_frameStrutButtons);
}

- (bool)handleMouseDownEvent:(NSEvent *)theEvent
{
    if (m_window && (m_window->flags() & Qt::WindowTransparentForInput))
        return false;

    Qt::MouseButton button = cocoaButton2QtButton([theEvent buttonNumber]);

    QPointF qtWindowPoint;
    QPointF qtScreenPoint;
    [self convertFromScreen:[self screenMousePoint:theEvent] toWindowPoint:&qtWindowPoint andScreenPoint:&qtScreenPoint];
    Q_UNUSED(qtScreenPoint);

    // Maintain masked state for the button for use by MouseDragged and MouseUp.
    const bool masked = [self hasMask] && !m_maskRegion.contains(qtWindowPoint.toPoint());
    if (masked)
        m_acceptedMouseDowns &= ~button;
    else
        m_acceptedMouseDowns |= button;

    // Forward masked out events to the next responder
    if (masked)
        return false;

    if (button == Qt::RightButton)
        m_sendUpAsRightButton = true;

    m_buttons |= button;

    [self handleMouseEvent:theEvent];
    return true;
}

- (bool)handleMouseDraggedEvent:(NSEvent *)theEvent
{
    if (m_window && (m_window->flags() & Qt::WindowTransparentForInput))
        return false;

    Qt::MouseButton button = cocoaButton2QtButton([theEvent buttonNumber]);

    // Forward the event to the next responder if Qt did not accept the
    // corresponding mouse down for this button
    if (!(m_acceptedMouseDowns & button) == button)
        return false;

    if (!(m_buttons & (m_sendUpAsRightButton ? Qt::RightButton : Qt::LeftButton))) {
        qCWarning(lcQpaCocoaWindow) << "QNSView mouseDragged: Internal mouse button tracking"
                                    << "invalid (missing Qt::LeftButton)";
    }

    [self handleMouseEvent:theEvent];
    return true;
}

- (bool)handleMouseUpEvent:(NSEvent *)theEvent
{
    if (m_window && (m_window->flags() & Qt::WindowTransparentForInput))
        return false;

    Qt::MouseButton button = cocoaButton2QtButton([theEvent buttonNumber]);

    // Forward the event to the next responder if Qt did not accept the
    // corresponding mouse down for this button
    if (!(m_acceptedMouseDowns & button) == button)
        return false;

    if (m_sendUpAsRightButton && button == Qt::LeftButton)
        button = Qt::RightButton;
    if (button == Qt::RightButton)
        m_sendUpAsRightButton = false;

    m_buttons &= ~button;

    [self handleMouseEvent:theEvent];
    return true;
}

- (void)mouseDown:(NSEvent *)theEvent
{
    if (m_window && (m_window->flags() & Qt::WindowTransparentForInput) )
        return [super mouseDown:theEvent];
    m_sendUpAsRightButton = false;

    // Handle any active poup windows; clicking outisde them should close them
    // all. Don't do anything or clicks inside one of the menus, let Cocoa
    // handle that case. Note that in practice many windows of the Qt::Popup type
    // will actually close themselves in this case using logic implemented in
    // that particular poup type (for example context menus). However, Qt expects
    // that plain popup QWindows will also be closed, so we implement the logic
    // here as well.
    QList<QCocoaWindow *> *popups = QCocoaIntegration::instance()->popupWindowStack();
    if (!popups->isEmpty()) {
        // Check if the click is outside all popups.
        bool inside = false;
        QPointF qtScreenPoint = qt_mac_flipPoint([self screenMousePoint:theEvent]);
        for (QList<QCocoaWindow *>::const_iterator it = popups->begin(); it != popups->end(); ++it) {
            if ((*it)->geometry().contains(qtScreenPoint.toPoint())) {
                inside = true;
                break;
            }
        }
        // Close the popups if the click was outside.
        if (!inside) {
            Qt::WindowType type = QCocoaIntegration::instance()->activePopupWindow()->window()->type();
            while (QCocoaWindow *popup = QCocoaIntegration::instance()->popPopupWindow()) {
                QWindowSystemInterface::handleCloseEvent(popup->window());
                QWindowSystemInterface::flushWindowSystemEvents();
            }
            // Consume the mouse event when closing the popup, except for tool tips
            // were it's expected that the event is processed normally.
            if (type != Qt::ToolTip)
                 return;
        }
    }

    QPointF qtWindowPoint;
    QPointF qtScreenPoint;
    [self convertFromScreen:[self screenMousePoint:theEvent] toWindowPoint:&qtWindowPoint andScreenPoint:&qtScreenPoint];
    Q_UNUSED(qtScreenPoint);

    const bool masked = [self hasMask] && !m_maskRegion.contains(qtWindowPoint.toPoint());

    // Maintain masked state for the button for use by MouseDragged and Up.
    if (masked)
        m_acceptedMouseDowns &= ~Qt::LeftButton;
    else
        m_acceptedMouseDowns |= Qt::LeftButton;

    // Forward masked out events to the next responder
    if (masked) {
        [super mouseDown:theEvent];
        return;
    }

    if ([self hasMarkedText]) {
        [[NSTextInputContext currentInputContext] handleEvent:theEvent];
    } else {
        if (!_q_dontOverrideCtrlLMB && [QNSView convertKeyModifiers:[theEvent modifierFlags]] & Qt::MetaModifier) {
            m_buttons |= Qt::RightButton;
            m_sendUpAsRightButton = true;
        } else {
            m_buttons |= Qt::LeftButton;
        }
        [self handleMouseEvent:theEvent];
    }
}

- (void)mouseDragged:(NSEvent *)theEvent
{
<<<<<<< HEAD
    const bool accepted = [self handleMouseDraggedEvent:theEvent];
    if (!accepted)
        [super mouseDragged:theEvent];
=======
    if (m_window && (m_window->flags() & Qt::WindowTransparentForInput) )
        return [super mouseDragged:theEvent];
    if (!(m_buttons & (m_sendUpAsRightButton ? Qt::RightButton : Qt::LeftButton)))
        qCDebug(lcQpaCocoaWindow, "QNSView mouseDragged: Internal mouse button tracking invalid (missing Qt::LeftButton)");
    [self handleMouseEvent:theEvent];
>>>>>>> fd709786
}

- (void)mouseUp:(NSEvent *)theEvent
{
    const bool accepted = [self handleMouseUpEvent:theEvent];
    if (!accepted)
        [super mouseUp:theEvent];
}

- (void)rightMouseDown:(NSEvent *)theEvent
{
    const bool accepted = [self handleMouseDownEvent:theEvent];
    if (!accepted)
        [super rightMouseDown:theEvent];
}

- (void)rightMouseDragged:(NSEvent *)theEvent
{
    const bool accepted = [self handleMouseDraggedEvent:theEvent];
    if (!accepted)
        [super rightMouseDragged:theEvent];
}

- (void)rightMouseUp:(NSEvent *)theEvent
{
    const bool accepted = [self handleMouseUpEvent:theEvent];
    if (!accepted)
        [super rightMouseUp:theEvent];
}

- (void)otherMouseDown:(NSEvent *)theEvent
{
    const bool accepted = [self handleMouseDownEvent:theEvent];
    if (!accepted)
        [super otherMouseDown:theEvent];
}

- (void)otherMouseDragged:(NSEvent *)theEvent
{
    const bool accepted = [self handleMouseDraggedEvent:theEvent];
    if (!accepted)
        [super otherMouseDragged:theEvent];
}

- (void)otherMouseUp:(NSEvent *)theEvent
{
    const bool accepted = [self handleMouseUpEvent:theEvent];
    if (!accepted)
        [super otherMouseUp:theEvent];
}

- (void)updateTrackingAreas
{
    [super updateTrackingAreas];

    QMacAutoReleasePool pool;

    // NSTrackingInVisibleRect keeps care of updating once the tracking is set up, so bail out early
    if (m_trackingArea && [[self trackingAreas] containsObject:m_trackingArea])
        return;

    // Ideally, we shouldn't have NSTrackingMouseMoved events included below, it should
    // only be turned on if mouseTracking, hover is on or a tool tip is set.
    // Unfortunately, Qt will send "tooltip" events on mouse moves, so we need to
    // turn it on in ALL case. That means EVERY QWindow gets to pay the cost of
    // mouse moves delivered to it (Apple recommends keeping it OFF because there
    // is a performance hit). So it goes.
    NSUInteger trackingOptions = NSTrackingMouseEnteredAndExited | NSTrackingActiveInActiveApp
                                 | NSTrackingInVisibleRect | NSTrackingMouseMoved | NSTrackingCursorUpdate;
    [m_trackingArea release];
    m_trackingArea = [[NSTrackingArea alloc] initWithRect:[self frame]
                                                  options:trackingOptions
                                                    owner:m_mouseMoveHelper
                                                 userInfo:nil];
    [self addTrackingArea:m_trackingArea];
}

-(void)cursorUpdateImpl:(NSEvent *)theEvent
{
    Q_UNUSED(theEvent)
    // Set the cursor manually if there is no NSWindow.
    if (!m_platformWindow->m_nsWindow && m_platformWindow->m_windowCursor)
        [m_platformWindow->m_windowCursor set];
    else
        [super cursorUpdate:theEvent];
}

-(void)resetCursorRects
{
    // Use the cursor rect API if there is a NSWindow
    if (m_platformWindow->m_nsWindow && m_platformWindow->m_windowCursor)
        [self addCursorRect:[self visibleRect] cursor:m_platformWindow->m_windowCursor];
}

- (void)mouseMovedImpl:(NSEvent *)theEvent
{
    if (m_window && (m_window->flags() & Qt::WindowTransparentForInput) )
        return;

    QPointF windowPoint;
    QPointF screenPoint;
    [self convertFromScreen:[self screenMousePoint:theEvent] toWindowPoint:&windowPoint andScreenPoint:&screenPoint];
    QWindow *childWindow = m_platformWindow->childWindowAt(windowPoint.toPoint());

    // Top-level windows generate enter-leave events for sub-windows.
    // Qt wants to know which window (if any) will be entered at the
    // the time of the leave. This is dificult to accomplish by
    // handling mouseEnter and mouseLeave envents, since they are sent
    // individually to different views.
    if (m_platformWindow->m_nsWindow && childWindow) {
        if (childWindow != m_platformWindow->m_enterLeaveTargetWindow) {
            QWindowSystemInterface::handleEnterLeaveEvent(childWindow, m_platformWindow->m_enterLeaveTargetWindow, windowPoint, screenPoint);
            m_platformWindow->m_enterLeaveTargetWindow = childWindow;
        }
    }

    // Cocoa keeps firing mouse move events for obscured parent views. Qt should not
    // send those events so filter them out here.
    if (childWindow != m_window)
        return;

    [self handleMouseEvent: theEvent];
}

- (void)mouseEnteredImpl:(NSEvent *)theEvent
{
    Q_UNUSED(theEvent)
    m_platformWindow->m_windowUnderMouse = true;

    if (m_window && (m_window->flags() & Qt::WindowTransparentForInput) )
        return;

    // Top-level windows generate enter events for sub-windows.
    if (!m_platformWindow->m_nsWindow)
        return;

    QPointF windowPoint;
    QPointF screenPoint;
    [self convertFromScreen:[NSEvent mouseLocation] toWindowPoint:&windowPoint andScreenPoint:&screenPoint];
    m_platformWindow->m_enterLeaveTargetWindow = m_platformWindow->childWindowAt(windowPoint.toPoint());
    QWindowSystemInterface::handleEnterEvent(m_platformWindow->m_enterLeaveTargetWindow, windowPoint, screenPoint);
}

- (void)mouseExitedImpl:(NSEvent *)theEvent
{
    Q_UNUSED(theEvent);
    m_platformWindow->m_windowUnderMouse = false;

    if (m_window && (m_window->flags() & Qt::WindowTransparentForInput) )
        return;

    // Top-level windows generate leave events for sub-windows.
    if (!m_platformWindow->m_nsWindow)
        return;

    QWindowSystemInterface::handleLeaveEvent(m_platformWindow->m_enterLeaveTargetWindow);
    m_platformWindow->m_enterLeaveTargetWindow = 0;
}

<<<<<<< HEAD
=======
- (void)rightMouseDown:(NSEvent *)theEvent
{
    if (m_window && (m_window->flags() & Qt::WindowTransparentForInput) )
        return [super rightMouseDown:theEvent];
    m_buttons |= Qt::RightButton;
    m_sendUpAsRightButton = true;
    [self handleMouseEvent:theEvent];
}

- (void)rightMouseDragged:(NSEvent *)theEvent
{
    if (m_window && (m_window->flags() & Qt::WindowTransparentForInput) )
        return [super rightMouseDragged:theEvent];
    if (!(m_buttons & Qt::RightButton))
        qCDebug(lcQpaCocoaWindow, "QNSView rightMouseDragged: Internal mouse button tracking invalid (missing Qt::RightButton)");
    [self handleMouseEvent:theEvent];
}

- (void)rightMouseUp:(NSEvent *)theEvent
{
    if (m_window && (m_window->flags() & Qt::WindowTransparentForInput) )
        return [super rightMouseUp:theEvent];
    m_buttons &= ~Qt::RightButton;
    m_sendUpAsRightButton = false;
    [self handleMouseEvent:theEvent];
}

- (void)otherMouseDown:(NSEvent *)theEvent
{
    if (m_window && (m_window->flags() & Qt::WindowTransparentForInput) )
        return [super otherMouseDown:theEvent];
    m_buttons |= cocoaButton2QtButton([theEvent buttonNumber]);
    [self handleMouseEvent:theEvent];
}

- (void)otherMouseDragged:(NSEvent *)theEvent
{
    if (m_window && (m_window->flags() & Qt::WindowTransparentForInput) )
        return [super otherMouseDragged:theEvent];
    if (!(m_buttons & ~(Qt::LeftButton | Qt::RightButton)))
        qCDebug(lcQpaCocoaWindow, "QNSView otherMouseDragged: Internal mouse button tracking invalid (missing Qt::MiddleButton or Qt::ExtraButton*)");
    [self handleMouseEvent:theEvent];
}

- (void)otherMouseUp:(NSEvent *)theEvent
{
    if (m_window && (m_window->flags() & Qt::WindowTransparentForInput) )
        return [super otherMouseUp:theEvent];
    m_buttons &= ~cocoaButton2QtButton([theEvent buttonNumber]);
    [self handleMouseEvent:theEvent];
}

>>>>>>> fd709786
struct QCocoaTabletDeviceData
{
    QTabletEvent::TabletDevice device;
    QTabletEvent::PointerType pointerType;
    uint capabilityMask;
    qint64 uid;
};

typedef QHash<uint, QCocoaTabletDeviceData> QCocoaTabletDeviceDataHash;
Q_GLOBAL_STATIC(QCocoaTabletDeviceDataHash, tabletDeviceDataHash)

- (bool)handleTabletEvent: (NSEvent *)theEvent
{
    NSEventType eventType = [theEvent type];
    if (eventType != NSTabletPoint && [theEvent subtype] != NSTabletPointEventSubtype)
        return false; // Not a tablet event.

    ulong timestamp = [theEvent timestamp] * 1000;

    QPointF windowPoint;
    QPointF screenPoint;
    [self convertFromScreen:[NSEvent mouseLocation] toWindowPoint: &windowPoint andScreenPoint: &screenPoint];

    uint deviceId = [theEvent deviceID];
    if (!tabletDeviceDataHash->contains(deviceId)) {
        // Error: Unknown tablet device. Qt also gets into this state
        // when running on a VM. This appears to be harmless; don't
        // print a warning.
        return false;
    }
    const QCocoaTabletDeviceData &deviceData = tabletDeviceDataHash->value(deviceId);

    bool down = (eventType != NSMouseMoved);

    qreal pressure;
    if (down) {
        pressure = [theEvent pressure];
    } else {
        pressure = 0.0;
    }

    NSPoint tilt = [theEvent tilt];
    int xTilt = qRound(tilt.x * 60.0);
    int yTilt = qRound(tilt.y * -60.0);
    Qt::MouseButtons buttons = static_cast<Qt::MouseButtons>(static_cast<uint>([theEvent buttonMask]));
    qreal tangentialPressure = 0;
    qreal rotation = 0;
    int z = 0;
    if (deviceData.capabilityMask & 0x0200)
        z = [theEvent absoluteZ];

    if (deviceData.capabilityMask & 0x0800)
        tangentialPressure = ([theEvent tangentialPressure] * 2.0) - 1.0;

    rotation = 360.0 - [theEvent rotation];
    if (rotation > 180.0)
        rotation -= 360.0;

    Qt::KeyboardModifiers keyboardModifiers = [QNSView convertKeyModifiers:[theEvent modifierFlags]];

    qCDebug(lcQpaTablet, "event on tablet %d with tool %d type %d unique ID %lld pos %6.1f, %6.1f root pos %6.1f, %6.1f buttons 0x%x pressure %4.2lf tilt %d, %d rotation %6.2lf",
        deviceId, deviceData.device, deviceData.pointerType, deviceData.uid,
        windowPoint.x(), windowPoint.y(), screenPoint.x(), screenPoint.y(),
        static_cast<uint>(buttons), pressure, xTilt, yTilt, rotation);

    QWindowSystemInterface::handleTabletEvent(m_window, timestamp, windowPoint, screenPoint,
                                              deviceData.device, deviceData.pointerType, buttons, pressure, xTilt, yTilt,
                                              tangentialPressure, rotation, z, deviceData.uid,
                                              keyboardModifiers);
    return true;
}

- (void)tabletPoint: (NSEvent *)theEvent
{
    if (m_window && (m_window->flags() & Qt::WindowTransparentForInput) )
        return [super tabletPoint:theEvent];

    [self handleTabletEvent: theEvent];
}

static QTabletEvent::TabletDevice wacomTabletDevice(NSEvent *theEvent)
{
    qint64 uid = [theEvent uniqueID];
    uint bits = [theEvent vendorPointingDeviceType];
    if (bits == 0 && uid != 0) {
        // Fallback. It seems that the driver doesn't always include all the information.
        // High-End Wacom devices store their "type" in the uper bits of the Unique ID.
        // I'm not sure how to handle it for consumer devices, but I'll test that in a bit.
        bits = uid >> 32;
    }

    QTabletEvent::TabletDevice device;
    // Defined in the "EN0056-NxtGenImpGuideX"
    // on Wacom's Developer Website (www.wacomeng.com)
    if (((bits & 0x0006) == 0x0002) && ((bits & 0x0F06) != 0x0902)) {
        device = QTabletEvent::Stylus;
    } else {
        switch (bits & 0x0F06) {
            case 0x0802:
                device = QTabletEvent::Stylus;
                break;
            case 0x0902:
                device = QTabletEvent::Airbrush;
                break;
            case 0x0004:
                device = QTabletEvent::FourDMouse;
                break;
            case 0x0006:
                device = QTabletEvent::Puck;
                break;
            case 0x0804:
                device = QTabletEvent::RotationStylus;
                break;
            default:
                device = QTabletEvent::NoDevice;
        }
    }
    return device;
}

- (void)tabletProximity: (NSEvent *)theEvent
{
    if (m_window && (m_window->flags() & Qt::WindowTransparentForInput) )
        return [super tabletProximity:theEvent];

    ulong timestamp = [theEvent timestamp] * 1000;

    QCocoaTabletDeviceData deviceData;
    deviceData.uid = [theEvent uniqueID];
    deviceData.capabilityMask = [theEvent capabilityMask];

    switch ([theEvent pointingDeviceType]) {
        case NSUnknownPointingDevice:
        default:
            deviceData.pointerType = QTabletEvent::UnknownPointer;
            break;
        case NSPenPointingDevice:
            deviceData.pointerType = QTabletEvent::Pen;
            break;
        case NSCursorPointingDevice:
            deviceData.pointerType = QTabletEvent::Cursor;
            break;
        case NSEraserPointingDevice:
            deviceData.pointerType = QTabletEvent::Eraser;
            break;
    }

    deviceData.device = wacomTabletDevice(theEvent);

    // The deviceID is "unique" while in the proximity, it's a key that we can use for
    // linking up QCocoaTabletDeviceData to an event (especially if there are two devices in action).
    bool entering = [theEvent isEnteringProximity];
    uint deviceId = [theEvent deviceID];
    if (entering) {
        tabletDeviceDataHash->insert(deviceId, deviceData);
    } else {
        tabletDeviceDataHash->remove(deviceId);
    }

    qCDebug(lcQpaTablet, "proximity change on tablet %d: current tool %d type %d unique ID %lld",
        deviceId, deviceData.device, deviceData.pointerType, deviceData.uid);

    if (entering) {
        QWindowSystemInterface::handleTabletEnterProximityEvent(timestamp, deviceData.device, deviceData.pointerType, deviceData.uid);
    } else {
        QWindowSystemInterface::handleTabletLeaveProximityEvent(timestamp, deviceData.device, deviceData.pointerType, deviceData.uid);
    }
}

- (bool) shouldSendSingleTouch
{
    // QtWidgets expects single-point touch events, QtDeclarative does not.
    // Until there is an API we solve this by looking at the window class type.
    return m_window->inherits("QWidgetWindow");
}

- (void)touchesBeganWithEvent:(NSEvent *)event
{
    const NSTimeInterval timestamp = [event timestamp];
    const QList<QWindowSystemInterface::TouchPoint> points = QCocoaTouch::getCurrentTouchPointList(event, [self shouldSendSingleTouch]);
    qCDebug(lcQpaTouch) << "touchesBeganWithEvent" << points;
    QWindowSystemInterface::handleTouchEvent(m_window, timestamp * 1000, touchDevice, points);
}

- (void)touchesMovedWithEvent:(NSEvent *)event
{
    const NSTimeInterval timestamp = [event timestamp];
    const QList<QWindowSystemInterface::TouchPoint> points = QCocoaTouch::getCurrentTouchPointList(event, [self shouldSendSingleTouch]);
    qCDebug(lcQpaTouch) << "touchesMovedWithEvent" << points;
    QWindowSystemInterface::handleTouchEvent(m_window, timestamp * 1000, touchDevice, points);
}

- (void)touchesEndedWithEvent:(NSEvent *)event
{
    const NSTimeInterval timestamp = [event timestamp];
    const QList<QWindowSystemInterface::TouchPoint> points = QCocoaTouch::getCurrentTouchPointList(event, [self shouldSendSingleTouch]);
    qCDebug(lcQpaTouch) << "touchesEndedWithEvent" << points;
    QWindowSystemInterface::handleTouchEvent(m_window, timestamp * 1000, touchDevice, points);
}

- (void)touchesCancelledWithEvent:(NSEvent *)event
{
    const NSTimeInterval timestamp = [event timestamp];
    const QList<QWindowSystemInterface::TouchPoint> points = QCocoaTouch::getCurrentTouchPointList(event, [self shouldSendSingleTouch]);
    qCDebug(lcQpaTouch) << "touchesCancelledWithEvent" << points;
    QWindowSystemInterface::handleTouchEvent(m_window, timestamp * 1000, touchDevice, points);
}

#ifndef QT_NO_GESTURES

- (bool)handleGestureAsBeginEnd:(NSEvent *)event
{
    if (QSysInfo::QSysInfo::MacintoshVersion < QSysInfo::MV_10_11)
        return false;

    if ([event phase] == NSEventPhaseBegan) {
        [self beginGestureWithEvent:event];
        return true;
    }

    if ([event phase] == NSEventPhaseEnded) {
        [self endGestureWithEvent:event];
        return true;
    }

    return false;
}
- (void)magnifyWithEvent:(NSEvent *)event
{
    if ([self handleGestureAsBeginEnd:event])
        return;

    qCDebug(lcQpaGestures) << "magnifyWithEvent" << [event magnification];
    const NSTimeInterval timestamp = [event timestamp];
    QPointF windowPoint;
    QPointF screenPoint;
    [self convertFromScreen:[NSEvent mouseLocation] toWindowPoint:&windowPoint andScreenPoint:&screenPoint];
    QWindowSystemInterface::handleGestureEventWithRealValue(m_window, timestamp, Qt::ZoomNativeGesture,
                                                            [event magnification], windowPoint, screenPoint);
}

#if MAC_OS_X_VERSION_MAX_ALLOWED >= MAC_OS_X_VERSION_10_8
- (void)smartMagnifyWithEvent:(NSEvent *)event
{
    static bool zoomIn = true;
    qCDebug(lcQpaGestures) << "smartMagnifyWithEvent" << zoomIn;
    const NSTimeInterval timestamp = [event timestamp];
    QPointF windowPoint;
    QPointF screenPoint;
    [self convertFromScreen:[NSEvent mouseLocation] toWindowPoint:&windowPoint andScreenPoint:&screenPoint];
    QWindowSystemInterface::handleGestureEventWithRealValue(m_window, timestamp, Qt::SmartZoomNativeGesture,
                                                            zoomIn ? 1.0f : 0.0f, windowPoint, screenPoint);
    zoomIn = !zoomIn;
}
#endif

- (void)rotateWithEvent:(NSEvent *)event
{
    if ([self handleGestureAsBeginEnd:event])
        return;

    const NSTimeInterval timestamp = [event timestamp];
    QPointF windowPoint;
    QPointF screenPoint;
    [self convertFromScreen:[NSEvent mouseLocation] toWindowPoint:&windowPoint andScreenPoint:&screenPoint];
    QWindowSystemInterface::handleGestureEventWithRealValue(m_window, timestamp, Qt::RotateNativeGesture,
                                                            -[event rotation], windowPoint, screenPoint);
}

- (void)swipeWithEvent:(NSEvent *)event
{
    qCDebug(lcQpaGestures) << "swipeWithEvent" << [event deltaX] << [event deltaY];
    const NSTimeInterval timestamp = [event timestamp];
    QPointF windowPoint;
    QPointF screenPoint;
    [self convertFromScreen:[NSEvent mouseLocation] toWindowPoint:&windowPoint andScreenPoint:&screenPoint];

    qreal angle = 0.0f;
    if ([event deltaX] == 1)
        angle = 180.0f;
    else if ([event deltaX] == -1)
        angle = 0.0f;
    else if ([event deltaY] == 1)
        angle = 90.0f;
    else if ([event deltaY] == -1)
        angle = 270.0f;

    QWindowSystemInterface::handleGestureEventWithRealValue(m_window, timestamp, Qt::SwipeNativeGesture,
                                                            angle, windowPoint, screenPoint);
}

- (void)beginGestureWithEvent:(NSEvent *)event
{
    const NSTimeInterval timestamp = [event timestamp];
    QPointF windowPoint;
    QPointF screenPoint;
    [self convertFromScreen:[NSEvent mouseLocation] toWindowPoint:&windowPoint andScreenPoint:&screenPoint];
    qCDebug(lcQpaGestures) << "beginGestureWithEvent @" << windowPoint;
    QWindowSystemInterface::handleGestureEvent(m_window, timestamp, Qt::BeginNativeGesture,
                                               windowPoint, screenPoint);
}

- (void)endGestureWithEvent:(NSEvent *)event
{
    qCDebug(lcQpaGestures) << "endGestureWithEvent";
    const NSTimeInterval timestamp = [event timestamp];
    QPointF windowPoint;
    QPointF screenPoint;
    [self convertFromScreen:[NSEvent mouseLocation] toWindowPoint:&windowPoint andScreenPoint:&screenPoint];
    QWindowSystemInterface::handleGestureEvent(m_window, timestamp, Qt::EndNativeGesture,
                                               windowPoint, screenPoint);
}
#endif // QT_NO_GESTURES

#ifndef QT_NO_WHEELEVENT
- (void)scrollWheel:(NSEvent *)theEvent
{
    if (m_window && (m_window->flags() & Qt::WindowTransparentForInput) )
        return [super scrollWheel:theEvent];

    QPoint angleDelta;
    Qt::MouseEventSource source = Qt::MouseEventNotSynthesized;
    if ([theEvent hasPreciseScrollingDeltas]) {
        // The mouse device contains pixel scroll wheel support (Mighty Mouse, Trackpad).
        // Since deviceDelta is delivered as pixels rather than degrees, we need to
        // convert from pixels to degrees in a sensible manner.
        // It looks like 1/4 degrees per pixel behaves most native.
        // (NB: Qt expects the unit for delta to be 8 per degree):
        const int pixelsToDegrees = 2; // 8 * 1/4
        angleDelta.setX([theEvent scrollingDeltaX] * pixelsToDegrees);
        angleDelta.setY([theEvent scrollingDeltaY] * pixelsToDegrees);
        source = Qt::MouseEventSynthesizedBySystem;
    } else {
        // Remove acceleration, and use either -120 or 120 as delta:
        angleDelta.setX(qBound(-120, int([theEvent deltaX] * 10000), 120));
        angleDelta.setY(qBound(-120, int([theEvent deltaY] * 10000), 120));
    }

    QPoint pixelDelta;
    if ([theEvent hasPreciseScrollingDeltas]) {
        pixelDelta.setX([theEvent scrollingDeltaX]);
        pixelDelta.setY([theEvent scrollingDeltaY]);
    } else {
        // docs: "In the case of !hasPreciseScrollingDeltas, multiply the delta with the line width."
        // scrollingDeltaX seems to return a minimum value of 0.1 in this case, map that to two pixels.
        const CGFloat lineWithEstimate = 20.0;
        pixelDelta.setX([theEvent scrollingDeltaX] * lineWithEstimate);
        pixelDelta.setY([theEvent scrollingDeltaY] * lineWithEstimate);
    }

    QPointF qt_windowPoint;
    QPointF qt_screenPoint;
    [self convertFromScreen:[NSEvent mouseLocation] toWindowPoint:&qt_windowPoint andScreenPoint:&qt_screenPoint];
    NSTimeInterval timestamp = [theEvent timestamp];
    ulong qt_timestamp = timestamp * 1000;

    // Prevent keyboard modifier state from changing during scroll event streams.
    // A two-finger trackpad flick generates a stream of scroll events. We want
    // the keyboard modifier state to be the state at the beginning of the
    // flick in order to avoid changing the interpretation of the events
    // mid-stream. One example of this happening would be when pressing cmd
    // after scrolling in Qt Creator: not taking the phase into account causes
    // the end of the event stream to be interpreted as font size changes.
    NSEventPhase momentumPhase = [theEvent momentumPhase];
    if (momentumPhase == NSEventPhaseNone) {
        currentWheelModifiers = [QNSView convertKeyModifiers:[theEvent modifierFlags]];
    }

    NSEventPhase phase = [theEvent phase];
    Qt::ScrollPhase ph = Qt::ScrollUpdate;
#if MAC_OS_X_VERSION_MAX_ALLOWED >= MAC_OS_X_VERSION_10_8
    if (QSysInfo::QSysInfo::MacintoshVersion >= QSysInfo::MV_10_8) {
        // On 10.8 and above, MayBegin is likely to happen.  We treat it the same as an actual begin.
        if (phase == NSEventPhaseMayBegin) {
            m_scrolling = true;
            ph = Qt::ScrollBegin;
        }
    }
#endif
    if (phase == NSEventPhaseBegan) {
        // If MayBegin did not happen, Began is the actual beginning.
        if (!m_scrolling)
            ph = Qt::ScrollBegin;
        m_scrolling = true;
    } else if (phase == NSEventPhaseEnded || phase == NSEventPhaseCancelled ||
               momentumPhase == NSEventPhaseEnded || momentumPhase == NSEventPhaseCancelled) {
        ph = Qt::ScrollEnd;
        m_scrolling = false;
    } else if (phase == NSEventPhaseNone && momentumPhase == NSEventPhaseNone) {
        ph = Qt::NoScrollPhase;
    }
    // "isInverted": natural OS X scrolling, inverted from the Qt/other platform/Jens perspective.
    bool isInverted  = [theEvent isDirectionInvertedFromDevice];

    QWindowSystemInterface::handleWheelEvent(m_window, qt_timestamp, qt_windowPoint, qt_screenPoint, pixelDelta, angleDelta, currentWheelModifiers, ph, source, isInverted);
}
#endif //QT_NO_WHEELEVENT

- (int) convertKeyCode : (QChar)keyChar
{
    return qt_mac_cocoaKey2QtKey(keyChar);
}

+ (Qt::KeyboardModifiers) convertKeyModifiers : (ulong)modifierFlags
{
    Qt::KeyboardModifiers qtMods =Qt::NoModifier;
    if (modifierFlags &  NSShiftKeyMask)
        qtMods |= Qt::ShiftModifier;
    if (modifierFlags & NSControlKeyMask)
        qtMods |= Qt::MetaModifier;
    if (modifierFlags & NSAlternateKeyMask)
        qtMods |= Qt::AltModifier;
    if (modifierFlags & NSCommandKeyMask)
        qtMods |= Qt::ControlModifier;
    if (modifierFlags & NSNumericPadKeyMask)
        qtMods |= Qt::KeypadModifier;
    return qtMods;
}

- (bool)handleKeyEvent:(NSEvent *)nsevent eventType:(int)eventType
{
    ulong timestamp = [nsevent timestamp] * 1000;
    ulong nativeModifiers = [nsevent modifierFlags];
    Qt::KeyboardModifiers modifiers = [QNSView convertKeyModifiers: nativeModifiers];
    NSString *charactersIgnoringModifiers = [nsevent charactersIgnoringModifiers];
    NSString *characters = [nsevent characters];
    if (m_inputSource != characters) {
        [m_inputSource release];
        m_inputSource = [characters retain];
    }

    // There is no way to get the scan code from carbon/cocoa. But we cannot
    // use the value 0, since it indicates that the event originates from somewhere
    // else than the keyboard.
    quint32 nativeScanCode = 1;
    quint32 nativeVirtualKey = [nsevent keyCode];

    QChar ch = QChar::ReplacementCharacter;
    int keyCode = Qt::Key_unknown;
    if ([characters length] != 0) {
        if (((modifiers & Qt::MetaModifier) || (modifiers & Qt::AltModifier)) && ([charactersIgnoringModifiers length] != 0))
            ch = QChar([charactersIgnoringModifiers characterAtIndex:0]);
        else
            ch = QChar([characters characterAtIndex:0]);
        keyCode = [self convertKeyCode:ch];
    }

    // we will send a key event unless the input method sets m_sendKeyEvent to false
    m_sendKeyEvent = true;
    QString text;
    // ignore text for the U+F700-U+F8FF range. This is used by Cocoa when
    // delivering function keys (e.g. arrow keys, backspace, F1-F35, etc.)
    if (!(modifiers & (Qt::ControlModifier | Qt::MetaModifier)) && (ch.unicode() < 0xf700 || ch.unicode() > 0xf8ff))
        text = QCFString::toQString(characters);

    QWindow *window = [self topLevelWindow];

    // Popups implicitly grab key events; forward to the active popup if there is one.
    // This allows popups to e.g. intercept shortcuts and close the popup in response.
    if (QCocoaWindow *popup = QCocoaIntegration::instance()->activePopupWindow()) {
        if (!popup->m_windowFlags.testFlag(Qt::ToolTip))
            window = popup->window();
    }

    if (eventType == QEvent::KeyPress) {

        if (m_composingText.isEmpty()) {
            m_sendKeyEvent = !QWindowSystemInterface::handleShortcutEvent(window, timestamp, keyCode,
                modifiers, nativeScanCode, nativeVirtualKey, nativeModifiers, text, [nsevent isARepeat], 1);
        }

        QObject *fo = QGuiApplication::focusObject();
        if (m_sendKeyEvent && fo) {
            QInputMethodQueryEvent queryEvent(Qt::ImEnabled | Qt::ImHints);
            if (QCoreApplication::sendEvent(fo, &queryEvent)) {
                bool imEnabled = queryEvent.value(Qt::ImEnabled).toBool();
                Qt::InputMethodHints hints = static_cast<Qt::InputMethodHints>(queryEvent.value(Qt::ImHints).toUInt());
                if (imEnabled && !(hints & Qt::ImhDigitsOnly || hints & Qt::ImhFormattedNumbersOnly || hints & Qt::ImhHiddenText)) {
                    // pass the key event to the input method. note that m_sendKeyEvent may be set to false during this call
                    m_currentlyInterpretedKeyEvent = nsevent;
                    [self interpretKeyEvents:[NSArray arrayWithObject:nsevent]];
                    m_currentlyInterpretedKeyEvent = 0;
                }
            }
        }
        if (m_resendKeyEvent)
            m_sendKeyEvent = true;
    }

    bool accepted = true;
    if (m_sendKeyEvent && m_composingText.isEmpty()) {
        QWindowSystemInterface::handleExtendedKeyEvent(window, timestamp, QEvent::Type(eventType), keyCode, modifiers,
                                                       nativeScanCode, nativeVirtualKey, nativeModifiers, text, [nsevent isARepeat], 1, false);
        accepted = QWindowSystemInterface::flushWindowSystemEvents();
    }
    m_sendKeyEvent = false;
    m_resendKeyEvent = false;
    return accepted;
}

- (void)keyDown:(NSEvent *)nsevent
{
    if (m_window && (m_window->flags() & Qt::WindowTransparentForInput) )
        return [super keyDown:nsevent];

    const bool accepted = [self handleKeyEvent:nsevent eventType:int(QEvent::KeyPress)];

    // Track keyDown acceptance state for later acceptance of the keyUp.
    if (accepted)
        m_acceptedKeyDowns.insert([nsevent keyCode]);

    // Propagate the keyDown to the next responder if Qt did not accept it.
    if (!accepted)
        [super keyDown:nsevent];
}

- (void)keyUp:(NSEvent *)nsevent
{
    if (m_window && (m_window->flags() & Qt::WindowTransparentForInput) )
        return [super keyUp:nsevent];

    const bool keyUpAccepted = [self handleKeyEvent:nsevent eventType:int(QEvent::KeyRelease)];

    // Propagate the keyUp if neither Qt accepted it nor the corresponding KeyDown was
    // accepted. Qt text controls wil often not use and ignore keyUp events, but we
    // want to avoid propagating unmatched keyUps.
    const bool keyDownAccepted = m_acceptedKeyDowns.remove([nsevent keyCode]);
    if (!keyUpAccepted && !keyDownAccepted)
        [super keyUp:nsevent];
}

- (void)cancelOperation:(id)sender
{
    Q_UNUSED(sender);

    NSEvent *currentEvent = [NSApp currentEvent];
    if (!currentEvent || currentEvent.type != NSKeyDown)
        return;

    // Handling the key event may recurse back here through interpretKeyEvents
    // (when IM is enabled), so we need to guard against that.
    if (currentEvent == m_currentlyInterpretedKeyEvent)
        return;

    // Send Command+Key_Period and Escape as normal keypresses so that
    // the key sequence is delivered through Qt. That way clients can
    // intercept the shortcut and override its effect.
    [self handleKeyEvent:currentEvent eventType:int(QEvent::KeyPress)];
}

- (void)flagsChanged:(NSEvent *)nsevent
{
    ulong timestamp = [nsevent timestamp] * 1000;
    ulong modifiers = [nsevent modifierFlags];
    Qt::KeyboardModifiers qmodifiers = [QNSView convertKeyModifiers:modifiers];

    // calculate the delta and remember the current modifiers for next time
    static ulong m_lastKnownModifiers;
    ulong lastKnownModifiers = m_lastKnownModifiers;
    ulong delta = lastKnownModifiers ^ modifiers;
    m_lastKnownModifiers = modifiers;

    struct qt_mac_enum_mapper
    {
        ulong mac_mask;
        Qt::Key qt_code;
    };
    static qt_mac_enum_mapper modifier_key_symbols[] = {
        { NSShiftKeyMask, Qt::Key_Shift },
        { NSControlKeyMask, Qt::Key_Meta },
        { NSCommandKeyMask, Qt::Key_Control },
        { NSAlternateKeyMask, Qt::Key_Alt },
        { NSAlphaShiftKeyMask, Qt::Key_CapsLock },
        { 0ul, Qt::Key_unknown } };
    for (int i = 0; modifier_key_symbols[i].mac_mask != 0u; ++i) {
        uint mac_mask = modifier_key_symbols[i].mac_mask;
        if ((delta & mac_mask) == 0u)
            continue;

        QWindowSystemInterface::handleKeyEvent(m_window,
                                               timestamp,
                                               (lastKnownModifiers & mac_mask) ? QEvent::KeyRelease : QEvent::KeyPress,
                                               modifier_key_symbols[i].qt_code,
                                               qmodifiers ^ [QNSView convertKeyModifiers:mac_mask]);
    }
}

- (void) insertNewline:(id)sender
{
    Q_UNUSED(sender);
    m_resendKeyEvent = true;
}

- (void) doCommandBySelector:(SEL)aSelector
{
    [self tryToPerform:aSelector with:self];
}

- (void) insertText:(id)aString replacementRange:(NSRange)replacementRange
{
    Q_UNUSED(replacementRange)

    if (m_sendKeyEvent && m_composingText.isEmpty() && [aString isEqualToString:m_inputSource]) {
        // don't send input method events for simple text input (let handleKeyEvent send key events instead)
        return;
    }

    QString commitString;
    if ([aString length]) {
        if ([aString isKindOfClass:[NSAttributedString class]]) {
            commitString = QCFString::toQString(reinterpret_cast<CFStringRef>([aString string]));
        } else {
            commitString = QCFString::toQString(reinterpret_cast<CFStringRef>(aString));
        };
    }
    QObject *fo = QGuiApplication::focusObject();
    if (fo) {
        QInputMethodQueryEvent queryEvent(Qt::ImEnabled);
        if (QCoreApplication::sendEvent(fo, &queryEvent)) {
            if (queryEvent.value(Qt::ImEnabled).toBool()) {
                QInputMethodEvent e;
                e.setCommitString(commitString);
                QCoreApplication::sendEvent(fo, &e);
                // prevent handleKeyEvent from sending a key event
                m_sendKeyEvent = false;
            }
        }
    }

    m_composingText.clear();
}

- (void) setMarkedText:(id)aString selectedRange:(NSRange)selectedRange replacementRange:(NSRange)replacementRange
{
    Q_UNUSED(replacementRange)
    QString preeditString;

    QList<QInputMethodEvent::Attribute> attrs;
    attrs<<QInputMethodEvent::Attribute(QInputMethodEvent::Cursor, selectedRange.location + selectedRange.length, 1, QVariant());

    if ([aString isKindOfClass:[NSAttributedString class]]) {
        // Preedit string has attribution
        preeditString = QCFString::toQString(reinterpret_cast<CFStringRef>([aString string]));
        int composingLength = preeditString.length();
        int index = 0;
        // Create attributes for individual sections of preedit text
        while (index < composingLength) {
            NSRange effectiveRange;
            NSRange range = NSMakeRange(index, composingLength-index);
            NSDictionary *attributes = [aString attributesAtIndex:index
                                            longestEffectiveRange:&effectiveRange
                                                          inRange:range];
            NSNumber *underlineStyle = [attributes objectForKey:NSUnderlineStyleAttributeName];
            if (underlineStyle) {
                QColor clr (Qt::black);
                NSColor *color = [attributes objectForKey:NSUnderlineColorAttributeName];
                if (color) {
                    clr = qt_mac_toQColor(color);
                }
                QTextCharFormat format;
                format.setFontUnderline(true);
                format.setUnderlineColor(clr);
                attrs<<QInputMethodEvent::Attribute(QInputMethodEvent::TextFormat,
                                                    effectiveRange.location,
                                                    effectiveRange.length,
                                                    format);
            }
            index = effectiveRange.location + effectiveRange.length;
        }
    } else {
        // No attributes specified, take only the preedit text.
        preeditString = QCFString::toQString(reinterpret_cast<CFStringRef>(aString));
    }

    if (attrs.isEmpty()) {
        QTextCharFormat format;
        format.setFontUnderline(true);
        attrs<<QInputMethodEvent::Attribute(QInputMethodEvent::TextFormat,
                                            0, preeditString.length(), format);
    }

    m_composingText = preeditString;

    QObject *fo = QGuiApplication::focusObject();
    if (fo) {
        QInputMethodQueryEvent queryEvent(Qt::ImEnabled);
        if (QCoreApplication::sendEvent(fo, &queryEvent)) {
            if (queryEvent.value(Qt::ImEnabled).toBool()) {
                QInputMethodEvent e(preeditString, attrs);
                QCoreApplication::sendEvent(fo, &e);
                // prevent handleKeyEvent from sending a key event
                m_sendKeyEvent = false;
            }
        }
    }
}

- (void) unmarkText
{
    if (!m_composingText.isEmpty()) {
        QObject *fo = QGuiApplication::focusObject();
        if (fo) {
            QInputMethodQueryEvent queryEvent(Qt::ImEnabled);
            if (QCoreApplication::sendEvent(fo, &queryEvent)) {
                if (queryEvent.value(Qt::ImEnabled).toBool()) {
                    QInputMethodEvent e;
                    e.setCommitString(m_composingText);
                    QCoreApplication::sendEvent(fo, &e);
                }
            }
        }
    }
    m_composingText.clear();
}

- (BOOL) hasMarkedText
{
    return (m_composingText.isEmpty() ? NO: YES);
}

- (NSAttributedString *) attributedSubstringForProposedRange:(NSRange)aRange actualRange:(NSRangePointer)actualRange
{
    Q_UNUSED(actualRange)
    QObject *fo = QGuiApplication::focusObject();
    if (!fo)
        return nil;
    QInputMethodQueryEvent queryEvent(Qt::ImEnabled | Qt::ImCurrentSelection);
    if (!QCoreApplication::sendEvent(fo, &queryEvent))
        return nil;
    if (!queryEvent.value(Qt::ImEnabled).toBool())
        return nil;

    QString selectedText = queryEvent.value(Qt::ImCurrentSelection).toString();
    if (selectedText.isEmpty())
        return nil;

    QCFString string(selectedText.mid(aRange.location, aRange.length));
    const NSString *tmpString = reinterpret_cast<const NSString *>((CFStringRef)string);
    return [[[NSAttributedString alloc]  initWithString:const_cast<NSString *>(tmpString)] autorelease];
}

- (NSRange) markedRange
{
    NSRange range;
    if (!m_composingText.isEmpty()) {
        range.location = 0;
        range.length = m_composingText.length();
    } else {
        range.location = NSNotFound;
        range.length = 0;
    }
    return range;
}

- (NSRange) selectedRange
{
    NSRange selectedRange = {NSNotFound, 0};
    selectedRange.location = NSNotFound;
    selectedRange.length = 0;

    QObject *fo = QGuiApplication::focusObject();
    if (!fo)
        return selectedRange;
    QInputMethodQueryEvent queryEvent(Qt::ImEnabled | Qt::ImCurrentSelection);
    if (!QCoreApplication::sendEvent(fo, &queryEvent))
        return selectedRange;
    if (!queryEvent.value(Qt::ImEnabled).toBool())
        return selectedRange;

    QString selectedText = queryEvent.value(Qt::ImCurrentSelection).toString();

    if (!selectedText.isEmpty()) {
        selectedRange.location = 0;
        selectedRange.length = selectedText.length();
    }
    return selectedRange;
}

- (NSRect) firstRectForCharacterRange:(NSRange)aRange actualRange:(NSRangePointer)actualRange
{
    Q_UNUSED(aRange)
    Q_UNUSED(actualRange)
    QObject *fo = QGuiApplication::focusObject();
    if (!fo)
        return NSZeroRect;

    QInputMethodQueryEvent queryEvent(Qt::ImEnabled);
    if (!QCoreApplication::sendEvent(fo, &queryEvent))
        return NSZeroRect;
    if (!queryEvent.value(Qt::ImEnabled).toBool())
        return NSZeroRect;

    if (!m_window)
        return NSZeroRect;

    // The returned rect is always based on the internal cursor.
    QRect mr = qApp->inputMethod()->cursorRectangle().toRect();
    QPoint mp = m_window->mapToGlobal(mr.bottomLeft());

    NSRect rect;
    rect.origin.x = mp.x();
    rect.origin.y = qt_mac_flipYCoordinate(mp.y());
    rect.size.width = mr.width();
    rect.size.height = mr.height();
    return rect;
}

- (NSUInteger)characterIndexForPoint:(NSPoint)aPoint
{
    // We don't support cursor movements using mouse while composing.
    Q_UNUSED(aPoint);
    return NSNotFound;
}

- (NSArray*) validAttributesForMarkedText
{
    if (m_window != QGuiApplication::focusWindow())
        return nil;

    QObject *fo = QGuiApplication::focusObject();
    if (!fo)
        return nil;

    QInputMethodQueryEvent queryEvent(Qt::ImEnabled);
    if (!QCoreApplication::sendEvent(fo, &queryEvent))
        return nil;
    if (!queryEvent.value(Qt::ImEnabled).toBool())
        return nil;

    // Support only underline color/style.
    return [NSArray arrayWithObjects:NSUnderlineColorAttributeName,
                                     NSUnderlineStyleAttributeName, nil];
}

-(void)registerDragTypes
{
    QMacAutoReleasePool pool;
    QStringList customTypes = qt_mac_enabledDraggedTypes();
    if (currentCustomDragTypes == 0 || *currentCustomDragTypes != customTypes) {
        if (currentCustomDragTypes == 0)
            currentCustomDragTypes = new QStringList();
        *currentCustomDragTypes = customTypes;
        const NSString* mimeTypeGeneric = @"com.trolltech.qt.MimeTypeName";
        NSMutableArray *supportedTypes = [NSMutableArray arrayWithObjects:NSColorPboardType,
                       NSFilenamesPboardType, NSStringPboardType,
                       NSFilenamesPboardType, NSPostScriptPboardType, NSTIFFPboardType,
                       NSRTFPboardType, NSTabularTextPboardType, NSFontPboardType,
                       NSRulerPboardType, NSFileContentsPboardType, NSColorPboardType,
                       NSRTFDPboardType, NSHTMLPboardType,
                       NSURLPboardType, NSPDFPboardType, NSVCardPboardType,
                       NSFilesPromisePboardType, NSInkTextPboardType,
                       NSMultipleTextSelectionPboardType, mimeTypeGeneric, nil];
        // Add custom types supported by the application.
        for (int i = 0; i < customTypes.size(); i++) {
           [supportedTypes addObject:QCFString::toNSString(customTypes[i])];
        }
        [self registerForDraggedTypes:supportedTypes];
    }
}

static QWindow *findEventTargetWindow(QWindow *candidate)
{
    while (candidate) {
        if (!(candidate->flags() & Qt::WindowTransparentForInput))
            return candidate;
        candidate = candidate->parent();
    }
    return candidate;
}

static QPoint mapWindowCoordinates(QWindow *source, QWindow *target, QPoint point)
{
    return target->mapFromGlobal(source->mapToGlobal(point));
}

- (NSDragOperation) draggingSourceOperationMaskForLocal:(BOOL)isLocal
{
    Q_UNUSED(isLocal);
    QCocoaDrag* nativeDrag = QCocoaIntegration::instance()->drag();
    return qt_mac_mapDropActions(nativeDrag->currentDrag()->supportedActions());
}

- (BOOL) ignoreModifierKeysWhileDragging
{
    return NO;
}

- (BOOL)wantsPeriodicDraggingUpdates
{
    // From the documentation:
    //
    // "If the destination returns NO, these messages are sent only when the mouse moves
    //  or a modifier flag changes. Otherwise the destination gets the default behavior,
    //  where it receives periodic dragging-updated messages even if nothing changes."
    //
    // We do not want these constant drag update events while mouse is stationary,
    // since we do all animations (autoscroll) with timers.
    return NO;
}


- (BOOL)wantsPeriodicDraggingUpdates:(void *)dummy
{
    // This method never gets called. It's a workaround for Apple's
    // bug: they first respondsToSelector : @selector(wantsPeriodicDraggingUpdates:)
    // (note ':') and then call -wantsPeriodicDraggingUpdate (without colon).
    // So, let's make them happy.
    Q_UNUSED(dummy);

    return NO;
}

- (void)updateCursorFromDragResponse:(QPlatformDragQtResponse)response drag:(QCocoaDrag *)drag
{
    const QPixmap pixmapCursor = drag->currentDrag()->dragCursor(response.acceptedAction());
    NSCursor *nativeCursor = nil;

    if (pixmapCursor.isNull()) {
        switch (response.acceptedAction()) {
            case Qt::CopyAction:
                nativeCursor = [NSCursor dragCopyCursor];
                break;
            case Qt::LinkAction:
                nativeCursor = [NSCursor dragLinkCursor];
                break;
            case Qt::IgnoreAction:
                // Uncomment the next lines if forbiden cursor wanted on non droppable targets.
                /*nativeCursor = [NSCursor operationNotAllowedCursor];
                break;*/
            case Qt::MoveAction:
            default:
                nativeCursor = [NSCursor arrowCursor];
                break;
        }
    }
    else {
        NSImage *nsimage = qt_mac_create_nsimage(pixmapCursor);
        nativeCursor = [[NSCursor alloc] initWithImage:nsimage hotSpot:NSZeroPoint];
        [nsimage release];
    }

    // change the cursor
    [nativeCursor set];

    // Make sure the cursor is updated correctly if the mouse does not move and window is under cursor
    // by creating a fake move event
    if (m_updatingDrag)
        return;

    const QPoint mousePos(QCursor::pos());
    CGEventRef moveEvent(CGEventCreateMouseEvent(
        NULL, kCGEventMouseMoved,
        CGPointMake(mousePos.x(), mousePos.y()),
        kCGMouseButtonLeft // ignored
    ));
    CGEventPost(kCGHIDEventTap, moveEvent);
    CFRelease(moveEvent);
}

- (NSDragOperation)draggingEntered:(id <NSDraggingInfo>)sender
{
    return [self handleDrag : sender];
}

- (NSDragOperation)draggingUpdated:(id <NSDraggingInfo>)sender
{
    m_updatingDrag = true;
    const NSDragOperation ret([self handleDrag : sender]);
    m_updatingDrag = false;

    return ret;
}

// Sends drag update to Qt, return the action
- (NSDragOperation)handleDrag:(id <NSDraggingInfo>)sender
{
    NSPoint windowPoint = [self convertPoint: [sender draggingLocation] fromView: nil];
    QPoint qt_windowPoint(windowPoint.x, windowPoint.y);
    Qt::DropActions qtAllowed = qt_mac_mapNSDragOperations([sender draggingSourceOperationMask]);

    QWindow *target = findEventTargetWindow(m_window);
    if (!target)
        return NSDragOperationNone;

    // update these so selecting move/copy/link works
    QGuiApplicationPrivate::modifier_buttons = [QNSView convertKeyModifiers: [[NSApp currentEvent] modifierFlags]];

    QPlatformDragQtResponse response(false, Qt::IgnoreAction, QRect());
    QCocoaDrag* nativeDrag = QCocoaIntegration::instance()->drag();
    if (nativeDrag->currentDrag()) {
        // The drag was started from within the application
        response = QWindowSystemInterface::handleDrag(target, nativeDrag->platformDropData(), mapWindowCoordinates(m_window, target, qt_windowPoint), qtAllowed);
        [self updateCursorFromDragResponse:response drag:nativeDrag];
    } else {
        QCocoaDropData mimeData([sender draggingPasteboard]);
        response = QWindowSystemInterface::handleDrag(target, &mimeData, mapWindowCoordinates(m_window, target, qt_windowPoint), qtAllowed);
    }

    return qt_mac_mapDropAction(response.acceptedAction());
}

- (void)draggingExited:(id <NSDraggingInfo>)sender
{
    QWindow *target = findEventTargetWindow(m_window);
    if (!target)
        return;

    NSPoint windowPoint = [self convertPoint: [sender draggingLocation] fromView: nil];
    QPoint qt_windowPoint(windowPoint.x, windowPoint.y);

    // Send 0 mime data to indicate drag exit
    QWindowSystemInterface::handleDrag(target, 0, mapWindowCoordinates(m_window, target, qt_windowPoint), Qt::IgnoreAction);
}

// called on drop, send the drop to Qt and return if it was accepted.
- (BOOL)performDragOperation:(id <NSDraggingInfo>)sender
{
    QWindow *target = findEventTargetWindow(m_window);
    if (!target)
        return false;

    NSPoint windowPoint = [self convertPoint: [sender draggingLocation] fromView: nil];
    QPoint qt_windowPoint(windowPoint.x, windowPoint.y);
    Qt::DropActions qtAllowed = qt_mac_mapNSDragOperations([sender draggingSourceOperationMask]);

    QPlatformDropQtResponse response(false, Qt::IgnoreAction);
    QCocoaDrag* nativeDrag = QCocoaIntegration::instance()->drag();
    if (nativeDrag->currentDrag()) {
        // The drag was started from within the application
        response = QWindowSystemInterface::handleDrop(target, nativeDrag->platformDropData(), mapWindowCoordinates(m_window, target, qt_windowPoint), qtAllowed);
    } else {
        QCocoaDropData mimeData([sender draggingPasteboard]);
        response = QWindowSystemInterface::handleDrop(target, &mimeData, mapWindowCoordinates(m_window, target, qt_windowPoint), qtAllowed);
    }
    if (response.isAccepted()) {
        QCocoaDrag* nativeDrag = QCocoaIntegration::instance()->drag();
        nativeDrag->setAcceptedAction(response.acceptedAction());
    }
    return response.isAccepted();
}

- (void)draggedImage:(NSImage*) img endedAt:(NSPoint) point operation:(NSDragOperation) operation
{
    Q_UNUSED(img);
    Q_UNUSED(operation);
    QWindow *target = findEventTargetWindow(m_window);
    if (!target)
        return;

// keep our state, and QGuiApplication state (buttons member) in-sync,
// or future mouse events will be processed incorrectly
    NSUInteger pmb = [NSEvent pressedMouseButtons];
    for (int buttonNumber = 0; buttonNumber < 32; buttonNumber++) { // see cocoaButton2QtButton() for the 32 value
        if (!(pmb & (1 << buttonNumber)))
            m_buttons &= ~cocoaButton2QtButton(buttonNumber);
    }

    NSPoint windowPoint = [self convertPoint: point fromView: nil];
    QPoint qtWindowPoint(windowPoint.x, windowPoint.y);

    NSWindow *window = [self window];
    NSPoint screenPoint = [window convertRectToScreen:NSMakeRect(point.x, point.y, 0, 0)].origin;
    QPoint qtScreenPoint = QPoint(screenPoint.x, qt_mac_flipYCoordinate(screenPoint.y));

    QWindowSystemInterface::handleMouseEvent(target, mapWindowCoordinates(m_window, target, qtWindowPoint), qtScreenPoint, m_buttons);
}

@end<|MERGE_RESOLUTION|>--- conflicted
+++ resolved
@@ -992,17 +992,9 @@
 
 - (void)mouseDragged:(NSEvent *)theEvent
 {
-<<<<<<< HEAD
     const bool accepted = [self handleMouseDraggedEvent:theEvent];
     if (!accepted)
         [super mouseDragged:theEvent];
-=======
-    if (m_window && (m_window->flags() & Qt::WindowTransparentForInput) )
-        return [super mouseDragged:theEvent];
-    if (!(m_buttons & (m_sendUpAsRightButton ? Qt::RightButton : Qt::LeftButton)))
-        qCDebug(lcQpaCocoaWindow, "QNSView mouseDragged: Internal mouse button tracking invalid (missing Qt::LeftButton)");
-    [self handleMouseEvent:theEvent];
->>>>>>> fd709786
 }
 
 - (void)mouseUp:(NSEvent *)theEvent
@@ -1162,61 +1154,6 @@
     m_platformWindow->m_enterLeaveTargetWindow = 0;
 }
 
-<<<<<<< HEAD
-=======
-- (void)rightMouseDown:(NSEvent *)theEvent
-{
-    if (m_window && (m_window->flags() & Qt::WindowTransparentForInput) )
-        return [super rightMouseDown:theEvent];
-    m_buttons |= Qt::RightButton;
-    m_sendUpAsRightButton = true;
-    [self handleMouseEvent:theEvent];
-}
-
-- (void)rightMouseDragged:(NSEvent *)theEvent
-{
-    if (m_window && (m_window->flags() & Qt::WindowTransparentForInput) )
-        return [super rightMouseDragged:theEvent];
-    if (!(m_buttons & Qt::RightButton))
-        qCDebug(lcQpaCocoaWindow, "QNSView rightMouseDragged: Internal mouse button tracking invalid (missing Qt::RightButton)");
-    [self handleMouseEvent:theEvent];
-}
-
-- (void)rightMouseUp:(NSEvent *)theEvent
-{
-    if (m_window && (m_window->flags() & Qt::WindowTransparentForInput) )
-        return [super rightMouseUp:theEvent];
-    m_buttons &= ~Qt::RightButton;
-    m_sendUpAsRightButton = false;
-    [self handleMouseEvent:theEvent];
-}
-
-- (void)otherMouseDown:(NSEvent *)theEvent
-{
-    if (m_window && (m_window->flags() & Qt::WindowTransparentForInput) )
-        return [super otherMouseDown:theEvent];
-    m_buttons |= cocoaButton2QtButton([theEvent buttonNumber]);
-    [self handleMouseEvent:theEvent];
-}
-
-- (void)otherMouseDragged:(NSEvent *)theEvent
-{
-    if (m_window && (m_window->flags() & Qt::WindowTransparentForInput) )
-        return [super otherMouseDragged:theEvent];
-    if (!(m_buttons & ~(Qt::LeftButton | Qt::RightButton)))
-        qCDebug(lcQpaCocoaWindow, "QNSView otherMouseDragged: Internal mouse button tracking invalid (missing Qt::MiddleButton or Qt::ExtraButton*)");
-    [self handleMouseEvent:theEvent];
-}
-
-- (void)otherMouseUp:(NSEvent *)theEvent
-{
-    if (m_window && (m_window->flags() & Qt::WindowTransparentForInput) )
-        return [super otherMouseUp:theEvent];
-    m_buttons &= ~cocoaButton2QtButton([theEvent buttonNumber]);
-    [self handleMouseEvent:theEvent];
-}
-
->>>>>>> fd709786
 struct QCocoaTabletDeviceData
 {
     QTabletEvent::TabletDevice device;
