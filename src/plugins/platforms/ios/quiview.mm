/****************************************************************************
**
** Copyright (C) 2016 The Qt Company Ltd.
** Contact: https://www.qt.io/licensing/
**
** This file is part of the plugins of the Qt Toolkit.
**
** $QT_BEGIN_LICENSE:LGPL$
** Commercial License Usage
** Licensees holding valid commercial Qt licenses may use this file in
** accordance with the commercial license agreement provided with the
** Software or, alternatively, in accordance with the terms contained in
** a written agreement between you and The Qt Company. For licensing terms
** and conditions see https://www.qt.io/terms-conditions. For further
** information use the contact form at https://www.qt.io/contact-us.
**
** GNU Lesser General Public License Usage
** Alternatively, this file may be used under the terms of the GNU Lesser
** General Public License version 3 as published by the Free Software
** Foundation and appearing in the file LICENSE.LGPL3 included in the
** packaging of this file. Please review the following information to
** ensure the GNU Lesser General Public License version 3 requirements
** will be met: https://www.gnu.org/licenses/lgpl-3.0.html.
**
** GNU General Public License Usage
** Alternatively, this file may be used under the terms of the GNU
** General Public License version 2.0 or (at your option) the GNU General
** Public license version 3 or any later version approved by the KDE Free
** Qt Foundation. The licenses are as published by the Free Software
** Foundation and appearing in the file LICENSE.GPL2 and LICENSE.GPL3
** included in the packaging of this file. Please review the following
** information to ensure the GNU General Public License requirements will
** be met: https://www.gnu.org/licenses/gpl-2.0.html and
** https://www.gnu.org/licenses/gpl-3.0.html.
**
** $QT_END_LICENSE$
**
****************************************************************************/

#include "quiview.h"

#include "qiosglobal.h"
#include "qiosintegration.h"
#include "qiosviewcontroller.h"
#include "qiostextresponder.h"
#include "qiosscreen.h"
#include "qioswindow.h"
#ifndef Q_OS_TVOS
#include "qiosmenu.h"
#endif

#include <QtGui/private/qguiapplication_p.h>
#include <QtGui/private/qwindow_p.h>
#include <qpa/qwindowsysteminterface_p.h>

Q_LOGGING_CATEGORY(lcQpaTablet, "qt.qpa.input.tablet")

@implementation QUIView

+ (void)load
{
#ifndef Q_OS_TVOS
    if (QOperatingSystemVersion::current() < QOperatingSystemVersion(QOperatingSystemVersion::IOS, 11)) {
        // iOS 11 handles this though [UIView safeAreaInsetsDidChange], but there's no signal for
        // the corresponding top and bottom layout guides that we use on earlier versions. Note
        // that we use the _will_ change version of the notification, because we want to react
        // to the change as early was possible. But since the top and bottom layout guides have
        // not been updated at this point we use asynchronous delivery of the event, so that the
        // event is processed by QtGui just after iOS has updated the layout margins.
        [[NSNotificationCenter defaultCenter] addObserverForName:UIApplicationWillChangeStatusBarFrameNotification
            object:nil queue:[NSOperationQueue mainQueue] usingBlock:^(NSNotification *) {
                for (QWindow *window : QGuiApplication::allWindows())
                    QWindowSystemInterface::handleSafeAreaMarginsChanged<QWindowSystemInterface::AsynchronousDelivery>(window);
            }
        ];
    }
#endif
}

+ (Class)layerClass
{
    return [CAEAGLLayer class];
}

- (id)initWithQIOSWindow:(QT_PREPEND_NAMESPACE(QIOSWindow) *)window
{
    if (self = [self initWithFrame:window->geometry().toCGRect()]) {
        m_qioswindow = window;
        m_accessibleElements = [[NSMutableArray alloc] init];
    }

    return self;
}

- (id)initWithFrame:(CGRect)frame
{
    if ((self = [super initWithFrame:frame])) {
        // Set up EAGL layer
        CAEAGLLayer *eaglLayer = static_cast<CAEAGLLayer *>(self.layer);
        eaglLayer.opaque = TRUE;
        eaglLayer.drawableProperties = [NSDictionary dictionaryWithObjectsAndKeys:
            [NSNumber numberWithBool:YES], kEAGLDrawablePropertyRetainedBacking,
            kEAGLColorFormatRGBA8, kEAGLDrawablePropertyColorFormat, nil];

        if (isQtApplication())
            self.hidden = YES;

#ifndef Q_OS_TVOS
        self.multipleTouchEnabled = YES;
#endif

        if (qEnvironmentVariableIntValue("QT_IOS_DEBUG_WINDOW_MANAGEMENT")) {
            static CGFloat hue = 0.0;
            CGFloat lastHue = hue;
            for (CGFloat diff = 0; diff < 0.1 || diff > 0.9; diff = fabs(hue - lastHue))
                hue = drand48();

            #define colorWithBrightness(br) \
                [UIColor colorWithHue:hue saturation:0.5 brightness:br alpha:1.0].CGColor

            self.layer.borderColor = colorWithBrightness(1.0);
            self.layer.borderWidth = 1.0;
        }

#if QT_DARWIN_PLATFORM_SDK_EQUAL_OR_ABOVE(__MAC_NA, 110000, 110000, __WATCHOS_NA)
        if (qEnvironmentVariableIsSet("QT_IOS_DEBUG_WINDOW_SAFE_AREAS")) {
            if (__builtin_available(iOS 11, tvOS 11, *)) {
                UIView *safeAreaOverlay = [[UIView alloc] initWithFrame:CGRectZero];
                [safeAreaOverlay setBackgroundColor:[UIColor colorWithRed:0.3 green:0.7 blue:0.9 alpha:0.3]];
                [self addSubview:safeAreaOverlay];

                safeAreaOverlay.translatesAutoresizingMaskIntoConstraints = NO;
                [safeAreaOverlay.topAnchor constraintEqualToAnchor:self.safeAreaLayoutGuide.topAnchor].active = YES;
                [safeAreaOverlay.leftAnchor constraintEqualToAnchor:self.safeAreaLayoutGuide.leftAnchor].active = YES;
                [safeAreaOverlay.rightAnchor constraintEqualToAnchor:self.safeAreaLayoutGuide.rightAnchor].active = YES;
                [safeAreaOverlay.bottomAnchor constraintEqualToAnchor:self.safeAreaLayoutGuide.bottomAnchor].active = YES;
            }
        }
#endif
    }

    return self;
}

- (void)dealloc
{
    [m_accessibleElements release];

    [super dealloc];
}

<<<<<<< HEAD
=======
- (NSString *)description
{
    NSMutableString *description = [NSMutableString stringWithString:[super description]];

#ifndef QT_NO_DEBUG_STREAM
    QString platformWindowDescription;
    QDebug debug(&platformWindowDescription);
    debug.nospace() << "; " << m_qioswindow << ">";
    NSRange lastCharacter = [description rangeOfComposedCharacterSequenceAtIndex:description.length - 1];
    [description replaceCharactersInRange:lastCharacter withString:platformWindowDescription.toNSString()];
#endif

    return description;
}

>>>>>>> 4ba53561
- (void)willMoveToWindow:(UIWindow *)newWindow
{
    // UIKIt will normally set the scale factor of a view to match the corresponding
    // screen scale factor, but views backed by CAEAGLLayers need to do this manually.
    self.contentScaleFactor = newWindow && newWindow.screen ?
        newWindow.screen.scale : [[UIScreen mainScreen] scale];

    // FIXME: Allow the scale factor to be customized through QSurfaceFormat.
}

- (void)didAddSubview:(UIView *)subview
{
    if ([subview isKindOfClass:[QUIView class]])
        self.clipsToBounds = YES;
}

- (void)willRemoveSubview:(UIView *)subview
{
    for (UIView *view in self.subviews) {
        if (view != subview && [view isKindOfClass:[QUIView class]])
            return;
    }

    self.clipsToBounds = NO;
}

- (void)setNeedsDisplay
{
    [super setNeedsDisplay];

    // We didn't implement drawRect: so we have to manually
    // mark the layer as needing display.
    [self.layer setNeedsDisplay];
}

- (void)layoutSubviews
{
    // This method is the de facto way to know that view has been resized,
    // or otherwise needs invalidation of its buffers. Note though that we
    // do not get this callback when the view just changes its position, so
    // the position of our QWindow (and platform window) will only get updated
    // when the size is also changed.

    if (!CGAffineTransformIsIdentity(self.transform))
<<<<<<< HEAD
        qWarning() << m_qioswindow->window()
            << "is backed by a UIView that has a transform set. This is not supported.";
=======
        qWarning() << self << "has a transform set. This is not supported.";
>>>>>>> 4ba53561

    QWindow *window = m_qioswindow->window();
    QRect lastReportedGeometry = qt_window_private(window)->geometry;
    QRect currentGeometry = QRectF::fromCGRect(self.frame).toRect();
<<<<<<< HEAD
    qCDebug(lcQpaWindow) << m_qioswindow->window() << "new geometry is" << currentGeometry;
=======
    qCDebug(lcQpaWindow) << m_qioswindow << "new geometry is" << currentGeometry;
>>>>>>> 4ba53561
    QWindowSystemInterface::handleGeometryChange(window, currentGeometry);

    if (currentGeometry.size() != lastReportedGeometry.size()) {
        // Trigger expose event on resize
        [self setNeedsDisplay];

        // A new size means we also need to resize the FBO's corresponding buffers,
        // but we defer that to when the application calls makeCurrent.
    }
}

- (void)displayLayer:(CALayer *)layer
{
    Q_UNUSED(layer);
    Q_ASSERT(layer == self.layer);

    [self sendUpdatedExposeEvent];
}

- (void)sendUpdatedExposeEvent
{
    QRegion region;

    if (m_qioswindow->isExposed()) {
        QSize bounds = QRectF::fromCGRect(self.layer.bounds).toRect().size();

        Q_ASSERT(m_qioswindow->geometry().size() == bounds);
        Q_ASSERT(self.hidden == !m_qioswindow->window()->isVisible());

        region = QRect(QPoint(), bounds);
    }

    qCDebug(lcQpaWindow) << m_qioswindow << region << "isExposed" << m_qioswindow->isExposed();
    QWindowSystemInterface::handleExposeEvent(m_qioswindow->window(), region);
}

- (void)safeAreaInsetsDidChange
{
    QWindowSystemInterface::handleSafeAreaMarginsChanged(m_qioswindow->window());
}

// -------------------------------------------------------------------------

- (BOOL)canBecomeFirstResponder
{
    return !(m_qioswindow->window()->flags() & Qt::WindowDoesNotAcceptFocus);
}

- (BOOL)becomeFirstResponder
{
    {
        // Scope for the duration of becoming first responder only, as the window
        // activation event may trigger new responders, which we don't want to be
        // blocked by this guard.
        FirstResponderCandidate firstResponderCandidate(self);

        qImDebug() << "self:" << self << "first:" << [UIResponder currentFirstResponder];

        if (![super becomeFirstResponder]) {
            qImDebug() << self << "was not allowed to become first responder";
            return NO;
        }

        qImDebug() << self << "became first responder";
    }

    if (qGuiApp->focusWindow() != m_qioswindow->window())
        QWindowSystemInterface::handleWindowActivated(m_qioswindow->window());
    else
        qImDebug() << m_qioswindow->window() << "already active, not sending window activation";

    return YES;
}

- (BOOL)responderShouldTriggerWindowDeactivation:(UIResponder *)responder
{
    // We don't want to send window deactivation in case the resign
    // was a result of another Qt window becoming first responder.
    if ([responder isKindOfClass:[QUIView class]])
        return NO;

    // Nor do we want to deactivate the Qt window if the new responder
    // is temporarily handling text input on behalf of a Qt window.
    if ([responder isKindOfClass:[QIOSTextInputResponder class]]) {
        while ((responder = [responder nextResponder])) {
            if ([responder isKindOfClass:[QUIView class]])
                return NO;
        }
    }

    return YES;
}

- (BOOL)resignFirstResponder
{
    qImDebug() << "self:" << self << "first:" << [UIResponder currentFirstResponder];

    if (![super resignFirstResponder])
        return NO;

    qImDebug() << self << "resigned first responder";

    UIResponder *newResponder = FirstResponderCandidate::currentCandidate();
    if ([self responderShouldTriggerWindowDeactivation:newResponder])
        QWindowSystemInterface::handleWindowActivated(0);

    return YES;
}

- (BOOL)isActiveWindow
{
    // Normally this is determined exclusivly by being firstResponder, but
    // since we employ a separate first responder for text input we need to
    // handle both cases as this view being the active Qt window.

    if ([self isFirstResponder])
        return YES;

    UIResponder *firstResponder = [UIResponder currentFirstResponder];
    if ([firstResponder isKindOfClass:[QIOSTextInputResponder class]]
        && [firstResponder nextResponder] == self)
        return YES;

    return NO;
}

// -------------------------------------------------------------------------

- (void)traitCollectionDidChange:(UITraitCollection *)previousTraitCollection
{
    [super traitCollectionDidChange: previousTraitCollection];

    QTouchDevice *touchDevice = QIOSIntegration::instance()->touchDevice();
    QTouchDevice::Capabilities touchCapabilities = touchDevice->capabilities();

    if (__builtin_available(iOS 9, *)) {
        if (self.traitCollection.forceTouchCapability == UIForceTouchCapabilityAvailable)
            touchCapabilities |= QTouchDevice::Pressure;
        else
            touchCapabilities &= ~QTouchDevice::Pressure;
    }

    touchDevice->setCapabilities(touchCapabilities);
}

-(BOOL)pointInside:(CGPoint)point withEvent:(UIEvent *)event
{
    if (m_qioswindow->window()->flags() & Qt::WindowTransparentForInput)
        return NO;
    return [super pointInside:point withEvent:event];
}

- (void)handleTouches:(NSSet *)touches withEvent:(UIEvent *)event withState:(Qt::TouchPointState)state withTimestamp:(ulong)timeStamp
{
    QIOSIntegration *iosIntegration = QIOSIntegration::instance();
    bool supportsPressure = QIOSIntegration::instance()->touchDevice()->capabilities() & QTouchDevice::Pressure;

#if QT_CONFIG(tabletevent)
    if (m_activePencilTouch && [touches containsObject:m_activePencilTouch]) {
        NSArray<UITouch *> *cTouches = [event coalescedTouchesForTouch:m_activePencilTouch];
        int i = 0;
        for (UITouch *cTouch in cTouches) {
            QPointF localViewPosition = QPointF::fromCGPoint([cTouch preciseLocationInView:self]);
            QPoint localViewPositionI = localViewPosition.toPoint();
            QPointF globalScreenPosition = m_qioswindow->mapToGlobal(localViewPositionI) +
                    (localViewPosition - localViewPositionI);
            qreal pressure = cTouch.force / cTouch.maximumPossibleForce;
            // azimuth unit vector: +x to the right, +y going downwards
            CGVector azimuth = [cTouch azimuthUnitVectorInView: self];
            // azimuthAngle given in radians, zero when the stylus points towards +x axis; converted to degrees with 0 pointing straight up
            qreal azimuthAngle = [cTouch azimuthAngleInView: self] * 180 / M_PI + 90;
            // altitudeAngle given in radians, pi / 2 is with the stylus perpendicular to the iPad, smaller values mean more tilted, but never negative.
            // Convert to degrees with zero being perpendicular.
            qreal altitudeAngle = 90 - cTouch.altitudeAngle * 180 / M_PI;
            qCDebug(lcQpaTablet) << i << ":" << timeStamp << localViewPosition << pressure << state << "azimuth" << azimuth.dx << azimuth.dy
                     << "angle" << azimuthAngle << "altitude" << cTouch.altitudeAngle
                     << "xTilt" << qBound(-60.0, altitudeAngle * azimuth.dx, 60.0) << "yTilt" << qBound(-60.0, altitudeAngle * azimuth.dy, 60.0);
            QWindowSystemInterface::handleTabletEvent(m_qioswindow->window(), timeStamp, localViewPosition, globalScreenPosition,
                    // device, pointerType, buttons
                    QTabletEvent::RotationStylus, QTabletEvent::Pen, state == Qt::TouchPointReleased ? Qt::NoButton : Qt::LeftButton,
                    // pressure, xTilt, yTilt
                    pressure, qBound(-60.0, altitudeAngle * azimuth.dx, 60.0), qBound(-60.0, altitudeAngle * azimuth.dy, 60.0),
                    // tangentialPressure, rotation, z, uid, modifiers
                    0, azimuthAngle, 0, 0, Qt::NoModifier);
            ++i;
        }
    }
#endif

    for (UITouch *uiTouch : m_activeTouches.keys()) {
        QWindowSystemInterface::TouchPoint &touchPoint = m_activeTouches[uiTouch];
        if (![touches containsObject:uiTouch]) {
            touchPoint.state = Qt::TouchPointStationary;
        } else {
            touchPoint.state = state;

            // Touch positions are expected to be in QScreen global coordinates, and
            // as we already have the QWindow positioned at the right place, we can
            // just map from the local view position to global coordinates.
            // tvOS: all touches start at the center of the screen and move from there.
            QPoint localViewPosition = QPointF::fromCGPoint([uiTouch locationInView:self]).toPoint();
            QPoint globalScreenPosition = m_qioswindow->mapToGlobal(localViewPosition);

            touchPoint.area = QRectF(globalScreenPosition, QSize(0, 0));

            // FIXME: Do we really need to support QTouchDevice::NormalizedPosition?
            QSize screenSize = m_qioswindow->screen()->geometry().size();
            touchPoint.normalPosition = QPointF(globalScreenPosition.x() / screenSize.width(),
                                                globalScreenPosition.y() / screenSize.height());

            if (supportsPressure) {
                // Note: iOS  will deliver touchesBegan with a touch force of 0, which
                // we will reflect/propagate as a 0 pressure, but there is no clear
                // alternative, as we don't want to wait for a touchedMoved before
                // sending a touch press event to Qt, just to have a valid pressure.
                touchPoint.pressure = uiTouch.force / uiTouch.maximumPossibleForce;
            } else {
                // We don't claim that our touch device supports QTouchDevice::Pressure,
                // but fill in a meaningful value in case clients use it anyway.
                touchPoint.pressure = (state == Qt::TouchPointReleased) ? 0.0 : 1.0;
            }
        }
    }
    if (m_activeTouches.isEmpty())
            return;
    QWindowSystemInterface::handleTouchEvent<QWindowSystemInterface::SynchronousDelivery>(m_qioswindow->window(), timeStamp, iosIntegration->touchDevice(), m_activeTouches.values());
    if (!static_cast<QUIWindow *>(self.window).sendingEvent) {
        // The event is likely delivered as part of delayed touch delivery, via
        // _UIGestureEnvironmentSortAndSendDelayedTouches, due to one of the two
        // _UISystemGestureGateGestureRecognizer instances on the top level window
        // having its delaysTouchesBegan set to YES. During this delivery, it's not
        // safe to spin up a recursive event loop, as our calling function is not
        // reentrant, so any gestures used by the recursive code, e.g. a native
        // alert dialog, will fail to recognize. To be on the safe side, we deliver
        // the event asynchronously.
        QWindowSystemInterface::handleTouchEvent<QWindowSystemInterface::AsynchronousDelivery>(
            m_qioswindow->window(), timeStamp, iosIntegration->touchDevice(), m_activeTouches.values());
    } else {
        QWindowSystemInterface::handleTouchEvent<QWindowSystemInterface::SynchronousDelivery>(
            m_qioswindow->window(), timeStamp, iosIntegration->touchDevice(), m_activeTouches.values());
    }
}

- (void)touchesBegan:(NSSet *)touches withEvent:(UIEvent *)event
{
    // UIKit generates [Began -> Moved -> Ended] event sequences for
    // each touch point. Internally we keep a hashmap of active UITouch
    // points to QWindowSystemInterface::TouchPoints, and assigns each TouchPoint
    // an id for use by Qt.
    for (UITouch *touch in touches) {
#if QT_CONFIG(tabletevent)
        if (touch.type == UITouchTypeStylus) {
            if (Q_UNLIKELY(m_activePencilTouch)) {
                qWarning("ignoring additional Pencil while first is still active");
                continue;
            }
            m_activePencilTouch = touch;
        } else
        {
            Q_ASSERT(!m_activeTouches.contains(touch));
#endif
            m_activeTouches[touch].id = m_nextTouchId++;
#if QT_CONFIG(tabletevent)
        }
#endif
    }

    if (m_qioswindow->shouldAutoActivateWindow() && m_activeTouches.size() == 1) {
        QPlatformWindow *topLevel = m_qioswindow;
        while (QPlatformWindow *p = topLevel->parent())
            topLevel = p;
        if (topLevel->window() != QGuiApplication::focusWindow())
            topLevel->requestActivateWindow();
    }

    [self handleTouches:touches withEvent:event withState:Qt::TouchPointPressed withTimestamp:ulong(event.timestamp * 1000)];
}

- (void)touchesMoved:(NSSet *)touches withEvent:(UIEvent *)event
{
    [self handleTouches:touches withEvent:event withState:Qt::TouchPointMoved withTimestamp:ulong(event.timestamp * 1000)];
}

- (void)touchesEnded:(NSSet *)touches withEvent:(UIEvent *)event
{
    [self handleTouches:touches withEvent:event withState:Qt::TouchPointReleased withTimestamp:ulong(event.timestamp * 1000)];

    // Remove ended touch points from the active set:
    for (UITouch *touch in touches) {
#if QT_CONFIG(tabletevent)
        if (touch.type == UITouchTypeStylus) {
            m_activePencilTouch = nil;
        } else
#endif
        {
            m_activeTouches.remove(touch);
        }
    }
    if (m_activeTouches.isEmpty() && !m_activePencilTouch)
        m_nextTouchId = 0;
}

- (void)touchesCancelled:(NSSet *)touches withEvent:(UIEvent *)event
{
    if (m_activeTouches.isEmpty() && !m_activePencilTouch)
        return;

    // When four-finger swiping, we get a touchesCancelled callback
    // which includes all four touch points. The swipe gesture is
    // then active until all four touches have been released, and
    // we start getting touchesBegan events again.

    // When five-finger pinching, we also get a touchesCancelled
    // callback with all five touch points, but the pinch gesture
    // ends when the second to last finger is released from the
    // screen. The last finger will not emit any more touch
    // events, _but_, will contribute to starting another pinch
    // gesture. That second pinch gesture will _not_ trigger a
    // touchesCancelled event when starting, but as each finger
    // is released, and we may get touchesMoved events for the
    // remaining fingers. [event allTouches] also contains one
    // less touch point than it should, so this behavior is
    // likely a bug in the iOS system gesture recognizer, but we
    // have to take it into account when maintaining the Qt state.
    // We do this by assuming that there are no cases where a
    // sub-set of the active touch events are intentionally cancelled.

    NSInteger count = static_cast<NSInteger>([touches count]);
    if (count != 0 && count != m_activeTouches.count() && !m_activePencilTouch)
        qWarning("Subset of active touches cancelled by UIKit");

    m_activeTouches.clear();
    m_nextTouchId = 0;
    m_activePencilTouch = nil;

    NSTimeInterval timestamp = event ? event.timestamp : [[NSProcessInfo processInfo] systemUptime];

    QIOSIntegration *iosIntegration = static_cast<QIOSIntegration *>(QGuiApplicationPrivate::platformIntegration());
    QWindowSystemInterface::handleTouchCancelEvent(m_qioswindow->window(), ulong(timestamp * 1000), iosIntegration->touchDevice());
}

- (int)mapPressTypeToKey:(UIPress*)press
{
    switch (press.type) {
    case UIPressTypeUpArrow: return Qt::Key_Up;
    case UIPressTypeDownArrow: return Qt::Key_Down;
    case UIPressTypeLeftArrow: return Qt::Key_Left;
    case UIPressTypeRightArrow: return Qt::Key_Right;
    case UIPressTypeSelect: return Qt::Key_Select;
    case UIPressTypeMenu: return Qt::Key_Menu;
    case UIPressTypePlayPause: return Qt::Key_MediaTogglePlayPause;
    }
    return Qt::Key_unknown;
}

- (bool)processPresses:(NSSet *)presses withType:(QEvent::Type)type {
    // Presses on Menu button will generate a Menu key event. By default, not handling
    // this event will cause the application to return to Headboard (tvOS launcher).
    // When handling the event (for example, as a back button), both press and
    // release events must be handled accordingly.

    bool handled = false;
    for (UIPress* press in presses) {
        int key = [self mapPressTypeToKey:press];
        if (key == Qt::Key_unknown)
            continue;
        if (QWindowSystemInterface::handleKeyEvent(m_qioswindow->window(), type, key, Qt::NoModifier))
            handled = true;
    }

    return handled;
}

- (void)pressesBegan:(NSSet<UIPress *> *)presses withEvent:(UIPressesEvent *)event
{
    if (![self processPresses:presses withType:QEvent::KeyPress])
        [super pressesBegan:presses withEvent:event];
}

- (void)pressesChanged:(NSSet<UIPress *> *)presses withEvent:(UIPressesEvent *)event
{
    if (![self processPresses:presses withType:QEvent::KeyPress])
        [super pressesChanged:presses withEvent:event];
}

- (void)pressesEnded:(NSSet<UIPress *> *)presses withEvent:(UIPressesEvent *)event
{
    if (![self processPresses:presses withType:QEvent::KeyRelease])
        [super pressesEnded:presses withEvent:event];
}

- (BOOL)canPerformAction:(SEL)action withSender:(id)sender
{
#ifndef Q_OS_TVOS
    // Check first if QIOSMenu should handle the action before continuing up the responder chain
    return [QIOSMenu::menuActionTarget() targetForAction:action withSender:sender] != 0;
#else
    Q_UNUSED(action)
    Q_UNUSED(sender)
    return false;
#endif
}

- (id)forwardingTargetForSelector:(SEL)selector
{
    Q_UNUSED(selector)
#ifndef Q_OS_TVOS
    return QIOSMenu::menuActionTarget();
#else
    return nil;
#endif
}

@end

@implementation UIView (QtHelpers)

- (QWindow *)qwindow
{
    if ([self isKindOfClass:[QUIView class]]) {
        if (QT_PREPEND_NAMESPACE(QIOSWindow) *w = static_cast<QUIView *>(self)->m_qioswindow)
            return w->window();
    }
    return nil;
}

- (UIViewController *)viewController
{
    id responder = self;
    while ((responder = [responder nextResponder])) {
        if ([responder isKindOfClass:UIViewController.class])
            return responder;
    }
    return nil;
}

- (QIOSViewController*)qtViewController
{
    UIViewController *vc = self.viewController;
    if ([vc isKindOfClass:QIOSViewController.class])
        return static_cast<QIOSViewController *>(vc);

    return nil;
}

- (UIEdgeInsets)qt_safeAreaInsets
{
#if QT_DARWIN_PLATFORM_SDK_EQUAL_OR_ABOVE(__MAC_NA, 110000, 110000, __WATCHOS_NA)
    if (__builtin_available(iOS 11, tvOS 11, *))
        return self.safeAreaInsets;
#endif

    // Fallback for iOS < 11
    UIEdgeInsets safeAreaInsets = UIEdgeInsetsZero;
    CGPoint topInset = [self convertPoint:CGPointMake(0, self.viewController.topLayoutGuide.length) fromView:nil];
    CGPoint bottomInset = [self convertPoint:CGPointMake(0, self.viewController.bottomLayoutGuide.length) fromView:nil];
    safeAreaInsets.top = topInset.y;
    safeAreaInsets.bottom = bottomInset.y;
    return safeAreaInsets;
}

@end

#ifndef QT_NO_ACCESSIBILITY
// Include category as an alternative to using -ObjC (Apple QA1490)
#include "quiview_accessibility.mm"
#endif<|MERGE_RESOLUTION|>--- conflicted
+++ resolved
@@ -149,8 +149,6 @@
     [super dealloc];
 }
 
-<<<<<<< HEAD
-=======
 - (NSString *)description
 {
     NSMutableString *description = [NSMutableString stringWithString:[super description]];
@@ -166,7 +164,6 @@
     return description;
 }
 
->>>>>>> 4ba53561
 - (void)willMoveToWindow:(UIWindow *)newWindow
 {
     // UIKIt will normally set the scale factor of a view to match the corresponding
@@ -211,21 +208,12 @@
     // when the size is also changed.
 
     if (!CGAffineTransformIsIdentity(self.transform))
-<<<<<<< HEAD
-        qWarning() << m_qioswindow->window()
-            << "is backed by a UIView that has a transform set. This is not supported.";
-=======
         qWarning() << self << "has a transform set. This is not supported.";
->>>>>>> 4ba53561
 
     QWindow *window = m_qioswindow->window();
     QRect lastReportedGeometry = qt_window_private(window)->geometry;
     QRect currentGeometry = QRectF::fromCGRect(self.frame).toRect();
-<<<<<<< HEAD
-    qCDebug(lcQpaWindow) << m_qioswindow->window() << "new geometry is" << currentGeometry;
-=======
     qCDebug(lcQpaWindow) << m_qioswindow << "new geometry is" << currentGeometry;
->>>>>>> 4ba53561
     QWindowSystemInterface::handleGeometryChange(window, currentGeometry);
 
     if (currentGeometry.size() != lastReportedGeometry.size()) {
