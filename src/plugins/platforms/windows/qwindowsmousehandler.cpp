/****************************************************************************
**
** Copyright (C) 2016 The Qt Company Ltd.
** Contact: https://www.qt.io/licensing/
**
** This file is part of the plugins of the Qt Toolkit.
**
** $QT_BEGIN_LICENSE:LGPL$
** Commercial License Usage
** Licensees holding valid commercial Qt licenses may use this file in
** accordance with the commercial license agreement provided with the
** Software or, alternatively, in accordance with the terms contained in
** a written agreement between you and The Qt Company. For licensing terms
** and conditions see https://www.qt.io/terms-conditions. For further
** information use the contact form at https://www.qt.io/contact-us.
**
** GNU Lesser General Public License Usage
** Alternatively, this file may be used under the terms of the GNU Lesser
** General Public License version 3 as published by the Free Software
** Foundation and appearing in the file LICENSE.LGPL3 included in the
** packaging of this file. Please review the following information to
** ensure the GNU Lesser General Public License version 3 requirements
** will be met: https://www.gnu.org/licenses/lgpl-3.0.html.
**
** GNU General Public License Usage
** Alternatively, this file may be used under the terms of the GNU
** General Public License version 2.0 or (at your option) the GNU General
** Public license version 3 or any later version approved by the KDE Free
** Qt Foundation. The licenses are as published by the Free Software
** Foundation and appearing in the file LICENSE.GPL2 and LICENSE.GPL3
** included in the packaging of this file. Please review the following
** information to ensure the GNU General Public License requirements will
** be met: https://www.gnu.org/licenses/gpl-2.0.html and
** https://www.gnu.org/licenses/gpl-3.0.html.
**
** $QT_END_LICENSE$
**
****************************************************************************/

#if defined(WINVER) && WINVER < 0x0601
#  undef WINVER
#endif
#if !defined(WINVER)
#  define WINVER 0x0601 // Enable touch functions for MinGW
#endif

#include "qwindowsmousehandler.h"
#include "qwindowskeymapper.h"
#include "qwindowscontext.h"
#include "qwindowswindow.h"
#include "qwindowsintegration.h"
#include "qwindowsscreen.h"

#include <qpa/qwindowsysteminterface.h>
#include <QtGui/QGuiApplication>
#include <QtGui/QScreen>
#include <QtGui/QTouchDevice>
#include <QtGui/QWindow>
#include <QtGui/QCursor>

#include <QtCore/QDebug>
#include <QtCore/QScopedArrayPointer>

#include <windowsx.h>

<<<<<<< HEAD
=======
/* Touch is supported from Windows 7 onwards and data structures
 * are present in the Windows SDK's, but not in older MSVC Express
 * versions. */

#if !defined(TOUCHEVENTF_MOVE)

typedef struct tagTOUCHINPUT {
    LONG x;
    LONG y;
    HANDLE hSource;
    DWORD dwID;
    DWORD dwFlags;
    DWORD dwMask;
    DWORD dwTime;
    ULONG_PTR dwExtraInfo;
    DWORD cxContact;
    DWORD cyContact;
} TOUCHINPUT, *PTOUCHINPUT;
typedef TOUCHINPUT const * PCTOUCHINPUT;

#  define TOUCHEVENTF_MOVE 0x0001
#  define TOUCHEVENTF_DOWN 0x0002
#  define TOUCHEVENTF_UP 0x0004
#  define TOUCHEVENTF_INRANGE 0x0008
#  define TOUCHEVENTF_PRIMARY 0x0010
#  define TOUCHEVENTF_NOCOALESCE 0x0020
#  define TOUCHEVENTF_PALM 0x0080
#  define TOUCHINPUTMASKF_CONTACTAREA 0x0004
#  define TOUCHINPUTMASKF_EXTRAINFO 0x0002
#endif // if !defined(TOUCHEVENTF_MOVE)

>>>>>>> f174d316
QT_BEGIN_NAMESPACE

static inline void compressMouseMove(MSG *msg)
{
    // Compress mouse move events
    if (msg->message == WM_MOUSEMOVE) {
        MSG mouseMsg;
        while (PeekMessage(&mouseMsg, msg->hwnd, WM_MOUSEFIRST,
                           WM_MOUSELAST, PM_NOREMOVE)) {
            if (mouseMsg.message == WM_MOUSEMOVE) {
#define PEEKMESSAGE_IS_BROKEN 1
#ifdef PEEKMESSAGE_IS_BROKEN
                // Since the Windows PeekMessage() function doesn't
                // correctly return the wParam for WM_MOUSEMOVE events
                // if there is a key release event in the queue
                // _before_ the mouse event, we have to also consider
                // key release events (kls 2003-05-13):
                MSG keyMsg;
                bool done = false;
                while (PeekMessage(&keyMsg, 0, WM_KEYFIRST, WM_KEYLAST,
                                   PM_NOREMOVE)) {
                    if (keyMsg.time < mouseMsg.time) {
                        if ((keyMsg.lParam & 0xC0000000) == 0x40000000) {
                            PeekMessage(&keyMsg, 0, keyMsg.message,
                                        keyMsg.message, PM_REMOVE);
                        } else {
                            done = true;
                            break;
                        }
                    } else {
                        break; // no key event before the WM_MOUSEMOVE event
                    }
                }
                if (done)
                    break;
#else
                // Actually the following 'if' should work instead of
                // the above key event checking, but apparently
                // PeekMessage() is broken :-(
                if (mouseMsg.wParam != msg.wParam)
                    break; // leave the message in the queue because
                // the key state has changed
#endif
                // Update the passed in MSG structure with the
                // most recent one.
                msg->lParam = mouseMsg.lParam;
                msg->wParam = mouseMsg.wParam;
                // Extract the x,y coordinates from the lParam as we do in the WndProc
                msg->pt.x = GET_X_LPARAM(mouseMsg.lParam);
                msg->pt.y = GET_Y_LPARAM(mouseMsg.lParam);
                ClientToScreen(msg->hwnd, &(msg->pt));
                // Remove the mouse move message
                PeekMessage(&mouseMsg, msg->hwnd, WM_MOUSEMOVE,
                            WM_MOUSEMOVE, PM_REMOVE);
            } else {
                break; // there was no more WM_MOUSEMOVE event
            }
        }
    }
}

static inline QTouchDevice *createTouchDevice()
{
    enum { QT_SM_TABLETPC = 86, QT_SM_DIGITIZER = 94, QT_SM_MAXIMUMTOUCHES = 95,
           QT_NID_INTEGRATED_TOUCH = 0x1, QT_NID_EXTERNAL_TOUCH = 0x02,
           QT_NID_MULTI_INPUT = 0x40, QT_NID_READY = 0x80 };

    const int digitizers = GetSystemMetrics(QT_SM_DIGITIZER);
    if (!(digitizers & (QT_NID_INTEGRATED_TOUCH | QT_NID_EXTERNAL_TOUCH)))
        return 0;
    const int tabletPc = GetSystemMetrics(QT_SM_TABLETPC);
    const int maxTouchPoints = GetSystemMetrics(QT_SM_MAXIMUMTOUCHES);
    qCDebug(lcQpaEvents) << "Digitizers:" << hex << showbase << (digitizers & ~QT_NID_READY)
        << "Ready:" << (digitizers & QT_NID_READY) << dec << noshowbase
        << "Tablet PC:" << tabletPc << "Max touch points:" << maxTouchPoints;
    QTouchDevice *result = new QTouchDevice;
    result->setType(digitizers & QT_NID_INTEGRATED_TOUCH
                    ? QTouchDevice::TouchScreen : QTouchDevice::TouchPad);
    QTouchDevice::Capabilities capabilities = QTouchDevice::Position | QTouchDevice::Area | QTouchDevice::NormalizedPosition;
    if (result->type() == QTouchDevice::TouchPad)
        capabilities |= QTouchDevice::MouseEmulation;
    result->setCapabilities(capabilities);
    result->setMaximumTouchPoints(maxTouchPoints);
    return result;
}

/*!
    \class QWindowsMouseHandler
    \brief Windows mouse handler

    Dispatches mouse and touch events. Separate for code cleanliness.

    \internal
    \ingroup qt-lighthouse-win
*/

QWindowsMouseHandler::QWindowsMouseHandler() = default;

QTouchDevice *QWindowsMouseHandler::ensureTouchDevice()
{
    if (!m_touchDevice)
        m_touchDevice = createTouchDevice();
    return m_touchDevice;
}

Qt::MouseButtons QWindowsMouseHandler::queryMouseButtons()
{
    Qt::MouseButtons result = 0;
    const bool mouseSwapped = GetSystemMetrics(SM_SWAPBUTTON);
    if (GetAsyncKeyState(VK_LBUTTON) < 0)
        result |= mouseSwapped ? Qt::RightButton: Qt::LeftButton;
    if (GetAsyncKeyState(VK_RBUTTON) < 0)
        result |= mouseSwapped ? Qt::LeftButton : Qt::RightButton;
    if (GetAsyncKeyState(VK_MBUTTON) < 0)
        result |= Qt::MidButton;
    if (GetAsyncKeyState(VK_XBUTTON1) < 0)
        result |= Qt::XButton1;
    if (GetAsyncKeyState(VK_XBUTTON2) < 0)
        result |= Qt::XButton2;
    return result;
}

bool QWindowsMouseHandler::translateMouseEvent(QWindow *window, HWND hwnd,
                                               QtWindows::WindowsEventType et,
                                               MSG msg, LRESULT *result)
{
#ifdef Q_COMPILER_CLASS_ENUM
    enum : quint64 { signatureMask = 0xffffff00, miWpSignature = 0xff515700 };
#else
    static const quint64 signatureMask = 0xffffff00;
    static const quint64 miWpSignature = 0xff515700;
#endif // !Q_COMPILER_CLASS_ENUM

    if (et == QtWindows::MouseWheelEvent)
        return translateMouseWheelEvent(window, hwnd, msg, result);

    Qt::MouseEventSource source = Qt::MouseEventNotSynthesized;

    // Check for events synthesized from touch. Lower byte is touch index, 0 means pen.
    static const bool passSynthesizedMouseEvents =
            !(QWindowsIntegration::instance()->options() & QWindowsIntegration::DontPassOsMouseEventsSynthesizedFromTouch);
    // Check for events synthesized from touch. Lower 7 bits are touch/pen index, bit 8 indicates touch.
    // However, when tablet support is active, extraInfo is a packet serial number. This is not a problem
    // since we do not want to ignore mouse events coming from a tablet.
    // See https://msdn.microsoft.com/en-us/library/windows/desktop/ms703320.aspx
    const quint64 extraInfo = quint64(GetMessageExtraInfo());
    if ((extraInfo & signatureMask) == miWpSignature) {
        if (extraInfo & 0x80) { // Bit 7 indicates touch event, else tablet pen.
            source = Qt::MouseEventSynthesizedBySystem;
            if (!passSynthesizedMouseEvents)
                return false;
        }
    }

    const QPoint winEventPosition(GET_X_LPARAM(msg.lParam), GET_Y_LPARAM(msg.lParam));
    if (et & QtWindows::NonClientEventFlag) {
        const QPoint globalPosition = winEventPosition;
        const QPoint clientPosition = QWindowsGeometryHint::mapFromGlobal(hwnd, globalPosition);
        const Qt::MouseButtons buttons = QWindowsMouseHandler::queryMouseButtons();
        QWindowSystemInterface::handleFrameStrutMouseEvent(window, clientPosition,
                                                           globalPosition, buttons,
                                                           QWindowsKeyMapper::queryKeyboardModifiers(),
                                                           source);
        return false; // Allow further event processing (dragging of windows).
    }

    *result = 0;
    if (msg.message == WM_MOUSELEAVE) {
        qCDebug(lcQpaEvents) << "WM_MOUSELEAVE for " << window << " previous window under mouse = " << m_windowUnderMouse << " tracked window =" << m_trackedWindow;

        // When moving out of a window, WM_MOUSEMOVE within the moved-to window is received first,
        // so if m_trackedWindow is not the window here, it means the cursor has left the
        // application.
        if (window == m_trackedWindow) {
            QWindow *leaveTarget = m_windowUnderMouse ? m_windowUnderMouse : m_trackedWindow;
            qCDebug(lcQpaEvents) << "Generating leave event for " << leaveTarget;
            QWindowSystemInterface::handleLeaveEvent(leaveTarget);
            m_trackedWindow = 0;
            m_windowUnderMouse = 0;
        }
        return true;
    }

    QWindowsWindow *platformWindow = static_cast<QWindowsWindow *>(window->handle());
    const Qt::MouseButtons buttons = keyStateToMouseButtons(int(msg.wParam));

    // If the window was recently resized via mouse doubleclick on the frame or title bar,
    // we don't get WM_LBUTTONDOWN or WM_LBUTTONDBLCLK for the second click,
    // but we will get at least one WM_MOUSEMOVE with left button down and the WM_LBUTTONUP,
    // which will result undesired mouse press and release events.
    // To avoid those, we ignore any events with left button down if we didn't
    // get the original WM_LBUTTONDOWN/WM_LBUTTONDBLCLK.
    if (msg.message == WM_LBUTTONDOWN || msg.message == WM_LBUTTONDBLCLK) {
        m_leftButtonDown = true;
    } else {
        const bool actualLeftDown = buttons & Qt::LeftButton;
        if (!m_leftButtonDown && actualLeftDown) {
            // Autocapture the mouse for current window to and ignore further events until release.
            // Capture is necessary so we don't get WM_MOUSELEAVEs to confuse matters.
            // This autocapture is released normally when button is released.
            if (!platformWindow->hasMouseCapture()) {
                platformWindow->applyCursor();
                platformWindow->setMouseGrabEnabled(true);
                platformWindow->setFlag(QWindowsWindow::AutoMouseCapture);
                qCDebug(lcQpaEvents) << "Automatic mouse capture for missing buttondown event" << window;
            }
            m_previousCaptureWindow = window;
            return true;
        } else if (m_leftButtonDown && !actualLeftDown) {
            m_leftButtonDown = false;
        }
    }

    const QPoint globalPosition = QWindowsGeometryHint::mapToGlobal(hwnd, winEventPosition);
    // In this context, neither an invisible nor a transparent window (transparent regarding mouse
    // events, "click-through") can be considered as the window under mouse.
    QWindow *currentWindowUnderMouse = platformWindow->hasMouseCapture() ?
        QWindowsScreen::windowAt(globalPosition, CWP_SKIPINVISIBLE | CWP_SKIPTRANSPARENT) : window;
    while (currentWindowUnderMouse && currentWindowUnderMouse->flags() & Qt::WindowTransparentForInput)
        currentWindowUnderMouse = currentWindowUnderMouse->parent();
    // QTBUG-44332: When Qt is running at low integrity level and
    // a Qt Window is parented on a Window of a higher integrity process
    // using QWindow::fromWinId() (for example, Qt running in a browser plugin)
    // ChildWindowFromPointEx() may not find the Qt window (failing with ERROR_ACCESS_DENIED)
    if (!currentWindowUnderMouse) {
        const QRect clientRect(QPoint(0, 0), window->size());
        if (clientRect.contains(winEventPosition))
            currentWindowUnderMouse = window;
    }

    compressMouseMove(&msg);
    // Qt expects the platform plugin to capture the mouse on
    // any button press until release.
    if (!platformWindow->hasMouseCapture()
        && (msg.message == WM_LBUTTONDOWN || msg.message == WM_MBUTTONDOWN
            || msg.message == WM_RBUTTONDOWN || msg.message == WM_XBUTTONDOWN
            || msg.message == WM_LBUTTONDBLCLK || msg.message == WM_MBUTTONDBLCLK
            || msg.message == WM_RBUTTONDBLCLK || msg.message == WM_XBUTTONDBLCLK)) {
        platformWindow->setMouseGrabEnabled(true);
        platformWindow->setFlag(QWindowsWindow::AutoMouseCapture);
        qCDebug(lcQpaEvents) << "Automatic mouse capture " << window;
        // Implement "Click to focus" for native child windows (unless it is a native widget window).
        if (!window->isTopLevel() && !window->inherits("QWidgetWindow") && QGuiApplication::focusWindow() != window)
            window->requestActivate();
    } else if (platformWindow->hasMouseCapture()
               && platformWindow->testFlag(QWindowsWindow::AutoMouseCapture)
               && (msg.message == WM_LBUTTONUP || msg.message == WM_MBUTTONUP
                   || msg.message == WM_RBUTTONUP || msg.message == WM_XBUTTONUP)
               && !buttons) {
        platformWindow->setMouseGrabEnabled(false);
        qCDebug(lcQpaEvents) << "Releasing automatic mouse capture " << window;
    }

    const bool hasCapture = platformWindow->hasMouseCapture();
    const bool currentNotCapturing = hasCapture && currentWindowUnderMouse != window;
    // Enter new window: track to generate leave event.
    // If there is an active capture, only track if the current window is capturing,
    // so we don't get extra leave when cursor leaves the application.
    if (window != m_trackedWindow && !currentNotCapturing) {
        TRACKMOUSEEVENT tme;
        tme.cbSize = sizeof(TRACKMOUSEEVENT);
        tme.dwFlags = TME_LEAVE;
        tme.hwndTrack = hwnd;
        tme.dwHoverTime = HOVER_DEFAULT; //
        if (!TrackMouseEvent(&tme))
            qWarning("TrackMouseEvent failed.");
        m_trackedWindow =  window;
    }

    // No enter or leave events are sent as long as there is an autocapturing window.
    if (!hasCapture || !platformWindow->testFlag(QWindowsWindow::AutoMouseCapture)) {
        // Leave is needed if:
        // 1) There is no capture and we move from a window to another window.
        //    Note: Leaving the application entirely is handled in WM_MOUSELEAVE case.
        // 2) There is capture and we move out of the capturing window.
        // 3) There is a new capture and we were over another window.
        if ((m_windowUnderMouse && m_windowUnderMouse != currentWindowUnderMouse
                && (!hasCapture || window == m_windowUnderMouse))
            || (hasCapture && m_previousCaptureWindow != window && m_windowUnderMouse
                && m_windowUnderMouse != window)) {
            qCDebug(lcQpaEvents) << "Synthetic leave for " << m_windowUnderMouse;
            QWindowSystemInterface::handleLeaveEvent(m_windowUnderMouse);
            if (currentNotCapturing) {
                // Clear tracking if capturing and current window is not the capturing window
                // to avoid leave when mouse actually leaves the application.
                m_trackedWindow = 0;
                // We are not officially in any window, but we need to set some cursor to clear
                // whatever cursor the left window had, so apply the cursor of the capture window.
                platformWindow->applyCursor();
            }
        }
        // Enter is needed if:
        // 1) There is no capture and we move to a new window.
        // 2) There is capture and we move into the capturing window.
        // 3) The capture just ended and we are over non-capturing window.
        if ((currentWindowUnderMouse && m_windowUnderMouse != currentWindowUnderMouse
                && (!hasCapture || currentWindowUnderMouse == window))
            || (m_previousCaptureWindow && window != m_previousCaptureWindow && currentWindowUnderMouse
                && currentWindowUnderMouse != m_previousCaptureWindow)) {
            QPoint localPosition;
            qCDebug(lcQpaEvents) << "Entering " << currentWindowUnderMouse;
            if (QWindowsWindow *wumPlatformWindow = QWindowsWindow::windowsWindowOf(currentWindowUnderMouse)) {
                localPosition = wumPlatformWindow->mapFromGlobal(globalPosition);
                wumPlatformWindow->applyCursor();
            }
            QWindowSystemInterface::handleEnterEvent(currentWindowUnderMouse, localPosition, globalPosition);
        }
        // We need to track m_windowUnderMouse separately from m_trackedWindow, as
        // Windows mouse tracking will not trigger WM_MOUSELEAVE for leaving window when
        // mouse capture is set.
        m_windowUnderMouse = currentWindowUnderMouse;
    }

    QWindowSystemInterface::handleMouseEvent(window, winEventPosition, globalPosition, buttons,
                                             QWindowsKeyMapper::queryKeyboardModifiers(),
                                             source);
    m_previousCaptureWindow = hasCapture ? window : 0;
    // QTBUG-48117, force synchronous handling for the extra buttons so that WM_APPCOMMAND
    // is sent for unhandled WM_XBUTTONDOWN.
    return (msg.message != WM_XBUTTONUP && msg.message != WM_XBUTTONDOWN && msg.message != WM_XBUTTONDBLCLK)
        || QWindowSystemInterface::flushWindowSystemEvents();
}

static bool isValidWheelReceiver(QWindow *candidate)
{
    if (candidate) {
        const QWindow *toplevel = QWindowsWindow::topLevelOf(candidate);
        if (toplevel->handle() && toplevel->handle()->isForeignWindow())
            return true;
        if (const QWindowsWindow *ww = QWindowsWindow::windowsWindowOf(toplevel))
            return !ww->testFlag(QWindowsWindow::BlockedByModal);
    }

    return false;
}

static void redirectWheelEvent(QWindow *window, const QPoint &globalPos, int delta,
                               Qt::Orientation orientation, Qt::KeyboardModifiers mods)
{
    // If a window is blocked by modality, it can't get the event.
    if (isValidWheelReceiver(window)) {
        QWindowSystemInterface::handleWheelEvent(window,
                                                 QWindowsGeometryHint::mapFromGlobal(window, globalPos),
                                                 globalPos, delta, orientation, mods);
    }
}

bool QWindowsMouseHandler::translateMouseWheelEvent(QWindow *window, HWND,
                                                    MSG msg, LRESULT *)
{
    const Qt::KeyboardModifiers mods = keyStateToModifiers(int(msg.wParam));

    int delta;
    if (msg.message == WM_MOUSEWHEEL || msg.message == WM_MOUSEHWHEEL)
        delta = GET_WHEEL_DELTA_WPARAM(msg.wParam);
    else
        delta = int(msg.wParam);

    Qt::Orientation orientation = (msg.message == WM_MOUSEHWHEEL
                                  || (mods & Qt::AltModifier)) ?
                                  Qt::Horizontal : Qt::Vertical;

    // according to the MSDN documentation on WM_MOUSEHWHEEL:
    // a positive value indicates that the wheel was rotated to the right;
    // a negative value indicates that the wheel was rotated to the left.
    // Qt defines this value as the exact opposite, so we have to flip the value!
    if (msg.message == WM_MOUSEHWHEEL)
        delta = -delta;

    const QPoint globalPos(GET_X_LPARAM(msg.lParam), GET_Y_LPARAM(msg.lParam));
    redirectWheelEvent(window, globalPos, delta, orientation, mods);

    return true;
}

bool QWindowsMouseHandler::translateScrollEvent(QWindow *window, HWND,
                                                MSG msg, LRESULT *)
{
    // This is a workaround against some touchpads that send WM_HSCROLL instead of WM_MOUSEHWHEEL.
    // We could also handle vertical scroll here but there's no reason to, there's no bug for vertical
    // (broken vertical scroll would have been noticed long time ago), so lets keep the change small
    // and minimize the chance for regressions.

    int delta = 0;
    switch (LOWORD(msg.wParam)) {
    case SB_LINELEFT:
        delta = 120;
        break;
    case SB_LINERIGHT:
        delta = -120;
        break;
    case SB_PAGELEFT:
        delta = 240;
        break;
    case SB_PAGERIGHT:
        delta = -240;
        break;
    default:
        return false;
    }

    redirectWheelEvent(window, QCursor::pos(), delta, Qt::Horizontal, Qt::NoModifier);

    return true;
}

// from bool QApplicationPrivate::translateTouchEvent()
bool QWindowsMouseHandler::translateTouchEvent(QWindow *window, HWND,
                                               QtWindows::WindowsEventType,
                                               MSG msg, LRESULT *)
{
    typedef QWindowSystemInterface::TouchPoint QTouchPoint;
    typedef QList<QWindowSystemInterface::TouchPoint> QTouchPointList;

    if (!QWindowsContext::instance()->initTouch()) {
        qWarning("Unable to initialize touch handling.");
        return true;
    }

    const QScreen *screen = window->screen();
    if (!screen)
        screen = QGuiApplication::primaryScreen();
    if (!screen)
        return true;
    const QRect screenGeometry = screen->geometry();

    const int winTouchPointCount = int(msg.wParam);
    QScopedArrayPointer<TOUCHINPUT> winTouchInputs(new TOUCHINPUT[winTouchPointCount]);
    memset(winTouchInputs.data(), 0, sizeof(TOUCHINPUT) * size_t(winTouchPointCount));

    QTouchPointList touchPoints;
    touchPoints.reserve(winTouchPointCount);
    Qt::TouchPointStates allStates = 0;

    GetTouchInputInfo(reinterpret_cast<HTOUCHINPUT>(msg.lParam),
                      UINT(msg.wParam), winTouchInputs.data(), sizeof(TOUCHINPUT));
    for (int i = 0; i < winTouchPointCount; ++i) {
        const TOUCHINPUT &winTouchInput = winTouchInputs[i];
        int id = m_touchInputIDToTouchPointID.value(winTouchInput.dwID, -1);
        if (id == -1) {
            id = m_touchInputIDToTouchPointID.size();
            m_touchInputIDToTouchPointID.insert(winTouchInput.dwID, id);
        }
        QTouchPoint touchPoint;
        touchPoint.pressure = 1.0;
        touchPoint.id = id;
        if (m_lastTouchPositions.contains(id))
            touchPoint.normalPosition = m_lastTouchPositions.value(id);

        const QPointF screenPos = QPointF(winTouchInput.x, winTouchInput.y) / qreal(100.);
        if (winTouchInput.dwMask & TOUCHINPUTMASKF_CONTACTAREA)
            touchPoint.area.setSize(QSizeF(winTouchInput.cxContact, winTouchInput.cyContact) / qreal(100.));
        touchPoint.area.moveCenter(screenPos);
        QPointF normalPosition = QPointF(screenPos.x() / screenGeometry.width(),
                                         screenPos.y() / screenGeometry.height());
        const bool stationaryTouchPoint = (normalPosition == touchPoint.normalPosition);
        touchPoint.normalPosition = normalPosition;

        if (winTouchInput.dwFlags & TOUCHEVENTF_DOWN) {
            touchPoint.state = Qt::TouchPointPressed;
            m_lastTouchPositions.insert(id, touchPoint.normalPosition);
        } else if (winTouchInput.dwFlags & TOUCHEVENTF_UP) {
            touchPoint.state = Qt::TouchPointReleased;
            m_lastTouchPositions.remove(id);
        } else {
            touchPoint.state = (stationaryTouchPoint
                     ? Qt::TouchPointStationary
                     : Qt::TouchPointMoved);
            m_lastTouchPositions.insert(id, touchPoint.normalPosition);
        }

        allStates |= touchPoint.state;

        touchPoints.append(touchPoint);
    }

    CloseTouchInputHandle(reinterpret_cast<HTOUCHINPUT>(msg.lParam));

    // all touch points released, forget the ids we've seen, they may not be reused
    if (allStates == Qt::TouchPointReleased)
        m_touchInputIDToTouchPointID.clear();

    QWindowSystemInterface::handleTouchEvent(window,
                                             m_touchDevice,
                                             touchPoints,
                                             QWindowsKeyMapper::queryKeyboardModifiers());
    return true;
}

bool QWindowsMouseHandler::translateGestureEvent(QWindow *window, HWND hwnd,
                                                 QtWindows::WindowsEventType,
                                                 MSG msg, LRESULT *)
{
    Q_UNUSED(window)
    Q_UNUSED(hwnd)
    Q_UNUSED(msg)
    return false;
}

QT_END_NAMESPACE<|MERGE_RESOLUTION|>--- conflicted
+++ resolved
@@ -37,13 +37,6 @@
 **
 ****************************************************************************/
 
-#if defined(WINVER) && WINVER < 0x0601
-#  undef WINVER
-#endif
-#if !defined(WINVER)
-#  define WINVER 0x0601 // Enable touch functions for MinGW
-#endif
-
 #include "qwindowsmousehandler.h"
 #include "qwindowskeymapper.h"
 #include "qwindowscontext.h"
@@ -63,40 +56,6 @@
 
 #include <windowsx.h>
 
-<<<<<<< HEAD
-=======
-/* Touch is supported from Windows 7 onwards and data structures
- * are present in the Windows SDK's, but not in older MSVC Express
- * versions. */
-
-#if !defined(TOUCHEVENTF_MOVE)
-
-typedef struct tagTOUCHINPUT {
-    LONG x;
-    LONG y;
-    HANDLE hSource;
-    DWORD dwID;
-    DWORD dwFlags;
-    DWORD dwMask;
-    DWORD dwTime;
-    ULONG_PTR dwExtraInfo;
-    DWORD cxContact;
-    DWORD cyContact;
-} TOUCHINPUT, *PTOUCHINPUT;
-typedef TOUCHINPUT const * PCTOUCHINPUT;
-
-#  define TOUCHEVENTF_MOVE 0x0001
-#  define TOUCHEVENTF_DOWN 0x0002
-#  define TOUCHEVENTF_UP 0x0004
-#  define TOUCHEVENTF_INRANGE 0x0008
-#  define TOUCHEVENTF_PRIMARY 0x0010
-#  define TOUCHEVENTF_NOCOALESCE 0x0020
-#  define TOUCHEVENTF_PALM 0x0080
-#  define TOUCHINPUTMASKF_CONTACTAREA 0x0004
-#  define TOUCHINPUTMASKF_EXTRAINFO 0x0002
-#endif // if !defined(TOUCHEVENTF_MOVE)
-
->>>>>>> f174d316
 QT_BEGIN_NAMESPACE
 
 static inline void compressMouseMove(MSG *msg)
