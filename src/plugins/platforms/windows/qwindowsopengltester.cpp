/****************************************************************************
**
** Copyright (C) 2015 The Qt Company Ltd.
** Contact: http://www.qt.io/licensing/
**
** This file is part of the plugins of the Qt Toolkit.
**
** $QT_BEGIN_LICENSE:LGPL21$
** Commercial License Usage
** Licensees holding valid commercial Qt licenses may use this file in
** accordance with the commercial license agreement provided with the
** Software or, alternatively, in accordance with the terms contained in
** a written agreement between you and The Qt Company. For licensing terms
** and conditions see http://www.qt.io/terms-conditions. For further
** information use the contact form at http://www.qt.io/contact-us.
**
** GNU Lesser General Public License Usage
** Alternatively, this file may be used under the terms of the GNU Lesser
** General Public License version 2.1 or version 3 as published by the Free
** Software Foundation and appearing in the file LICENSE.LGPLv21 and
** LICENSE.LGPLv3 included in the packaging of this file. Please review the
** following information to ensure the GNU Lesser General Public License
** requirements will be met: https://www.gnu.org/licenses/lgpl.html and
** http://www.gnu.org/licenses/old-licenses/lgpl-2.1.html.
**
** As a special exception, The Qt Company gives you certain additional
** rights. These rights are described in The Qt Company LGPL Exception
** version 1.1, included in the file LGPL_EXCEPTION.txt in this package.
**
** $QT_END_LICENSE$
**
****************************************************************************/

#include "qwindowsopengltester.h"
#include "qwindowscontext.h"

#include <QtCore/QVariantMap>
#include <QtCore/QDebug>
#include <QtCore/QTextStream>
#include <QtCore/QCoreApplication>
#include <QtCore/QFile>
#include <QtCore/QFileInfo>
#include <QtCore/QStandardPaths>
#include <QtCore/QLibraryInfo>
#include <QtCore/QHash>

#ifndef QT_NO_OPENGL
#include <private/qopengl_p.h>
#endif

#ifndef Q_OS_WINCE
#  include <QtCore/qt_windows.h>
#  include <private/qsystemlibrary_p.h>
#  include <d3d9.h>
#endif

QT_BEGIN_NAMESPACE

GpuDescription GpuDescription::detect()
{
#ifndef Q_OS_WINCE
    typedef IDirect3D9 * (WINAPI *PtrDirect3DCreate9)(UINT);

    GpuDescription result;
    QSystemLibrary d3d9lib(QStringLiteral("d3d9"));
    if (!d3d9lib.load())
        return result;
    PtrDirect3DCreate9 direct3DCreate9 = (PtrDirect3DCreate9)d3d9lib.resolve("Direct3DCreate9");
    if (!direct3DCreate9)
        return result;
    IDirect3D9 *direct3D9 = direct3DCreate9(D3D_SDK_VERSION);
    if (!direct3D9)
        return result;
    D3DADAPTER_IDENTIFIER9 adapterIdentifier;
    const HRESULT hr = direct3D9->GetAdapterIdentifier(0, 0, &adapterIdentifier);
    direct3D9->Release();
    if (SUCCEEDED(hr)) {
        result.vendorId = int(adapterIdentifier.VendorId);
        result.deviceId = int(adapterIdentifier.DeviceId);
        result.revision = int(adapterIdentifier.Revision);
        result.subSysId = int(adapterIdentifier.SubSysId);
        QVector<int> version(4, 0);
        version[0] = HIWORD(adapterIdentifier.DriverVersion.HighPart); // Product
        version[1] = LOWORD(adapterIdentifier.DriverVersion.HighPart); // Version
        version[2] = HIWORD(adapterIdentifier.DriverVersion.LowPart); // Sub version
        version[3] = LOWORD(adapterIdentifier.DriverVersion.LowPart); // build
        result.driverVersion = QVersionNumber(version);
        result.driverName = adapterIdentifier.Driver;
        result.description = adapterIdentifier.Description;
    }
    return result;
#else // !Q_OS_WINCE
    GpuDescription result;
    result.vendorId = result.deviceId = result.revision =1;
    result.driverVersion = QVersionNumber(1, 1, 1);
    result.driverName = result.description = QByteArrayLiteral("Generic");
    return result;
#endif
}

QDebug operator<<(QDebug d, const GpuDescription &gd)
{
    QDebugStateSaver s(d);
    d.nospace();
    d << hex << showbase << "GpuDescription(vendorId=" << gd.vendorId
      << ", deviceId=" << gd.deviceId << ", subSysId=" << gd.subSysId
      << dec << noshowbase << ", revision=" << gd.revision
      << ", driver: " << gd.driverName
      << ", version=" << gd.driverVersion << ", " << gd.description << ')';
    return d;
}

// Return printable string formatted like the output of the dxdiag tool.
QString GpuDescription::toString() const
{
    QString result;
    QTextStream str(&result);
    str <<   "         Card name: " << description
        << "\n       Driver Name: " << driverName
        << "\n    Driver Version: " << driverVersion.toString()
        << "\n         Vendor ID: 0x" << qSetPadChar(QLatin1Char('0'))
        << uppercasedigits << hex << qSetFieldWidth(4) << vendorId
        << "\n         Device ID: 0x" << qSetFieldWidth(4) << deviceId
        << "\n         SubSys ID: 0x" << qSetFieldWidth(8) << subSysId
        << "\n       Revision ID: 0x" << qSetFieldWidth(4) << revision
        << dec;
    return result;
}

QVariant GpuDescription::toVariant() const
{
    QVariantMap result;
    result.insert(QStringLiteral("vendorId"), QVariant(vendorId));
    result.insert(QStringLiteral("deviceId"), QVariant(deviceId));
    result.insert(QStringLiteral("subSysId"),QVariant(subSysId));
    result.insert(QStringLiteral("revision"), QVariant(revision));
    result.insert(QStringLiteral("driver"), QVariant(QLatin1String(driverName)));
    result.insert(QStringLiteral("driverProduct"), QVariant(driverVersion.segmentAt(0)));
    result.insert(QStringLiteral("driverVersion"), QVariant(driverVersion.segmentAt(1)));
    result.insert(QStringLiteral("driverSubVersion"), QVariant(driverVersion.segmentAt(2)));
    result.insert(QStringLiteral("driverBuild"), QVariant(driverVersion.segmentAt(3)));
    result.insert(QStringLiteral("driverVersionString"), driverVersion.toString());
    result.insert(QStringLiteral("description"), QVariant(QLatin1String(description)));
    result.insert(QStringLiteral("printable"), QVariant(toString()));
    return result;
}

QWindowsOpenGLTester::Renderer QWindowsOpenGLTester::requestedGlesRenderer()
{
#ifndef Q_OS_WINCE
    const char platformVar[] = "QT_ANGLE_PLATFORM";
    if (qEnvironmentVariableIsSet(platformVar)) {
        const QByteArray anglePlatform = qgetenv(platformVar);
        if (anglePlatform == "d3d11")
            return QWindowsOpenGLTester::AngleRendererD3d11;
        if (anglePlatform == "d3d9")
            return QWindowsOpenGLTester::AngleRendererD3d9;
        if (anglePlatform == "warp")
            return QWindowsOpenGLTester::AngleRendererD3d11Warp;
        qCWarning(lcQpaGl) << "Invalid value set for " << platformVar << ": " << anglePlatform;
    }
#endif // !Q_OS_WINCE
    return QWindowsOpenGLTester::InvalidRenderer;
}

QWindowsOpenGLTester::Renderer QWindowsOpenGLTester::requestedRenderer()
{
#ifndef Q_OS_WINCE
    const char openGlVar[] = "QT_OPENGL";
    if (QCoreApplication::testAttribute(Qt::AA_UseOpenGLES)) {
        const Renderer glesRenderer = QWindowsOpenGLTester::requestedGlesRenderer();
        return glesRenderer != InvalidRenderer ? glesRenderer : Gles;
    }
    if (QCoreApplication::testAttribute(Qt::AA_UseDesktopOpenGL))
        return QWindowsOpenGLTester::DesktopGl;
    if (QCoreApplication::testAttribute(Qt::AA_UseSoftwareOpenGL))
        return QWindowsOpenGLTester::SoftwareRasterizer;
    if (qEnvironmentVariableIsSet(openGlVar)) {
        const QByteArray requested = qgetenv(openGlVar);
        if (requested == "angle") {
            const Renderer glesRenderer = QWindowsOpenGLTester::requestedGlesRenderer();
            return glesRenderer != InvalidRenderer ? glesRenderer : Gles;
        }
        if (requested == "desktop")
            return QWindowsOpenGLTester::DesktopGl;
        if (requested == "software")
            return QWindowsOpenGLTester::SoftwareRasterizer;
        qCWarning(lcQpaGl) << "Invalid value set for " << openGlVar << ": " << requested;
    }
#endif // !Q_OS_WINCE
    return QWindowsOpenGLTester::InvalidRenderer;
}

#ifndef Q_OS_WINCE

static inline QString resolveBugListFile(const QString &fileName)
{
    if (QFileInfo(fileName).isAbsolute())
        return fileName;
    // Try QLibraryInfo::SettingsPath which is typically empty unless specified in qt.conf,
    // then resolve via QStandardPaths::ConfigLocation.
    const QString settingsPath = QLibraryInfo::location(QLibraryInfo::SettingsPath);
    if (!settingsPath.isEmpty()) { // SettingsPath is empty unless specified in qt.conf.
        const QFileInfo fi(settingsPath + QLatin1Char('/') + fileName);
        if (fi.isFile())
            return fi.absoluteFilePath();
    }
    return QStandardPaths::locate(QStandardPaths::ConfigLocation, fileName);
}

#  ifndef QT_NO_OPENGL
typedef QHash<QOpenGLConfig::Gpu, QWindowsOpenGLTester::Renderers> SupportedRenderersCache;
Q_GLOBAL_STATIC(SupportedRenderersCache, supportedRenderersCache)
#  endif

#endif // !Q_OS_WINCE

QWindowsOpenGLTester::Renderers QWindowsOpenGLTester::detectSupportedRenderers(const GpuDescription &gpu, bool glesOnly)
{
    Q_UNUSED(gpu)
    Q_UNUSED(glesOnly)
#if defined(QT_NO_OPENGL)
    return 0;
#elif defined(Q_OS_WINCE)
    return QWindowsOpenGLTester::Gles;
#else
<<<<<<< HEAD
    QOpenGLConfig::Gpu qgpu = QOpenGLConfig::Gpu::fromDevice(gpu.deviceId, gpu.vendorId, gpu.driverVersion, gpu.description);
=======
    QOpenGLConfig::Gpu qgpu = QOpenGLConfig::Gpu::fromDevice(gpu.vendorId, gpu.deviceId, gpu.driverVersion);
>>>>>>> 756266d0
    SupportedRenderersCache *srCache = supportedRenderersCache();
    SupportedRenderersCache::const_iterator it = srCache->find(qgpu);
    if (it != srCache->cend())
        return *it;

    QWindowsOpenGLTester::Renderers result(QWindowsOpenGLTester::AngleRendererD3d11
        | QWindowsOpenGLTester::AngleRendererD3d9
        | QWindowsOpenGLTester::AngleRendererD3d11Warp
        | QWindowsOpenGLTester::SoftwareRasterizer);

    if (!glesOnly && testDesktopGL())
        result |= QWindowsOpenGLTester::DesktopGl;

    QSet<QString> features;
    const char bugListFileVar[] = "QT_OPENGL_BUGLIST";
    if (qEnvironmentVariableIsSet(bugListFileVar)) {
        const QString fileName = resolveBugListFile(QFile::decodeName(qgetenv(bugListFileVar)));
        if (!fileName.isEmpty())
            features = QOpenGLConfig::gpuFeatures(qgpu, fileName);
    } else {
        features = QOpenGLConfig::gpuFeatures(qgpu, QStringLiteral(":/qt-project.org/windows/openglblacklists/default.json"));
    }
    qCDebug(lcQpaGl) << "GPU features:" << features;

    if (features.contains(QStringLiteral("disable_desktopgl"))) { // Qt-specific
        qCDebug(lcQpaGl) << "Disabling Desktop GL: " << gpu;
        result &= ~QWindowsOpenGLTester::DesktopGl;
    }
    if (features.contains(QStringLiteral("disable_angle"))) { // Qt-specific keyword
        qCDebug(lcQpaGl) << "Disabling ANGLE: " << gpu;
        result &= ~QWindowsOpenGLTester::GlesMask;
    } else {
        if (features.contains(QStringLiteral("disable_d3d11"))) { // standard keyword
            qCDebug(lcQpaGl) << "Disabling D3D11: " << gpu;
            result &= ~QWindowsOpenGLTester::AngleRendererD3d11;
        }
        if (features.contains(QStringLiteral("disable_d3d9"))) { // Qt-specific
            qCDebug(lcQpaGl) << "Disabling D3D9: " << gpu;
            result &= ~QWindowsOpenGLTester::AngleRendererD3d9;
        }
    }

    srCache->insert(qgpu, result);
    return result;
#endif // !Q_OS_WINCE && !QT_NO_OPENGL
}

QWindowsOpenGLTester::Renderers QWindowsOpenGLTester::supportedGlesRenderers()
{
    const GpuDescription gpu = GpuDescription::detect();
    const QWindowsOpenGLTester::Renderers result = detectSupportedRenderers(gpu, true);
    qDebug(lcQpaGl) << __FUNCTION__ << gpu << "renderer: " << result;
    return result;
}

QWindowsOpenGLTester::Renderers QWindowsOpenGLTester::supportedRenderers()
{
    const GpuDescription gpu = GpuDescription::detect();
    const QWindowsOpenGLTester::Renderers result = detectSupportedRenderers(gpu, false);
    qDebug(lcQpaGl) << __FUNCTION__ << gpu << "renderer: " << result;
    return result;
}

bool QWindowsOpenGLTester::testDesktopGL()
{
#if !defined(QT_NO_OPENGL) && !defined(Q_OS_WINCE)
    HMODULE lib = 0;
    HWND wnd = 0;
    HDC dc = 0;
    HGLRC context = 0;
    LPCTSTR className = L"qtopengltest";

    HGLRC (WINAPI * CreateContext)(HDC dc) = 0;
    BOOL (WINAPI * DeleteContext)(HGLRC context) = 0;
    BOOL (WINAPI * MakeCurrent)(HDC dc, HGLRC context) = 0;
    PROC (WINAPI * WGL_GetProcAddress)(LPCSTR name) = 0;

    bool result = false;

    // Test #1: Load opengl32.dll and try to resolve an OpenGL 2 function.
    // This will typically fail on systems that do not have a real OpenGL driver.
    lib = LoadLibraryA("opengl32.dll");
    if (lib) {
        CreateContext = reinterpret_cast<HGLRC (WINAPI *)(HDC)>(::GetProcAddress(lib, "wglCreateContext"));
        if (!CreateContext)
            goto cleanup;
        DeleteContext = reinterpret_cast<BOOL (WINAPI *)(HGLRC)>(::GetProcAddress(lib, "wglDeleteContext"));
        if (!DeleteContext)
            goto cleanup;
        MakeCurrent = reinterpret_cast<BOOL (WINAPI *)(HDC, HGLRC)>(::GetProcAddress(lib, "wglMakeCurrent"));
        if (!MakeCurrent)
            goto cleanup;
        WGL_GetProcAddress = reinterpret_cast<PROC (WINAPI *)(LPCSTR)>(::GetProcAddress(lib, "wglGetProcAddress"));
        if (!WGL_GetProcAddress)
            goto cleanup;

        WNDCLASS wclass;
        wclass.cbClsExtra = 0;
        wclass.cbWndExtra = 0;
        wclass.hInstance = (HINSTANCE) GetModuleHandle(0);
        wclass.hIcon = 0;
        wclass.hCursor = 0;
        wclass.hbrBackground = (HBRUSH) (COLOR_BACKGROUND);
        wclass.lpszMenuName = 0;
        wclass.lpfnWndProc = DefWindowProc;
        wclass.lpszClassName = className;
        wclass.style = CS_OWNDC;
        if (!RegisterClass(&wclass))
            goto cleanup;
        wnd = CreateWindow(className, L"qtopenglproxytest", WS_OVERLAPPED,
                           0, 0, 640, 480, 0, 0, wclass.hInstance, 0);
        if (!wnd)
            goto cleanup;
        dc = GetDC(wnd);
        if (!dc)
            goto cleanup;

        PIXELFORMATDESCRIPTOR pfd;
        memset(&pfd, 0, sizeof(PIXELFORMATDESCRIPTOR));
        pfd.nSize = sizeof(PIXELFORMATDESCRIPTOR);
        pfd.nVersion = 1;
        pfd.dwFlags = PFD_SUPPORT_OPENGL | PFD_DRAW_TO_WINDOW | PFD_GENERIC_FORMAT;
        pfd.iPixelType = PFD_TYPE_RGBA;
        // Use the GDI functions. Under the hood this will call the wgl variants in opengl32.dll.
        int pixelFormat = ChoosePixelFormat(dc, &pfd);
        if (!pixelFormat)
            goto cleanup;
        if (!SetPixelFormat(dc, pixelFormat, &pfd))
            goto cleanup;
        context = CreateContext(dc);
        if (!context)
            goto cleanup;
        if (!MakeCurrent(dc, context))
            goto cleanup;

        // Now that there is finally a context current, try doing something useful.

        // Check the version. If we got 1.x then it's all hopeless and we can stop right here.
        typedef const GLubyte * (APIENTRY * GetString_t)(GLenum name);
        GetString_t GetString = reinterpret_cast<GetString_t>(::GetProcAddress(lib, "glGetString"));
        if (GetString) {
            const char *versionStr = (const char *) GetString(GL_VERSION);
            if (versionStr) {
                const QByteArray version(versionStr);
                const int majorDot = version.indexOf('.');
                if (majorDot != -1) {
                    int minorDot = version.indexOf('.', majorDot + 1);
                    if (minorDot == -1)
                        minorDot = version.size();
                    const int major = version.mid(0, majorDot).toInt();
                    const int minor = version.mid(majorDot + 1, minorDot - majorDot - 1).toInt();
                    qCDebug(lcQpaGl, "Basic wglCreateContext gives version %d.%d", major, minor);
                    // Try to be as lenient as possible. Missing version, bogus values and
                    // such are all accepted. The driver may still be functional. Only
                    // check for known-bad cases, like versions "1.4.0 ...".
                    if (major == 1) {
                        result = false;
                        qCDebug(lcQpaGl, "OpenGL version too low");
                    }
                }
            }
        } else {
            result = false;
            qCDebug(lcQpaGl, "OpenGL 1.x entry points not found");
        }

        // Check for a shader-specific function.
        if (WGL_GetProcAddress("glCreateShader")) {
            result = true;
            qCDebug(lcQpaGl, "OpenGL 2.0 entry points available");
        } else {
            qCDebug(lcQpaGl, "OpenGL 2.0 entry points not found");
        }
    } else {
        qCDebug(lcQpaGl, "Failed to load opengl32.dll");
    }

cleanup:
    if (MakeCurrent)
        MakeCurrent(0, 0);
    if (context)
        DeleteContext(context);
    if (dc && wnd)
        ReleaseDC(wnd, dc);
    if (wnd) {
        DestroyWindow(wnd);
        UnregisterClass(className, GetModuleHandle(0));
    }
    // No FreeLibrary. Some implementations, Mesa in particular, deadlock when trying to unload.

    return result;
#else
    return false;
#endif // !QT_NO_OPENGL && !Q_OS_WINCE
}

QT_END_NAMESPACE<|MERGE_RESOLUTION|>--- conflicted
+++ resolved
@@ -224,11 +224,7 @@
 #elif defined(Q_OS_WINCE)
     return QWindowsOpenGLTester::Gles;
 #else
-<<<<<<< HEAD
-    QOpenGLConfig::Gpu qgpu = QOpenGLConfig::Gpu::fromDevice(gpu.deviceId, gpu.vendorId, gpu.driverVersion, gpu.description);
-=======
-    QOpenGLConfig::Gpu qgpu = QOpenGLConfig::Gpu::fromDevice(gpu.vendorId, gpu.deviceId, gpu.driverVersion);
->>>>>>> 756266d0
+    QOpenGLConfig::Gpu qgpu = QOpenGLConfig::Gpu::fromDevice(gpu.vendorId, gpu.deviceId, gpu.driverVersion, gpu.description);
     SupportedRenderersCache *srCache = supportedRenderersCache();
     SupportedRenderersCache::const_iterator it = srCache->find(qgpu);
     if (it != srCache->cend())
