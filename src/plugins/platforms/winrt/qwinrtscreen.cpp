/****************************************************************************
**
** Copyright (C) 2015 The Qt Company Ltd.
** Contact: http://www.qt.io/licensing/
**
** This file is part of the plugins of the Qt Toolkit.
**
** $QT_BEGIN_LICENSE:LGPL3$
** Commercial License Usage
** Licensees holding valid commercial Qt licenses may use this file in
** accordance with the commercial license agreement provided with the
** Software or, alternatively, in accordance with the terms contained in
** a written agreement between you and The Qt Company. For licensing terms
** and conditions see http://www.qt.io/terms-conditions. For further
** information use the contact form at http://www.qt.io/contact-us.
**
** GNU Lesser General Public License Usage
** Alternatively, this file may be used under the terms of the GNU Lesser
** General Public License version 3 as published by the Free Software
** Foundation and appearing in the file LICENSE.LGPLv3 included in the
** packaging of this file. Please review the following information to
** ensure the GNU Lesser General Public License version 3 requirements
** will be met: https://www.gnu.org/licenses/lgpl.html.
**
** GNU General Public License Usage
** Alternatively, this file may be used under the terms of the GNU
** General Public License version 2.0 or later as published by the Free
** Software Foundation and appearing in the file LICENSE.GPL included in
** the packaging of this file. Please review the following information to
** ensure the GNU General Public License version 2.0 requirements will be
** met: http://www.gnu.org/licenses/gpl-2.0.html.
**
** $QT_END_LICENSE$
**
****************************************************************************/

#include "qwinrtscreen.h"

#include "qwinrtbackingstore.h"
#include "qwinrtinputcontext.h"
#include "qwinrtcursor.h"
#include <private/qeventdispatcher_winrt_p.h>

#include <QtGui/QSurfaceFormat>
#include <QtGui/QGuiApplication>
#include <qpa/qwindowsysteminterface.h>
#include <QtCore/qt_windows.h>
#include <QtCore/qfunctions_winrt.h>

#include <functional>
#include <wrl.h>
#include <windows.system.h>
#include <Windows.Applicationmodel.h>
#include <Windows.ApplicationModel.core.h>
#include <windows.devices.input.h>
#include <windows.ui.h>
#include <windows.ui.core.h>
#include <windows.ui.input.h>
#include <windows.ui.xaml.h>
#include <windows.ui.viewmanagement.h>
#include <windows.graphics.display.h>
#include <windows.foundation.h>

using namespace Microsoft::WRL;
using namespace Microsoft::WRL::Wrappers;
using namespace ABI::Windows::ApplicationModel;
using namespace ABI::Windows::ApplicationModel::Core;
using namespace ABI::Windows::Foundation;
using namespace ABI::Windows::System;
using namespace ABI::Windows::UI;
using namespace ABI::Windows::UI::Core;
using namespace ABI::Windows::UI::Input;
using namespace ABI::Windows::UI::ViewManagement;
using namespace ABI::Windows::Devices::Input;
using namespace ABI::Windows::Graphics::Display;

typedef ITypedEventHandler<CoreWindow*, WindowActivatedEventArgs*> ActivatedHandler;
typedef ITypedEventHandler<CoreWindow*, CoreWindowEventArgs*> ClosedHandler;
typedef ITypedEventHandler<CoreWindow*, CharacterReceivedEventArgs*> CharacterReceivedHandler;
typedef ITypedEventHandler<CoreWindow*, InputEnabledEventArgs*> InputEnabledHandler;
typedef ITypedEventHandler<CoreWindow*, KeyEventArgs*> KeyHandler;
typedef ITypedEventHandler<CoreWindow*, PointerEventArgs*> PointerHandler;
typedef ITypedEventHandler<CoreWindow*, WindowSizeChangedEventArgs*> SizeChangedHandler;
typedef ITypedEventHandler<CoreWindow*, VisibilityChangedEventArgs*> VisibilityChangedHandler;
typedef ITypedEventHandler<DisplayInformation*, IInspectable*> DisplayInformationHandler;
#ifdef Q_OS_WINPHONE
typedef ITypedEventHandler<StatusBar*, IInspectable*> StatusBarHandler;
#endif

QT_BEGIN_NAMESPACE

struct KeyInfo {
    KeyInfo()
        : virtualKey(0)
    {
    }

    KeyInfo(const QString &text, quint32 virtualKey)
        : text(text)
        , virtualKey(virtualKey)
    {
    }

    KeyInfo(quint32 virtualKey)
        : virtualKey(virtualKey)
    {
    }

    QString text;
    quint32 virtualKey;
};

static inline Qt::ScreenOrientations qtOrientationsFromNative(DisplayOrientations native)
{
    Qt::ScreenOrientations orientations = Qt::PrimaryOrientation;
    if (native & DisplayOrientations_Portrait)
        orientations |= Qt::PortraitOrientation;
    if (native & DisplayOrientations_PortraitFlipped)
        orientations |= Qt::InvertedPortraitOrientation;
    if (native & DisplayOrientations_Landscape)
        orientations |= Qt::LandscapeOrientation;
    if (native & DisplayOrientations_LandscapeFlipped)
        orientations |= Qt::InvertedLandscapeOrientation;
    return orientations;
}

static inline DisplayOrientations nativeOrientationsFromQt(Qt::ScreenOrientations orientation)
{
    DisplayOrientations native = DisplayOrientations_None;
    if (orientation & Qt::PortraitOrientation)
        native |= DisplayOrientations_Portrait;
    if (orientation & Qt::InvertedPortraitOrientation)
        native |= DisplayOrientations_PortraitFlipped;
    if (orientation & Qt::LandscapeOrientation)
        native |= DisplayOrientations_Landscape;
    if (orientation & Qt::InvertedLandscapeOrientation)
        native |= DisplayOrientations_LandscapeFlipped;
    return native;
}

static inline bool qIsNonPrintable(quint32 keyCode)
{
    switch (keyCode) {
    case '\b':
    case '\n':
    case '\t':
    case '\r':
    case '\v':
    case '\f':
        return true;
    default:
        return false;
    }
}

// Return Qt meta key from VirtualKey
static inline Qt::Key qKeyFromVirtual(VirtualKey key)
{
    switch (key) {

    default:
        return Qt::Key_unknown;

    // Non-printable characters
    case VirtualKey_Enter:
        return Qt::Key_Enter;
    case VirtualKey_Tab:
        return Qt::Key_Tab;
    case VirtualKey_Back:
        return Qt::Key_Backspace;

    // Modifiers
    case VirtualKey_Shift:
    case VirtualKey_LeftShift:
    case VirtualKey_RightShift:
        return Qt::Key_Shift;
    case VirtualKey_Control:
    case VirtualKey_LeftControl:
    case VirtualKey_RightControl:
        return Qt::Key_Control;
    case VirtualKey_Menu:
    case VirtualKey_LeftMenu:
    case VirtualKey_RightMenu:
        return Qt::Key_Alt;
    case VirtualKey_LeftWindows:
    case VirtualKey_RightWindows:
        return Qt::Key_Meta;

    // Toggle keys
    case VirtualKey_CapitalLock:
        return Qt::Key_CapsLock;
    case VirtualKey_NumberKeyLock:
        return Qt::Key_NumLock;
    case VirtualKey_Scroll:
        return Qt::Key_ScrollLock;

    // East-Asian language keys
    case VirtualKey_Kana:
    //case VirtualKey_Hangul: // Same enum as Kana
        return Qt::Key_Kana_Shift;
    case VirtualKey_Junja:
        return Qt::Key_Hangul_Jeonja;
    case VirtualKey_Kanji:
    //case VirtualKey_Hanja: // Same enum as Kanji
        return Qt::Key_Kanji;
    case VirtualKey_ModeChange:
        return Qt::Key_Mode_switch;
    case VirtualKey_Convert:
        return Qt::Key_Henkan;
    case VirtualKey_NonConvert:
        return Qt::Key_Muhenkan;

    // Misc. keys
    case VirtualKey_Cancel:
        return Qt::Key_Cancel;
    case VirtualKey_Clear:
        return Qt::Key_Clear;
    case VirtualKey_Application:
        return Qt::Key_ApplicationLeft;
    case VirtualKey_Sleep:
        return Qt::Key_Sleep;
    case VirtualKey_Pause:
        return Qt::Key_Pause;
    case VirtualKey_PageUp:
        return Qt::Key_PageUp;
    case VirtualKey_PageDown:
        return Qt::Key_PageDown;
    case VirtualKey_End:
        return Qt::Key_End;
    case VirtualKey_Home:
        return Qt::Key_Home;
    case VirtualKey_Left:
        return Qt::Key_Left;
    case VirtualKey_Up:
        return Qt::Key_Up;
    case VirtualKey_Right:
        return Qt::Key_Right;
    case VirtualKey_Down:
        return Qt::Key_Down;
    case VirtualKey_Select:
        return Qt::Key_Select;
    case VirtualKey_Print:
        return Qt::Key_Print;
    case VirtualKey_Execute:
        return Qt::Key_Execute;
    case VirtualKey_Insert:
        return Qt::Key_Insert;
    case VirtualKey_Delete:
        return Qt::Key_Delete;
    case VirtualKey_Help:
        return Qt::Key_Help;
    case VirtualKey_Snapshot:
        return Qt::Key_Camera;
    case VirtualKey_Escape:
        return Qt::Key_Escape;

    // Function Keys
    case VirtualKey_F1:
        return Qt::Key_F1;
    case VirtualKey_F2:
        return Qt::Key_F2;
    case VirtualKey_F3:
        return Qt::Key_F3;
    case VirtualKey_F4:
        return Qt::Key_F4;
    case VirtualKey_F5:
        return Qt::Key_F5;
    case VirtualKey_F6:
        return Qt::Key_F6;
    case VirtualKey_F7:
        return Qt::Key_F7;
    case VirtualKey_F8:
        return Qt::Key_F8;
    case VirtualKey_F9:
        return Qt::Key_F9;
    case VirtualKey_F10:
        return Qt::Key_F10;
    case VirtualKey_F11:
        return Qt::Key_F11;
    case VirtualKey_F12:
        return Qt::Key_F12;
    case VirtualKey_F13:
        return Qt::Key_F13;
    case VirtualKey_F14:
        return Qt::Key_F14;
    case VirtualKey_F15:
        return Qt::Key_F15;
    case VirtualKey_F16:
        return Qt::Key_F16;
    case VirtualKey_F17:
        return Qt::Key_F17;
    case VirtualKey_F18:
        return Qt::Key_F18;
    case VirtualKey_F19:
        return Qt::Key_F19;
    case VirtualKey_F20:
        return Qt::Key_F20;
    case VirtualKey_F21:
        return Qt::Key_F21;
    case VirtualKey_F22:
        return Qt::Key_F22;
    case VirtualKey_F23:
        return Qt::Key_F23;
    case VirtualKey_F24:
        return Qt::Key_F24;

    // Character keys
    case VirtualKey_Space:
        return Qt::Key_Space;
    case VirtualKey_Number0:
    case VirtualKey_NumberPad0:
        return Qt::Key_0;
    case VirtualKey_Number1:
    case VirtualKey_NumberPad1:
        return Qt::Key_1;
    case VirtualKey_Number2:
    case VirtualKey_NumberPad2:
        return Qt::Key_2;
    case VirtualKey_Number3:
    case VirtualKey_NumberPad3:
        return Qt::Key_3;
    case VirtualKey_Number4:
    case VirtualKey_NumberPad4:
        return Qt::Key_4;
    case VirtualKey_Number5:
    case VirtualKey_NumberPad5:
        return Qt::Key_5;
    case VirtualKey_Number6:
    case VirtualKey_NumberPad6:
        return Qt::Key_6;
    case VirtualKey_Number7:
    case VirtualKey_NumberPad7:
        return Qt::Key_7;
    case VirtualKey_Number8:
    case VirtualKey_NumberPad8:
        return Qt::Key_8;
    case VirtualKey_Number9:
    case VirtualKey_NumberPad9:
        return Qt::Key_9;
    case VirtualKey_A:
        return Qt::Key_A;
    case VirtualKey_B:
        return Qt::Key_B;
    case VirtualKey_C:
        return Qt::Key_C;
    case VirtualKey_D:
        return Qt::Key_D;
    case VirtualKey_E:
        return Qt::Key_E;
    case VirtualKey_F:
        return Qt::Key_F;
    case VirtualKey_G:
        return Qt::Key_G;
    case VirtualKey_H:
        return Qt::Key_H;
    case VirtualKey_I:
        return Qt::Key_I;
    case VirtualKey_J:
        return Qt::Key_J;
    case VirtualKey_K:
        return Qt::Key_K;
    case VirtualKey_L:
        return Qt::Key_L;
    case VirtualKey_M:
        return Qt::Key_M;
    case VirtualKey_N:
        return Qt::Key_N;
    case VirtualKey_O:
        return Qt::Key_O;
    case VirtualKey_P:
        return Qt::Key_P;
    case VirtualKey_Q:
        return Qt::Key_Q;
    case VirtualKey_R:
        return Qt::Key_R;
    case VirtualKey_S:
        return Qt::Key_S;
    case VirtualKey_T:
        return Qt::Key_T;
    case VirtualKey_U:
        return Qt::Key_U;
    case VirtualKey_V:
        return Qt::Key_V;
    case VirtualKey_W:
        return Qt::Key_W;
    case VirtualKey_X:
        return Qt::Key_X;
    case VirtualKey_Y:
        return Qt::Key_Y;
    case VirtualKey_Z:
        return Qt::Key_Z;
    case VirtualKey_Multiply:
        return Qt::Key_9;
    case VirtualKey_Add:
        return Qt::Key_9;
    case VirtualKey_Separator:
        return Qt::Key_9;
    case VirtualKey_Subtract:
        return Qt::Key_9;
    case VirtualKey_Decimal:
        return Qt::Key_9;
    case VirtualKey_Divide:
        return Qt::Key_9;

    /* Keys with no matching Qt enum (?)
    case VirtualKey_None:
    case VirtualKey_LeftButton:
    case VirtualKey_RightButton:
    case VirtualKey_MiddleButton:
    case VirtualKey_XButton1:
    case VirtualKey_XButton2:
    case VirtualKey_Final:
    case VirtualKey_Accept:*/
    }
}

static inline Qt::Key qKeyFromCode(quint32 code, int mods)
{
    if (code >= 'a' && code <= 'z')
        code = toupper(code);
    if ((mods & Qt::ControlModifier) != 0) {
        if (code >= 0 && code <= 31)              // Ctrl+@..Ctrl+A..CTRL+Z..Ctrl+_
            code += '@';                       // to @..A..Z.._
    }
    return static_cast<Qt::Key>(code & 0xff);
}

typedef HRESULT (__stdcall ICoreWindow::*CoreWindowCallbackRemover)(EventRegistrationToken);
uint qHash(CoreWindowCallbackRemover key) { void *ptr = *(void **)(&key); return qHash(ptr); }
typedef HRESULT (__stdcall IDisplayInformation::*DisplayCallbackRemover)(EventRegistrationToken);
uint qHash(DisplayCallbackRemover key) { void *ptr = *(void **)(&key); return qHash(ptr); }
#ifdef Q_OS_WINPHONE
typedef HRESULT (__stdcall IStatusBar::*StatusBarCallbackRemover)(EventRegistrationToken);
uint qHash(StatusBarCallbackRemover key) { void *ptr = *(void **)(&key); return qHash(ptr); }
#endif

class QWinRTScreenPrivate
{
public:
    QTouchDevice *touchDevice;
    ComPtr<ICoreWindow> coreWindow;
    ComPtr<Xaml::IDependencyObject> canvas;
    ComPtr<IApplicationView> view;
    ComPtr<IDisplayInformation> displayInformation;
#ifdef Q_OS_WINPHONE
    ComPtr<IStatusBar> statusBar;
#endif

    QScopedPointer<QWinRTCursor> cursor;
    QHash<quint32, QWindowSystemInterface::TouchPoint> touchPoints;
    QSizeF logicalSize;
    QSurfaceFormat surfaceFormat;
    qreal logicalDpi;
    QDpi physicalDpi;
    qreal scaleFactor;
    Qt::ScreenOrientation nativeOrientation;
    Qt::ScreenOrientation orientation;
    QList<QWindow *> visibleWindows;
    QHash<Qt::Key, KeyInfo> activeKeys;
    QHash<CoreWindowCallbackRemover, EventRegistrationToken> windowTokens;
    QHash<DisplayCallbackRemover, EventRegistrationToken> displayTokens;
#ifdef Q_OS_WINPHONE
    QHash<StatusBarCallbackRemover, EventRegistrationToken> statusBarTokens;
#endif
};

// To be called from the XAML thread
QWinRTScreen::QWinRTScreen()
    : d_ptr(new QWinRTScreenPrivate)
{
    Q_D(QWinRTScreen);
    d->orientation = Qt::PrimaryOrientation;
    d->touchDevice = Q_NULLPTR;

    HRESULT hr;
    ComPtr<Xaml::IWindowStatics> windowStatics;
    hr = RoGetActivationFactory(HString::MakeReference(RuntimeClass_Windows_UI_Xaml_Window).Get(),
                                IID_PPV_ARGS(&windowStatics));
    Q_ASSERT_SUCCEEDED(hr);
    ComPtr<Xaml::IWindow> window;
    hr = windowStatics->get_Current(&window);
    Q_ASSERT_SUCCEEDED(hr);
    hr = window->Activate();
    Q_ASSERT_SUCCEEDED(hr);

    hr = window->get_CoreWindow(&d->coreWindow);
    Q_ASSERT_SUCCEEDED(hr);
    hr = d->coreWindow->Activate();
    Q_ASSERT_SUCCEEDED(hr);

    Rect rect;
    hr = d->coreWindow->get_Bounds(&rect);
    Q_ASSERT_SUCCEEDED(hr);
    d->logicalSize = QSizeF(rect.Width, rect.Height);

    // Orientation handling
    ComPtr<IDisplayInformationStatics> displayInformationStatics;
    hr = RoGetActivationFactory(HString::MakeReference(RuntimeClass_Windows_Graphics_Display_DisplayInformation).Get(),
                                IID_PPV_ARGS(&displayInformationStatics));
    Q_ASSERT_SUCCEEDED(hr);

    hr = displayInformationStatics->GetForCurrentView(&d->displayInformation);
    Q_ASSERT_SUCCEEDED(hr);

    // Set native orientation
    DisplayOrientations displayOrientation;
    hr = d->displayInformation->get_NativeOrientation(&displayOrientation);
    Q_ASSERT_SUCCEEDED(hr);
    d->nativeOrientation = static_cast<Qt::ScreenOrientation>(static_cast<int>(qtOrientationsFromNative(displayOrientation)));
    // Set initial pixel density
    onDpiChanged(Q_NULLPTR, Q_NULLPTR);
    d->orientation = d->nativeOrientation;

    ComPtr<IApplicationViewStatics2> applicationViewStatics;
    hr = RoGetActivationFactory(HString::MakeReference(RuntimeClass_Windows_UI_ViewManagement_ApplicationView).Get(),
                                IID_PPV_ARGS(&applicationViewStatics));
    RETURN_VOID_IF_FAILED("Could not get ApplicationViewStatics");

    hr = applicationViewStatics->GetForCurrentView(&d->view);
    RETURN_VOID_IF_FAILED("Could not access currentView");

    // Create a canvas and set it as the window content. Eventually, this should have its own method so multiple "screens" can be added
    ComPtr<Xaml::Controls::ICanvas> canvas;
    hr = RoActivateInstance(HString::MakeReference(RuntimeClass_Windows_UI_Xaml_Controls_Canvas).Get(), &canvas);
    Q_ASSERT_SUCCEEDED(hr);
    ComPtr<Xaml::IFrameworkElement> frameworkElement;
    hr = canvas.As(&frameworkElement);
    Q_ASSERT_SUCCEEDED(hr);
    hr = frameworkElement->put_Width(d->logicalSize.width());
    Q_ASSERT_SUCCEEDED(hr);
    hr = frameworkElement->put_Height(d->logicalSize.height());
    Q_ASSERT_SUCCEEDED(hr);
    ComPtr<Xaml::IUIElement> uiElement;
    hr = canvas.As(&uiElement);
    Q_ASSERT_SUCCEEDED(hr);
    hr = window->put_Content(uiElement.Get());
    Q_ASSERT_SUCCEEDED(hr);
    hr = canvas.As(&d->canvas);
    Q_ASSERT_SUCCEEDED(hr);

    d->cursor.reset(new QWinRTCursor);

#ifdef Q_OS_WINPHONE
    ComPtr<IStatusBarStatics> statusBarStatics;
    hr = RoGetActivationFactory(HString::MakeReference(RuntimeClass_Windows_UI_ViewManagement_StatusBar).Get(),
                                IID_PPV_ARGS(&statusBarStatics));
    Q_ASSERT_SUCCEEDED(hr);
    hr = statusBarStatics->GetForCurrentView(&d->statusBar);
    Q_ASSERT_SUCCEEDED(hr);
#endif // Q_OS_WINPHONE
}

QWinRTScreen::~QWinRTScreen()
{
    Q_D(QWinRTScreen);

    // Unregister callbacks
    HRESULT hr;
    hr = QEventDispatcherWinRT::runOnXamlThread([this, d]() {
        HRESULT hr;
        for (QHash<CoreWindowCallbackRemover, EventRegistrationToken>::const_iterator i = d->windowTokens.begin(); i != d->windowTokens.end(); ++i) {
            hr = (d->coreWindow.Get()->*i.key())(i.value());
            Q_ASSERT_SUCCEEDED(hr);
        }
        for (QHash<DisplayCallbackRemover, EventRegistrationToken>::const_iterator i = d->displayTokens.begin(); i != d->displayTokens.end(); ++i) {
            hr = (d->displayInformation.Get()->*i.key())(i.value());
            Q_ASSERT_SUCCEEDED(hr);
        }
#ifdef Q_OS_WINPHONE
        for (QHash<StatusBarCallbackRemover, EventRegistrationToken>::const_iterator i = d->statusBarTokens.begin(); i != d->statusBarTokens.end(); ++i) {
            hr = (d->statusBar.Get()->*i.key())(i.value());
            Q_ASSERT_SUCCEEDED(hr);
        }
#endif //Q_OS_WINPHONE
        return hr;
    });
    RETURN_VOID_IF_FAILED("Failed to unregister screen event callbacks");
}

QRect QWinRTScreen::geometry() const
{
    Q_D(const QWinRTScreen);
    return QRect(QPoint(), (d->logicalSize * d->scaleFactor).toSize());
}

#ifdef Q_OS_WINPHONE
QRect QWinRTScreen::availableGeometry() const
{
    Q_D(const QWinRTScreen);
    QRect statusBar;
    QEventDispatcherWinRT::runOnXamlThread([d, &statusBar]() {
        HRESULT hr;
        Rect rect;
        hr = d->statusBar->get_OccludedRect(&rect);
        Q_ASSERT_SUCCEEDED(hr);
        statusBar.setRect(qRound(rect.X * d->scaleFactor),
                          qRound(rect.Y * d->scaleFactor),
                          qRound(rect.Width * d->scaleFactor),
                          qRound(rect.Height * d->scaleFactor));
        return S_OK;
    });

    return geometry().adjusted(
                d->orientation == Qt::LandscapeOrientation ? statusBar.width() : 0,
                d->orientation == Qt::PortraitOrientation ? statusBar.height() : 0,
                d->orientation == Qt::InvertedLandscapeOrientation ? -statusBar.width() : 0,
                0);
}
#endif //Q_OS_WINPHONE

int QWinRTScreen::depth() const
{
    return 32;
}

QImage::Format QWinRTScreen::format() const
{
    return QImage::Format_ARGB32_Premultiplied;
}

QSizeF QWinRTScreen::physicalSize() const
{
    Q_D(const QWinRTScreen);
    return QSizeF(d->logicalSize.width() * d->scaleFactor / d->physicalDpi.first * qreal(25.4),
                  d->logicalSize.height() * d->scaleFactor / d->physicalDpi.second * qreal(25.4));
}

QDpi QWinRTScreen::logicalDpi() const
{
    Q_D(const QWinRTScreen);
    return QDpi(d->logicalDpi, d->logicalDpi);
}

qreal QWinRTScreen::scaleFactor() const
{
    Q_D(const QWinRTScreen);
    return d->scaleFactor;
}

QPlatformCursor *QWinRTScreen::cursor() const
{
    Q_D(const QWinRTScreen);
    return d->cursor.data();
}

Qt::KeyboardModifiers QWinRTScreen::keyboardModifiers() const
{
    Q_D(const QWinRTScreen);

    Qt::KeyboardModifiers mods;
    CoreVirtualKeyStates mod;
    d->coreWindow->GetAsyncKeyState(VirtualKey_Shift, &mod);
    if (mod == CoreVirtualKeyStates_Down)
        mods |= Qt::ShiftModifier;
    d->coreWindow->GetAsyncKeyState(VirtualKey_Menu, &mod);
    if (mod == CoreVirtualKeyStates_Down)
        mods |= Qt::AltModifier;
    d->coreWindow->GetAsyncKeyState(VirtualKey_Control, &mod);
    if (mod == CoreVirtualKeyStates_Down)
        mods |= Qt::ControlModifier;
    d->coreWindow->GetAsyncKeyState(VirtualKey_LeftWindows, &mod);
    if (mod == CoreVirtualKeyStates_Down) {
        mods |= Qt::MetaModifier;
    } else {
        d->coreWindow->GetAsyncKeyState(VirtualKey_RightWindows, &mod);
        if (mod == CoreVirtualKeyStates_Down)
            mods |= Qt::MetaModifier;
    }
    return mods;
}

Qt::ScreenOrientation QWinRTScreen::nativeOrientation() const
{
    Q_D(const QWinRTScreen);
    return d->nativeOrientation;
}

Qt::ScreenOrientation QWinRTScreen::orientation() const
{
    Q_D(const QWinRTScreen);
    return d->orientation;
}

ICoreWindow *QWinRTScreen::coreWindow() const
{
    Q_D(const QWinRTScreen);
    return d->coreWindow.Get();
}

Xaml::IDependencyObject *QWinRTScreen::canvas() const
{
    Q_D(const QWinRTScreen);
    return d->canvas.Get();
}

#ifdef Q_OS_WINPHONE
void QWinRTScreen::setStatusBarVisibility(bool visible, QWindow *window)
{
    Q_D(QWinRTScreen);
    const Qt::WindowFlags windowType = window->flags() & Qt::WindowType_Mask;
    if (!window || (windowType != Qt::Window && windowType != Qt::Dialog))
        return;

    QEventDispatcherWinRT::runOnXamlThread([d, visible]() {
        HRESULT hr;
        ComPtr<IAsyncAction> op;
        if (visible)
            hr = d->statusBar->ShowAsync(&op);
        else
            hr = d->statusBar->HideAsync(&op);
        Q_ASSERT_SUCCEEDED(hr);
        return S_OK;
    });
}
#endif //Q_OS_WINPHONE

void QWinRTScreen::initialize()
{
    Q_D(QWinRTScreen);
    HRESULT hr;
    hr = d->coreWindow->add_KeyDown(Callback<KeyHandler>(this, &QWinRTScreen::onKeyDown).Get(), &d->windowTokens[&ICoreWindow::remove_KeyDown]);
    Q_ASSERT_SUCCEEDED(hr);
    hr = d->coreWindow->add_KeyUp(Callback<KeyHandler>(this, &QWinRTScreen::onKeyUp).Get(), &d->windowTokens[&ICoreWindow::remove_KeyUp]);
    Q_ASSERT_SUCCEEDED(hr);
    hr = d->coreWindow->add_CharacterReceived(Callback<CharacterReceivedHandler>(this, &QWinRTScreen::onCharacterReceived).Get(), &d->windowTokens[&ICoreWindow::remove_CharacterReceived]);
    Q_ASSERT_SUCCEEDED(hr);
    hr = d->coreWindow->add_PointerEntered(Callback<PointerHandler>(this, &QWinRTScreen::onPointerEntered).Get(), &d->windowTokens[&ICoreWindow::remove_PointerEntered]);
    Q_ASSERT_SUCCEEDED(hr);
    hr = d->coreWindow->add_PointerExited(Callback<PointerHandler>(this, &QWinRTScreen::onPointerExited).Get(), &d->windowTokens[&ICoreWindow::remove_PointerExited]);
    Q_ASSERT_SUCCEEDED(hr);
    hr = d->coreWindow->add_PointerMoved(Callback<PointerHandler>(this, &QWinRTScreen::onPointerUpdated).Get(), &d->windowTokens[&ICoreWindow::remove_PointerMoved]);
    Q_ASSERT_SUCCEEDED(hr);
    hr = d->coreWindow->add_PointerPressed(Callback<PointerHandler>(this, &QWinRTScreen::onPointerUpdated).Get(), &d->windowTokens[&ICoreWindow::remove_PointerPressed]);
    Q_ASSERT_SUCCEEDED(hr);
    hr = d->coreWindow->add_PointerReleased(Callback<PointerHandler>(this, &QWinRTScreen::onPointerUpdated).Get(), &d->windowTokens[&ICoreWindow::remove_PointerReleased]);
    Q_ASSERT_SUCCEEDED(hr);
    hr = d->coreWindow->add_PointerWheelChanged(Callback<PointerHandler>(this, &QWinRTScreen::onPointerUpdated).Get(), &d->windowTokens[&ICoreWindow::remove_PointerWheelChanged]);
    Q_ASSERT_SUCCEEDED(hr);
#ifndef Q_OS_WINPHONE
    hr = d->coreWindow->add_SizeChanged(Callback<SizeChangedHandler>(this, &QWinRTScreen::onSizeChanged).Get(), &d->windowTokens[&ICoreWindow::remove_SizeChanged]);
    Q_ASSERT_SUCCEEDED(hr);
#else
    hr = d->statusBar->add_Showing(Callback<StatusBarHandler>(this, &QWinRTScreen::onStatusBarShowing).Get(), &d->statusBarTokens[&IStatusBar::remove_Showing]);
    Q_ASSERT_SUCCEEDED(hr);
    hr = d->statusBar->add_Hiding(Callback<StatusBarHandler>(this, &QWinRTScreen::onStatusBarHiding).Get(), &d->statusBarTokens[&IStatusBar::remove_Hiding]);
    Q_ASSERT_SUCCEEDED(hr);
#endif
    hr = d->coreWindow->add_Activated(Callback<ActivatedHandler>(this, &QWinRTScreen::onActivated).Get(), &d->windowTokens[&ICoreWindow::remove_Activated]);
    Q_ASSERT_SUCCEEDED(hr);
    hr = d->coreWindow->add_Closed(Callback<ClosedHandler>(this, &QWinRTScreen::onClosed).Get(), &d->windowTokens[&ICoreWindow::remove_Closed]);
    Q_ASSERT_SUCCEEDED(hr);
    hr = d->coreWindow->add_VisibilityChanged(Callback<VisibilityChangedHandler>(this, &QWinRTScreen::onVisibilityChanged).Get(), &d->windowTokens[&ICoreWindow::remove_VisibilityChanged]);
    Q_ASSERT_SUCCEEDED(hr);
    hr = d->displayInformation->add_OrientationChanged(Callback<DisplayInformationHandler>(this, &QWinRTScreen::onOrientationChanged).Get(), &d->displayTokens[&IDisplayInformation::remove_OrientationChanged]);
    Q_ASSERT_SUCCEEDED(hr);
    hr = d->displayInformation->add_DpiChanged(Callback<DisplayInformationHandler>(this, &QWinRTScreen::onDpiChanged).Get(), &d->displayTokens[&IDisplayInformation::remove_DpiChanged]);
    Q_ASSERT_SUCCEEDED(hr);
    onOrientationChanged(Q_NULLPTR, Q_NULLPTR);
    onVisibilityChanged(nullptr, nullptr);
}

QWindow *QWinRTScreen::topWindow() const
{
    Q_D(const QWinRTScreen);
    return d->visibleWindows.isEmpty() ? 0 : d->visibleWindows.first();
}

void QWinRTScreen::addWindow(QWindow *window)
{
    Q_D(QWinRTScreen);
    if (window == topWindow())
        return;

#ifdef Q_OS_WINPHONE
    if (window->visibility() != QWindow::Maximized && window->visibility() != QWindow::Windowed)
        setStatusBarVisibility(false, window);
#endif

    d->visibleWindows.prepend(window);
    QWindowSystemInterface::handleWindowActivated(window, Qt::OtherFocusReason);
    handleExpose();
    QWindowSystemInterface::flushWindowSystemEvents();
}

void QWinRTScreen::removeWindow(QWindow *window)
{
    Q_D(QWinRTScreen);

#ifdef Q_OS_WINPHONE
    if (window->visibility() == QWindow::Minimized)
        setStatusBarVisibility(false, window);
#endif

    const bool wasTopWindow = window == topWindow();
    if (!d->visibleWindows.removeAll(window))
        return;
    if (wasTopWindow)
        QWindowSystemInterface::handleWindowActivated(window, Qt::OtherFocusReason);
    handleExpose();
    QWindowSystemInterface::flushWindowSystemEvents();
}

void QWinRTScreen::raise(QWindow *window)
{
    Q_D(QWinRTScreen);
    d->visibleWindows.removeAll(window);
    addWindow(window);
}

void QWinRTScreen::lower(QWindow *window)
{
    Q_D(QWinRTScreen);
    const bool wasTopWindow = window == topWindow();
    if (wasTopWindow && d->visibleWindows.size() == 1)
        return;
    d->visibleWindows.removeAll(window);
    d->visibleWindows.append(window);
    if (wasTopWindow)
        QWindowSystemInterface::handleWindowActivated(window, Qt::OtherFocusReason);
    handleExpose();
}

void QWinRTScreen::updateWindowTitle()
{
    Q_D(QWinRTScreen);

    QWindow *window = topWindow();
    if (!window)
        return;

    const QString title = window->title();
    HStringReference titleRef(reinterpret_cast<LPCWSTR>(title.utf16()), title.length());
    HRESULT hr = d->view->put_Title(titleRef.Get());
    RETURN_VOID_IF_FAILED("Unable to set window title");
}

void QWinRTScreen::handleExpose()
{
    Q_D(QWinRTScreen);
    if (d->visibleWindows.isEmpty())
        return;
    QList<QWindow *>::const_iterator it = d->visibleWindows.constBegin();
    QWindowSystemInterface::handleExposeEvent(*it, geometry());
    while (++it != d->visibleWindows.constEnd())
        QWindowSystemInterface::handleExposeEvent(*it, QRegion());
}

HRESULT QWinRTScreen::onKeyDown(ABI::Windows::UI::Core::ICoreWindow *, ABI::Windows::UI::Core::IKeyEventArgs *args)
{
    Q_D(QWinRTScreen);
    VirtualKey virtualKey;
    HRESULT hr = args->get_VirtualKey(&virtualKey);
    Q_ASSERT_SUCCEEDED(hr);
    CorePhysicalKeyStatus status;
    hr = args->get_KeyStatus(&status);
    Q_ASSERT_SUCCEEDED(hr);

    Qt::Key key = qKeyFromVirtual(virtualKey);
    // Defer character key presses to onCharacterReceived
    if (key == Qt::Key_unknown || (key >= Qt::Key_Space && key <= Qt::Key_ydiaeresis)) {
        d->activeKeys.insert(key, KeyInfo(virtualKey));
        return S_OK;
    }

    QWindowSystemInterface::handleExtendedKeyEvent(
                topWindow(),
                QEvent::KeyPress,
                key,
                keyboardModifiers(),
                !status.ScanCode ? -1 : status.ScanCode,
                virtualKey,
                0,
                QString(),
                status.RepeatCount > 1,
                !status.RepeatCount ? 1 : status.RepeatCount,
                false);
    return S_OK;
}

HRESULT QWinRTScreen::onKeyUp(ABI::Windows::UI::Core::ICoreWindow *, ABI::Windows::UI::Core::IKeyEventArgs *args)
{
    Q_D(QWinRTScreen);
    VirtualKey virtualKey;
    HRESULT hr = args->get_VirtualKey(&virtualKey);
    Q_ASSERT_SUCCEEDED(hr);
    CorePhysicalKeyStatus status;
    hr = args->get_KeyStatus(&status);
    Q_ASSERT_SUCCEEDED(hr);

    Qt::Key key = qKeyFromVirtual(virtualKey);
    const KeyInfo info = d->activeKeys.take(key);
    QWindowSystemInterface::handleExtendedKeyEvent(
                topWindow(),
                QEvent::KeyRelease,
                key,
                keyboardModifiers(),
                !status.ScanCode ? -1 : status.ScanCode,
                virtualKey,
                0,
                info.text,
                status.RepeatCount > 1,
                !status.RepeatCount ? 1 : status.RepeatCount,
                false);
    return S_OK;
}

HRESULT QWinRTScreen::onCharacterReceived(ICoreWindow *, ICharacterReceivedEventArgs *args)
{
    Q_D(QWinRTScreen);
    quint32 keyCode;
    HRESULT hr = args->get_KeyCode(&keyCode);
    Q_ASSERT_SUCCEEDED(hr);
    CorePhysicalKeyStatus status;
    hr = args->get_KeyStatus(&status);
    Q_ASSERT_SUCCEEDED(hr);

    // Don't generate character events for non-printables; the meta key stage is enough
    if (qIsNonPrintable(keyCode))
        return S_OK;

    const Qt::KeyboardModifiers modifiers = keyboardModifiers();
    const Qt::Key key = qKeyFromCode(keyCode, modifiers);
    const QString text = QChar(keyCode);
    const quint32 virtualKey = d->activeKeys.value(key).virtualKey;
    QWindowSystemInterface::handleExtendedKeyEvent(
                topWindow(),
                QEvent::KeyPress,
                key,
                modifiers,
                !status.ScanCode ? -1 : status.ScanCode,
                virtualKey,
                0,
                text,
                status.RepeatCount > 1,
                !status.RepeatCount ? 1 : status.RepeatCount,
                false);
    d->activeKeys.insert(key, KeyInfo(text, virtualKey));
    return S_OK;
}

HRESULT QWinRTScreen::onPointerEntered(ICoreWindow *, IPointerEventArgs *args)
{
    Q_D(QWinRTScreen);

    ComPtr<IPointerPoint> pointerPoint;
    if (SUCCEEDED(args->get_CurrentPoint(&pointerPoint))) {
        // Assumes full-screen window
        Point point;
        pointerPoint->get_Position(&point);
        QPoint pos(point.X * d->scaleFactor, point.Y * d->scaleFactor);

        QWindowSystemInterface::handleEnterEvent(topWindow(), pos, pos);
    }
    return S_OK;
}

HRESULT QWinRTScreen::onPointerExited(ICoreWindow *, IPointerEventArgs *)
{
    QWindowSystemInterface::handleLeaveEvent(0);
    return S_OK;
}

HRESULT QWinRTScreen::onPointerUpdated(ICoreWindow *, IPointerEventArgs *args)
{
    Q_D(QWinRTScreen);
    ComPtr<IPointerPoint> pointerPoint;
    if (FAILED(args->get_CurrentPoint(&pointerPoint)))
        return E_INVALIDARG;

    // Common traits - point, modifiers, properties
    Point point;
    pointerPoint->get_Position(&point);
    QPointF pos(point.X * d->scaleFactor, point.Y * d->scaleFactor);
    QPointF localPos = pos;
    if (topWindow()) {
        const QPointF globalPosDelta = pos - pos.toPoint();
        localPos = topWindow()->mapFromGlobal(pos.toPoint()) + globalPosDelta;
    }

    VirtualKeyModifiers modifiers;
    args->get_KeyModifiers(&modifiers);
    Qt::KeyboardModifiers mods;
    if (modifiers & VirtualKeyModifiers_Control)
        mods |= Qt::ControlModifier;
    if (modifiers & VirtualKeyModifiers_Menu)
        mods |= Qt::AltModifier;
    if (modifiers & VirtualKeyModifiers_Shift)
        mods |= Qt::ShiftModifier;
    if (modifiers & VirtualKeyModifiers_Windows)
        mods |= Qt::MetaModifier;

    ComPtr<IPointerPointProperties> properties;
    if (FAILED(pointerPoint->get_Properties(&properties)))
        return E_INVALIDARG;

    ComPtr<IPointerDevice> pointerDevice;
    HRESULT hr = pointerPoint->get_PointerDevice(&pointerDevice);
    RETURN_OK_IF_FAILED("Failed to get pointer device.");

    PointerDeviceType pointerDeviceType;
    hr = pointerDevice->get_PointerDeviceType(&pointerDeviceType);
    RETURN_OK_IF_FAILED("Failed to get pointer device type.");

    switch (pointerDeviceType) {
    case PointerDeviceType_Mouse: {
        qint32 delta;
        properties->get_MouseWheelDelta(&delta);
        if (delta) {
            boolean isHorizontal;
            properties->get_IsHorizontalMouseWheel(&isHorizontal);
            QPoint angleDelta(isHorizontal ? delta : 0, isHorizontal ? 0 : delta);
            QWindowSystemInterface::handleWheelEvent(topWindow(), localPos, pos, QPoint(), angleDelta, mods);
            break;
        }

        boolean isPressed;
        Qt::MouseButtons buttons = Qt::NoButton;
        properties->get_IsLeftButtonPressed(&isPressed);
        if (isPressed)
            buttons |= Qt::LeftButton;

        properties->get_IsMiddleButtonPressed(&isPressed);
        if (isPressed)
            buttons |= Qt::MiddleButton;

        properties->get_IsRightButtonPressed(&isPressed);
        if (isPressed)
            buttons |= Qt::RightButton;

        properties->get_IsXButton1Pressed(&isPressed);
        if (isPressed)
            buttons |= Qt::XButton1;

        properties->get_IsXButton2Pressed(&isPressed);
        if (isPressed)
            buttons |= Qt::XButton2;

        QWindowSystemInterface::handleMouseEvent(topWindow(), localPos, pos, buttons, mods);

        break;
    }
    case PointerDeviceType_Touch: {
        if (!d->touchDevice) {
            d->touchDevice = new QTouchDevice;
            d->touchDevice->setName(QStringLiteral("WinRTTouchScreen"));
            d->touchDevice->setType(QTouchDevice::TouchScreen);
            d->touchDevice->setCapabilities(QTouchDevice::Position | QTouchDevice::Area | QTouchDevice::Pressure | QTouchDevice::NormalizedPosition);
            QWindowSystemInterface::registerTouchDevice(d->touchDevice);
        }

        quint32 id;
        pointerPoint->get_PointerId(&id);

        Rect area;
        properties->get_ContactRect(&area);

        float pressure;
        properties->get_Pressure(&pressure);

        QHash<quint32, QWindowSystemInterface::TouchPoint>::iterator it = d->touchPoints.find(id);
        if (it != d->touchPoints.end()) {
            boolean isPressed;
#ifndef Q_OS_WINPHONE
            pointerPoint->get_IsInContact(&isPressed);
#else
            properties->get_IsLeftButtonPressed(&isPressed); // IsInContact not reliable on phone
#endif
            it.value().state = isPressed ? Qt::TouchPointMoved : Qt::TouchPointReleased;
        } else {
            it = d->touchPoints.insert(id, QWindowSystemInterface::TouchPoint());
            it.value().state = Qt::TouchPointPressed;
            it.value().id = id;
        }
        it.value().area = QRectF(area.X * d->scaleFactor, area.Y * d->scaleFactor,
                                 area.Width * d->scaleFactor, area.Height * d->scaleFactor);
        it.value().normalPosition = QPointF(point.X/d->logicalSize.width(), point.Y/d->logicalSize.height());
        it.value().pressure = pressure;

        QWindowSystemInterface::handleTouchEvent(topWindow(), d->touchDevice, d->touchPoints.values(), mods);

        // Remove released points, station others
        for (QHash<quint32, QWindowSystemInterface::TouchPoint>::iterator i = d->touchPoints.begin(); i != d->touchPoints.end();) {
            if (i.value().state == Qt::TouchPointReleased)
                i = d->touchPoints.erase(i);
            else
                (i++).value().state = Qt::TouchPointStationary;
        }

        break;
    }
    case PointerDeviceType_Pen: {
        quint32 id;
        pointerPoint->get_PointerId(&id);

        boolean isPressed;
        pointerPoint->get_IsInContact(&isPressed);

        boolean isEraser;
        properties->get_IsEraser(&isEraser);
        int pointerType = isEraser ? 3 : 1;

        float pressure;
        properties->get_Pressure(&pressure);

        float xTilt;
        properties->get_XTilt(&xTilt);

        float yTilt;
        properties->get_YTilt(&yTilt);

        float rotation;
        properties->get_Twist(&rotation);

        QWindowSystemInterface::handleTabletEvent(topWindow(), isPressed, pos, pos, 0,
                                                  pointerType, pressure, xTilt, yTilt,
                                                  0, rotation, 0, id, mods);

        break;
    }
    }

    return S_OK;
}

HRESULT QWinRTScreen::onSizeChanged(ICoreWindow *, IWindowSizeChangedEventArgs *)
{
    Q_D(QWinRTScreen);

    Rect size;
    HRESULT hr;
    hr = d->coreWindow->get_Bounds(&size);
    RETURN_OK_IF_FAILED("Failed to get window bounds");
    d->logicalSize = QSizeF(size.Width, size.Height);
    QWindowSystemInterface::handleScreenGeometryChange(screen(), geometry(), availableGeometry());
    QPlatformScreen::resizeMaximizedWindows();
    handleExpose();
    return S_OK;
}

HRESULT QWinRTScreen::onActivated(ICoreWindow *, IWindowActivatedEventArgs *args)
{
    Q_D(QWinRTScreen);

    CoreWindowActivationState activationState;
    args->get_WindowActivationState(&activationState);
    if (activationState == CoreWindowActivationState_Deactivated) {
        QWindowSystemInterface::handleApplicationStateChanged(Qt::ApplicationInactive);
        return S_OK;
    }

    // Activate topWindow
    if (!d->visibleWindows.isEmpty()) {
        Qt::FocusReason focusReason = activationState == CoreWindowActivationState_PointerActivated
                ? Qt::MouseFocusReason : Qt::ActiveWindowFocusReason;
        QWindowSystemInterface::handleWindowActivated(topWindow(), focusReason);
    }
    return S_OK;
}

HRESULT QWinRTScreen::onClosed(ICoreWindow *, ICoreWindowEventArgs *)
{
    foreach (QWindow *w, QGuiApplication::topLevelWindows())
        QWindowSystemInterface::handleCloseEvent(w);
    return S_OK;
}

HRESULT QWinRTScreen::onVisibilityChanged(ICoreWindow *, IVisibilityChangedEventArgs *args)
{
    Q_D(QWinRTScreen);
    boolean visible;
    HRESULT hr = args ? args->get_Visible(&visible) : d->coreWindow->get_Visible(&visible);
<<<<<<< HEAD
    RETURN_OK_IF_FAILED("Failed to get visbile.");
=======
    RETURN_OK_IF_FAILED("Failed to get visibility.");
>>>>>>> ba8d3430
    QWindowSystemInterface::handleApplicationStateChanged(visible ? Qt::ApplicationActive : Qt::ApplicationHidden);
    if (visible)
        handleExpose();
    return S_OK;
}

HRESULT QWinRTScreen::onOrientationChanged(IDisplayInformation *, IInspectable *)
{
    Q_D(QWinRTScreen);

    DisplayOrientations displayOrientation;
    HRESULT hr = d->displayInformation->get_CurrentOrientation(&displayOrientation);
    RETURN_OK_IF_FAILED("Failed to get current orientations.");

    Qt::ScreenOrientation newOrientation = static_cast<Qt::ScreenOrientation>(static_cast<int>(qtOrientationsFromNative(displayOrientation)));
    if (d->orientation != newOrientation) {
        d->orientation = newOrientation;
#ifdef Q_OS_WINPHONE
        onSizeChanged(nullptr, nullptr);
#endif
        QWindowSystemInterface::handleScreenOrientationChange(screen(), d->orientation);
        handleExpose(); // Clean broken frames caused by race between Qt and ANGLE
    }
    return S_OK;
}

HRESULT QWinRTScreen::onDpiChanged(IDisplayInformation *, IInspectable *)
{
    Q_D(QWinRTScreen);

    HRESULT hr;
#ifdef Q_OS_WINPHONE
    ComPtr<IDisplayInformation2> displayInformation;
    hr = d->displayInformation.As(&displayInformation);
    RETURN_OK_IF_FAILED("Failed to cast display information.");
    hr = displayInformation->get_RawPixelsPerViewPixel(&d->scaleFactor);
#else
    ResolutionScale resolutionScale;
    hr = d->displayInformation->get_ResolutionScale(&resolutionScale);
    d->scaleFactor = qreal(resolutionScale) / 100;
#endif
    RETURN_OK_IF_FAILED("Failed to get scale factor");

    FLOAT dpi;
    hr = d->displayInformation->get_LogicalDpi(&dpi);
    RETURN_OK_IF_FAILED("Failed to get logical DPI.");
    d->logicalDpi = dpi;

    hr = d->displayInformation->get_RawDpiX(&dpi);
    RETURN_OK_IF_FAILED("Failed to get x raw DPI.");
    d->physicalDpi.first = dpi ? dpi : 96.0;

    hr = d->displayInformation->get_RawDpiY(&dpi);
    RETURN_OK_IF_FAILED("Failed to get y raw DPI.");
    d->physicalDpi.second = dpi ? dpi : 96.0;

    return S_OK;
}

#ifdef Q_OS_WINPHONE
HRESULT QWinRTScreen::onStatusBarShowing(IStatusBar *, IInspectable *)
{
    onSizeChanged(nullptr, nullptr);
    return S_OK;
}

HRESULT QWinRTScreen::onStatusBarHiding(IStatusBar *, IInspectable *)
{
    onSizeChanged(nullptr, nullptr);
    return S_OK;
}
#endif //Q_OS_WINPHONE

QT_END_NAMESPACE<|MERGE_RESOLUTION|>--- conflicted
+++ resolved
@@ -1169,11 +1169,7 @@
     Q_D(QWinRTScreen);
     boolean visible;
     HRESULT hr = args ? args->get_Visible(&visible) : d->coreWindow->get_Visible(&visible);
-<<<<<<< HEAD
-    RETURN_OK_IF_FAILED("Failed to get visbile.");
-=======
     RETURN_OK_IF_FAILED("Failed to get visibility.");
->>>>>>> ba8d3430
     QWindowSystemInterface::handleApplicationStateChanged(visible ? Qt::ApplicationActive : Qt::ApplicationHidden);
     if (visible)
         handleExpose();
