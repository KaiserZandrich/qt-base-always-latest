/****************************************************************************
**
** Copyright (C) 2016 The Qt Company Ltd.
** Contact: https://www.qt.io/licensing/
**
** This file is part of the plugins of the Qt Toolkit.
**
** $QT_BEGIN_LICENSE:LGPL$
** Commercial License Usage
** Licensees holding valid commercial Qt licenses may use this file in
** accordance with the commercial license agreement provided with the
** Software or, alternatively, in accordance with the terms contained in
** a written agreement between you and The Qt Company. For licensing terms
** and conditions see https://www.qt.io/terms-conditions. For further
** information use the contact form at https://www.qt.io/contact-us.
**
** GNU Lesser General Public License Usage
** Alternatively, this file may be used under the terms of the GNU Lesser
** General Public License version 3 as published by the Free Software
** Foundation and appearing in the file LICENSE.LGPL3 included in the
** packaging of this file. Please review the following information to
** ensure the GNU Lesser General Public License version 3 requirements
** will be met: https://www.gnu.org/licenses/lgpl-3.0.html.
**
** GNU General Public License Usage
** Alternatively, this file may be used under the terms of the GNU
** General Public License version 2.0 or (at your option) the GNU General
** Public license version 3 or any later version approved by the KDE Free
** Qt Foundation. The licenses are as published by the Free Software
** Foundation and appearing in the file LICENSE.GPL2 and LICENSE.GPL3
** included in the packaging of this file. Please review the following
** information to ensure the GNU General Public License requirements will
** be met: https://www.gnu.org/licenses/gpl-2.0.html and
** https://www.gnu.org/licenses/gpl-3.0.html.
**
** $QT_END_LICENSE$
**
****************************************************************************/

#include "qxcbconnection.h"
#include "qxcbkeyboard.h"
#include "qxcbscreen.h"
#include "qxcbwindow.h"
#include "qtouchdevice.h"
#include <qpa/qwindowsysteminterface_p.h>
#include <QDebug>
#include <cmath>

#ifdef XCB_USE_XINPUT2

#include <X11/extensions/XInput2.h>
#include <X11/extensions/XI2proto.h>

struct XInput2TouchDeviceData {
    XInput2TouchDeviceData()
    : xiDeviceInfo(0)
    , qtTouchDevice(0)
    , providesTouchOrientation(false)
    {
    }
    XIDeviceInfo *xiDeviceInfo;
    QTouchDevice *qtTouchDevice;
    QHash<int, QWindowSystemInterface::TouchPoint> touchPoints;

    // Stuff that is relevant only for touchpads
    QHash<int, QPointF> pointPressedPosition; // in screen coordinates where each point was pressed
    QPointF firstPressedPosition;        // in screen coordinates where the first point was pressed
    QPointF firstPressedNormalPosition;  // device coordinates (0 to 1, 0 to 1) where the first point was pressed
    QSizeF size;                         // device size in mm
    bool providesTouchOrientation;
};

void QXcbConnection::initializeXInput2()
{
    // TODO Qt 6 (or perhaps earlier): remove these redundant env variables
    if (qEnvironmentVariableIsSet("QT_XCB_DEBUG_XINPUT"))
        const_cast<QLoggingCategory&>(lcQpaXInput()).setEnabled(QtDebugMsg, true);
    if (qEnvironmentVariableIsSet("QT_XCB_DEBUG_XINPUT_DEVICES"))
        const_cast<QLoggingCategory&>(lcQpaXInputDevices()).setEnabled(QtDebugMsg, true);
    Display *xDisplay = static_cast<Display *>(m_xlib_display);
    if (XQueryExtension(xDisplay, "XInputExtension", &m_xiOpCode, &m_xiEventBase, &m_xiErrorBase)) {
        int xiMajor = 2;
        m_xi2Minor = 2; // try 2.2 first, needed for TouchBegin/Update/End
        if (XIQueryVersion(xDisplay, &xiMajor, &m_xi2Minor) == BadRequest) {
            m_xi2Minor = 1; // for smooth scrolling 2.1 is enough
            if (XIQueryVersion(xDisplay, &xiMajor, &m_xi2Minor) == BadRequest) {
                m_xi2Minor = 0; // for tablet support 2.0 is enough
                m_xi2Enabled = XIQueryVersion(xDisplay, &xiMajor, &m_xi2Minor) != BadRequest;
            } else
                m_xi2Enabled = true;
        } else
            m_xi2Enabled = true;
        if (m_xi2Enabled) {
#ifdef XCB_USE_XINPUT22
            qCDebug(lcQpaXInputDevices, "XInput version %d.%d is available and Qt supports 2.2 or greater", xiMajor, m_xi2Minor);
#else
            qCDebug(lcQpaXInputDevices, "XInput version %d.%d is available and Qt supports 2.0", xiMajor, m_xi2Minor);
#endif
        }

        xi2SetupDevices();
    }
}

void QXcbConnection::xi2SetupDevices()
{
#ifndef QT_NO_TABLETEVENT
    m_tabletData.clear();
#endif
    m_scrollingDevices.clear();

    if (!m_xi2Enabled)
        return;

    Display *xDisplay = static_cast<Display *>(m_xlib_display);
    int deviceCount = 0;
    XIDeviceInfo *devices = XIQueryDevice(xDisplay, XIAllDevices, &deviceCount);
    for (int i = 0; i < deviceCount; ++i) {
        // Only non-master pointing devices are relevant here.
        if (devices[i].use != XISlavePointer)
            continue;
        qCDebug(lcQpaXInputDevices) << "input device " << devices[i].name << "ID" << devices[i].deviceid;
#ifndef QT_NO_TABLETEVENT
        TabletData tabletData;
#endif
        ScrollingDevice scrollingDevice;
        for (int c = 0; c < devices[i].num_classes; ++c) {
            switch (devices[i].classes[c]->type) {
            case XIValuatorClass: {
                XIValuatorClassInfo *vci = reinterpret_cast<XIValuatorClassInfo *>(devices[i].classes[c]);
                const int valuatorAtom = qatom(vci->label);
                qCDebug(lcQpaXInputDevices) << "   has valuator" << atomName(vci->label) << "recognized?" << (valuatorAtom < QXcbAtom::NAtoms);
#ifndef QT_NO_TABLETEVENT
                if (valuatorAtom < QXcbAtom::NAtoms) {
                    TabletData::ValuatorClassInfo info;
                    info.minVal = vci->min;
                    info.maxVal = vci->max;
                    info.number = vci->number;
                    tabletData.valuatorInfo[valuatorAtom] = info;
                }
#endif // QT_NO_TABLETEVENT
                if (valuatorAtom == QXcbAtom::RelHorizScroll || valuatorAtom == QXcbAtom::RelHorizWheel)
                    scrollingDevice.lastScrollPosition.setX(vci->value);
                else if (valuatorAtom == QXcbAtom::RelVertScroll || valuatorAtom == QXcbAtom::RelVertWheel)
                    scrollingDevice.lastScrollPosition.setY(vci->value);
                break;
            }
#ifdef XCB_USE_XINPUT21
            case XIScrollClass: {
                XIScrollClassInfo *sci = reinterpret_cast<XIScrollClassInfo *>(devices[i].classes[c]);
                if (sci->scroll_type == XIScrollTypeVertical) {
                    scrollingDevice.orientations |= Qt::Vertical;
                    scrollingDevice.verticalIndex = sci->number;
                    scrollingDevice.verticalIncrement = sci->increment;
                }
                else if (sci->scroll_type == XIScrollTypeHorizontal) {
                    scrollingDevice.orientations |= Qt::Horizontal;
                    scrollingDevice.horizontalIndex = sci->number;
                    scrollingDevice.horizontalIncrement = sci->increment;
                }
                break;
            }
            case XIButtonClass: {
                XIButtonClassInfo *bci = reinterpret_cast<XIButtonClassInfo *>(devices[i].classes[c]);
                if (bci->num_buttons >= 5) {
                    Atom label4 = bci->labels[3];
                    Atom label5 = bci->labels[4];
                    // Some drivers have no labels on the wheel buttons, some have no label on just one and some have no label on
                    // button 4 and the wrong one on button 5. So we just check that they are not labelled with unrelated buttons.
                    if ((!label4 || qatom(label4) == QXcbAtom::ButtonWheelUp || qatom(label4) == QXcbAtom::ButtonWheelDown) &&
                        (!label5 || qatom(label5) == QXcbAtom::ButtonWheelUp || qatom(label5) == QXcbAtom::ButtonWheelDown))
                        scrollingDevice.legacyOrientations |= Qt::Vertical;
                }
                if (bci->num_buttons >= 7) {
                    Atom label6 = bci->labels[5];
                    Atom label7 = bci->labels[6];
                    if ((!label6 || qatom(label6) == QXcbAtom::ButtonHorizWheelLeft) && (!label7 || qatom(label7) == QXcbAtom::ButtonHorizWheelRight))
                        scrollingDevice.legacyOrientations |= Qt::Horizontal;
                }
                qCDebug(lcQpaXInputDevices, "   has %d buttons", bci->num_buttons);
                break;
            }
#endif
            case XIKeyClass:
                qCDebug(lcQpaXInputDevices) << "   it's a keyboard";
                break;
#ifdef XCB_USE_XINPUT22
            case XITouchClass:
                // will be handled in deviceForId()
                break;
#endif
            default:
                qCDebug(lcQpaXInputDevices) << "   has class" << devices[i].classes[c]->type;
                break;
            }
        }
        bool isTablet = false;
#ifndef QT_NO_TABLETEVENT
        // If we have found the valuators which we expect a tablet to have, it might be a tablet.
        if (tabletData.valuatorInfo.contains(QXcbAtom::AbsX) &&
                tabletData.valuatorInfo.contains(QXcbAtom::AbsY) &&
                tabletData.valuatorInfo.contains(QXcbAtom::AbsPressure))
            isTablet = true;

        // But we need to be careful not to take the touch and tablet-button devices as tablets.
        QByteArray name = QByteArray(devices[i].name).toLower();
        QString dbgType = QLatin1String("UNKNOWN");
        if (name.contains("eraser")) {
            isTablet = true;
            tabletData.pointerType = QTabletEvent::Eraser;
            dbgType = QLatin1String("eraser");
        } else if (name.contains("cursor")) {
            isTablet = true;
            tabletData.pointerType = QTabletEvent::Cursor;
            dbgType = QLatin1String("cursor");
        } else if ((name.contains("pen") || name.contains("stylus")) && isTablet) {
            tabletData.pointerType = QTabletEvent::Pen;
            dbgType = QLatin1String("pen");
        } else if (name.contains("wacom") && isTablet && !name.contains("touch")) {
            // combined device (evdev) rather than separate pen/eraser (wacom driver)
            tabletData.pointerType = QTabletEvent::Pen;
            dbgType = QLatin1String("pen");
        } else if (name.contains("aiptek") /* && device == QXcbAtom::KEYBOARD */) {
            // some "Genius" tablets
            isTablet = true;
            tabletData.pointerType = QTabletEvent::Pen;
            dbgType = QLatin1String("pen");
        } else if (name.contains("waltop") && name.contains("tablet")) {
            // other "Genius" tablets
            // WALTOP International Corp. Slim Tablet
            isTablet = true;
            tabletData.pointerType = QTabletEvent::Pen;
            dbgType = QLatin1String("pen");
        } else {
            isTablet = false;
        }

        if (isTablet) {
            tabletData.deviceId = devices[i].deviceid;
            m_tabletData.append(tabletData);
            qCDebug(lcQpaXInputDevices) << "   it's a tablet with pointer type" << dbgType;
        }
#endif // QT_NO_TABLETEVENT

#ifdef XCB_USE_XINPUT21
        if (scrollingDevice.orientations || scrollingDevice.legacyOrientations) {
            scrollingDevice.deviceId = devices[i].deviceid;
            // Only use legacy wheel button events when we don't have real scroll valuators.
            scrollingDevice.legacyOrientations &= ~scrollingDevice.orientations;
            m_scrollingDevices.insert(scrollingDevice.deviceId, scrollingDevice);
            qCDebug(lcQpaXInputDevices) << "   it's a scrolling device";
        }
#endif

        if (!isTablet) {
            // touchDeviceForId populates XInput2DeviceData the first time it is called
            // with a new deviceId. On subsequent calls it will return the cached object.
            XInput2TouchDeviceData *dev = touchDeviceForId(devices[i].deviceid);
            if (dev && lcQpaXInputDevices().isDebugEnabled()) {
                if (dev->qtTouchDevice->type() == QTouchDevice::TouchScreen)
                    qCDebug(lcQpaXInputDevices, "   it's a touchscreen with type %d capabilities 0x%X max touch points %d",
                            dev->qtTouchDevice->type(), (unsigned int)dev->qtTouchDevice->capabilities(),
                            dev->qtTouchDevice->maximumTouchPoints());
                else if (dev->qtTouchDevice->type() == QTouchDevice::TouchPad)
                    qCDebug(lcQpaXInputDevices, "   it's a touchpad with type %d capabilities 0x%X max touch points %d size %f x %f",
                            dev->qtTouchDevice->type(), (unsigned int)dev->qtTouchDevice->capabilities(),
                            dev->qtTouchDevice->maximumTouchPoints(),
                            dev->size.width(), dev->size.height());
            }
        }
    }
    XIFreeDeviceInfo(devices);
}

void QXcbConnection::finalizeXInput2()
{
    for (XInput2TouchDeviceData *dev : qAsConst(m_touchDevices)) {
        if (dev->xiDeviceInfo)
            XIFreeDeviceInfo(dev->xiDeviceInfo);
        delete dev;
    }
}

void QXcbConnection::xi2Select(xcb_window_t window)
{
    if (!m_xi2Enabled || window == rootWindow())
        return;

    Display *xDisplay = static_cast<Display *>(m_xlib_display);
    unsigned int bitMask = 0;
    unsigned char *xiBitMask = reinterpret_cast<unsigned char *>(&bitMask);

#ifdef XCB_USE_XINPUT22
    if (isAtLeastXI22()) {
        bitMask |= XI_TouchBeginMask;
        bitMask |= XI_TouchUpdateMask;
        bitMask |= XI_TouchEndMask;
        bitMask |= XI_PropertyEventMask; // for tablets
        if (xi2MouseEvents()) {
            // We want both mouse and touch through XI2 if touch is supported (>= 2.2).
            // The plain xcb press and motion events will not be delivered after this.
            bitMask |= XI_ButtonPressMask;
            bitMask |= XI_ButtonReleaseMask;
            bitMask |= XI_MotionMask;

            // There is a check for enter/leave events in plain xcb enter/leave event handler
            bitMask |= XI_EnterMask;
            bitMask |= XI_LeaveMask;

            qCDebug(lcQpaXInput, "XInput 2.2: Selecting press/release/motion events in addition to touch");
        }
        XIEventMask mask;
        mask.mask_len = sizeof(bitMask);
        mask.mask = xiBitMask;
        // When xi2MouseEvents() is true (the default), pointer emulation for touch and tablet
        // events will get disabled. This is preferable, as Qt Quick handles touch events
        // directly, while for other applications QtGui synthesizes mouse events.
        mask.deviceid = XIAllMasterDevices;
        Status result = XISelectEvents(xDisplay, window, &mask, 1);
        if (result == Success)
            QWindowSystemInterfacePrivate::TabletEvent::setPlatformSynthesizesMouse(false);
        else
            qCDebug(lcQpaXInput, "XInput 2.2: failed to select pointer/touch events, window %x, result %d", window, result);
    }

    const bool pointerSelected = isAtLeastXI22() && xi2MouseEvents();
#else
    const bool pointerSelected = false;
#endif // XCB_USE_XINPUT22

    QSet<int> tabletDevices;
#ifndef QT_NO_TABLETEVENT
    if (!m_tabletData.isEmpty()) {
        unsigned int tabletBitMask;
        unsigned char *xiTabletBitMask = reinterpret_cast<unsigned char *>(&tabletBitMask);
        QVector<XIEventMask> xiEventMask(m_tabletData.count());
        tabletBitMask = XI_PropertyEventMask;
        if (!pointerSelected)
            tabletBitMask |= XI_ButtonPressMask | XI_ButtonReleaseMask | XI_MotionMask;
        for (int i = 0; i < m_tabletData.count(); ++i) {
            int deviceId = m_tabletData.at(i).deviceId;
            tabletDevices.insert(deviceId);
            xiEventMask[i].deviceid = deviceId;
            xiEventMask[i].mask_len = sizeof(tabletBitMask);
            xiEventMask[i].mask = xiTabletBitMask;
        }
        XISelectEvents(xDisplay, window, xiEventMask.data(), m_tabletData.count());
    }
#endif // QT_NO_TABLETEVENT

#ifdef XCB_USE_XINPUT21
    // Enable each scroll device
    if (!m_scrollingDevices.isEmpty() && !pointerSelected) {
        // Only when XI2 mouse events are not enabled, otherwise motion and release are selected already.
        QVector<XIEventMask> xiEventMask(m_scrollingDevices.size());
        unsigned int scrollBitMask;
        unsigned char *xiScrollBitMask = reinterpret_cast<unsigned char *>(&scrollBitMask);

        scrollBitMask = XI_MotionMask;
        scrollBitMask |= XI_ButtonReleaseMask;
        int i=0;
        for (const ScrollingDevice& scrollingDevice : qAsConst(m_scrollingDevices)) {
            if (tabletDevices.contains(scrollingDevice.deviceId))
                continue; // All necessary events are already captured.
            xiEventMask[i].deviceid = scrollingDevice.deviceId;
            xiEventMask[i].mask_len = sizeof(scrollBitMask);
            xiEventMask[i].mask = xiScrollBitMask;
            i++;
        }
        XISelectEvents(xDisplay, window, xiEventMask.data(), i);
    }
#else
    Q_UNUSED(xiBitMask);
#endif

    {
        // Listen for hotplug events
        XIEventMask xiEventMask;
        bitMask = XI_HierarchyChangedMask;
        bitMask |= XI_DeviceChangedMask;
        xiEventMask.deviceid = XIAllDevices;
        xiEventMask.mask_len = sizeof(bitMask);
        xiEventMask.mask = xiBitMask;
        XISelectEvents(xDisplay, window, &xiEventMask, 1);
    }
}

XInput2TouchDeviceData *QXcbConnection::touchDeviceForId(int id)
{
    XInput2TouchDeviceData *dev = Q_NULLPTR;
    QHash<int, XInput2TouchDeviceData*>::const_iterator devIt = m_touchDevices.constFind(id);
    if (devIt != m_touchDevices.cend()) {
        dev = devIt.value();
    } else {
        int nrDevices = 0;
        QTouchDevice::Capabilities caps = 0;
        dev = new XInput2TouchDeviceData;
        dev->xiDeviceInfo = XIQueryDevice(static_cast<Display *>(m_xlib_display), id, &nrDevices);
        if (nrDevices <= 0) {
            delete dev;
            return 0;
        }
        int type = -1;
        int maxTouchPoints = 1;
        bool hasRelativeCoords = false;
        for (int i = 0; i < dev->xiDeviceInfo->num_classes; ++i) {
            XIAnyClassInfo *classinfo = dev->xiDeviceInfo->classes[i];
            switch (classinfo->type) {
#ifdef XCB_USE_XINPUT22
            case XITouchClass: {
                XITouchClassInfo *tci = reinterpret_cast<XITouchClassInfo *>(classinfo);
                maxTouchPoints = tci->num_touches;
                qCDebug(lcQpaXInputDevices, "   has touch class with mode %d", tci->mode);
                switch (tci->mode) {
                case XIDependentTouch:
                    type = QTouchDevice::TouchPad;
                    break;
                case XIDirectTouch:
                    type = QTouchDevice::TouchScreen;
                    break;
                }
                break;
            }
#endif // XCB_USE_XINPUT22
            case XIValuatorClass: {
                XIValuatorClassInfo *vci = reinterpret_cast<XIValuatorClassInfo *>(classinfo);
                // Some devices (mice) report a resolution of 0; they will be excluded later,
                // for now just prevent a division by zero
                const int vciResolution = vci->resolution ? vci->resolution : 1;
                if (vci->label == atom(QXcbAtom::AbsMTPositionX))
                    caps |= QTouchDevice::Position | QTouchDevice::NormalizedPosition;
                else if (vci->label == atom(QXcbAtom::AbsMTTouchMajor))
                    caps |= QTouchDevice::Area;
                else if (vci->label == atom(QXcbAtom::AbsMTOrientation))
                    dev->providesTouchOrientation = true;
                else if (vci->label == atom(QXcbAtom::AbsMTPressure) || vci->label == atom(QXcbAtom::AbsPressure))
                    caps |= QTouchDevice::Pressure;
                else if (vci->label == atom(QXcbAtom::RelX)) {
                    hasRelativeCoords = true;
                    dev->size.setWidth((vci->max - vci->min) * 1000.0 / vciResolution);
                } else if (vci->label == atom(QXcbAtom::RelY)) {
                    hasRelativeCoords = true;
                    dev->size.setHeight((vci->max - vci->min) * 1000.0 / vciResolution);
                } else if (vci->label == atom(QXcbAtom::AbsX)) {
                    caps |= QTouchDevice::Position;
                    dev->size.setHeight((vci->max - vci->min) * 1000.0 / vciResolution);
                } else if (vci->label == atom(QXcbAtom::AbsY)) {
                    caps |= QTouchDevice::Position;
                    dev->size.setWidth((vci->max - vci->min) * 1000.0 / vciResolution);
                }
                break;
            }
            default:
                break;
            }
        }
        if (type < 0 && caps && hasRelativeCoords) {
            type = QTouchDevice::TouchPad;
            if (dev->size.width() < 10 || dev->size.height() < 10 ||
                    dev->size.width() > 10000 || dev->size.height() > 10000)
                dev->size = QSizeF(130, 110);
        }
        if (!isAtLeastXI22() || type == QTouchDevice::TouchPad)
            caps |= QTouchDevice::MouseEmulation;

        if (type >= QTouchDevice::TouchScreen && type <= QTouchDevice::TouchPad) {
            dev->qtTouchDevice = new QTouchDevice;
            dev->qtTouchDevice->setName(QString::fromUtf8(dev->xiDeviceInfo->name));
            dev->qtTouchDevice->setType((QTouchDevice::DeviceType)type);
            dev->qtTouchDevice->setCapabilities(caps);
            dev->qtTouchDevice->setMaximumTouchPoints(maxTouchPoints);
            if (caps != 0)
                QWindowSystemInterface::registerTouchDevice(dev->qtTouchDevice);
            m_touchDevices[id] = dev;
        } else {
            XIFreeDeviceInfo(dev->xiDeviceInfo);
            delete dev;
            dev = 0;
        }
    }
    return dev;
}

#if defined(XCB_USE_XINPUT21) || !defined(QT_NO_TABLETEVENT)
static inline qreal fixed1616ToReal(FP1616 val)
{
    return qreal(val) / 0x10000;
}
#endif // defined(XCB_USE_XINPUT21) || !defined(QT_NO_TABLETEVENT)

void QXcbConnection::xi2HandleEvent(xcb_ge_event_t *event)
{
    xi2PrepareXIGenericDeviceEvent(event);
    xXIGenericDeviceEvent *xiEvent = reinterpret_cast<xXIGenericDeviceEvent *>(event);
    int sourceDeviceId = xiEvent->deviceid; // may be the master id
    xXIDeviceEvent *xiDeviceEvent = 0;
    xXIEnterEvent *xiEnterEvent = 0;
    QXcbWindowEventListener *eventListener = 0;

    switch (xiEvent->evtype) {
    case XI_ButtonPress:
    case XI_ButtonRelease:
    case XI_Motion:
#ifdef XCB_USE_XINPUT22
    case XI_TouchBegin:
    case XI_TouchUpdate:
    case XI_TouchEnd:
#endif
    {
        xiDeviceEvent = reinterpret_cast<xXIDeviceEvent *>(event);
        eventListener = windowEventListenerFromId(xiDeviceEvent->event);
        sourceDeviceId = xiDeviceEvent->sourceid; // use the actual device id instead of the master
        break;
    }
    case XI_Enter:
    case XI_Leave: {
        xiEnterEvent = reinterpret_cast<xXIEnterEvent *>(event);
        eventListener = windowEventListenerFromId(xiEnterEvent->event);
        sourceDeviceId = xiEnterEvent->sourceid; // use the actual device id instead of the master
        break;
    }
    case XI_HierarchyChanged:
        xi2HandleHierachyEvent(xiEvent);
        return;
    case XI_DeviceChanged:
        xi2HandleDeviceChangedEvent(xiEvent);
        return;
    default:
        break;
    }

    if (eventListener) {
        long result = 0;
        if (eventListener->handleGenericEvent(reinterpret_cast<xcb_generic_event_t *>(event), &result))
            return;
    }

#ifndef QT_NO_TABLETEVENT
    if (!xiEnterEvent) {
<<<<<<< HEAD
        for (int i = 0; i < m_tabletData.count(); ++i) {
            if (m_tabletData.at(i).deviceId == sourceDeviceId) {
                if (xi2HandleTabletEvent(xiEvent, &m_tabletData[i]))
                    return;
            }
        }
=======
        QXcbConnection::TabletData *tablet = tabletDataForDevice(sourceDeviceId);
        if (tablet && xi2HandleTabletEvent(xiEvent, tablet, eventListener))
            return;
>>>>>>> f57d8f13
    }
#endif // QT_NO_TABLETEVENT

#ifdef XCB_USE_XINPUT21
    QHash<int, ScrollingDevice>::iterator device = m_scrollingDevices.find(sourceDeviceId);
    if (device != m_scrollingDevices.end())
        xi2HandleScrollEvent(xiEvent, device.value());
#endif // XCB_USE_XINPUT21

#ifdef XCB_USE_XINPUT22
    if (xiDeviceEvent) {
        switch (xiDeviceEvent->evtype) {
        case XI_ButtonPress:
        case XI_ButtonRelease:
        case XI_Motion:
            if (xi2MouseEvents() && eventListener && !(xiDeviceEvent->flags & XIPointerEmulated))
                eventListener->handleXIMouseEvent(event);
            break;

        case XI_TouchBegin:
        case XI_TouchUpdate:
        case XI_TouchEnd:
            if (Q_UNLIKELY(lcQpaXInput().isDebugEnabled()))
                qCDebug(lcQpaXInput, "XI2 touch event type %d seq %d detail %d pos %6.1f, %6.1f root pos %6.1f, %6.1f on window %x",
                        event->event_type, xiDeviceEvent->sequenceNumber, xiDeviceEvent->detail,
                        fixed1616ToReal(xiDeviceEvent->event_x), fixed1616ToReal(xiDeviceEvent->event_y),
                        fixed1616ToReal(xiDeviceEvent->root_x), fixed1616ToReal(xiDeviceEvent->root_y),xiDeviceEvent->event);
            if (QXcbWindow *platformWindow = platformWindowFromId(xiDeviceEvent->event))
                xi2ProcessTouch(xiDeviceEvent, platformWindow);
            break;
        }
    } else if (xiEnterEvent && xi2MouseEvents() && eventListener) {
        switch (xiEnterEvent->evtype) {
        case XI_Enter:
        case XI_Leave:
            eventListener->handleXIEnterLeave(event);
            break;
        }
    }
#endif // XCB_USE_XINPUT22
}

#ifdef XCB_USE_XINPUT22
static qreal valuatorNormalized(double value, XIValuatorClassInfo *vci)
{
    if (value > vci->max)
        value = vci->max;
    if (value < vci->min)
        value = vci->min;
    return (value - vci->min) / (vci->max - vci->min);
}

void QXcbConnection::xi2ProcessTouch(void *xiDevEvent, QXcbWindow *platformWindow)
{
    xXIDeviceEvent *xiDeviceEvent = static_cast<xXIDeviceEvent *>(xiDevEvent);
    XInput2TouchDeviceData *dev = touchDeviceForId(xiDeviceEvent->sourceid);
    Q_ASSERT(dev);
    const bool firstTouch = dev->touchPoints.isEmpty();
    if (xiDeviceEvent->evtype == XI_TouchBegin) {
        QWindowSystemInterface::TouchPoint tp;
        tp.id = xiDeviceEvent->detail % INT_MAX;
        tp.state = Qt::TouchPointPressed;
        tp.pressure = -1.0;
        dev->touchPoints[tp.id] = tp;
    }
    QWindowSystemInterface::TouchPoint &touchPoint = dev->touchPoints[xiDeviceEvent->detail];
    QXcbScreen* screen = platformWindow->xcbScreen();
    qreal x = fixed1616ToReal(xiDeviceEvent->root_x);
    qreal y = fixed1616ToReal(xiDeviceEvent->root_y);
    qreal nx = -1.0, ny = -1.0;
    qreal w = 0.0, h = 0.0;
    bool majorAxisIsY = touchPoint.area.height() > touchPoint.area.width();
    for (int i = 0; i < dev->xiDeviceInfo->num_classes; ++i) {
        XIAnyClassInfo *classinfo = dev->xiDeviceInfo->classes[i];
        if (classinfo->type == XIValuatorClass) {
            XIValuatorClassInfo *vci = reinterpret_cast<XIValuatorClassInfo *>(classinfo);
            int n = vci->number;
            double value;
            if (!xi2GetValuatorValueIfSet(xiDeviceEvent, n, &value))
                continue;
            if (Q_UNLIKELY(lcQpaXInput().isDebugEnabled()))
                qCDebug(lcQpaXInput, "   valuator %20s value %lf from range %lf -> %lf",
                        atomName(vci->label).constData(), value, vci->min, vci->max );
            if (vci->label == atom(QXcbAtom::RelX)) {
                nx = valuatorNormalized(value, vci);
            } else if (vci->label == atom(QXcbAtom::RelY)) {
                ny = valuatorNormalized(value, vci);
            } else if (vci->label == atom(QXcbAtom::AbsX)) {
                nx = valuatorNormalized(value, vci);
            } else if (vci->label == atom(QXcbAtom::AbsY)) {
                ny = valuatorNormalized(value, vci);
            } else if (vci->label == atom(QXcbAtom::AbsMTPositionX)) {
                nx = valuatorNormalized(value, vci);
            } else if (vci->label == atom(QXcbAtom::AbsMTPositionY)) {
                ny = valuatorNormalized(value, vci);
            } else if (vci->label == atom(QXcbAtom::AbsMTTouchMajor)) {
                const qreal sw = screen->geometry().width();
                const qreal sh = screen->geometry().height();
                w = valuatorNormalized(value, vci) * std::sqrt(sw * sw + sh * sh);
            } else if (vci->label == atom(QXcbAtom::AbsMTTouchMinor)) {
                const qreal sw = screen->geometry().width();
                const qreal sh = screen->geometry().height();
                h = valuatorNormalized(value, vci) * std::sqrt(sw * sw + sh * sh);
            } else if (vci->label == atom(QXcbAtom::AbsMTOrientation)) {
                // Find the closest axis.
                // 0 corresponds to the Y axis, vci->max to the X axis.
                // Flipping over the Y axis and rotating by 180 degrees
                // don't change the result, so normalize value to range
                // [0, vci->max] first.
                value = qAbs(value);
                while (value > vci->max)
                    value -= 2 * vci->max;
                value = qAbs(value);
                majorAxisIsY = value < vci->max - value;
            } else if (vci->label == atom(QXcbAtom::AbsMTPressure) ||
                       vci->label == atom(QXcbAtom::AbsPressure)) {
                touchPoint.pressure = valuatorNormalized(value, vci);
            }
        }
    }
    // If any value was not updated, use the last-known value.
    if (nx == -1.0) {
        x = touchPoint.area.center().x();
        nx = x / screen->geometry().width();
    }
    if (ny == -1.0) {
        y = touchPoint.area.center().y();
        ny = y / screen->geometry().height();
    }
    if (xiDeviceEvent->evtype != XI_TouchEnd) {
        if (!dev->providesTouchOrientation) {
            if (w == 0.0)
                w = touchPoint.area.width();
            h = w;
        } else {
            if (w == 0.0)
                w = qMax(touchPoint.area.width(), touchPoint.area.height());
            if (h == 0.0)
                h = qMin(touchPoint.area.width(), touchPoint.area.height());
            if (majorAxisIsY)
                qSwap(w, h);
        }
    }

    switch (xiDeviceEvent->evtype) {
    case XI_TouchBegin:
        if (firstTouch) {
            dev->firstPressedPosition = QPointF(x, y);
            dev->firstPressedNormalPosition = QPointF(nx, ny);
        }
        dev->pointPressedPosition.insert(touchPoint.id, QPointF(x, y));

        // Touches must be accepted when we are grabbing touch events. Otherwise the entire sequence
        // will get replayed when the grab ends.
        if (m_xiGrab) {
            // XIAllowTouchEvents deadlocks with libXi < 1.7.4 (this has nothing to do with the XI2 versions like 2.2)
            // http://lists.x.org/archives/xorg-devel/2014-July/043059.html
#ifndef LIBXI_MAJOR
            static bool allowTouchWarningShown = false;
            if (!allowTouchWarningShown) {
                allowTouchWarningShown = true;
                qWarning("Skipping XIAllowTouchEvents() because it was not possible to detect libXi version at build time."
                         " Minimum libXi version required is 1.7.4."
                         " Expect issues with touch behavior.");
            }
#elif LIBXI_MAJOR == 1 && (LIBXI_MINOR < 7 || (LIBXI_MINOR == 7 && LIBXI_PATCH < 4))
            static bool allowTouchWarningShown = false;
            if (!allowTouchWarningShown) {
                allowTouchWarningShown = true;
                qWarning("Skipping XIAllowTouchEvents() due to not having libXi >= 1.7.4."
                         " libXi version at build time was %d.%d.%d."
                         " Expect issues with touch behavior.", LIBXI_MAJOR, LIBXI_MINOR, LIBXI_PATCH);
            }
#else
            XIAllowTouchEvents(static_cast<Display *>(m_xlib_display), xiDeviceEvent->deviceid,
                               xiDeviceEvent->detail, xiDeviceEvent->event, XIAcceptTouch);
#endif
        }
        break;
    case XI_TouchUpdate:
        if (dev->qtTouchDevice->type() == QTouchDevice::TouchPad && dev->pointPressedPosition.value(touchPoint.id) == QPointF(x, y)) {
            qreal dx = (nx - dev->firstPressedNormalPosition.x()) *
                dev->size.width() * screen->geometry().width() / screen->physicalSize().width();
            qreal dy = (ny - dev->firstPressedNormalPosition.y()) *
                dev->size.height() * screen->geometry().height() / screen->physicalSize().height();
            x = dev->firstPressedPosition.x() + dx;
            y = dev->firstPressedPosition.y() + dy;
            touchPoint.state = Qt::TouchPointMoved;
        } else if (touchPoint.area.center() != QPoint(x, y)) {
            touchPoint.state = Qt::TouchPointMoved;
            dev->pointPressedPosition[touchPoint.id] = QPointF(x, y);
        }
        break;
    case XI_TouchEnd:
        touchPoint.state = Qt::TouchPointReleased;
        if (dev->qtTouchDevice->type() == QTouchDevice::TouchPad && dev->pointPressedPosition.value(touchPoint.id) == QPointF(x, y)) {
            qreal dx = (nx - dev->firstPressedNormalPosition.x()) *
                dev->size.width() * screen->geometry().width() / screen->physicalSize().width();
            qreal dy = (ny - dev->firstPressedNormalPosition.y()) *
                dev->size.width() * screen->geometry().width() / screen->physicalSize().width();
            x = dev->firstPressedPosition.x() + dx;
            y = dev->firstPressedPosition.y() + dy;
        }
        dev->pointPressedPosition.remove(touchPoint.id);
    }
    touchPoint.area = QRectF(x - w/2, y - h/2, w, h);
    touchPoint.normalPosition = QPointF(nx, ny);

    if (Q_UNLIKELY(lcQpaXInput().isDebugEnabled()))
        qCDebug(lcQpaXInput) << "   touchpoint "  << touchPoint.id << " state " << touchPoint.state << " pos norm " << touchPoint.normalPosition <<
            " area " << touchPoint.area << " pressure " << touchPoint.pressure;
    QWindowSystemInterface::handleTouchEvent(platformWindow->window(), xiDeviceEvent->time, dev->qtTouchDevice, dev->touchPoints.values());
    if (touchPoint.state == Qt::TouchPointReleased)
        // If a touchpoint was released, we can forget it, because the ID won't be reused.
        dev->touchPoints.remove(touchPoint.id);
    else
        // Make sure that we don't send TouchPointPressed/Moved in more than one QTouchEvent
        // with this touch point if the next XI2 event is about a different touch point.
        touchPoint.state = Qt::TouchPointStationary;
}

bool QXcbConnection::xi2SetMouseGrabEnabled(xcb_window_t w, bool grab)
{
    if (grab && !canGrab())
        return false;

    int num_devices = 0;
    Display *xDisplay = static_cast<Display *>(xlib_display());
    XIDeviceInfo *info = XIQueryDevice(xDisplay, XIAllMasterDevices, &num_devices);
    if (!info)
        return false;

    XIEventMask evmask;
    unsigned char mask[XIMaskLen(XI_LASTEVENT)];
    evmask.mask = mask;
    evmask.mask_len = sizeof(mask);
    memset(mask, 0, sizeof(mask));
    evmask.deviceid = XIAllMasterDevices;

    XISetMask(mask, XI_ButtonPress);
    XISetMask(mask, XI_ButtonRelease);
    XISetMask(mask, XI_Motion);
    XISetMask(mask, XI_Enter);
    XISetMask(mask, XI_Leave);
    XISetMask(mask, XI_TouchBegin);
    XISetMask(mask, XI_TouchUpdate);
    XISetMask(mask, XI_TouchEnd);

    bool grabbed = true;
    for (int i = 0; i < num_devices; i++) {
        int id = info[i].deviceid, n = 0;
        XIDeviceInfo *deviceInfo = XIQueryDevice(xDisplay, id, &n);
        if (deviceInfo) {
            const bool grabbable = deviceInfo->use != XIMasterKeyboard;
            XIFreeDeviceInfo(deviceInfo);
            if (!grabbable)
                continue;
        }
        if (!grab) {
            Status result = XIUngrabDevice(xDisplay, id, CurrentTime);
            if (result != Success) {
                grabbed = false;
                qCDebug(lcQpaXInput, "XInput 2.2: failed to ungrab events for device %d (result %d)", id, result);
            }
        } else {
            Status result = XIGrabDevice(xDisplay, id, w, CurrentTime, None, XIGrabModeAsync,
                                         XIGrabModeAsync, False, &evmask);
            if (result != Success) {
                grabbed = false;
                qCDebug(lcQpaXInput, "XInput 2.2: failed to grab events for device %d on window %x (result %d)", id, w, result);
            }
        }
    }

    XIFreeDeviceInfo(info);

    m_xiGrab = grabbed;

    return grabbed;
}
#endif // XCB_USE_XINPUT22

void QXcbConnection::xi2HandleHierachyEvent(void *event)
{
    xXIHierarchyEvent *xiEvent = reinterpret_cast<xXIHierarchyEvent *>(event);
    // We only care about hotplugged devices
    if (!(xiEvent->flags & (XISlaveRemoved | XISlaveAdded)))
        return;
    xi2SetupDevices();
    // Reselect events for all event-listening windows.
    for (auto it = m_mapper.cbegin(), end = m_mapper.cend(); it != end; ++it)
        xi2Select(it.key());
}

void QXcbConnection::xi2HandleDeviceChangedEvent(void *event)
{
    xXIDeviceChangedEvent *xiEvent = reinterpret_cast<xXIDeviceChangedEvent *>(event);

    // ### If a slave device changes (XIDeviceChange), we should probably run setup on it again.
    if (xiEvent->reason != XISlaveSwitch)
        return;

#ifdef XCB_USE_XINPUT21
    // This code handles broken scrolling device drivers that reset absolute positions
    // when they are made active. Whenever a new slave device is made active the
    // primary pointer sends a DeviceChanged event with XISlaveSwitch, and the new
    // active slave in sourceid.

    QHash<int, ScrollingDevice>::iterator device = m_scrollingDevices.find(xiEvent->sourceid);
    if (device == m_scrollingDevices.end())
        return;

    int nrDevices = 0;
    XIDeviceInfo* xiDeviceInfo = XIQueryDevice(static_cast<Display *>(m_xlib_display), xiEvent->sourceid, &nrDevices);
    if (nrDevices <= 0) {
        qCDebug(lcQpaXInputDevices, "scrolling device %d no longer present", xiEvent->sourceid);
        return;
    }
    updateScrollingDevice(*device, xiDeviceInfo->num_classes, xiDeviceInfo->classes);
    XIFreeDeviceInfo(xiDeviceInfo);
#endif
}

void QXcbConnection::updateScrollingDevice(ScrollingDevice &scrollingDevice, int num_classes, void *classInfo)
{
#ifdef XCB_USE_XINPUT21
    XIAnyClassInfo **classes = reinterpret_cast<XIAnyClassInfo**>(classInfo);
    QPointF lastScrollPosition;
    if (lcQpaXInput().isDebugEnabled())
        lastScrollPosition = scrollingDevice.lastScrollPosition;
    for (int c = 0; c < num_classes; ++c) {
        if (classes[c]->type == XIValuatorClass) {
            XIValuatorClassInfo *vci = reinterpret_cast<XIValuatorClassInfo *>(classes[c]);
            const int valuatorAtom = qatom(vci->label);
            if (valuatorAtom == QXcbAtom::RelHorizScroll || valuatorAtom == QXcbAtom::RelHorizWheel)
                scrollingDevice.lastScrollPosition.setX(vci->value);
            else if (valuatorAtom == QXcbAtom::RelVertScroll || valuatorAtom == QXcbAtom::RelVertWheel)
                scrollingDevice.lastScrollPosition.setY(vci->value);
        }
    }
    if (lcQpaXInput().isDebugEnabled() && lastScrollPosition != scrollingDevice.lastScrollPosition)
        qCDebug(lcQpaXInput, "scrolling device %d moved from (%f, %f) to (%f, %f)", scrollingDevice.deviceId,
                lastScrollPosition.x(), lastScrollPosition.y(),
                scrollingDevice.lastScrollPosition.x(),
                scrollingDevice.lastScrollPosition.y());
#else
    Q_UNUSED(scrollingDevice);
    Q_UNUSED(num_classes);
    Q_UNUSED(classInfo);
#endif
}

#ifdef XCB_USE_XINPUT21
void QXcbConnection::handleEnterEvent()
{
    QHash<int, ScrollingDevice>::iterator it = m_scrollingDevices.begin();
    const QHash<int, ScrollingDevice>::iterator end = m_scrollingDevices.end();
    while (it != end) {
        ScrollingDevice& scrollingDevice = it.value();
        int nrDevices = 0;
        XIDeviceInfo* xiDeviceInfo = XIQueryDevice(static_cast<Display *>(m_xlib_display), scrollingDevice.deviceId, &nrDevices);
        if (nrDevices <= 0) {
            qCDebug(lcQpaXInputDevices, "scrolling device %d no longer present", scrollingDevice.deviceId);
            it = m_scrollingDevices.erase(it);
            continue;
        }
        updateScrollingDevice(scrollingDevice, xiDeviceInfo->num_classes, xiDeviceInfo->classes);
        XIFreeDeviceInfo(xiDeviceInfo);
        ++it;
    }
}
#endif

void QXcbConnection::xi2HandleScrollEvent(void *event, ScrollingDevice &scrollingDevice)
{
#ifdef XCB_USE_XINPUT21
    xXIGenericDeviceEvent *xiEvent = reinterpret_cast<xXIGenericDeviceEvent *>(event);

    if (xiEvent->evtype == XI_Motion && scrollingDevice.orientations) {
        xXIDeviceEvent* xiDeviceEvent = reinterpret_cast<xXIDeviceEvent *>(event);
        if (QXcbWindow *platformWindow = platformWindowFromId(xiDeviceEvent->event)) {
            QPoint rawDelta;
            QPoint angleDelta;
            double value;
            if (scrollingDevice.orientations & Qt::Vertical) {
                if (xi2GetValuatorValueIfSet(xiDeviceEvent, scrollingDevice.verticalIndex, &value)) {
                    double delta = scrollingDevice.lastScrollPosition.y() - value;
                    scrollingDevice.lastScrollPosition.setY(value);
                    angleDelta.setY((delta / scrollingDevice.verticalIncrement) * 120);
                    // We do not set "pixel" delta if it is only measured in ticks.
                    if (scrollingDevice.verticalIncrement > 1)
                        rawDelta.setY(delta);
                    else if (scrollingDevice.verticalIncrement < -1)
                        rawDelta.setY(-delta);
                }
            }
            if (scrollingDevice.orientations & Qt::Horizontal) {
                if (xi2GetValuatorValueIfSet(xiDeviceEvent, scrollingDevice.horizontalIndex, &value)) {
                    double delta = scrollingDevice.lastScrollPosition.x() - value;
                    scrollingDevice.lastScrollPosition.setX(value);
                    angleDelta.setX((delta / scrollingDevice.horizontalIncrement) * 120);
                    // We do not set "pixel" delta if it is only measured in ticks.
                    if (scrollingDevice.horizontalIncrement > 1)
                        rawDelta.setX(delta);
                    else if (scrollingDevice.horizontalIncrement < -1)
                        rawDelta.setX(-delta);
                }
            }
            if (!angleDelta.isNull()) {
                QPoint local(fixed1616ToReal(xiDeviceEvent->event_x), fixed1616ToReal(xiDeviceEvent->event_y));
                QPoint global(fixed1616ToReal(xiDeviceEvent->root_x), fixed1616ToReal(xiDeviceEvent->root_y));
                Qt::KeyboardModifiers modifiers = keyboard()->translateModifiers(xiDeviceEvent->mods.effective_mods);
                if (modifiers & Qt::AltModifier) {
                    std::swap(angleDelta.rx(), angleDelta.ry());
                    std::swap(rawDelta.rx(), rawDelta.ry());
                }
                QWindowSystemInterface::handleWheelEvent(platformWindow->window(), xiEvent->time, local, global, rawDelta, angleDelta, modifiers);
            }
        }
    } else if (xiEvent->evtype == XI_ButtonRelease && scrollingDevice.legacyOrientations) {
        xXIDeviceEvent* xiDeviceEvent = reinterpret_cast<xXIDeviceEvent *>(event);
        if (QXcbWindow *platformWindow = platformWindowFromId(xiDeviceEvent->event)) {
            QPoint angleDelta;
            if (scrollingDevice.legacyOrientations & Qt::Vertical) {
                if (xiDeviceEvent->detail == 4)
                    angleDelta.setY(120);
                else if (xiDeviceEvent->detail == 5)
                    angleDelta.setY(-120);
            }
            if (scrollingDevice.legacyOrientations & Qt::Horizontal) {
                if (xiDeviceEvent->detail == 6)
                    angleDelta.setX(120);
                else if (xiDeviceEvent->detail == 7)
                    angleDelta.setX(-120);
            }
            if (!angleDelta.isNull()) {
                QPoint local(fixed1616ToReal(xiDeviceEvent->event_x), fixed1616ToReal(xiDeviceEvent->event_y));
                QPoint global(fixed1616ToReal(xiDeviceEvent->root_x), fixed1616ToReal(xiDeviceEvent->root_y));
                Qt::KeyboardModifiers modifiers = keyboard()->translateModifiers(xiDeviceEvent->mods.effective_mods);
                if (modifiers & Qt::AltModifier)
                    std::swap(angleDelta.rx(), angleDelta.ry());
                QWindowSystemInterface::handleWheelEvent(platformWindow->window(), xiEvent->time, local, global, QPoint(), angleDelta, modifiers);
            }
        }
    }
#else
    Q_UNUSED(event);
    Q_UNUSED(scrollingDevice);
#endif // XCB_USE_XINPUT21
}

Qt::MouseButton QXcbConnection::xiToQtMouseButton(uint32_t b)
{
    switch (b) {
    case 1: return Qt::LeftButton;
    case 2: return Qt::MiddleButton;
    case 3: return Qt::RightButton;
    // 4-7 are for scrolling
    default: break;
    }
    if (b >= 8 && b <= Qt::MaxMouseButton)
        return static_cast<Qt::MouseButton>(Qt::BackButton << (b - 8));
    return Qt::NoButton;
}

static QTabletEvent::TabletDevice toolIdToTabletDevice(quint32 toolId) {
    // keep in sync with wacom_intuos_inout() in Linux kernel driver wacom_wac.c
    switch (toolId) {
    case 0xd12:
    case 0x912:
    case 0x112:
    case 0x913: /* Intuos3 Airbrush */
    case 0x91b: /* Intuos3 Airbrush Eraser */
    case 0x902: /* Intuos4/5 13HD/24HD Airbrush */
    case 0x90a: /* Intuos4/5 13HD/24HD Airbrush Eraser */
    case 0x100902: /* Intuos4/5 13HD/24HD Airbrush */
    case 0x10090a: /* Intuos4/5 13HD/24HD Airbrush Eraser */
        return QTabletEvent::Airbrush;
    case 0x007: /* Mouse 4D and 2D */
    case 0x09c:
    case 0x094:
        return QTabletEvent::FourDMouse;
    case 0x017: /* Intuos3 2D Mouse */
    case 0x806: /* Intuos4 Mouse */
    case 0x096: /* Lens cursor */
    case 0x097: /* Intuos3 Lens cursor */
    case 0x006: /* Intuos4 Lens cursor */
        return QTabletEvent::Puck;
    case 0x885:    /* Intuos3 Art Pen (Marker Pen) */
    case 0x100804: /* Intuos4/5 13HD/24HD Art Pen */
    case 0x10080c: /* Intuos4/5 13HD/24HD Art Pen Eraser */
        return QTabletEvent::RotationStylus;
    case 0:
        return QTabletEvent::NoDevice;
    }
    return QTabletEvent::Stylus;  // Safe default assumption if nonzero
}

#ifndef QT_NO_TABLETEVENT
bool QXcbConnection::xi2HandleTabletEvent(const void *event, TabletData *tabletData)
{
    bool handled = true;
    Display *xDisplay = static_cast<Display *>(m_xlib_display);
    const xXIGenericDeviceEvent *xiEvent = static_cast<const xXIGenericDeviceEvent *>(event);
    const xXIDeviceEvent *xiDeviceEvent = reinterpret_cast<const xXIDeviceEvent *>(xiEvent);

    switch (xiEvent->evtype) {
    case XI_ButtonPress: {
        Qt::MouseButton b = xiToQtMouseButton(xiDeviceEvent->detail);
        tabletData->buttons |= b;
        xi2ReportTabletEvent(xiEvent, tabletData);
        break;
    }
    case XI_ButtonRelease: {
        Qt::MouseButton b = xiToQtMouseButton(xiDeviceEvent->detail);
        tabletData->buttons ^= b;
        xi2ReportTabletEvent(xiEvent, tabletData);
        break;
    }
    case XI_Motion:
        // Report TabletMove only when the stylus is touching the tablet or any button is pressed.
        // TODO: report proximity (hover) motion (no suitable Qt event exists yet).
        if (tabletData->buttons != Qt::NoButton)
            xi2ReportTabletEvent(xiEvent, tabletData);
        break;
    case XI_PropertyEvent: {
        // This is the wacom driver's way of reporting tool proximity.
        // The evdev driver doesn't do it this way.
        const xXIPropertyEvent *ev = reinterpret_cast<const xXIPropertyEvent *>(event);
        if (ev->what == XIPropertyModified) {
            if (ev->property == atom(QXcbAtom::WacomSerialIDs)) {
                enum WacomSerialIndex {
                    _WACSER_USB_ID = 0,
                    _WACSER_LAST_TOOL_SERIAL,
                    _WACSER_LAST_TOOL_ID,
                    _WACSER_TOOL_SERIAL,
                    _WACSER_TOOL_ID,
                    _WACSER_COUNT
                };
                Atom propType;
                int propFormat;
                unsigned long numItems, bytesAfter;
                unsigned char *data;
                if (XIGetProperty(xDisplay, tabletData->deviceId, ev->property, 0, 100,
                                  0, AnyPropertyType, &propType, &propFormat,
                                  &numItems, &bytesAfter, &data) == Success) {
                    if (propType == atom(QXcbAtom::INTEGER) && propFormat == 32 && numItems == _WACSER_COUNT) {
                        quint32 *ptr = reinterpret_cast<quint32 *>(data);
                        quint32 tool = ptr[_WACSER_TOOL_ID];
                        // Workaround for http://sourceforge.net/p/linuxwacom/bugs/246/
                        // e.g. on Thinkpad Helix, tool ID will be 0 and serial will be 1
                        if (!tool && ptr[_WACSER_TOOL_SERIAL])
                            tool = ptr[_WACSER_TOOL_SERIAL];

                        // The property change event informs us which tool is in proximity or which one left proximity.
                        if (tool) {
                            tabletData->inProximity = true;
                            tabletData->tool = toolIdToTabletDevice(tool);
                            tabletData->serialId = qint64(ptr[_WACSER_USB_ID]) << 32 | qint64(ptr[_WACSER_TOOL_SERIAL]);
                            QWindowSystemInterface::handleTabletEnterProximityEvent(ev->time,
                                tabletData->tool, tabletData->pointerType, tabletData->serialId);
                        } else {
                            tabletData->inProximity = false;
                            tabletData->tool = toolIdToTabletDevice(ptr[_WACSER_LAST_TOOL_ID]);
                            // Workaround for http://sourceforge.net/p/linuxwacom/bugs/246/
                            // e.g. on Thinkpad Helix, tool ID will be 0 and serial will be 1
                            if (!tabletData->tool)
                                tabletData->tool = toolIdToTabletDevice(ptr[_WACSER_LAST_TOOL_SERIAL]);
                            tabletData->serialId = qint64(ptr[_WACSER_USB_ID]) << 32 | qint64(ptr[_WACSER_LAST_TOOL_SERIAL]);
                            QWindowSystemInterface::handleTabletLeaveProximityEvent(ev->time,
                                tabletData->tool, tabletData->pointerType, tabletData->serialId);
                        }
                        // TODO maybe have a hash of tabletData->deviceId to device data so we can
                        // look up the tablet name here, and distinguish multiple tablets
                        qCDebug(lcQpaXInput, "XI2 proximity change on tablet %d (USB %x): last tool: %x id %x current tool: %x id %x TabletDevice %d",
                            tabletData->deviceId, ptr[_WACSER_USB_ID], ptr[_WACSER_LAST_TOOL_SERIAL], ptr[_WACSER_LAST_TOOL_ID],
                            ptr[_WACSER_TOOL_SERIAL], ptr[_WACSER_TOOL_ID], tabletData->tool);
                    }
                    XFree(data);
                }
            }
        }
        break;
    }
    default:
        handled = false;
        break;
    }

    return handled;
}

void QXcbConnection::xi2ReportTabletEvent(const void *event, TabletData *tabletData)
{
    const xXIDeviceEvent *ev = reinterpret_cast<const xXIDeviceEvent *>(event);
    QXcbWindow *xcbWindow = platformWindowFromId(ev->event);
    if (!xcbWindow)
        return;
    QWindow *window = xcbWindow->window();
    const double scale = 65536.0;
    QPointF local(ev->event_x / scale, ev->event_y / scale);
    QPointF global(ev->root_x / scale, ev->root_y / scale);
    double pressure = 0, rotation = 0, tangentialPressure = 0;
    int xTilt = 0, yTilt = 0;

    for (QHash<int, TabletData::ValuatorClassInfo>::iterator it = tabletData->valuatorInfo.begin(),
            ite = tabletData->valuatorInfo.end(); it != ite; ++it) {
        int valuator = it.key();
        TabletData::ValuatorClassInfo &classInfo(it.value());
        xi2GetValuatorValueIfSet(event, classInfo.number, &classInfo.curVal);
        double normalizedValue = (classInfo.curVal - classInfo.minVal) / (classInfo.maxVal - classInfo.minVal);
        switch (valuator) {
        case QXcbAtom::AbsPressure:
            pressure = normalizedValue;
            break;
        case QXcbAtom::AbsTiltX:
            xTilt = classInfo.curVal;
            break;
        case QXcbAtom::AbsTiltY:
            yTilt = classInfo.curVal;
            break;
        case QXcbAtom::AbsWheel:
            switch (tabletData->tool) {
            case QTabletEvent::Airbrush:
                tangentialPressure = normalizedValue * 2.0 - 1.0; // Convert 0..1 range to -1..+1 range
                break;
            case QTabletEvent::RotationStylus:
                rotation = normalizedValue * 360.0 - 180.0; // Convert 0..1 range to -180..+180 degrees
                break;
            default:    // Other types of styli do not use this valuator
                break;
            }
            break;
        default:
            break;
        }
    }

    if (Q_UNLIKELY(lcQpaXInput().isDebugEnabled()))
        qCDebug(lcQpaXInput, "XI2 event on tablet %d with tool %d type %d seq %d detail %d time %d "
            "pos %6.1f, %6.1f root pos %6.1f, %6.1f buttons 0x%x pressure %4.2lf tilt %d, %d rotation %6.2lf",
            tabletData->deviceId, tabletData->tool, ev->evtype, ev->sequenceNumber, ev->detail, ev->time,
            fixed1616ToReal(ev->event_x), fixed1616ToReal(ev->event_y),
            fixed1616ToReal(ev->root_x), fixed1616ToReal(ev->root_y),
            (int)tabletData->buttons, pressure, xTilt, yTilt, rotation);

    QWindowSystemInterface::handleTabletEvent(window, ev->time, local, global,
                                              tabletData->tool, tabletData->pointerType,
                                              tabletData->buttons, pressure,
                                              xTilt, yTilt, tangentialPressure,
                                              rotation, 0, tabletData->serialId);
}

QXcbConnection::TabletData *QXcbConnection::tabletDataForDevice(int id)
{
    for (int i = 0; i < m_tabletData.count(); ++i) {
        if (m_tabletData.at(i).deviceId == id)
            return &m_tabletData[i];
    }
    return Q_NULLPTR;
}

#endif // QT_NO_TABLETEVENT

#endif // XCB_USE_XINPUT2<|MERGE_RESOLUTION|>--- conflicted
+++ resolved
@@ -537,18 +537,9 @@
 
 #ifndef QT_NO_TABLETEVENT
     if (!xiEnterEvent) {
-<<<<<<< HEAD
-        for (int i = 0; i < m_tabletData.count(); ++i) {
-            if (m_tabletData.at(i).deviceId == sourceDeviceId) {
-                if (xi2HandleTabletEvent(xiEvent, &m_tabletData[i]))
-                    return;
-            }
-        }
-=======
         QXcbConnection::TabletData *tablet = tabletDataForDevice(sourceDeviceId);
-        if (tablet && xi2HandleTabletEvent(xiEvent, tablet, eventListener))
+        if (tablet && xi2HandleTabletEvent(xiEvent, tablet))
             return;
->>>>>>> f57d8f13
     }
 #endif // QT_NO_TABLETEVENT
 
