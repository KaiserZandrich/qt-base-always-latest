--- conflicted
+++ resolved
@@ -144,7 +144,6 @@
     if (*imageFormat != QImage::Format_Invalid)
         return true;
 
-<<<<<<< HEAD
     if (needsRgbSwap) {
         *imageFormat = imageFormatForMasks(depth, format->bits_per_pixel, blue_mask, red_mask);
         if (*imageFormat != QImage::Format_Invalid) {
@@ -152,21 +151,6 @@
             return true;
         }
     }
-=======
-    if (QSysInfo::ByteOrder == QSysInfo::LittleEndian) {
-        if (depth == 24 && format->bits_per_pixel == 32 && visual->blue_mask == 0xff0000
-            && visual->green_mask == 0xff00 && visual->red_mask == 0xff)
-            return QImage::Format_RGBX8888;
-    } else {
-        if (depth == 24 && format->bits_per_pixel == 32 && visual->blue_mask == 0xff00
-            && visual->green_mask == 0xff0000 && visual->red_mask == 0xff000000)
-            return QImage::Format_RGBX8888;
-    }
-
-    if (depth == 16 && format->bits_per_pixel == 16 && visual->red_mask == 0xf800
-        && visual->green_mask == 0x7e0 && visual->blue_mask == 0x1f)
-        return QImage::Format_RGB16;
->>>>>>> f174d316
 
     qWarning("Unsupported screen format: depth: %d, bits_per_pixel: %d, red_mask: %x, blue_mask: %x", depth, format->bits_per_pixel, red_mask, blue_mask);
 
@@ -195,46 +179,9 @@
     if (qt_xcb_imageFormatForVisual(connection, depth, visual, &format, &needsRgbSwap)) {
         uint32_t bytes_per_line = length / height;
         QImage image(const_cast<uint8_t *>(data), width, height, bytes_per_line, format);
-<<<<<<< HEAD
 
         if (needsRgbSwap)
             image = std::move(image).rgbSwapped();
-=======
-        uint8_t image_byte_order = connection->setup()->image_byte_order;
-
-        // we may have to swap the byte order
-        if ((QSysInfo::ByteOrder == QSysInfo::LittleEndian && image_byte_order == XCB_IMAGE_ORDER_MSB_FIRST)
-            || (QSysInfo::ByteOrder == QSysInfo::BigEndian && image_byte_order == XCB_IMAGE_ORDER_LSB_FIRST))
-        {
-            for (int i=0; i < image.height(); i++) {
-                switch (format) {
-                case QImage::Format_RGB16: {
-                    ushort *p = (ushort*)image.scanLine(i);
-                    ushort *end = p + image.width();
-                    while (p < end) {
-                        *p = ((*p << 8) & 0xff00) | ((*p >> 8) & 0x00ff);
-                        p++;
-                    }
-                    break;
-                }
-                case QImage::Format_RGB32:
-                case QImage::Format_ARGB32_Premultiplied:
-                case QImage::Format_RGBX8888: {
-                    uint *p = (uint*)image.scanLine(i);
-                    uint *end = p + image.width();
-                    while (p < end) {
-                        *p = ((*p << 24) & 0xff000000) | ((*p << 8) & 0x00ff0000)
-                            | ((*p >> 8) & 0x0000ff00) | ((*p >> 24) & 0x000000ff);
-                        p++;
-                    }
-                    break;
-                }
-                default:
-                    Q_ASSERT(false);
-                }
-            }
-        }
->>>>>>> f174d316
 
         // fix-up alpha channel
         if (format == QImage::Format_RGB32 || format == QImage::Format_RGBX8888) {
