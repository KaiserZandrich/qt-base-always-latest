--- conflicted
+++ resolved
@@ -382,11 +382,7 @@
     Qt::WindowType type = window()->type();
 
     QXcbScreen *currentScreen = xcbScreen();
-<<<<<<< HEAD
     QRect rect = windowGeometry();
-=======
-    QRect rect = window()->geometry();
->>>>>>> bf06924f
     QXcbScreen *platformScreen = parent() ? parentScreen() : static_cast<QXcbScreen*>(screenForGeometry(rect));
 
     m_xcbScreen = platformScreen;
@@ -424,10 +420,6 @@
     // Parameters to XCreateWindow() are frame corner + inner size.
     // This fits in case position policy is frame inclusive. There is
     // currently no way to implement it for frame-exclusive geometries.
-<<<<<<< HEAD
-=======
-    QPlatformWindow::setGeometry(rect);
->>>>>>> bf06924f
 
     if (platformScreen != currentScreen)
         QWindowSystemInterface::handleWindowScreenChanged(window(), platformScreen->QPlatformScreen::screen());
@@ -716,11 +708,7 @@
 
     propagateSizeHints();
 
-<<<<<<< HEAD
     QXcbScreen *currentScreen = m_xcbScreen;
-=======
-    QXcbScreen *currentScreen = xcbScreen();
->>>>>>> bf06924f
     QXcbScreen *newScreen = parent() ? parentScreen() : static_cast<QXcbScreen*>(screenForGeometry(rect));
 
     if (!newScreen)
@@ -2047,25 +2035,17 @@
 QXcbScreen *QXcbWindow::screenForNativeGeometry(const QRect &newGeometry) const
 {
     QXcbScreen *currentScreen = xcbScreen();
-<<<<<<< HEAD
     QXcbScreen *fallback = currentScreen;
     QPoint center = newGeometry.center();
-=======
->>>>>>> bf06924f
     if (!currentScreen && QGuiApplication::primaryScreen())
         currentScreen = static_cast<QXcbScreen*>(QGuiApplication::primaryScreen()->handle());
     if (currentScreen && !parent() && !currentScreen->nativeGeometry().contains(center)) {
         Q_FOREACH (QPlatformScreen* screen, currentScreen->virtualSiblings()) {
             QXcbScreen *xcbScreen = static_cast<QXcbScreen*>(screen);
-<<<<<<< HEAD
             if (xcbScreen->nativeGeometry().contains(center))
                 return xcbScreen;
             if (xcbScreen->nativeGeometry().intersects(newGeometry))
                 fallback = xcbScreen;
-=======
-            if (xcbScreen->nativeGeometry().intersects(newGeometry))
-                return xcbScreen;
->>>>>>> bf06924f
         }
     }
     return fallback;
