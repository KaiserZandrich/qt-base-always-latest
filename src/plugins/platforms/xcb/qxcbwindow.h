--- conflicted
+++ resolved
@@ -145,7 +145,6 @@
     QXcbWindowFunctions::WmWindowTypes wmWindowTypes() const;
     void setWmWindowType(QXcbWindowFunctions::WmWindowTypes types);
 
-<<<<<<< HEAD
     static void setWindowIconTextStatic(QWindow *window, const QString &text);
 
     static void setParentRelativeBackPixmapStatic(QWindow *window);
@@ -156,9 +155,7 @@
 
     static QRect systemTrayWindowGlobalGeometryStatic(const QWindow *window);
     QRect systemTrayWindowGlobalGeometry() const;
-=======
     uint visualId() const;
->>>>>>> 628fa13e
 
     bool needsSync() const;
 
