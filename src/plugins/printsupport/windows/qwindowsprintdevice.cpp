/****************************************************************************
**
** Copyright (C) 2014 John Layt <jlayt@kde.org>
<<<<<<< HEAD
** Contact: https://www.qt.io/licensing/
=======
** Copyright (C) 2016 The Qt Company Ltd.
** Contact: http://www.qt.io/licensing/
>>>>>>> fd709786
**
** This file is part of the plugins of the Qt Toolkit.
**
** $QT_BEGIN_LICENSE:LGPL$
** Commercial License Usage
** Licensees holding valid commercial Qt licenses may use this file in
** accordance with the commercial license agreement provided with the
** Software or, alternatively, in accordance with the terms contained in
** a written agreement between you and The Qt Company. For licensing terms
** and conditions see https://www.qt.io/terms-conditions. For further
** information use the contact form at https://www.qt.io/contact-us.
**
** GNU Lesser General Public License Usage
** Alternatively, this file may be used under the terms of the GNU Lesser
** General Public License version 3 as published by the Free Software
** Foundation and appearing in the file LICENSE.LGPL3 included in the
** packaging of this file. Please review the following information to
** ensure the GNU Lesser General Public License version 3 requirements
** will be met: https://www.gnu.org/licenses/lgpl-3.0.html.
**
** GNU General Public License Usage
** Alternatively, this file may be used under the terms of the GNU
** General Public License version 2.0 or (at your option) the GNU General
** Public license version 3 or any later version approved by the KDE Free
** Qt Foundation. The licenses are as published by the Free Software
** Foundation and appearing in the file LICENSE.GPL2 and LICENSE.GPL3
** included in the packaging of this file. Please review the following
** information to ensure the GNU General Public License requirements will
** be met: https://www.gnu.org/licenses/gpl-2.0.html and
** https://www.gnu.org/licenses/gpl-3.0.html.
**
** $QT_END_LICENSE$
**
****************************************************************************/

#include "qwindowsprintdevice.h"

#include <qdebug.h>

#ifndef DC_COLLATE
#  define DC_COLLATE 22
#endif

QT_BEGIN_NAMESPACE

QT_WARNING_DISABLE_GCC("-Wsign-compare")

extern qreal qt_pointMultiplier(QPageLayout::Unit unit);

static inline uint qwcsnlen(const wchar_t *str, uint maxlen)
{
    uint length = 0;
    if (str) {
        while (length < maxlen && *str++)
            length++;
    }
    return length;
}

static QPrint::InputSlot paperBinToInputSlot(int windowsId, const QString &name)
{
    QPrint::InputSlot slot;
    slot.name = name;
    int i;
    for (i = 0; inputSlotMap[i].id != QPrint::CustomInputSlot; ++i) {
        if (inputSlotMap[i].windowsId == windowsId) {
            slot.key = inputSlotMap[i].key;
            slot.id = inputSlotMap[i].id;
            slot.windowsId = inputSlotMap[i].windowsId;
            return slot;
        }
    }
    slot.key = inputSlotMap[i].key;
    slot.id = inputSlotMap[i].id;
    slot.windowsId = windowsId;
    return slot;
}

static LPDEVMODE getDevmode(HANDLE hPrinter, const QString &printerId)
{
    LPWSTR printerIdUtf16 = const_cast<LPWSTR>(reinterpret_cast<LPCWSTR>(printerId.utf16()));
    // Allocate the required DEVMODE buffer
    LONG dmSize = DocumentProperties(NULL, hPrinter, printerIdUtf16, NULL, NULL, 0);
    if (dmSize < 0)
        return Q_NULLPTR;
    LPDEVMODE pDevMode = reinterpret_cast<LPDEVMODE>(malloc(dmSize));
     // Get the default DevMode
    LONG result = DocumentProperties(NULL, hPrinter, printerIdUtf16, pDevMode, NULL, DM_OUT_BUFFER);
    if (result != IDOK) {
        free(pDevMode);
        pDevMode = Q_NULLPTR;
    }
    return pDevMode;
}

QWindowsPrintDevice::QWindowsPrintDevice()
    : QPlatformPrintDevice(),
      m_hPrinter(0)
{
}

QWindowsPrintDevice::QWindowsPrintDevice(const QString &id)
    : QPlatformPrintDevice(id),
      m_hPrinter(0)
{
    // First do a fast lookup to see if printer exists, if it does then open it
    if (!id.isEmpty() && QWindowsPrintDevice::availablePrintDeviceIds().contains(id)) {
        if (OpenPrinter((LPWSTR)m_id.utf16(), &m_hPrinter, NULL)) {
            DWORD needed = 0;
            GetPrinter(m_hPrinter, 2, 0, 0, &needed);
            QScopedArrayPointer<BYTE> buffer(new BYTE[needed]);
            if (GetPrinter(m_hPrinter, 2, buffer.data(), needed, &needed)) {
                PPRINTER_INFO_2 info = reinterpret_cast<PPRINTER_INFO_2>(buffer.data());
                m_name = QString::fromWCharArray(info->pPrinterName);
                m_location = QString::fromWCharArray(info->pLocation);
                m_makeAndModel = QString::fromWCharArray(info->pDriverName); // TODO Check is not available elsewhere
                m_isRemote = info->Attributes & PRINTER_ATTRIBUTE_NETWORK;
            }
            m_supportsMultipleCopies = (DeviceCapabilities((LPWSTR)m_id.utf16(), NULL, DC_COPIES, NULL, NULL) > 1);
            m_supportsCollateCopies = DeviceCapabilities((LPWSTR)m_id.utf16(), NULL, DC_COLLATE, NULL, NULL);
            // Min/Max custom size is in tenths of a millimeter
            const qreal multiplier = qt_pointMultiplier(QPageLayout::Millimeter);
            DWORD min = DeviceCapabilities((LPWSTR)m_id.utf16(), NULL, DC_MINEXTENT, NULL, NULL);
            m_minimumPhysicalPageSize = QSize((LOWORD(min) / 10.0) * multiplier, (HIWORD(min) / 10.0) * multiplier);
            DWORD max = DeviceCapabilities((LPWSTR)m_id.utf16(), NULL, DC_MAXEXTENT, NULL, NULL);
            m_maximumPhysicalPageSize = QSize((LOWORD(max) / 10.0) * multiplier, (HIWORD(max) / 10.0) * multiplier);
            m_supportsCustomPageSizes = (m_maximumPhysicalPageSize.width() > 0 && m_maximumPhysicalPageSize.height() > 0);
        }
    }
}

QWindowsPrintDevice::~QWindowsPrintDevice()
{
    ClosePrinter(m_hPrinter);
}

bool QWindowsPrintDevice::isValid() const
{
    return m_hPrinter;
}

bool QWindowsPrintDevice::isDefault() const
{
    return m_id == defaultPrintDeviceId();
}

QPrint::DeviceState QWindowsPrintDevice::state() const
{
    DWORD needed = 0;
    GetPrinter(m_hPrinter, 6, 0, 0, &needed);
    QScopedArrayPointer<BYTE> buffer(new BYTE[needed]);

    if (GetPrinter(m_hPrinter, 6, buffer.data(), needed, &needed)) {
        PPRINTER_INFO_6 info = reinterpret_cast<PPRINTER_INFO_6>(buffer.data());
        // TODO Check mapping
        if (info->dwStatus == 0
            || (info->dwStatus & PRINTER_STATUS_WAITING) == PRINTER_STATUS_WAITING
            || (info->dwStatus & PRINTER_STATUS_POWER_SAVE) == PRINTER_STATUS_POWER_SAVE) {
            return QPrint::Idle;
        } else if ((info->dwStatus & PRINTER_STATUS_PRINTING) == PRINTER_STATUS_PRINTING
                   || (info->dwStatus & PRINTER_STATUS_BUSY) == PRINTER_STATUS_BUSY
                   || (info->dwStatus & PRINTER_STATUS_INITIALIZING) == PRINTER_STATUS_INITIALIZING
                   || (info->dwStatus & PRINTER_STATUS_IO_ACTIVE) == PRINTER_STATUS_IO_ACTIVE
                   || (info->dwStatus & PRINTER_STATUS_PROCESSING) == PRINTER_STATUS_PROCESSING
                   || (info->dwStatus & PRINTER_STATUS_WARMING_UP) == PRINTER_STATUS_WARMING_UP) {
            return QPrint::Active;
        }
    }

    return QPrint::Error;
}

void QWindowsPrintDevice::loadPageSizes() const
{
    // Get the number of paper sizes and check all 3 attributes have same count
    DWORD paperCount = DeviceCapabilities((LPWSTR)m_id.utf16(), NULL, DC_PAPERNAMES, NULL, NULL);
    if (int(paperCount) > 0
        && DeviceCapabilities((LPWSTR)m_id.utf16(), NULL, DC_PAPERSIZE, NULL, NULL) == paperCount
        && DeviceCapabilities((LPWSTR)m_id.utf16(), NULL, DC_PAPERS, NULL, NULL) == paperCount) {

        QScopedArrayPointer<wchar_t> paperNames(new wchar_t[paperCount*64]);
        QScopedArrayPointer<POINT> winSizes(new POINT[paperCount*sizeof(POINT)]);
        QScopedArrayPointer<wchar_t> papers(new wchar_t[paperCount]);

        // Get the details and match the default paper size
        if (DeviceCapabilities((LPWSTR)m_id.utf16(), NULL, DC_PAPERNAMES, paperNames.data(), NULL) == paperCount
            && DeviceCapabilities((LPWSTR)m_id.utf16(), NULL, DC_PAPERSIZE, (wchar_t *)winSizes.data(), NULL) == paperCount
            && DeviceCapabilities((LPWSTR)m_id.utf16(), NULL, DC_PAPERS, papers.data(), NULL) == paperCount) {

            // Returned size is in tenths of a millimeter
            const qreal multiplier = qt_pointMultiplier(QPageLayout::Millimeter);
            for (int i = 0; i < int(paperCount); ++i) {
                QSize size = QSize(qRound((winSizes[i].x / 10.0) * multiplier), qRound((winSizes[i].y / 10.0) * multiplier));
                wchar_t *paper = paperNames.data() + (i * 64);
                QString name = QString::fromWCharArray(paper, qwcsnlen(paper, 64));
                m_pageSizes.append(createPageSize(papers[i], size, name));
            }

        }
    }

    m_havePageSizes = true;
}

QPageSize QWindowsPrintDevice::defaultPageSize() const
{
    if (!m_havePageSizes)
        loadPageSizes();

    QPageSize pageSize;

    if (LPDEVMODE pDevMode = getDevmode(m_hPrinter, m_id)) {
        // Get the default paper size
        if (pDevMode->dmFields & DM_PAPERSIZE) {
            // Find the supported page size that matches, in theory default should be one of them
            foreach (const QPageSize &ps, m_pageSizes) {
                if (ps.windowsId() == pDevMode->dmPaperSize) {
                    pageSize = ps;
                    break;
                }
            }
        }
        // Clean-up
        free(pDevMode);
    }

    return pageSize;
}

QMarginsF QWindowsPrintDevice::printableMargins(const QPageSize &pageSize,
                                                QPageLayout::Orientation orientation,
                                                int resolution) const
{
    // TODO This is slow, need to cache values or find better way!
    // Modify the DevMode to get the DC printable margins in device pixels
    QMarginsF margins = QMarginsF(0, 0, 0, 0);
    DWORD needed = 0;
    GetPrinter(m_hPrinter, 2, 0, 0, &needed);
    QScopedArrayPointer<BYTE> buffer(new BYTE[needed]);
    if (GetPrinter(m_hPrinter, 2, buffer.data(), needed, &needed)) {
        PPRINTER_INFO_2 info = reinterpret_cast<PPRINTER_INFO_2>(buffer.data());
        LPDEVMODE devMode = info->pDevMode;
        bool separateDevMode = false;
        if (!devMode) {
            // GetPrinter() didn't include the DEVMODE. Get it a different way.
            devMode = getDevmode(m_hPrinter, m_id);
            if (!devMode)
                return margins;
            separateDevMode = true;
        }

        HDC pDC = CreateDC(NULL, (LPWSTR)m_id.utf16(), NULL, devMode);
        if (pageSize.id() == QPageSize::Custom || pageSize.windowsId() <= 0 || pageSize.windowsId() > DMPAPER_LAST) {
            devMode->dmPaperSize =  0;
            devMode->dmPaperWidth = pageSize.size(QPageSize::Millimeter).width() * 10.0;
            devMode->dmPaperLength = pageSize.size(QPageSize::Millimeter).height() * 10.0;
        } else {
            devMode->dmPaperSize =  pageSize.windowsId();
        }
        devMode->dmPrintQuality = resolution;
        devMode->dmOrientation = orientation == QPageLayout::Portrait ? DMORIENT_PORTRAIT : DMORIENT_LANDSCAPE;
        ResetDC(pDC, devMode);
        const int dpiWidth = GetDeviceCaps(pDC, LOGPIXELSX);
        const int dpiHeight = GetDeviceCaps(pDC, LOGPIXELSY);
        const qreal wMult = 72.0 / dpiWidth;
        const qreal hMult = 72.0 / dpiHeight;
        const qreal physicalWidth = GetDeviceCaps(pDC, PHYSICALWIDTH) * wMult;
        const qreal physicalHeight = GetDeviceCaps(pDC, PHYSICALHEIGHT) * hMult;
        const qreal printableWidth = GetDeviceCaps(pDC, HORZRES) * wMult;
        const qreal printableHeight = GetDeviceCaps(pDC, VERTRES) * hMult;
        const qreal leftMargin = GetDeviceCaps(pDC, PHYSICALOFFSETX)* wMult;
        const qreal topMargin = GetDeviceCaps(pDC, PHYSICALOFFSETY) * hMult;
        const qreal rightMargin = physicalWidth - leftMargin - printableWidth;
        const qreal bottomMargin = physicalHeight - topMargin - printableHeight;
        margins = QMarginsF(leftMargin, topMargin, rightMargin, bottomMargin);
        if (separateDevMode)
            free(devMode);
        DeleteDC(pDC);
    }
    return margins;
}

void QWindowsPrintDevice::loadResolutions() const
{
    DWORD resCount = DeviceCapabilities((LPWSTR)m_id.utf16(), NULL, DC_ENUMRESOLUTIONS, NULL, NULL);
    if (int(resCount) > 0) {
        QScopedArrayPointer<LONG> resolutions(new LONG[resCount*2]);
        // Get the details and match the default paper size
        if (DeviceCapabilities((LPWSTR)m_id.utf16(), NULL, DC_ENUMRESOLUTIONS, (LPWSTR)resolutions.data(), NULL) == resCount) {
            for (int i = 0; i < int(resCount * 2); i += 2)
                m_resolutions.append(resolutions[i+1]);
        }
    }
    m_haveResolutions = true;
}

int QWindowsPrintDevice::defaultResolution() const
{
    int resolution = 72;  // TODO Set a sensible default?

    if (LPDEVMODE pDevMode = getDevmode(m_hPrinter, m_id)) {
        // Get the default resolution
        if (pDevMode->dmFields & DM_YRESOLUTION) {
            if (pDevMode->dmPrintQuality > 0)
                resolution = pDevMode->dmPrintQuality;
            else
                resolution = pDevMode->dmYResolution;
        }
        // Clean-up
        free(pDevMode);
    }
    return resolution;
}

void QWindowsPrintDevice::loadInputSlots() const
{
    DWORD binCount = DeviceCapabilities((LPWSTR)m_id.utf16(), NULL, DC_BINS, NULL, NULL);
    if (int(binCount) > 0
        && DeviceCapabilities((LPWSTR)m_id.utf16(), NULL, DC_BINNAMES, NULL, NULL) == binCount) {

        QScopedArrayPointer<WORD> bins(new WORD[binCount*sizeof(WORD)]);
        QScopedArrayPointer<wchar_t> binNames(new wchar_t[binCount*24]);

        // Get the details and match the default paper size
        if (DeviceCapabilities((LPWSTR)m_id.utf16(), NULL, DC_BINS, (LPWSTR)bins.data(), NULL) == binCount
            && DeviceCapabilities((LPWSTR)m_id.utf16(), NULL, DC_BINNAMES, binNames.data(), NULL) == binCount) {

            for (int i = 0; i < int(binCount); ++i) {
                wchar_t *binName = binNames.data() + (i * 24);
                QString name = QString::fromWCharArray(binName, qwcsnlen(binName, 24));
                m_inputSlots.append(paperBinToInputSlot(bins[i], name));
            }

        }
    }

    m_haveInputSlots = true;
}

QPrint::InputSlot QWindowsPrintDevice::defaultInputSlot() const
{
    QPrint::InputSlot inputSlot = QPlatformPrintDevice::defaultInputSlot();;

    if (LPDEVMODE pDevMode = getDevmode(m_hPrinter, m_id)) {
        // Get the default input slot
        if (pDevMode->dmFields & DM_DEFAULTSOURCE) {
            QPrint::InputSlot tempSlot = paperBinToInputSlot(pDevMode->dmDefaultSource, QString());
            foreach (const QPrint::InputSlot &slot, supportedInputSlots()) {
                if (slot.key == tempSlot.key) {
                    inputSlot = slot;
                    break;
                }
            }
        }
        // Clean-up
        free(pDevMode);
    }
    return inputSlot;
}

void QWindowsPrintDevice::loadOutputBins() const
{
    m_outputBins.append(QPlatformPrintDevice::defaultOutputBin());
    m_haveOutputBins = true;
}

void QWindowsPrintDevice::loadDuplexModes() const
{
    m_duplexModes.append(QPrint::DuplexNone);
    DWORD duplex = DeviceCapabilities((LPWSTR)m_id.utf16(), NULL, DC_DUPLEX, NULL, NULL);
    if (int(duplex) == 1) {
        // TODO Assume if duplex flag supports both modes
        m_duplexModes.append(QPrint::DuplexAuto);
        m_duplexModes.append(QPrint::DuplexLongSide);
        m_duplexModes.append(QPrint::DuplexShortSide);
    }
    m_haveDuplexModes = true;
}

QPrint::DuplexMode QWindowsPrintDevice::defaultDuplexMode() const
{
    QPrint::DuplexMode duplexMode = QPrint::DuplexNone;

    if (LPDEVMODE pDevMode = getDevmode(m_hPrinter, m_id)) {
        // Get the default duplex mode
        if (pDevMode->dmFields & DM_DUPLEX) {
            if (pDevMode->dmDuplex == DMDUP_VERTICAL)
                duplexMode = QPrint::DuplexLongSide;
            else if (pDevMode->dmDuplex == DMDUP_HORIZONTAL)
                duplexMode = QPrint::DuplexShortSide;
        }
        // Clean-up
        free(pDevMode);
    }
    return duplexMode;
}

void QWindowsPrintDevice::loadColorModes() const
{
    m_colorModes.append(QPrint::GrayScale);
    DWORD color = DeviceCapabilities((LPWSTR)m_id.utf16(), NULL, DC_COLORDEVICE, NULL, NULL);
    if (int(color) == 1)
        m_colorModes.append(QPrint::Color);
    m_haveColorModes = true;
}

QPrint::ColorMode QWindowsPrintDevice::defaultColorMode() const
{
    if (!m_haveColorModes)
        loadColorModes();
    if (!m_colorModes.contains(QPrint::Color))
        return QPrint::GrayScale;

    QPrint::ColorMode colorMode = QPrint::GrayScale;

    if (LPDEVMODE pDevMode = getDevmode(m_hPrinter, m_id)) {
        // Get the default color mode
        if (pDevMode->dmFields & DM_COLOR && pDevMode->dmColor == DMCOLOR_COLOR)
            colorMode = QPrint::Color;
        // Clean-up
        free(pDevMode);
    }
    return colorMode;
}

QStringList QWindowsPrintDevice::availablePrintDeviceIds()
{
    QStringList list;
    DWORD needed = 0;
    DWORD returned = 0;
    if ((!EnumPrinters(PRINTER_ENUM_LOCAL | PRINTER_ENUM_CONNECTIONS, NULL, 4, 0, 0, &needed, &returned) && GetLastError() != ERROR_INSUFFICIENT_BUFFER)
        || !needed) {
        return list;
    }
    QScopedArrayPointer<BYTE> buffer(new BYTE[needed]);
    if (!EnumPrinters(PRINTER_ENUM_LOCAL | PRINTER_ENUM_CONNECTIONS, NULL, 4, buffer.data(), needed, &needed, &returned))
        return list;
    PPRINTER_INFO_4 infoList = reinterpret_cast<PPRINTER_INFO_4>(buffer.data());
    for (uint i = 0; i < returned; ++i)
        list.append(QString::fromWCharArray(infoList[i].pPrinterName));
    return list;
}

QString QWindowsPrintDevice::defaultPrintDeviceId()
{
    DWORD size = 0;
    GetDefaultPrinter(NULL, &size);
    QScopedArrayPointer<wchar_t> name(new wchar_t[size]);
    GetDefaultPrinter(name.data(), &size);
    return QString::fromWCharArray(name.data());
}

QT_END_NAMESPACE<|MERGE_RESOLUTION|>--- conflicted
+++ resolved
@@ -1,12 +1,8 @@
 /****************************************************************************
 **
 ** Copyright (C) 2014 John Layt <jlayt@kde.org>
-<<<<<<< HEAD
+** Copyright (C) 2016 The Qt Company Ltd.
 ** Contact: https://www.qt.io/licensing/
-=======
-** Copyright (C) 2016 The Qt Company Ltd.
-** Contact: http://www.qt.io/licensing/
->>>>>>> fd709786
 **
 ** This file is part of the plugins of the Qt Toolkit.
 **
