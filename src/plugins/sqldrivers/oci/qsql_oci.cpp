/****************************************************************************
**
** Copyright (C) 2016 The Qt Company Ltd.
** Contact: https://www.qt.io/licensing/
**
** This file is part of the QtSql module of the Qt Toolkit.
**
** $QT_BEGIN_LICENSE:LGPL$
** Commercial License Usage
** Licensees holding valid commercial Qt licenses may use this file in
** accordance with the commercial license agreement provided with the
** Software or, alternatively, in accordance with the terms contained in
** a written agreement between you and The Qt Company. For licensing terms
** and conditions see https://www.qt.io/terms-conditions. For further
** information use the contact form at https://www.qt.io/contact-us.
**
** GNU Lesser General Public License Usage
** Alternatively, this file may be used under the terms of the GNU Lesser
** General Public License version 3 as published by the Free Software
** Foundation and appearing in the file LICENSE.LGPL3 included in the
** packaging of this file. Please review the following information to
** ensure the GNU Lesser General Public License version 3 requirements
** will be met: https://www.gnu.org/licenses/lgpl-3.0.html.
**
** GNU General Public License Usage
** Alternatively, this file may be used under the terms of the GNU
** General Public License version 2.0 or (at your option) the GNU General
** Public license version 3 or any later version approved by the KDE Free
** Qt Foundation. The licenses are as published by the Free Software
** Foundation and appearing in the file LICENSE.GPL2 and LICENSE.GPL3
** included in the packaging of this file. Please review the following
** information to ensure the GNU General Public License requirements will
** be met: https://www.gnu.org/licenses/gpl-2.0.html and
** https://www.gnu.org/licenses/gpl-3.0.html.
**
** $QT_END_LICENSE$
**
****************************************************************************/

#include "qsql_oci_p.h"

#include <qcoreapplication.h>
#include <qvariant.h>
#include <qdatetime.h>
#include <qmetatype.h>
#include <qregexp.h>
#include <qshareddata.h>
#include <qsqlerror.h>
#include <qsqlfield.h>
#include <qsqlindex.h>
#include <qsqlquery.h>
#include <QtSql/private/qsqlcachedresult_p.h>
#include <QtSql/private/qsqldriver_p.h>
#include <qstringlist.h>
#include <qvarlengtharray.h>
#include <qvector.h>
#include <qdebug.h>
#include <qtimezone.h>

// This is needed for oracle oci when compiling with mingw-w64 headers
#if defined(__MINGW64_VERSION_MAJOR) && defined(_WIN64)
#define _int64 __int64
#endif


#include <oci.h>
#ifdef max
#undef max
#endif
#ifdef min
#undef min
#endif

#include <stdlib.h>

#define QOCI_DYNAMIC_CHUNK_SIZE 65535
#define QOCI_PREFETCH_MEM  10240

// setting this define will allow using a query from a different
// thread than its database connection.
// warning - this is not fully tested and can lead to race conditions
#define QOCI_THREADED

//#define QOCI_DEBUG

Q_DECLARE_OPAQUE_POINTER(OCIEnv*);
Q_DECLARE_METATYPE(OCIEnv*)
Q_DECLARE_OPAQUE_POINTER(OCIStmt*);
Q_DECLARE_METATYPE(OCIStmt*)

QT_BEGIN_NAMESPACE

#if Q_BYTE_ORDER == Q_LITTLE_ENDIAN
enum { QOCIEncoding = 2002 }; // AL16UTF16LE
#else
enum { QOCIEncoding = 2000 }; // AL16UTF16
#endif

#ifdef OCI_ATTR_CHARSET_FORM
// Always set the OCI_ATTR_CHARSET_FORM to SQLCS_NCHAR is safe
// because Oracle server will deal with the implicit Conversion
// Between CHAR and NCHAR.
// see: http://download.oracle.com/docs/cd/A91202_01/901_doc/appdev.901/a89857/oci05bnd.htm#422705
static const ub1 qOraCharsetForm = SQLCS_NCHAR;
#endif

#if defined (OCI_UTF16ID)
static const ub2 qOraCharset = OCI_UTF16ID;
#else
static const ub2 qOraCharset = OCI_UCS2ID;
#endif

typedef QVarLengthArray<sb2, 32> IndicatorArray;
typedef QVarLengthArray<ub2, 32> SizeArray;

static QByteArray qMakeOCINumber(const qlonglong &ll, OCIError *err);
static QByteArray qMakeOCINumber(const qulonglong& ull, OCIError* err);

static qlonglong qMakeLongLong(const char* ociNumber, OCIError* err);
static qulonglong qMakeULongLong(const char* ociNumber, OCIError* err);

static QString qOraWarn(OCIError *err, int *errorCode = 0);

#ifndef Q_CC_SUN
static // for some reason, Sun CC can't use qOraWarning when it's declared static
#endif
void qOraWarning(const char* msg, OCIError *err);
static QSqlError qMakeError(const QString& errString, QSqlError::ErrorType type, OCIError *err);



class QOCIRowId: public QSharedData
{
public:
    QOCIRowId(OCIEnv *env);
    ~QOCIRowId();

    OCIRowid *id;

private:
    QOCIRowId(const QOCIRowId &other): QSharedData(other) { Q_ASSERT(false); }
};

QOCIRowId::QOCIRowId(OCIEnv *env)
    : id(0)
{
    OCIDescriptorAlloc (env, reinterpret_cast<dvoid **>(&id),
                        OCI_DTYPE_ROWID, 0, 0);
}

QOCIRowId::~QOCIRowId()
{
    if (id)
        OCIDescriptorFree(id, OCI_DTYPE_ROWID);
}

class QOCIDateTime
{
public:
    QOCIDateTime(OCIEnv *env, OCIError *err, const QDateTime &dt = QDateTime());
    ~QOCIDateTime();
    OCIDateTime *dateTime;
    static QDateTime fromOCIDateTime(OCIEnv *env, OCIError *err, OCIDateTime *dt);
};

QOCIDateTime::QOCIDateTime(OCIEnv *env, OCIError *err, const QDateTime &dt)
    : dateTime(nullptr)
{
    OCIDescriptorAlloc(env, reinterpret_cast<void**>(&dateTime), OCI_DTYPE_TIMESTAMP_TZ, 0, 0);
    if (dt.isValid()) {
        const QDate date = dt.date();
        const QTime time = dt.time();
        // Zone in +hh:mm format (stripping UTC prefix from OffsetName)
        QString timeZone = dt.timeZone().displayName(dt, QTimeZone::OffsetName).mid(3);
        const OraText *tz = reinterpret_cast<const OraText *>(timeZone.utf16());
        OCIDateTimeConstruct(env, err, dateTime, date.year(), date.month(), date.day(), time.hour(),
                             time.minute(), time.second(), time.msec() * 1000000,
                             const_cast<OraText *>(tz), timeZone.length() * sizeof(QChar));
    }
}

QOCIDateTime::~QOCIDateTime()
{
    if (dateTime != nullptr)
        OCIDescriptorFree(dateTime, OCI_DTYPE_TIMESTAMP_TZ);
}

QDateTime QOCIDateTime::fromOCIDateTime(OCIEnv *env, OCIError *err, OCIDateTime *dateTime)
{
    sb2 year;
    ub1 month, day, hour, minute, second;
    ub4 nsec;
    sb1 tzHour, tzMinute;

    OCIDateTimeGetDate(env, err, dateTime, &year, &month, &day);
    OCIDateTimeGetTime(env, err, dateTime, &hour, &minute, &second, &nsec);
    OCIDateTimeGetTimeZoneOffset(env, err, dateTime, &tzHour, &tzMinute);
    int secondsOffset = (qAbs(tzHour) * 60 + tzMinute) * 60;
    if (tzHour < 0)
        secondsOffset = -secondsOffset;
    // OCIDateTimeGetTime gives "fractions of second" as nanoseconds
    return QDateTime(QDate(year, month, day), QTime(hour, minute, second, nsec / 1000000),
                     Qt::OffsetFromUTC, secondsOffset);
}

struct TempStorage {
    QList<QByteArray> rawData;
    QList<QOCIDateTime *> dateTimes;
};

typedef QSharedDataPointer<QOCIRowId> QOCIRowIdPointer;
QT_BEGIN_INCLUDE_NAMESPACE
Q_DECLARE_METATYPE(QOCIRowIdPointer)
QT_END_INCLUDE_NAMESPACE

class QOCIDriverPrivate : public QSqlDriverPrivate
{
    Q_DECLARE_PUBLIC(QOCIDriver)

public:
    QOCIDriverPrivate();

    OCIEnv *env;
    OCISvcCtx *svc;
    OCIServer *srvhp;
    OCISession *authp;
    OCIError *err;
    bool transaction;
    int serverVersion;
    int prefetchRows;
    int prefetchMem;
    QString user;

    void allocErrorHandle();
};

class QOCICols;
class QOCIResultPrivate;

class QOCIResult: public QSqlCachedResult
{
    Q_DECLARE_PRIVATE(QOCIResult)
    friend class QOCIDriver;
    friend class QOCICols;
public:
    QOCIResult(const QOCIDriver *db);
    ~QOCIResult();
    bool prepare(const QString &query) override;
    bool exec() override;
    QVariant handle() const override;

protected:
<<<<<<< HEAD
    bool gotoNext(ValueCache &values, int index) override;
    bool reset(const QString &query) override;
    int size() override;
    int numRowsAffected() override;
    QSqlRecord record() const override;
    QVariant lastInsertId() const override;
    bool execBatch(bool arrayBind = false) override;
    void virtual_hook(int id, void *data) override;
=======
    bool gotoNext(ValueCache &values, int index) Q_DECL_OVERRIDE;
    bool reset(const QString &query) Q_DECL_OVERRIDE;
    int size() Q_DECL_OVERRIDE;
    int numRowsAffected() Q_DECL_OVERRIDE;
    QSqlRecord record() const Q_DECL_OVERRIDE;
    QVariant lastInsertId() const Q_DECL_OVERRIDE;
    bool execBatch(bool arrayBind = false) Q_DECL_OVERRIDE;
    void virtual_hook(int id, void *data) Q_DECL_OVERRIDE;
    bool fetchNext() override;
>>>>>>> ac35f9c4
};

class QOCIResultPrivate: public QSqlCachedResultPrivate
{
public:
    Q_DECLARE_PUBLIC(QOCIResult)
    Q_DECLARE_SQLDRIVER_PRIVATE(QOCIDriver)
    QOCIResultPrivate(QOCIResult *q, const QOCIDriver *drv);
    ~QOCIResultPrivate();

    QOCICols *cols;
    OCIEnv *env;
    OCIError *err;
    OCISvcCtx *&svc;
    OCIStmt *sql;
    bool transaction;
    int serverVersion;
    int prefetchRows, prefetchMem;

    void setStatementAttributes();
    int bindValue(OCIStmt *sql, OCIBind **hbnd, OCIError *err, int pos,
                  const QVariant &val, dvoid *indPtr, ub2 *tmpSize, TempStorage &tmpStorage);
    int bindValues(QVector<QVariant> &values, IndicatorArray &indicators, SizeArray &tmpSizes,
                   TempStorage &tmpStorage);
    void outValues(QVector<QVariant> &values, IndicatorArray &indicators,
                   TempStorage &tmpStorage);
    inline bool isOutValue(int i) const
    { Q_Q(const QOCIResult); return q->bindValueType(i) & QSql::Out; }
    inline bool isBinaryValue(int i) const
    { Q_Q(const QOCIResult); return q->bindValueType(i) & QSql::Binary; }

    void setCharset(dvoid* handle, ub4 type) const
    {
        int r = 0;
        Q_ASSERT(handle);

#ifdef OCI_ATTR_CHARSET_FORM
        r = OCIAttrSet(handle,
                       type,
                       // this const cast is safe since OCI doesn't touch
                       // the charset.
                       const_cast<void *>(static_cast<const void *>(&qOraCharsetForm)),
                       0,
                       OCI_ATTR_CHARSET_FORM,
                       //Strange Oracle bug: some Oracle servers crash the server process with non-zero error handle (mostly for 10g).
                       //So ignore the error message here.
                       0);
        #ifdef QOCI_DEBUG
        if (r != 0)
            qWarning("QOCIResultPrivate::setCharset: Couldn't set OCI_ATTR_CHARSET_FORM.");
        #endif
#endif

        r = OCIAttrSet(handle,
                       type,
                       // this const cast is safe since OCI doesn't touch
                       // the charset.
                       const_cast<void *>(static_cast<const void *>(&qOraCharset)),
                       0,
                       OCI_ATTR_CHARSET_ID,
                       err);
        if (r != 0)
            qOraWarning("QOCIResultPrivate::setCharsetI Couldn't set OCI_ATTR_CHARSET_ID: ", err);

    }
};

void QOCIResultPrivate::setStatementAttributes()
{
    Q_ASSERT(sql);

    int r = 0;

    if (prefetchRows >= 0) {
        r = OCIAttrSet(sql,
                       OCI_HTYPE_STMT,
                       &prefetchRows,
                       0,
                       OCI_ATTR_PREFETCH_ROWS,
                       err);
        if (r != 0)
            qOraWarning("QOCIResultPrivate::setStatementAttributes:"
                        " Couldn't set OCI_ATTR_PREFETCH_ROWS: ", err);
    }
    if (prefetchMem >= 0) {
        r = OCIAttrSet(sql,
                       OCI_HTYPE_STMT,
                       &prefetchMem,
                       0,
                       OCI_ATTR_PREFETCH_MEMORY,
                       err);
        if (r != 0)
            qOraWarning("QOCIResultPrivate::setStatementAttributes:"
                        " Couldn't set OCI_ATTR_PREFETCH_MEMORY: ", err);
    }
}

int QOCIResultPrivate::bindValue(OCIStmt *sql, OCIBind **hbnd, OCIError *err, int pos,
                                 const QVariant &val, dvoid *indPtr, ub2 *tmpSize, TempStorage &tmpStorage)
{
    int r = OCI_SUCCESS;
    void *data = const_cast<void *>(val.constData());

    switch (val.type()) {
    case QVariant::ByteArray:
        r = OCIBindByPos(sql, hbnd, err,
                         pos + 1,
                         isOutValue(pos)
                            ?  const_cast<char *>(reinterpret_cast<QByteArray *>(data)->constData())
                            : reinterpret_cast<QByteArray *>(data)->data(),
                         reinterpret_cast<QByteArray *>(data)->size(),
                         SQLT_BIN, indPtr, 0, 0, 0, 0, OCI_DEFAULT);
        break;
    case QVariant::Time:
    case QVariant::Date:
    case QVariant::DateTime: {
        QOCIDateTime *ptr = new QOCIDateTime(env, err, val.toDateTime());
        r = OCIBindByPos(sql, hbnd, err,
                         pos + 1,
                         &ptr->dateTime,
                         sizeof(OCIDateTime *),
                         SQLT_TIMESTAMP_TZ, indPtr, 0, 0, 0, 0, OCI_DEFAULT);
        tmpStorage.dateTimes.append(ptr);
        break;
    }
    case QVariant::Int:
        r = OCIBindByPos(sql, hbnd, err,
                         pos + 1,
                         // if it's an out value, the data is already detached
                         // so the const cast is safe.
                         const_cast<void *>(data),
                         sizeof(int),
                         SQLT_INT, indPtr, 0, 0, 0, 0, OCI_DEFAULT);
        break;
    case QVariant::UInt:
        r = OCIBindByPos(sql, hbnd, err,
                         pos + 1,
                         // if it's an out value, the data is already detached
                         // so the const cast is safe.
                         const_cast<void *>(data),
                         sizeof(uint),
                         SQLT_UIN, indPtr, 0, 0, 0, 0, OCI_DEFAULT);
        break;
    case QVariant::LongLong:
    {
        QByteArray ba = qMakeOCINumber(val.toLongLong(), err);
        r = OCIBindByPos(sql, hbnd, err,
                           pos + 1,
                           ba.data(),
                           ba.size(),
                           SQLT_VNU, indPtr, 0, 0, 0, 0, OCI_DEFAULT);
        tmpStorage.rawData.append(ba);
        break;
    }
    case QVariant::ULongLong:
    {
        QByteArray ba = qMakeOCINumber(val.toULongLong(), err);
        r = OCIBindByPos(sql, hbnd, err,
                           pos + 1,
                           ba.data(),
                           ba.size(),
                           SQLT_VNU, indPtr, 0, 0, 0, 0, OCI_DEFAULT);
        tmpStorage.rawData.append(ba);
        break;
    }
    case QVariant::Double:
        r = OCIBindByPos(sql, hbnd, err,
                         pos + 1,
                         // if it's an out value, the data is already detached
                         // so the const cast is safe.
                         const_cast<void *>(data),
                         sizeof(double),
                         SQLT_FLT, indPtr, 0, 0, 0, 0, OCI_DEFAULT);
        break;
    case QVariant::UserType:
        if (val.canConvert<QOCIRowIdPointer>() && !isOutValue(pos)) {
            // use a const pointer to prevent a detach
            const QOCIRowIdPointer rptr = qvariant_cast<QOCIRowIdPointer>(val);
            r = OCIBindByPos(sql, hbnd, err,
                             pos + 1,
                             // it's an IN value, so const_cast is ok
                             const_cast<OCIRowid **>(&rptr->id),
                             -1,
                             SQLT_RDD, indPtr, 0, 0, 0, 0, OCI_DEFAULT);
        } else {
            qWarning("Unknown bind variable");
            r = OCI_ERROR;
        }
        break;
    case QVariant::String: {
        const QString s = val.toString();
        if (isBinaryValue(pos)) {
            r = OCIBindByPos(sql, hbnd, err,
                             pos + 1,
                             const_cast<ushort *>(s.utf16()),
                             s.length() * sizeof(QChar),
                             SQLT_LNG, indPtr, 0, 0, 0, 0, OCI_DEFAULT);
            break;
        } else if (!isOutValue(pos)) {
            // don't detach the string
            r = OCIBindByPos(sql, hbnd, err,
                             pos + 1,
                             // safe since oracle doesn't touch OUT values
                             const_cast<ushort *>(s.utf16()),
                             (s.length() + 1) * sizeof(QChar),
                             SQLT_STR, indPtr, 0, 0, 0, 0, OCI_DEFAULT);
            if (r == OCI_SUCCESS)
                setCharset(*hbnd, OCI_HTYPE_BIND);
            break;
        }
    } // fall through for OUT values
    default: {
        const QString s = val.toString();
        // create a deep-copy
        QByteArray ba(reinterpret_cast<const char *>(s.utf16()), (s.length() + 1) * sizeof(QChar));
        if (isOutValue(pos)) {
            ba.reserve((s.capacity() + 1) * sizeof(QChar));
            *tmpSize = ba.size();
            r = OCIBindByPos(sql, hbnd, err,
                             pos + 1,
                             ba.data(),
                             ba.capacity(),
                             SQLT_STR, indPtr, tmpSize, 0, 0, 0, OCI_DEFAULT);
        } else {
            r = OCIBindByPos(sql, hbnd, err,
                             pos + 1,
                             ba.data(),
                             ba.size(),
                             SQLT_STR, indPtr, 0, 0, 0, 0, OCI_DEFAULT);
        }
        if (r == OCI_SUCCESS)
            setCharset(*hbnd, OCI_HTYPE_BIND);
        tmpStorage.rawData.append(ba);
        break;
    } // default case
    } // switch
    if (r != OCI_SUCCESS)
        qOraWarning("QOCIResultPrivate::bindValue:", err);
    return r;
}

int QOCIResultPrivate::bindValues(QVector<QVariant> &values, IndicatorArray &indicators,
                                  SizeArray &tmpSizes, TempStorage &tmpStorage)
{
    int r = OCI_SUCCESS;
    for (int i = 0; i < values.count(); ++i) {
        if (isOutValue(i))
            values[i].detach();
        const QVariant &val = values.at(i);

        OCIBind * hbnd = 0; // Oracle handles these automatically
        sb2 *indPtr = &indicators[i];
        *indPtr = val.isNull() ? -1 : 0;

        bindValue(sql, &hbnd, err, i, val, indPtr, &tmpSizes[i], tmpStorage);
    }
    return r;
}

// will assign out value and remove its temp storage.
static void qOraOutValue(QVariant &value, TempStorage &tmpStorage, OCIEnv *env, OCIError* err)
{
    switch (value.type()) {
    case QVariant::Time:
        value = QOCIDateTime::fromOCIDateTime(env, err,
                                              tmpStorage.dateTimes.takeFirst()->dateTime).time();
        break;
    case QVariant::Date:
        value = QOCIDateTime::fromOCIDateTime(env, err,
                                              tmpStorage.dateTimes.takeFirst()->dateTime).date();
        break;
    case QVariant::DateTime:
        value = QOCIDateTime::fromOCIDateTime(env, err,
                                              tmpStorage.dateTimes.takeFirst()->dateTime);
        break;
    case QVariant::LongLong:
        value = qMakeLongLong(tmpStorage.rawData.takeFirst(), err);
        break;
    case QVariant::ULongLong:
        value = qMakeULongLong(tmpStorage.rawData.takeFirst(), err);
        break;
    case QVariant::String:
        value = QString(
                reinterpret_cast<const QChar *>(tmpStorage.rawData.takeFirst().constData()));
        break;
    default:
        break; //nothing
    }
}

void QOCIResultPrivate::outValues(QVector<QVariant> &values, IndicatorArray &indicators,
                                  TempStorage &tmpStorage)
{
    for (int i = 0; i < values.count(); ++i) {

        if (!isOutValue(i))
            continue;

        qOraOutValue(values[i], tmpStorage, env, err);

        QVariant::Type typ = values.at(i).type();
        if (indicators[i] == -1) // NULL
            values[i] = QVariant(typ);
        else
            values[i] = QVariant(typ, values.at(i).constData());
    }
}


QOCIDriverPrivate::QOCIDriverPrivate()
    : QSqlDriverPrivate(), env(0), svc(0), srvhp(0), authp(0), err(0), transaction(false),
      serverVersion(-1), prefetchRows(-1), prefetchMem(QOCI_PREFETCH_MEM)
{
    dbmsType = QSqlDriver::Oracle;
}

void QOCIDriverPrivate::allocErrorHandle()
{
    int r = OCIHandleAlloc(env,
                           reinterpret_cast<void **>(&err),
                           OCI_HTYPE_ERROR,
                           0,
                           0);
    if (r != 0)
        qWarning("QOCIDriver: unable to allocate error handle");
}

struct OraFieldInfo
{
    QString name;
    QVariant::Type type;
    ub1 oraIsNull;
    ub4 oraType;
    sb1 oraScale;
    ub4 oraLength; // size in bytes
    ub4 oraFieldLength; // amount of characters
    sb2 oraPrecision;
};

QString qOraWarn(OCIError *err, int *errorCode)
{
    sb4 errcode;
    text errbuf[1024];
    errbuf[0] = 0;
    errbuf[1] = 0;

    OCIErrorGet(err,
                1,
                0,
                &errcode,
                errbuf,
                sizeof(errbuf),
                OCI_HTYPE_ERROR);
    if (errorCode)
        *errorCode = errcode;
    return QString(reinterpret_cast<const QChar *>(errbuf));
}

void qOraWarning(const char* msg, OCIError *err)
{
#ifdef QOCI_DEBUG
    qWarning("%s %s", msg, qPrintable(qOraWarn(err)));
#else
    Q_UNUSED(msg);
    Q_UNUSED(err);
#endif
}

static int qOraErrorNumber(OCIError *err)
{
    sb4 errcode;
    OCIErrorGet(err,
                1,
                0,
                &errcode,
                0,
                0,
                OCI_HTYPE_ERROR);
    return errcode;
}

QSqlError qMakeError(const QString& errString, QSqlError::ErrorType type, OCIError *err)
{
    int errorCode = 0;
    const QString oraErrorString = qOraWarn(err, &errorCode);
    return QSqlError(errString, oraErrorString, type, errorCode);
}

QVariant::Type qDecodeOCIType(const QString& ocitype, QSql::NumericalPrecisionPolicy precisionPolicy)
{
    QVariant::Type type = QVariant::Invalid;
    if (ocitype == QLatin1String("VARCHAR2") || ocitype == QLatin1String("VARCHAR")
         || ocitype.startsWith(QLatin1String("INTERVAL"))
         || ocitype == QLatin1String("CHAR") || ocitype == QLatin1String("NVARCHAR2")
         || ocitype == QLatin1String("NCHAR"))
        type = QVariant::String;
    else if (ocitype == QLatin1String("NUMBER")
             || ocitype == QLatin1String("FLOAT")
             || ocitype == QLatin1String("BINARY_FLOAT")
             || ocitype == QLatin1String("BINARY_DOUBLE")) {
        switch(precisionPolicy) {
            case QSql::LowPrecisionInt32:
                type = QVariant::Int;
                break;
            case QSql::LowPrecisionInt64:
                type = QVariant::LongLong;
                break;
            case QSql::LowPrecisionDouble:
                type = QVariant::Double;
                break;
            case QSql::HighPrecision:
            default:
                type = QVariant::String;
                break;
        }
    }
    else if (ocitype == QLatin1String("LONG") || ocitype == QLatin1String("NCLOB")
             || ocitype == QLatin1String("CLOB"))
        type = QVariant::ByteArray;
    else if (ocitype == QLatin1String("RAW") || ocitype == QLatin1String("LONG RAW")
             || ocitype == QLatin1String("ROWID") || ocitype == QLatin1String("BLOB")
             || ocitype == QLatin1String("CFILE") || ocitype == QLatin1String("BFILE"))
        type = QVariant::ByteArray;
    else if (ocitype == QLatin1String("DATE") ||  ocitype.startsWith(QLatin1String("TIME")))
        type = QVariant::DateTime;
    else if (ocitype == QLatin1String("UNDEFINED"))
        type = QVariant::Invalid;
    if (type == QVariant::Invalid)
        qWarning("qDecodeOCIType: unknown type: %s", ocitype.toLocal8Bit().constData());
    return type;
}

QVariant::Type qDecodeOCIType(int ocitype, QSql::NumericalPrecisionPolicy precisionPolicy)
{
    QVariant::Type type = QVariant::Invalid;
    switch (ocitype) {
    case SQLT_STR:
    case SQLT_VST:
    case SQLT_CHR:
    case SQLT_AFC:
    case SQLT_VCS:
    case SQLT_AVC:
    case SQLT_RDD:
    case SQLT_LNG:
#ifdef SQLT_INTERVAL_YM
    case SQLT_INTERVAL_YM:
#endif
#ifdef SQLT_INTERVAL_DS
    case SQLT_INTERVAL_DS:
#endif
        type = QVariant::String;
        break;
    case SQLT_INT:
        type = QVariant::Int;
        break;
    case SQLT_FLT:
    case SQLT_NUM:
    case SQLT_VNU:
    case SQLT_UIN:
        switch(precisionPolicy) {
            case QSql::LowPrecisionInt32:
                type = QVariant::Int;
                break;
            case QSql::LowPrecisionInt64:
                type = QVariant::LongLong;
                break;
            case QSql::LowPrecisionDouble:
                type = QVariant::Double;
                break;
            case QSql::HighPrecision:
            default:
                type = QVariant::String;
                break;
        }
        break;
    case SQLT_VBI:
    case SQLT_BIN:
    case SQLT_LBI:
    case SQLT_LVC:
    case SQLT_LVB:
    case SQLT_BLOB:
    case SQLT_CLOB:
    case SQLT_FILE:
    case SQLT_NTY:
    case SQLT_REF:
    case SQLT_RID:
        type = QVariant::ByteArray;
        break;
    case SQLT_DAT:
    case SQLT_ODT:
    case SQLT_TIMESTAMP:
    case SQLT_TIMESTAMP_TZ:
    case SQLT_TIMESTAMP_LTZ:
        type = QVariant::DateTime;
        break;
    default:
        type = QVariant::Invalid;
        qWarning("qDecodeOCIType: unknown OCI datatype: %d", ocitype);
        break;
    }
        return type;
}

static QSqlField qFromOraInf(const OraFieldInfo &ofi)
{
    QSqlField f(ofi.name, ofi.type);
    f.setRequired(ofi.oraIsNull == 0);

    if (ofi.type == QVariant::String && ofi.oraType != SQLT_NUM && ofi.oraType != SQLT_VNU)
        f.setLength(ofi.oraFieldLength);
    else
        f.setLength(ofi.oraPrecision == 0 ? 38 : int(ofi.oraPrecision));

    f.setPrecision(ofi.oraScale);
    f.setSqlType(int(ofi.oraType));
    return f;
}

/*!
  \internal

   Convert qlonglong to the internal Oracle OCINumber format.
  */
QByteArray qMakeOCINumber(const qlonglong& ll, OCIError* err)
{
    QByteArray ba(sizeof(OCINumber), 0);

    OCINumberFromInt(err,
                     &ll,
                     sizeof(qlonglong),
                     OCI_NUMBER_SIGNED,
                     reinterpret_cast<OCINumber*>(ba.data()));
    return ba;
}

/*!
  \internal

   Convert qulonglong to the internal Oracle OCINumber format.
  */
QByteArray qMakeOCINumber(const qulonglong& ull, OCIError* err)
{
    QByteArray ba(sizeof(OCINumber), 0);

    OCINumberFromInt(err,
                     &ull,
                     sizeof(qlonglong),
                     OCI_NUMBER_UNSIGNED,
                     reinterpret_cast<OCINumber*>(ba.data()));
    return ba;
}

qlonglong qMakeLongLong(const char* ociNumber, OCIError* err)
{
    qlonglong qll = 0;
    OCINumberToInt(err, reinterpret_cast<const OCINumber *>(ociNumber), sizeof(qlonglong),
                   OCI_NUMBER_SIGNED, &qll);
    return qll;
}

qulonglong qMakeULongLong(const char* ociNumber, OCIError* err)
{
    qulonglong qull = 0;
    OCINumberToInt(err, reinterpret_cast<const OCINumber *>(ociNumber), sizeof(qulonglong),
                   OCI_NUMBER_UNSIGNED, &qull);
    return qull;
}

class QOCICols
{
public:
    QOCICols(int size, QOCIResultPrivate* dp);
    ~QOCICols();
    int readPiecewise(QVector<QVariant> &values, int index = 0);
    int readLOBs(QVector<QVariant> &values, int index = 0);
    int fieldFromDefine(OCIDefine* d);
    void getValues(QVector<QVariant> &v, int index);
    inline int size() { return fieldInf.size(); }
    static bool execBatch(QOCIResultPrivate *d, QVector<QVariant> &boundValues, bool arrayBind);

    QSqlRecord rec;

private:
    char* create(int position, int size);
    OCILobLocator ** createLobLocator(int position, OCIEnv* env);
    OraFieldInfo qMakeOraField(const QOCIResultPrivate* p, OCIParam* param) const;

    class OraFieldInf
    {
    public:
        OraFieldInf() : data(0), len(0), ind(0), typ(QVariant::Invalid), oraType(0), def(0), lob(0), dataPtr(nullptr)
        {}
        ~OraFieldInf();
        char *data;
        int len;
        sb2 ind;
        QVariant::Type typ;
        ub4 oraType;
        OCIDefine *def;
        OCILobLocator *lob;
        void *dataPtr;
    };

    QVector<OraFieldInf> fieldInf;
    const QOCIResultPrivate *const d;
};

QOCICols::OraFieldInf::~OraFieldInf()
{
    delete [] data;
    if (lob) {
        int r = OCIDescriptorFree(lob, OCI_DTYPE_LOB);
        if (r != 0)
            qWarning("QOCICols: Cannot free LOB descriptor");
    }
    if (dataPtr) {
        switch (typ) {
        case QVariant::Date:
        case QVariant::Time:
        case QVariant::DateTime: {
            int r = OCIDescriptorFree(dataPtr, OCI_DTYPE_TIMESTAMP_TZ);
            if (r != OCI_SUCCESS)
                qWarning("QOCICols: Cannot free OCIDateTime descriptor");
            break;
        }
        default:
            break;
        }
    }
}

QOCICols::QOCICols(int size, QOCIResultPrivate* dp)
    : fieldInf(size), d(dp)
{
    ub4 dataSize = 0;
    OCIDefine* dfn = 0;
    int r;

    OCIParam* param = 0;
    sb4 parmStatus = 0;
    ub4 count = 1;
    int idx = 0;
    parmStatus = OCIParamGet(d->sql,
                             OCI_HTYPE_STMT,
                             d->err,
                             reinterpret_cast<void **>(&param),
                             count);

    while (parmStatus == OCI_SUCCESS) {
        OraFieldInfo ofi = qMakeOraField(d, param);
        if (ofi.oraType == SQLT_RDD)
            dataSize = 50;
#ifdef SQLT_INTERVAL_YM
#ifdef SQLT_INTERVAL_DS
        else if (ofi.oraType == SQLT_INTERVAL_YM || ofi.oraType == SQLT_INTERVAL_DS)
            // since we are binding interval datatype as string,
            // we are not interested in the number of bytes but characters.
            dataSize = 50;  // magic number
#endif //SQLT_INTERVAL_DS
#endif //SQLT_INTERVAL_YM
        else if (ofi.oraType == SQLT_NUM || ofi.oraType == SQLT_VNU){
            if (ofi.oraPrecision > 0)
                dataSize = (ofi.oraPrecision + 1) * sizeof(utext);
            else
                dataSize = (38 + 1) * sizeof(utext);
        }
        else
            dataSize = ofi.oraLength;

        fieldInf[idx].typ = ofi.type;
        fieldInf[idx].oraType = ofi.oraType;
        rec.append(qFromOraInf(ofi));

        switch (ofi.type) {
        case QVariant::DateTime:
            r = OCIDescriptorAlloc(d->env, (void **)&fieldInf[idx].dataPtr, OCI_DTYPE_TIMESTAMP_TZ, 0, 0);
            if (r != OCI_SUCCESS) {
                qWarning("QOCICols: Unable to allocate the OCIDateTime descriptor");
                break;
            }
            r = OCIDefineByPos(d->sql,
                               &dfn,
                               d->err,
                               count,
                               &fieldInf[idx].dataPtr,
                               sizeof(OCIDateTime *),
                               SQLT_TIMESTAMP_TZ,
                               &(fieldInf[idx].ind),
                               0, 0, OCI_DEFAULT);
            break;
        case QVariant::Double:
            r = OCIDefineByPos(d->sql,
                               &dfn,
                               d->err,
                               count,
                               create(idx, sizeof(double) - 1),
                               sizeof(double),
                               SQLT_FLT,
                               &(fieldInf[idx].ind),
                               0, 0, OCI_DEFAULT);
            break;
        case QVariant::Int:
            r = OCIDefineByPos(d->sql,
                               &dfn,
                               d->err,
                               count,
                               create(idx, sizeof(qint32) - 1),
                               sizeof(qint32),
                               SQLT_INT,
                               &(fieldInf[idx].ind),
                               0, 0, OCI_DEFAULT);
            break;
        case QVariant::LongLong:
            r = OCIDefineByPos(d->sql,
                               &dfn,
                               d->err,
                               count,
                               create(idx, sizeof(OCINumber)),
                               sizeof(OCINumber),
                               SQLT_VNU,
                               &(fieldInf[idx].ind),
                               0, 0, OCI_DEFAULT);
            break;
        case QVariant::ByteArray:
            // RAW and LONG RAW fields can't be bound to LOB locators
            if (ofi.oraType == SQLT_BIN) {
//                                qDebug("binding SQLT_BIN");
                r = OCIDefineByPos(d->sql,
                                   &dfn,
                                   d->err,
                                   count,
                                   create(idx, dataSize),
                                   dataSize,
                                   SQLT_BIN,
                                   &(fieldInf[idx].ind),
                                   0, 0, OCI_DYNAMIC_FETCH);
            } else if (ofi.oraType == SQLT_LBI) {
//                                    qDebug("binding SQLT_LBI");
                r = OCIDefineByPos(d->sql,
                                   &dfn,
                                   d->err,
                                   count,
                                   0,
                                   SB4MAXVAL,
                                   SQLT_LBI,
                                   &(fieldInf[idx].ind),
                                   0, 0, OCI_DYNAMIC_FETCH);
            } else if (ofi.oraType == SQLT_CLOB) {
                r = OCIDefineByPos(d->sql,
                                   &dfn,
                                   d->err,
                                   count,
                                   createLobLocator(idx, d->env),
                                   -1,
                                   SQLT_CLOB,
                                   &(fieldInf[idx].ind),
                                   0, 0, OCI_DEFAULT);
            } else {
//                 qDebug("binding SQLT_BLOB");
                r = OCIDefineByPos(d->sql,
                                   &dfn,
                                   d->err,
                                   count,
                                   createLobLocator(idx, d->env),
                                   -1,
                                   SQLT_BLOB,
                                   &(fieldInf[idx].ind),
                                   0, 0, OCI_DEFAULT);
            }
            break;
        case QVariant::String:
            if (ofi.oraType == SQLT_LNG) {
                r = OCIDefineByPos(d->sql,
                        &dfn,
                        d->err,
                        count,
                        0,
                        SB4MAXVAL,
                        SQLT_LNG,
                        &(fieldInf[idx].ind),
                        0, 0, OCI_DYNAMIC_FETCH);
            } else {
                dataSize += dataSize + sizeof(QChar);
                //qDebug("OCIDefineByPosStr(%d): %d", count, dataSize);
                r = OCIDefineByPos(d->sql,
                        &dfn,
                        d->err,
                        count,
                        create(idx, dataSize),
                        dataSize,
                        SQLT_STR,
                        &(fieldInf[idx].ind),
                        0, 0, OCI_DEFAULT);
                if (r == 0)
                    d->setCharset(dfn, OCI_HTYPE_DEFINE);
            }
           break;
        default:
            // this should make enough space even with character encoding
            dataSize = (dataSize + 1) * sizeof(utext) ;
            //qDebug("OCIDefineByPosDef(%d): %d", count, dataSize);
            r = OCIDefineByPos(d->sql,
                                &dfn,
                                d->err,
                                count,
                                create(idx, dataSize),
                                dataSize+1,
                                SQLT_STR,
                                &(fieldInf[idx].ind),
                                0, 0, OCI_DEFAULT);
            break;
        }
        if (r != 0)
            qOraWarning("QOCICols::bind:", d->err);
        fieldInf[idx].def = dfn;
        ++count;
        ++idx;
        parmStatus = OCIParamGet(d->sql,
                                  OCI_HTYPE_STMT,
                                  d->err,
                                  reinterpret_cast<void **>(&param),
                                  count);
    }
}

QOCICols::~QOCICols()
{
}

char* QOCICols::create(int position, int size)
{
    char* c = new char[size+1];
    // Oracle may not fill fixed width fields
    memset(c, 0, size+1);
    fieldInf[position].data = c;
    fieldInf[position].len = size;
    return c;
}

OCILobLocator **QOCICols::createLobLocator(int position, OCIEnv* env)
{
    OCILobLocator *& lob = fieldInf[position].lob;
    int r = OCIDescriptorAlloc(env,
                               reinterpret_cast<void **>(&lob),
                               OCI_DTYPE_LOB,
                               0,
                               0);
    if (r != 0) {
        qWarning("QOCICols: Cannot create LOB locator");
        lob = 0;
    }
    return &lob;
}

int QOCICols::readPiecewise(QVector<QVariant> &values, int index)
{
    OCIDefine*     dfn;
    ub4            typep;
    ub1            in_outp;
    ub4            iterp;
    ub4            idxp;
    ub1            piecep;
    sword          status;
    text           col [QOCI_DYNAMIC_CHUNK_SIZE+1];
    int            fieldNum = -1;
    int            r = 0;
    bool           nullField;

    do {
        r = OCIStmtGetPieceInfo(d->sql, d->err, reinterpret_cast<void **>(&dfn), &typep,
                                 &in_outp, &iterp, &idxp, &piecep);
        if (r != OCI_SUCCESS)
            qOraWarning("OCIResultPrivate::readPiecewise: unable to get piece info:", d->err);
        fieldNum = fieldFromDefine(dfn);
        bool isStringField = fieldInf.at(fieldNum).oraType == SQLT_LNG;
        ub4 chunkSize = QOCI_DYNAMIC_CHUNK_SIZE;
        nullField = false;
        r  = OCIStmtSetPieceInfo(dfn, OCI_HTYPE_DEFINE,
                                 d->err, col,
                                 &chunkSize, piecep, NULL, NULL);
        if (r != OCI_SUCCESS)
            qOraWarning("OCIResultPrivate::readPiecewise: unable to set piece info:", d->err);
        status = OCIStmtFetch (d->sql, d->err, 1, OCI_FETCH_NEXT, OCI_DEFAULT);
        if (status == -1) {
            sb4 errcode;
            OCIErrorGet(d->err, 1, 0, &errcode, 0, 0,OCI_HTYPE_ERROR);
            switch (errcode) {
            case 1405: /* NULL */
                nullField = true;
                break;
            default:
                qOraWarning("OCIResultPrivate::readPiecewise: unable to fetch next:", d->err);
                break;
            }
        }
        if (status == OCI_NO_DATA)
            break;
        if (nullField || !chunkSize) {
            fieldInf[fieldNum].ind = -1;
        } else {
            if (isStringField) {
                QString str = values.at(fieldNum + index).toString();
                str += QString(reinterpret_cast<const QChar *>(col), chunkSize / 2);
                values[fieldNum + index] = str;
                fieldInf[fieldNum].ind = 0;
            } else {
                QByteArray ba = values.at(fieldNum + index).toByteArray();
                int sz = ba.size();
                ba.resize(sz + chunkSize);
                memcpy(ba.data() + sz, reinterpret_cast<char *>(col), chunkSize);
                values[fieldNum + index] = ba;
                fieldInf[fieldNum].ind = 0;
            }
        }
    } while (status == OCI_SUCCESS_WITH_INFO || status == OCI_NEED_DATA);
    return r;
}

OraFieldInfo QOCICols::qMakeOraField(const QOCIResultPrivate* p, OCIParam* param) const
{
    OraFieldInfo ofi;
    ub2 colType(0);
    text *colName = 0;
    ub4 colNameLen(0);
    sb1 colScale(0);
    ub2 colLength(0);
    ub2 colFieldLength(0);
    sb2 colPrecision(0);
    ub1 colIsNull(0);
    int r(0);
    QVariant::Type type(QVariant::Invalid);

    r = OCIAttrGet(param,
                   OCI_DTYPE_PARAM,
                   &colType,
                   0,
                   OCI_ATTR_DATA_TYPE,
                   p->err);
    if (r != 0)
        qOraWarning("qMakeOraField:", p->err);

    r = OCIAttrGet(param,
                   OCI_DTYPE_PARAM,
                   &colName,
                   &colNameLen,
                   OCI_ATTR_NAME,
                   p->err);
    if (r != 0)
        qOraWarning("qMakeOraField:", p->err);

    r = OCIAttrGet(param,
                   OCI_DTYPE_PARAM,
                   &colLength,
                   0,
                   OCI_ATTR_DATA_SIZE, /* in bytes */
                   p->err);
    if (r != 0)
        qOraWarning("qMakeOraField:", p->err);

#ifdef OCI_ATTR_CHAR_SIZE
    r = OCIAttrGet(param,
                   OCI_DTYPE_PARAM,
                   &colFieldLength,
                   0,
                   OCI_ATTR_CHAR_SIZE,
                   p->err);
    if (r != 0)
        qOraWarning("qMakeOraField:", p->err);
#else
    // for Oracle8.
    colFieldLength = colLength;
#endif

    r = OCIAttrGet(param,
                   OCI_DTYPE_PARAM,
                   &colPrecision,
                   0,
                   OCI_ATTR_PRECISION,
                   p->err);
    if (r != 0)
        qOraWarning("qMakeOraField:", p->err);

    r = OCIAttrGet(param,
                   OCI_DTYPE_PARAM,
                   &colScale,
                   0,
                   OCI_ATTR_SCALE,
                   p->err);
    if (r != 0)
        qOraWarning("qMakeOraField:", p->err);
    r = OCIAttrGet(param,
                   OCI_DTYPE_PARAM,
                   &colType,
                   0,
                   OCI_ATTR_DATA_TYPE,
                   p->err);
    if (r != 0)
        qOraWarning("qMakeOraField:", p->err);
    r = OCIAttrGet(param,
                   OCI_DTYPE_PARAM,
                   &colIsNull,
                   0,
                   OCI_ATTR_IS_NULL,
                   p->err);
    if (r != 0)
        qOraWarning("qMakeOraField:", p->err);

    type = qDecodeOCIType(colType, p->q_func()->numericalPrecisionPolicy());

    if (type == QVariant::Int) {
        if (colLength == 22 && colPrecision == 0 && colScale == 0)
            type = QVariant::String;
        if (colScale > 0)
            type = QVariant::String;
    }

    // bind as double if the precision policy asks for it
    if (((colType == SQLT_FLT) || (colType == SQLT_NUM))
            && (p->q_func()->numericalPrecisionPolicy() == QSql::LowPrecisionDouble)) {
        type = QVariant::Double;
    }

    // bind as int32 or int64 if the precision policy asks for it
    if ((colType == SQLT_NUM) || (colType == SQLT_VNU) || (colType == SQLT_UIN)
            || (colType == SQLT_INT)) {
        if (p->q_func()->numericalPrecisionPolicy() == QSql::LowPrecisionInt64)
            type = QVariant::LongLong;
        else if (p->q_func()->numericalPrecisionPolicy() == QSql::LowPrecisionInt32)
            type = QVariant::Int;
    }

    if (colType == SQLT_BLOB)
        colLength = 0;

    // colNameLen is length in bytes
    ofi.name = QString(reinterpret_cast<const QChar*>(colName), colNameLen / 2);
    ofi.type = type;
    ofi.oraType = colType;
    ofi.oraFieldLength = colFieldLength;
    ofi.oraLength = colLength;
    ofi.oraScale = colScale;
    ofi.oraPrecision = colPrecision;
    ofi.oraIsNull = colIsNull;

    return ofi;
}

struct QOCIBatchColumn
{
    inline QOCIBatchColumn()
        : bindh(0), bindAs(0), maxLen(0), recordCount(0),
          data(0), lengths(0), indicators(0), maxarr_len(0), curelep(0) {}

    OCIBind* bindh;
    ub2 bindAs;
    ub4 maxLen;
    ub4 recordCount;
    char* data;
    ub2* lengths;
    sb2* indicators;
    ub4 maxarr_len;
    ub4 curelep;
};

struct QOCIBatchCleanupHandler
{
    inline QOCIBatchCleanupHandler(QVector<QOCIBatchColumn> &columns)
        : col(columns) {}

    ~QOCIBatchCleanupHandler()
    {
        // deleting storage, length and indicator arrays
        for ( int j = 0; j < col.count(); ++j){
            delete[] col[j].lengths;
            delete[] col[j].indicators;
            delete[] col[j].data;
        }
    }

    QVector<QOCIBatchColumn> &col;
};

bool QOCICols::execBatch(QOCIResultPrivate *d, QVector<QVariant> &boundValues, bool arrayBind)
{
    int columnCount = boundValues.count();
    if (boundValues.isEmpty() || columnCount == 0)
        return false;

#ifdef QOCI_DEBUG
    qDebug() << "columnCount:" << columnCount << boundValues;
#endif

    int i;
    sword r;

    QVarLengthArray<QVariant::Type> fieldTypes;
    for (i = 0; i < columnCount; ++i) {
        QVariant::Type tp = boundValues.at(i).type();
        fieldTypes.append(tp == QVariant::List ? boundValues.at(i).toList().value(0).type()
                                               : tp);
    }
    SizeArray tmpSizes(columnCount);
    QVector<QOCIBatchColumn> columns(columnCount);
    QOCIBatchCleanupHandler cleaner(columns);
    TempStorage tmpStorage;

    // figuring out buffer sizes
    for (i = 0; i < columnCount; ++i) {

        if (boundValues.at(i).type() != QVariant::List) {

            // not a list - create a deep-copy of the single value
            QOCIBatchColumn &singleCol = columns[i];
            singleCol.indicators = new sb2[1];
            *singleCol.indicators = boundValues.at(i).isNull() ? -1 : 0;

            r = d->bindValue(d->sql, &singleCol.bindh, d->err, i,
                             boundValues.at(i), singleCol.indicators, &tmpSizes[i], tmpStorage);

            if (r != OCI_SUCCESS && r != OCI_SUCCESS_WITH_INFO) {
                qOraWarning("QOCIPrivate::execBatch: unable to bind column:", d->err);
                d->q_func()->setLastError(qMakeError(QCoreApplication::translate("QOCIResult",
                         "Unable to bind column for batch execute"),
                         QSqlError::StatementError, d->err));
                return false;
            }
            continue;
        }

        QOCIBatchColumn &col = columns[i];
        col.recordCount = boundValues.at(i).toList().count();

        col.lengths = new ub2[col.recordCount];
        col.indicators = new sb2[col.recordCount];
        col.maxarr_len = col.recordCount;
        col.curelep = col.recordCount;

        switch (fieldTypes[i]) {
            case QVariant::Time:
            case QVariant::Date:
            case QVariant::DateTime:
                col.bindAs = SQLT_TIMESTAMP_TZ;
                col.maxLen = sizeof(OCIDateTime *);
                break;

            case QVariant::Int:
                col.bindAs = SQLT_INT;
                col.maxLen = sizeof(int);
                break;

            case QVariant::UInt:
                col.bindAs = SQLT_UIN;
                col.maxLen = sizeof(uint);
                break;

            case QVariant::LongLong:
                col.bindAs = SQLT_VNU;
                col.maxLen = sizeof(OCINumber);
                break;

            case QVariant::ULongLong:
                col.bindAs = SQLT_VNU;
                col.maxLen = sizeof(OCINumber);
                break;

            case QVariant::Double:
                col.bindAs = SQLT_FLT;
                col.maxLen = sizeof(double);
                break;

            case QVariant::UserType:
                col.bindAs = SQLT_RDD;
                col.maxLen = sizeof(OCIRowid*);
                break;

            case QVariant::String: {
                col.bindAs = SQLT_STR;
                for (uint j = 0; j < col.recordCount; ++j) {
                    uint len;
                    if(d->isOutValue(i))
                        len = boundValues.at(i).toList().at(j).toString().capacity() + 1;
                    else
                        len = boundValues.at(i).toList().at(j).toString().length() + 1;
                    if (len > col.maxLen)
                        col.maxLen = len;
                }
                col.maxLen *= sizeof(QChar);
                break; }

            case QVariant::ByteArray:
            default: {
                col.bindAs = SQLT_LBI;
                for (uint j = 0; j < col.recordCount; ++j) {
                    if(d->isOutValue(i))
                        col.lengths[j] = boundValues.at(i).toList().at(j).toByteArray().capacity();
                    else
                        col.lengths[j] = boundValues.at(i).toList().at(j).toByteArray().size();
                    if (col.lengths[j] > col.maxLen)
                        col.maxLen = col.lengths[j];
                }
                break; }
        }

        col.data = new char[col.maxLen * col.recordCount];
        memset(col.data, 0, col.maxLen * col.recordCount);

        // we may now populate column with data
        for (uint row = 0; row < col.recordCount; ++row) {
            const QVariant &val = boundValues.at(i).toList().at(row);

            if (val.isNull() && !d->isOutValue(i)) {
                columns[i].indicators[row] = -1;
                columns[i].lengths[row] = 0;
            } else {
                columns[i].indicators[row] = 0;
                char *dataPtr = columns[i].data + (columns[i].maxLen * row);
                switch (fieldTypes[i]) {
                    case QVariant::Time:
                    case QVariant::Date:
                    case QVariant::DateTime:{
                        columns[i].lengths[row] = columns[i].maxLen;
                        QOCIDateTime *date = new QOCIDateTime(d->env, d->err, val.toDateTime());
                        *reinterpret_cast<OCIDateTime**>(dataPtr) = date->dateTime;
                        break;
                    }
                    case QVariant::Int:
                        columns[i].lengths[row] = columns[i].maxLen;
                        *reinterpret_cast<int*>(dataPtr) = val.toInt();
                        break;

                    case QVariant::UInt:
                        columns[i].lengths[row] = columns[i].maxLen;
                        *reinterpret_cast<uint*>(dataPtr) = val.toUInt();
                        break;

                    case QVariant::LongLong:
                    {
                        columns[i].lengths[row] = columns[i].maxLen;
                        const QByteArray ba = qMakeOCINumber(val.toLongLong(), d->err);
                        Q_ASSERT(ba.size() == int(columns[i].maxLen));
                        memcpy(dataPtr, ba.constData(), columns[i].maxLen);
                        break;
                    }
                    case QVariant::ULongLong:
                    {
                        columns[i].lengths[row] = columns[i].maxLen;
                        const QByteArray ba = qMakeOCINumber(val.toULongLong(), d->err);
                        Q_ASSERT(ba.size() == int(columns[i].maxLen));
                        memcpy(dataPtr, ba.constData(), columns[i].maxLen);
                        break;
                    }
                    case QVariant::Double:
                         columns[i].lengths[row] = columns[i].maxLen;
                         *reinterpret_cast<double*>(dataPtr) = val.toDouble();
                         break;

                    case QVariant::String: {
                        const QString s = val.toString();
                        columns[i].lengths[row] = (s.length() + 1) * sizeof(QChar);
                        memcpy(dataPtr, s.utf16(), columns[i].lengths[row]);
                        break;
                    }
                    case QVariant::UserType:
                        if (val.canConvert<QOCIRowIdPointer>()) {
                            const QOCIRowIdPointer rptr = qvariant_cast<QOCIRowIdPointer>(val);
                            *reinterpret_cast<OCIRowid**>(dataPtr) = rptr->id;
                            columns[i].lengths[row] = 0;
                            break;
                        }
                    case QVariant::ByteArray:
                    default: {
                        const QByteArray ba = val.toByteArray();
                        columns[i].lengths[row] = ba.size();
                        memcpy(dataPtr, ba.constData(), ba.size());
                        break;
                    }
                }
            }
        }

        QOCIBatchColumn &bindColumn = columns[i];

#ifdef QOCI_DEBUG
            qDebug("OCIBindByPos(%p, %p, %p, %d, %p, %d, %d, %p, %p, 0, %d, %p, OCI_DEFAULT)",
            d->sql, &bindColumn.bindh, d->err, i + 1, bindColumn.data,
            bindColumn.maxLen, bindColumn.bindAs, bindColumn.indicators, bindColumn.lengths,
            arrayBind ? bindColumn.maxarr_len : 0, arrayBind ? &bindColumn.curelep : 0);

        for (int ii = 0; ii < (int)bindColumn.recordCount; ++ii) {
            qDebug(" record %d: indicator %d, length %d", ii, bindColumn.indicators[ii],
                    bindColumn.lengths[ii]);
        }
#endif


        // binding the column
        r = OCIBindByPos(
                d->sql, &bindColumn.bindh, d->err, i + 1,
                bindColumn.data,
                bindColumn.maxLen,
                bindColumn.bindAs,
                bindColumn.indicators,
                bindColumn.lengths,
                0,
                arrayBind ? bindColumn.maxarr_len : 0,
                arrayBind ? &bindColumn.curelep : 0,
                OCI_DEFAULT);

#ifdef QOCI_DEBUG
        qDebug("After OCIBindByPos: r = %d, bindh = %p", r, bindColumn.bindh);
#endif

        if (r != OCI_SUCCESS && r != OCI_SUCCESS_WITH_INFO) {
            qOraWarning("QOCIPrivate::execBatch: unable to bind column:", d->err);
            d->q_func()->setLastError(qMakeError(QCoreApplication::translate("QOCIResult",
                     "Unable to bind column for batch execute"),
                     QSqlError::StatementError, d->err));
            return false;
        }

        r = OCIBindArrayOfStruct (
                columns[i].bindh, d->err,
                columns[i].maxLen,
                sizeof(columns[i].indicators[0]),
                sizeof(columns[i].lengths[0]),
                0);

        if (r != OCI_SUCCESS && r != OCI_SUCCESS_WITH_INFO) {
            qOraWarning("QOCIPrivate::execBatch: unable to bind column:", d->err);
            d->q_func()->setLastError(qMakeError(QCoreApplication::translate("QOCIResult",
                     "Unable to bind column for batch execute"),
                     QSqlError::StatementError, d->err));
            return false;
        }
    }

    //finaly we can execute
    r = OCIStmtExecute(d->svc, d->sql, d->err,
                       arrayBind ? 1 : columns[0].recordCount,
                       0, NULL, NULL,
                       d->transaction ? OCI_DEFAULT : OCI_COMMIT_ON_SUCCESS);

    if (r != OCI_SUCCESS && r != OCI_SUCCESS_WITH_INFO) {
        qOraWarning("QOCIPrivate::execBatch: unable to execute batch statement:", d->err);
        d->q_func()->setLastError(qMakeError(QCoreApplication::translate("QOCIResult",
                        "Unable to execute batch statement"),
                        QSqlError::StatementError, d->err));
        return false;
    }

    // for out parameters we copy data back to value vector
    for (i = 0; i < columnCount; ++i) {

        if (!d->isOutValue(i))
            continue;

        QVariant::Type tp = boundValues.at(i).type();
        if (tp != QVariant::List) {
            qOraOutValue(boundValues[i], tmpStorage, d->env, d->err);
            if (*columns[i].indicators == -1)
                boundValues[i] = QVariant(tp);
            continue;
        }

        QVariantList *list = static_cast<QVariantList *>(const_cast<void*>(boundValues.at(i).data()));

        char* data = columns[i].data;
        for (uint r = 0; r < columns[i].recordCount; ++r){

            if (columns[i].indicators[r] == -1) {
                (*list)[r] = QVariant(fieldTypes[i]);
                continue;
            }

            switch(columns[i].bindAs) {

                case SQLT_TIMESTAMP_TZ:
                    (*list)[r] = QOCIDateTime::fromOCIDateTime(d->env, d->err,
                                    *reinterpret_cast<OCIDateTime **>(data + r * columns[i].maxLen));
                    break;
                case SQLT_INT:
                    (*list)[r] =  *reinterpret_cast<int*>(data + r * columns[i].maxLen);
                    break;

                case SQLT_UIN:
                    (*list)[r] =  *reinterpret_cast<uint*>(data + r * columns[i].maxLen);
                    break;

                case SQLT_VNU:
                {
                    switch (boundValues.at(i).type()) {
                    case QVariant::LongLong:
                        (*list)[r] =  qMakeLongLong(data + r * columns[i].maxLen, d->err);
                        break;
                    case QVariant::ULongLong:
                        (*list)[r] =  qMakeULongLong(data + r * columns[i].maxLen, d->err);
                        break;
                    default:
                        break;
                    }
                    break;
                }

                case SQLT_FLT:
                    (*list)[r] =  *reinterpret_cast<double*>(data + r * columns[i].maxLen);
                    break;

                case SQLT_STR:
                    (*list)[r] =  QString(reinterpret_cast<const QChar *>(data
                                                                + r * columns[i].maxLen));
                    break;

                default:
                    (*list)[r] =  QByteArray(data + r * columns[i].maxLen, columns[i].maxLen);
                break;
            }
        }
    }

    d->q_func()->setSelect(false);
    d->q_func()->setAt(QSql::BeforeFirstRow);
    d->q_func()->setActive(true);

    qDeleteAll(tmpStorage.dateTimes);
    return true;
}

template<class T, int sz>
int qReadLob(T &buf, const QOCIResultPrivate *d, OCILobLocator *lob)
{
    ub1 csfrm;
    ub4 amount;
    int r;

    // Read this from the database, don't assume we know what it is set to
    r = OCILobCharSetForm(d->env, d->err, lob, &csfrm);
    if (r != OCI_SUCCESS) {
        qOraWarning("OCIResultPrivate::readLobs: Couldn't get LOB char set form: ", d->err);
        csfrm = 0;
    }

    // Get the length of the LOB (this is in characters)
    r = OCILobGetLength(d->svc, d->err, lob, &amount);
    if (r == OCI_SUCCESS) {
        if (amount == 0) {
            // Short cut for null LOBs
            buf.resize(0);
            return OCI_SUCCESS;
        }
    } else {
        qOraWarning("OCIResultPrivate::readLobs: Couldn't get LOB length: ", d->err);
        return r;
    }

    // Resize the buffer to hold the LOB contents
    buf.resize(amount);

    // Read the LOB into the buffer
    r = OCILobRead(d->svc,
                   d->err,
                   lob,
                   &amount,
                   1,
                   buf.data(),
                   buf.size() * sz, // this argument is in bytes, not characters
                   0,
                   0,
                   // Extract the data from a CLOB in UTF-16 (ie. what QString uses internally)
                   sz == 1 ? ub2(0) : ub2(QOCIEncoding),
                   csfrm);

    if (r != OCI_SUCCESS)
        qOraWarning("OCIResultPrivate::readLOBs: Cannot read LOB: ", d->err);

    return r;
}

int QOCICols::readLOBs(QVector<QVariant> &values, int index)
{
    OCILobLocator *lob;
    int r = OCI_SUCCESS;

    for (int i = 0; i < size(); ++i) {
        const OraFieldInf &fi = fieldInf.at(i);
        if (fi.ind == -1 || !(lob = fi.lob))
            continue;

        bool isClob = fi.oraType == SQLT_CLOB;
        QVariant var;

        if (isClob) {
            QString str;
            r = qReadLob<QString, sizeof(QChar)>(str, d, lob);
            var = str;
        } else {
            QByteArray buf;
            r = qReadLob<QByteArray, sizeof(char)>(buf, d, lob);
            var = buf;
        }
        if (r == OCI_SUCCESS)
            values[index + i] = var;
        else
            break;
    }
    return r;
}

int QOCICols::fieldFromDefine(OCIDefine* d)
{
    for (int i = 0; i < fieldInf.count(); ++i) {
        if (fieldInf.at(i).def == d)
            return i;
    }
    return -1;
}

void QOCICols::getValues(QVector<QVariant> &v, int index)
{
    for (int i = 0; i < fieldInf.size(); ++i) {
        const OraFieldInf &fld = fieldInf.at(i);

        if (fld.ind == -1) {
            // got a NULL value
            v[index + i] = QVariant(fld.typ);
            continue;
        }

        if (fld.oraType == SQLT_BIN || fld.oraType == SQLT_LBI || fld.oraType == SQLT_LNG)
            continue; // already fetched piecewise

        switch (fld.typ) {
        case QVariant::DateTime:
            v[index + i] = QVariant(QOCIDateTime::fromOCIDateTime(d->env, d->err,
                                        reinterpret_cast<OCIDateTime *>(fld.dataPtr)));
            break;
        case QVariant::Double:
        case QVariant::Int:
        case QVariant::LongLong:
            if (d->q_func()->numericalPrecisionPolicy() != QSql::HighPrecision) {
                if ((d->q_func()->numericalPrecisionPolicy() == QSql::LowPrecisionDouble)
                        && (fld.typ == QVariant::Double)) {
                    v[index + i] = *reinterpret_cast<double *>(fld.data);
                    break;
                } else if ((d->q_func()->numericalPrecisionPolicy() == QSql::LowPrecisionInt64)
                        && (fld.typ == QVariant::LongLong)) {
                    qint64 qll = 0;
                    int r = OCINumberToInt(d->err, reinterpret_cast<OCINumber *>(fld.data), sizeof(qint64),
                                   OCI_NUMBER_SIGNED, &qll);
                    if(r == OCI_SUCCESS)
                        v[index + i] = qll;
                    else
                        v[index + i] = QVariant();
                    break;
                } else if ((d->q_func()->numericalPrecisionPolicy() == QSql::LowPrecisionInt32)
                        && (fld.typ == QVariant::Int)) {
                    v[index + i] = *reinterpret_cast<int *>(fld.data);
                    break;
                }
            }
            // else fall through
        case QVariant::String:
            v[index + i] = QString(reinterpret_cast<const QChar *>(fld.data));
            break;
        case QVariant::ByteArray:
            if (fld.len > 0)
                v[index + i] = QByteArray(fld.data, fld.len);
            else
                v[index + i] = QVariant(QVariant::ByteArray);
            break;
        default:
            qWarning("QOCICols::value: unknown data type");
            break;
        }
    }
}

QOCIResultPrivate::QOCIResultPrivate(QOCIResult *q, const QOCIDriver *drv)
    : QSqlCachedResultPrivate(q, drv),
      cols(0),
      env(drv_d_func()->env),
      err(0),
      svc(const_cast<OCISvcCtx*&>(drv_d_func()->svc)),
      sql(0),
      transaction(drv_d_func()->transaction),
      serverVersion(drv_d_func()->serverVersion),
      prefetchRows(drv_d_func()->prefetchRows),
      prefetchMem(drv_d_func()->prefetchMem)
{
    int r = OCIHandleAlloc(env,
                           reinterpret_cast<void **>(&err),
                           OCI_HTYPE_ERROR,
                           0,
                           0);
    if (r != 0)
        qWarning("QOCIResult: unable to alloc error handle");
}

QOCIResultPrivate::~QOCIResultPrivate()
{
    delete cols;

    int r = OCIHandleFree(err, OCI_HTYPE_ERROR);
    if (r != 0)
        qWarning("~QOCIResult: unable to free statement handle");
}


////////////////////////////////////////////////////////////////////////////

QOCIResult::QOCIResult(const QOCIDriver *db)
    : QSqlCachedResult(*new QOCIResultPrivate(this, db))
{
}

QOCIResult::~QOCIResult()
{
    Q_D(QOCIResult);
    if (d->sql) {
        int r = OCIHandleFree(d->sql, OCI_HTYPE_STMT);
        if (r != 0)
            qWarning("~QOCIResult: unable to free statement handle");
    }
}

QVariant QOCIResult::handle() const
{
    Q_D(const QOCIResult);
    return QVariant::fromValue(d->sql);
}

bool QOCIResult::reset (const QString& query)
{
    if (!prepare(query))
        return false;
    return exec();
}

bool QOCIResult::gotoNext(QSqlCachedResult::ValueCache &values, int index)
{
    Q_D(QOCIResult);
    if (at() == QSql::AfterLastRow)
        return false;

    bool piecewise = false;
    int r = OCI_SUCCESS;
    r = OCIStmtFetch(d->sql, d->err, 1, OCI_FETCH_NEXT, OCI_DEFAULT);

    if (index < 0) //not interested in values
        return r == OCI_SUCCESS || r == OCI_SUCCESS_WITH_INFO;

    switch (r) {
    case OCI_SUCCESS:
        break;
    case OCI_SUCCESS_WITH_INFO:
        qOraWarning("QOCIResult::gotoNext: SuccessWithInfo: ", d->err);
        r = OCI_SUCCESS; //ignore it
        break;
    case OCI_NO_DATA:
        // end of rowset
        return false;
    case OCI_NEED_DATA:
        piecewise = true;
        r = OCI_SUCCESS;
        break;
    case OCI_ERROR:
        if (qOraErrorNumber(d->err) == 1406) {
            qWarning("QOCI Warning: data truncated for %s", lastQuery().toLocal8Bit().constData());
            r = OCI_SUCCESS; /* ignore it */
            break;
        }
        // fall through
    default:
        qOraWarning("QOCIResult::gotoNext: ", d->err);
        setLastError(qMakeError(QCoreApplication::translate("QOCIResult",
                                "Unable to goto next"),
                                QSqlError::StatementError, d->err));
        break;
    }

    // need to read piecewise before assigning values
    if (r == OCI_SUCCESS && piecewise)
        r = d->cols->readPiecewise(values, index);

    if (r == OCI_SUCCESS)
        d->cols->getValues(values, index);
    if (r == OCI_SUCCESS)
        r = d->cols->readLOBs(values, index);
    if (r != OCI_SUCCESS)
        setAt(QSql::AfterLastRow);
    return r == OCI_SUCCESS || r == OCI_SUCCESS_WITH_INFO;
}

int QOCIResult::size()
{
    return -1;
}

int QOCIResult::numRowsAffected()
{
    Q_D(QOCIResult);
    int rowCount;
    OCIAttrGet(d->sql,
                OCI_HTYPE_STMT,
                &rowCount,
                NULL,
                OCI_ATTR_ROW_COUNT,
                d->err);
    return rowCount;
}

bool QOCIResult::prepare(const QString& query)
{
    Q_D(QOCIResult);
    int r = 0;
    QSqlResult::prepare(query);

    delete d->cols;
    d->cols = 0;
    QSqlCachedResult::cleanup();

    if (d->sql) {
        r = OCIHandleFree(d->sql, OCI_HTYPE_STMT);
        if (r != OCI_SUCCESS)
            qOraWarning("QOCIResult::prepare: unable to free statement handle:", d->err);
    }
    if (query.isEmpty())
        return false;
    r = OCIHandleAlloc(d->env,
                       reinterpret_cast<void **>(&d->sql),
                       OCI_HTYPE_STMT,
                       0,
                       0);
    if (r != OCI_SUCCESS) {
        qOraWarning("QOCIResult::prepare: unable to alloc statement:", d->err);
        setLastError(qMakeError(QCoreApplication::translate("QOCIResult",
                     "Unable to alloc statement"), QSqlError::StatementError, d->err));
        return false;
    }
    d->setStatementAttributes();
    const OraText *txt = reinterpret_cast<const OraText *>(query.utf16());
    const int len = query.length() * sizeof(QChar);
    r = OCIStmtPrepare(d->sql,
                       d->err,
                       txt,
                       len,
                       OCI_NTV_SYNTAX,
                       OCI_DEFAULT);
    if (r != OCI_SUCCESS) {
        qOraWarning("QOCIResult::prepare: unable to prepare statement:", d->err);
        setLastError(qMakeError(QCoreApplication::translate("QOCIResult",
                                "Unable to prepare statement"), QSqlError::StatementError, d->err));
        return false;
    }
    return true;
}

bool QOCIResult::exec()
{
    Q_D(QOCIResult);
    int r = 0;
    ub2 stmtType=0;
    ub4 iters;
    ub4 mode;
    TempStorage tmpStorage;
    IndicatorArray indicators(boundValueCount());
    SizeArray tmpSizes(boundValueCount());

    r = OCIAttrGet(d->sql,
                    OCI_HTYPE_STMT,
                    &stmtType,
                    NULL,
                    OCI_ATTR_STMT_TYPE,
                    d->err);

    if (r != OCI_SUCCESS && r != OCI_SUCCESS_WITH_INFO) {
        qOraWarning("QOCIResult::exec: Unable to get statement type:", d->err);
        setLastError(qMakeError(QCoreApplication::translate("QOCIResult",
                     "Unable to get statement type"), QSqlError::StatementError, d->err));
#ifdef QOCI_DEBUG
        qDebug() << "lastQuery()" << lastQuery();
#endif
        return false;
    }

    iters = stmtType == OCI_STMT_SELECT ? 0 : 1;
    mode = d->transaction ? OCI_DEFAULT : OCI_COMMIT_ON_SUCCESS;

    // bind placeholders
    if (boundValueCount() > 0
        && d->bindValues(boundValues(), indicators, tmpSizes, tmpStorage) != OCI_SUCCESS) {
        qOraWarning("QOCIResult::exec: unable to bind value: ", d->err);
        setLastError(qMakeError(QCoreApplication::translate("QOCIResult", "Unable to bind value"),
                    QSqlError::StatementError, d->err));
#ifdef QOCI_DEBUG
        qDebug() << "lastQuery()" << lastQuery();
#endif
        return false;
    }

    // execute
    r = OCIStmtExecute(d->svc,
                       d->sql,
                       d->err,
                       iters,
                       0,
                       0,
                       0,
                       mode);
    if (r != OCI_SUCCESS && r != OCI_SUCCESS_WITH_INFO) {
        qOraWarning("QOCIResult::exec: unable to execute statement:", d->err);
        setLastError(qMakeError(QCoreApplication::translate("QOCIResult",
                     "Unable to execute statement"), QSqlError::StatementError, d->err));
#ifdef QOCI_DEBUG
        qDebug() << "lastQuery()" << lastQuery();
#endif
        return false;
    }

    if (stmtType == OCI_STMT_SELECT) {
        ub4 parmCount = 0;
        int r = OCIAttrGet(d->sql, OCI_HTYPE_STMT, reinterpret_cast<void **>(&parmCount),
                           0, OCI_ATTR_PARAM_COUNT, d->err);
        if (r == 0 && !d->cols)
            d->cols = new QOCICols(parmCount, d);
        setSelect(true);
        QSqlCachedResult::init(parmCount);
    } else { /* non-SELECT */
        setSelect(false);
    }
    setAt(QSql::BeforeFirstRow);
    setActive(true);

    if (hasOutValues())
        d->outValues(boundValues(), indicators, tmpStorage);
    qDeleteAll(tmpStorage.dateTimes);
    return true;
}

QSqlRecord QOCIResult::record() const
{
    Q_D(const QOCIResult);
    QSqlRecord inf;
    if (!isActive() || !isSelect() || !d->cols)
        return inf;
    return d->cols->rec;
}

QVariant QOCIResult::lastInsertId() const
{
    Q_D(const QOCIResult);
    if (isActive()) {
        QOCIRowIdPointer ptr(new QOCIRowId(d->env));

        int r = OCIAttrGet(d->sql, OCI_HTYPE_STMT, ptr.constData()->id,
                           0, OCI_ATTR_ROWID, d->err);
        if (r == OCI_SUCCESS)
            return QVariant::fromValue(ptr);
    }
    return QVariant();
}

bool QOCIResult::execBatch(bool arrayBind)
{
    Q_D(QOCIResult);
    QOCICols::execBatch(d, boundValues(), arrayBind);
    resetBindCount();
    return lastError().type() == QSqlError::NoError;
}

void QOCIResult::virtual_hook(int id, void *data)
{
    Q_ASSERT(data);

    QSqlCachedResult::virtual_hook(id, data);
}

bool QOCIResult::fetchNext()
{
    Q_D(QOCIResult);
    if (isForwardOnly())
        d->cache.clear();
    return QSqlCachedResult::fetchNext();
}

////////////////////////////////////////////////////////////////////////////


QOCIDriver::QOCIDriver(QObject* parent)
    : QSqlDriver(*new QOCIDriverPrivate, parent)
{
    Q_D(QOCIDriver);
#ifdef QOCI_THREADED
    const ub4 mode = OCI_UTF16 | OCI_OBJECT | OCI_THREADED;
#else
    const ub4 mode = OCI_UTF16 | OCI_OBJECT;
#endif
    int r = OCIEnvCreate(&d->env,
                         mode,
                         NULL,
                         NULL,
                         NULL,
                         NULL,
                         0,
                         NULL);
    if (r != 0) {
        qWarning("QOCIDriver: unable to create environment");
        setLastError(qMakeError(tr("Unable to initialize", "QOCIDriver"),
                     QSqlError::ConnectionError, d->err));
        return;
    }

    d->allocErrorHandle();
}

QOCIDriver::QOCIDriver(OCIEnv* env, OCISvcCtx* ctx, QObject* parent)
    : QSqlDriver(*new QOCIDriverPrivate, parent)
{
    Q_D(QOCIDriver);
    d->env = env;
    d->svc = ctx;

    d->allocErrorHandle();

    if (env && ctx) {
        setOpen(true);
        setOpenError(false);
    }
}

QOCIDriver::~QOCIDriver()
{
    Q_D(QOCIDriver);
    if (isOpen())
        close();
    int r = OCIHandleFree(d->err, OCI_HTYPE_ERROR);
    if (r != OCI_SUCCESS)
        qWarning("Unable to free Error handle: %d", r);
    r = OCIHandleFree(d->env, OCI_HTYPE_ENV);
    if (r != OCI_SUCCESS)
        qWarning("Unable to free Environment handle: %d", r);
}

bool QOCIDriver::hasFeature(DriverFeature f) const
{
    Q_D(const QOCIDriver);
    switch (f) {
    case Transactions:
    case LastInsertId:
    case BLOB:
    case PreparedQueries:
    case NamedPlaceholders:
    case BatchOperations:
    case LowPrecisionNumbers:
        return true;
    case QuerySize:
    case PositionalPlaceholders:
    case SimpleLocking:
    case EventNotifications:
    case FinishQuery:
    case CancelQuery:
    case MultipleResultSets:
        return false;
    case Unicode:
        return d->serverVersion >= 9;
    }
    return false;
}

static void qParseOpts(const QString &options, QOCIDriverPrivate *d)
{
    const QStringList opts(options.split(QLatin1Char(';'), QString::SkipEmptyParts));
    for (int i = 0; i < opts.count(); ++i) {
        const QString tmp(opts.at(i));
        int idx;
        if ((idx = tmp.indexOf(QLatin1Char('='))) == -1) {
            qWarning("QOCIDriver::parseArgs: Invalid parameter: '%s'",
                     tmp.toLocal8Bit().constData());
            continue;
        }
        const QString opt = tmp.left(idx);
        const QString val = tmp.mid(idx + 1).simplified();
        bool ok;
        if (opt == QLatin1String("OCI_ATTR_PREFETCH_ROWS")) {
            d->prefetchRows = val.toInt(&ok);
            if (!ok)
                d->prefetchRows = -1;
        } else if (opt == QLatin1String("OCI_ATTR_PREFETCH_MEMORY")) {
            d->prefetchMem = val.toInt(&ok);
            if (!ok)
                d->prefetchMem = -1;
        } else {
            qWarning ("QOCIDriver::parseArgs: Invalid parameter: '%s'",
                      opt.toLocal8Bit().constData());
        }
    }
}

bool QOCIDriver::open(const QString & db,
                       const QString & user,
                       const QString & password,
                       const QString & hostname,
                       int port,
                       const QString &opts)
{
    Q_D(QOCIDriver);
    int r;

    if (isOpen())
        close();

    qParseOpts(opts, d);

    // Connect without tnsnames.ora if a hostname is given
    QString connectionString = db;
    if (!hostname.isEmpty())
        connectionString =
        QString::fromLatin1("(DESCRIPTION=(ADDRESS=(PROTOCOL=TCP)(Host=%1)(Port=%2))"
                "(CONNECT_DATA=(SID=%3)))").arg(hostname).arg((port > -1 ? port : 1521)).arg(db);

    r = OCIHandleAlloc(d->env, reinterpret_cast<void **>(&d->srvhp), OCI_HTYPE_SERVER, 0, 0);
    if (r == OCI_SUCCESS)
        r = OCIServerAttach(d->srvhp, d->err, reinterpret_cast<const OraText *>(connectionString.utf16()),
                            connectionString.length() * sizeof(QChar), OCI_DEFAULT);
    if (r == OCI_SUCCESS || r == OCI_SUCCESS_WITH_INFO)
        r = OCIHandleAlloc(d->env, reinterpret_cast<void **>(&d->svc), OCI_HTYPE_SVCCTX, 0, 0);
    if (r == OCI_SUCCESS)
        r = OCIAttrSet(d->svc, OCI_HTYPE_SVCCTX, d->srvhp, 0, OCI_ATTR_SERVER, d->err);
    if (r == OCI_SUCCESS)
        r = OCIHandleAlloc(d->env, reinterpret_cast<void **>(&d->authp), OCI_HTYPE_SESSION, 0, 0);
    if (r == OCI_SUCCESS)
        r = OCIAttrSet(d->authp, OCI_HTYPE_SESSION, const_cast<ushort *>(user.utf16()),
                       user.length() * sizeof(QChar), OCI_ATTR_USERNAME, d->err);
    if (r == OCI_SUCCESS)
        r = OCIAttrSet(d->authp, OCI_HTYPE_SESSION, const_cast<ushort *>(password.utf16()),
                       password.length() * sizeof(QChar), OCI_ATTR_PASSWORD, d->err);

    OCITrans* trans;
    if (r == OCI_SUCCESS)
        r = OCIHandleAlloc(d->env, reinterpret_cast<void **>(&trans), OCI_HTYPE_TRANS, 0, 0);
    if (r == OCI_SUCCESS)
        r = OCIAttrSet(d->svc, OCI_HTYPE_SVCCTX, trans, 0, OCI_ATTR_TRANS, d->err);

    if (r == OCI_SUCCESS) {
        if (user.isEmpty() && password.isEmpty())
            r = OCISessionBegin(d->svc, d->err, d->authp, OCI_CRED_EXT, OCI_DEFAULT);
        else
            r = OCISessionBegin(d->svc, d->err, d->authp, OCI_CRED_RDBMS, OCI_DEFAULT);
    }
    if (r == OCI_SUCCESS || r == OCI_SUCCESS_WITH_INFO)
        r = OCIAttrSet(d->svc, OCI_HTYPE_SVCCTX, d->authp, 0, OCI_ATTR_SESSION, d->err);

    if (r != OCI_SUCCESS) {
        setLastError(qMakeError(tr("Unable to logon"), QSqlError::ConnectionError, d->err));
        setOpenError(true);
        if (d->authp)
            OCIHandleFree(d->authp, OCI_HTYPE_SESSION);
        d->authp = 0;
        if (d->srvhp)
            OCIHandleFree(d->srvhp, OCI_HTYPE_SERVER);
        d->srvhp = 0;
        return false;
    }

    // get server version
    char vertxt[512];
    r = OCIServerVersion(d->svc,
                          d->err,
                          reinterpret_cast<OraText *>(vertxt),
                          sizeof(vertxt),
                          OCI_HTYPE_SVCCTX);
    if (r != 0) {
        qWarning("QOCIDriver::open: could not get Oracle server version.");
    } else {
        QString versionStr;
        versionStr = QString(reinterpret_cast<const QChar *>(vertxt));
        QRegExp vers(QLatin1String("([0-9]+)\\.[0-9\\.]+[0-9]"));
        if (vers.indexIn(versionStr) >= 0)
            d->serverVersion = vers.cap(1).toInt();
        if (d->serverVersion == 0)
            d->serverVersion = -1;
    }

    setOpen(true);
    setOpenError(false);
    d->user = user;

    return true;
}

void QOCIDriver::close()
{
    Q_D(QOCIDriver);
    if (!isOpen())
        return;

    OCISessionEnd(d->svc, d->err, d->authp, OCI_DEFAULT);
    OCIServerDetach(d->srvhp, d->err, OCI_DEFAULT);
    OCIHandleFree(d->authp, OCI_HTYPE_SESSION);
    d->authp = 0;
    OCIHandleFree(d->srvhp, OCI_HTYPE_SERVER);
    d->srvhp = 0;
    OCIHandleFree(d->svc, OCI_HTYPE_SVCCTX);
    d->svc = 0;
    setOpen(false);
    setOpenError(false);
}

QSqlResult *QOCIDriver::createResult() const
{
    return new QOCIResult(this);
}

bool QOCIDriver::beginTransaction()
{
    Q_D(QOCIDriver);
    if (!isOpen()) {
        qWarning("QOCIDriver::beginTransaction: Database not open");
        return false;
    }
    int r = OCITransStart(d->svc,
                          d->err,
                          2,
                          OCI_TRANS_READWRITE);
    if (r == OCI_ERROR) {
        qOraWarning("QOCIDriver::beginTransaction: ", d->err);
        setLastError(qMakeError(QCoreApplication::translate("QOCIDriver",
                                "Unable to begin transaction"), QSqlError::TransactionError, d->err));
        return false;
    }
    d->transaction = true;
    return true;
}

bool QOCIDriver::commitTransaction()
{
    Q_D(QOCIDriver);
    if (!isOpen()) {
        qWarning("QOCIDriver::commitTransaction: Database not open");
        return false;
    }
    int r = OCITransCommit(d->svc,
                           d->err,
                           0);
    if (r == OCI_ERROR) {
        qOraWarning("QOCIDriver::commitTransaction:", d->err);
        setLastError(qMakeError(QCoreApplication::translate("QOCIDriver",
                                "Unable to commit transaction"), QSqlError::TransactionError, d->err));
        return false;
    }
    d->transaction = false;
    return true;
}

bool QOCIDriver::rollbackTransaction()
{
    Q_D(QOCIDriver);
    if (!isOpen()) {
        qWarning("QOCIDriver::rollbackTransaction: Database not open");
        return false;
    }
    int r = OCITransRollback(d->svc,
                             d->err,
                             0);
    if (r == OCI_ERROR) {
        qOraWarning("QOCIDriver::rollbackTransaction:", d->err);
        setLastError(qMakeError(QCoreApplication::translate("QOCIDriver",
                                "Unable to rollback transaction"), QSqlError::TransactionError, d->err));
        return false;
    }
    d->transaction = false;
    return true;
}

enum Expression {
    OrExpression,
    AndExpression
};

static QString make_where_clause(const QString &user, Expression e)
{
    static const char sysUsers[][8] = {
        "MDSYS",
        "LBACSYS",
        "SYS",
        "SYSTEM",
        "WKSYS",
        "CTXSYS",
        "WMSYS",
    };
    static const char joinC[][4] = { "or" , "and" };
    static Q_CONSTEXPR QLatin1Char bang[] = { QLatin1Char(' '), QLatin1Char('!') };

    const QLatin1String join(joinC[e]);

    QString result;
    result.reserve(sizeof sysUsers / sizeof *sysUsers *
                   // max-sizeof(owner != <sysuser> and )
                                (9 + sizeof *sysUsers + 5));
    for (const auto &sysUser : sysUsers) {
        const QLatin1String l1(sysUser);
        if (l1 != user)
            result += QLatin1String("owner ") + bang[e] + QLatin1String("= '") + l1 + QLatin1String("' ") + join + QLatin1Char(' ');
    }

    result.chop(join.size() + 2); // remove final " <join> "

    return result;
}

QStringList QOCIDriver::tables(QSql::TableType type) const
{
    Q_D(const QOCIDriver);
    QStringList tl;

    QString user = d->user;
    if ( isIdentifierEscaped(user, QSqlDriver::TableName))
        user = stripDelimiters(user, QSqlDriver::TableName);
    else
        user = user.toUpper();

    if (!isOpen())
        return tl;

    QSqlQuery t(createResult());
    t.setForwardOnly(true);
    if (type & QSql::Tables) {
        const QLatin1String tableQuery("select owner, table_name from all_tables where ");
        const QString where = make_where_clause(user, AndExpression);
        t.exec(tableQuery + where);
        while (t.next()) {
            if (t.value(0).toString().toUpper() != user.toUpper())
                tl.append(t.value(0).toString() + QLatin1Char('.') + t.value(1).toString());
            else
                tl.append(t.value(1).toString());
        }

        // list all table synonyms as well
        const QLatin1String synonymQuery("select owner, synonym_name from all_synonyms where ");
        t.exec(synonymQuery + where);
        while (t.next()) {
            if (t.value(0).toString() != d->user)
                tl.append(t.value(0).toString() + QLatin1Char('.') + t.value(1).toString());
            else
                tl.append(t.value(1).toString());
        }
    }
    if (type & QSql::Views) {
        const QLatin1String query("select owner, view_name from all_views where ");
        const QString where = make_where_clause(user, AndExpression);
        t.exec(query + where);
        while (t.next()) {
            if (t.value(0).toString().toUpper() != d->user.toUpper())
                tl.append(t.value(0).toString() + QLatin1Char('.') + t.value(1).toString());
            else
                tl.append(t.value(1).toString());
        }
    }
    if (type & QSql::SystemTables) {
        t.exec(QLatin1String("select table_name from dictionary"));
        while (t.next()) {
            tl.append(t.value(0).toString());
        }
        const QLatin1String tableQuery("select owner, table_name from all_tables where ");
        const QString where = make_where_clause(user, OrExpression);
        t.exec(tableQuery + where);
        while (t.next()) {
            if (t.value(0).toString().toUpper() != user.toUpper())
                tl.append(t.value(0).toString() + QLatin1Char('.') + t.value(1).toString());
            else
                tl.append(t.value(1).toString());
        }

        // list all table synonyms as well
        const QLatin1String synonymQuery("select owner, synonym_name from all_synonyms where ");
        t.exec(synonymQuery + where);
        while (t.next()) {
            if (t.value(0).toString() != d->user)
                tl.append(t.value(0).toString() + QLatin1Char('.') + t.value(1).toString());
            else
                tl.append(t.value(1).toString());
        }
    }
    return tl;
}

void qSplitTableAndOwner(const QString & tname, QString * tbl,
                          QString * owner)
{
    int i = tname.indexOf(QLatin1Char('.')); // prefixed with owner?
    if (i != -1) {
        *tbl = tname.right(tname.length() - i - 1);
        *owner = tname.left(i);
    } else {
        *tbl = tname;
    }
}

QSqlRecord QOCIDriver::record(const QString& tablename) const
{
    Q_D(const QOCIDriver);
    QSqlRecord fil;
    if (!isOpen())
        return fil;

    QSqlQuery t(createResult());
    // using two separate queries for this is A LOT faster than using
    // eg. a sub-query on the sys.synonyms table
    QString stmt(QLatin1String("select column_name, data_type, data_length, "
                  "data_precision, data_scale, nullable, data_default%1"
                  "from all_tab_columns a "
                  "where a.table_name=%2"));
    if (d->serverVersion >= 9)
        stmt = stmt.arg(QLatin1String(", char_length "));
    else
        stmt = stmt.arg(QLatin1String(" "));
    bool buildRecordInfo = false;
    QString table, owner, tmpStmt;
    qSplitTableAndOwner(tablename, &table, &owner);

    if (isIdentifierEscaped(table, QSqlDriver::TableName))
        table = stripDelimiters(table, QSqlDriver::TableName);
    else
        table = table.toUpper();

    tmpStmt = stmt.arg(QLatin1Char('\'') + table + QLatin1Char('\''));
    if (owner.isEmpty()) {
        owner = d->user;
    }

    if (isIdentifierEscaped(owner, QSqlDriver::TableName))
        owner = stripDelimiters(owner, QSqlDriver::TableName);
    else
        owner = owner.toUpper();

    tmpStmt += QLatin1String(" and a.owner='") + owner + QLatin1Char('\'');
    t.setForwardOnly(true);
    t.exec(tmpStmt);
    if (!t.next()) { // try and see if the tablename is a synonym
        stmt = stmt + QLatin1String(" join all_synonyms b "
                              "on a.owner=b.table_owner and a.table_name=b.table_name "
                              "where b.owner='") + owner +
                      QLatin1String("' and b.synonym_name='") + table +
                      QLatin1Char('\'');
        t.setForwardOnly(true);
        t.exec(stmt);
        if (t.next())
            buildRecordInfo = true;
    } else {
        buildRecordInfo = true;
    }
    QStringList keywords = QStringList() << QLatin1String("NUMBER") << QLatin1String("FLOAT") << QLatin1String("BINARY_FLOAT")
              << QLatin1String("BINARY_DOUBLE");
    if (buildRecordInfo) {
        do {
            QVariant::Type ty = qDecodeOCIType(t.value(1).toString(), t.numericalPrecisionPolicy());
            QSqlField f(t.value(0).toString(), ty);
            f.setRequired(t.value(5).toString() == QLatin1String("N"));
            f.setPrecision(t.value(4).toInt());
            if (d->serverVersion >= 9 && (ty == QVariant::String) && !t.isNull(3) && !keywords.contains(t.value(1).toString())) {
                // Oracle9: data_length == size in bytes, char_length == amount of characters
                f.setLength(t.value(7).toInt());
            } else {
                f.setLength(t.value(t.isNull(3) ? 2 : 3).toInt());
            }
            f.setDefaultValue(t.value(6));
            fil.append(f);
        } while (t.next());
    }
    return fil;
}

QSqlIndex QOCIDriver::primaryIndex(const QString& tablename) const
{
    Q_D(const QOCIDriver);
    QSqlIndex idx(tablename);
    if (!isOpen())
        return idx;
    QSqlQuery t(createResult());
    QString stmt(QLatin1String("select b.column_name, b.index_name, a.table_name, a.owner "
                  "from all_constraints a, all_ind_columns b "
                  "where a.constraint_type='P' "
                  "and b.index_name = a.constraint_name "
                  "and b.index_owner = a.owner"));

    bool buildIndex = false;
    QString table, owner, tmpStmt;
    qSplitTableAndOwner(tablename, &table, &owner);

    if (isIdentifierEscaped(table, QSqlDriver::TableName))
        table = stripDelimiters(table, QSqlDriver::TableName);
    else
        table = table.toUpper();

    tmpStmt = stmt + QLatin1String(" and a.table_name='") + table + QLatin1Char('\'');
    if (owner.isEmpty()) {
        owner = d->user;
    }

    if (isIdentifierEscaped(owner, QSqlDriver::TableName))
        owner = stripDelimiters(owner, QSqlDriver::TableName);
    else
        owner = owner.toUpper();

    tmpStmt += QLatin1String(" and a.owner='") + owner + QLatin1Char('\'');
    t.setForwardOnly(true);
    t.exec(tmpStmt);

    if (!t.next()) {
        stmt += QLatin1String(" and a.table_name=(select tname from sys.synonyms "
                "where sname='") + table + QLatin1String("' and creator=a.owner)");
        t.setForwardOnly(true);
        t.exec(stmt);
        if (t.next()) {
            owner = t.value(3).toString();
            buildIndex = true;
        }
    } else {
        buildIndex = true;
    }
    if (buildIndex) {
        QSqlQuery tt(createResult());
        tt.setForwardOnly(true);
        idx.setName(t.value(1).toString());
        do {
            tt.exec(QLatin1String("select data_type from all_tab_columns where table_name='") +
                     t.value(2).toString() + QLatin1String("' and column_name='") +
                     t.value(0).toString() + QLatin1String("' and owner='") +
                     owner + QLatin1Char('\''));
            if (!tt.next()) {
                return QSqlIndex();
            }
            QSqlField f(t.value(0).toString(), qDecodeOCIType(tt.value(0).toString(), t.numericalPrecisionPolicy()));
            idx.append(f);
        } while (t.next());
        return idx;
    }
    return QSqlIndex();
}

QString QOCIDriver::formatValue(const QSqlField &field, bool trimStrings) const
{
    switch (field.type()) {
    case QVariant::DateTime: {
        QDateTime datetime = field.value().toDateTime();
        QString datestring;
        if (datetime.isValid()) {
            datestring = QLatin1String("TO_DATE('") + QString::number(datetime.date().year())
                         + QLatin1Char('-')
                         + QString::number(datetime.date().month()) + QLatin1Char('-')
                         + QString::number(datetime.date().day()) + QLatin1Char(' ')
                         + QString::number(datetime.time().hour()) + QLatin1Char(':')
                         + QString::number(datetime.time().minute()) + QLatin1Char(':')
                         + QString::number(datetime.time().second())
                         + QLatin1String("','YYYY-MM-DD HH24:MI:SS')");
        } else {
            datestring = QLatin1String("NULL");
        }
        return datestring;
    }
    case QVariant::Time: {
        QDateTime datetime = field.value().toDateTime();
        QString datestring;
        if (datetime.isValid()) {
            datestring = QLatin1String("TO_DATE('")
                         + QString::number(datetime.time().hour()) + QLatin1Char(':')
                         + QString::number(datetime.time().minute()) + QLatin1Char(':')
                         + QString::number(datetime.time().second())
                         + QLatin1String("','HH24:MI:SS')");
        } else {
            datestring = QLatin1String("NULL");
        }
        return datestring;
    }
    case QVariant::Date: {
        QDate date = field.value().toDate();
        QString datestring;
        if (date.isValid()) {
            datestring = QLatin1String("TO_DATE('") + QString::number(date.year()) +
                         QLatin1Char('-') +
                         QString::number(date.month()) + QLatin1Char('-') +
                         QString::number(date.day()) + QLatin1String("','YYYY-MM-DD')");
        } else {
            datestring = QLatin1String("NULL");
        }
        return datestring;
    }
    default:
        break;
    }
    return QSqlDriver::formatValue(field, trimStrings);
}

QVariant QOCIDriver::handle() const
{
    Q_D(const QOCIDriver);
    return QVariant::fromValue(d->env);
}

QString QOCIDriver::escapeIdentifier(const QString &identifier, IdentifierType type) const
{
    QString res = identifier;
    if(!identifier.isEmpty() && !isIdentifierEscaped(identifier, type)) {
        res.replace(QLatin1Char('"'), QLatin1String("\"\""));
        res.prepend(QLatin1Char('"')).append(QLatin1Char('"'));
        res.replace(QLatin1Char('.'), QLatin1String("\".\""));
    }
    return res;
}

QT_END_NAMESPACE<|MERGE_RESOLUTION|>--- conflicted
+++ resolved
@@ -250,7 +250,6 @@
     QVariant handle() const override;
 
 protected:
-<<<<<<< HEAD
     bool gotoNext(ValueCache &values, int index) override;
     bool reset(const QString &query) override;
     int size() override;
@@ -259,17 +258,7 @@
     QVariant lastInsertId() const override;
     bool execBatch(bool arrayBind = false) override;
     void virtual_hook(int id, void *data) override;
-=======
-    bool gotoNext(ValueCache &values, int index) Q_DECL_OVERRIDE;
-    bool reset(const QString &query) Q_DECL_OVERRIDE;
-    int size() Q_DECL_OVERRIDE;
-    int numRowsAffected() Q_DECL_OVERRIDE;
-    QSqlRecord record() const Q_DECL_OVERRIDE;
-    QVariant lastInsertId() const Q_DECL_OVERRIDE;
-    bool execBatch(bool arrayBind = false) Q_DECL_OVERRIDE;
-    void virtual_hook(int id, void *data) Q_DECL_OVERRIDE;
     bool fetchNext() override;
->>>>>>> ac35f9c4
 };
 
 class QOCIResultPrivate: public QSqlCachedResultPrivate
