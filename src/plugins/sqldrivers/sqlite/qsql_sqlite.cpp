/****************************************************************************
**
** Copyright (C) 2016 The Qt Company Ltd.
** Contact: https://www.qt.io/licensing/
**
** This file is part of the QtSql module of the Qt Toolkit.
**
** $QT_BEGIN_LICENSE:LGPL$
** Commercial License Usage
** Licensees holding valid commercial Qt licenses may use this file in
** accordance with the commercial license agreement provided with the
** Software or, alternatively, in accordance with the terms contained in
** a written agreement between you and The Qt Company. For licensing terms
** and conditions see https://www.qt.io/terms-conditions. For further
** information use the contact form at https://www.qt.io/contact-us.
**
** GNU Lesser General Public License Usage
** Alternatively, this file may be used under the terms of the GNU Lesser
** General Public License version 3 as published by the Free Software
** Foundation and appearing in the file LICENSE.LGPL3 included in the
** packaging of this file. Please review the following information to
** ensure the GNU Lesser General Public License version 3 requirements
** will be met: https://www.gnu.org/licenses/lgpl-3.0.html.
**
** GNU General Public License Usage
** Alternatively, this file may be used under the terms of the GNU
** General Public License version 2.0 or (at your option) the GNU General
** Public license version 3 or any later version approved by the KDE Free
** Qt Foundation. The licenses are as published by the Free Software
** Foundation and appearing in the file LICENSE.GPL2 and LICENSE.GPL3
** included in the packaging of this file. Please review the following
** information to ensure the GNU General Public License requirements will
** be met: https://www.gnu.org/licenses/gpl-2.0.html and
** https://www.gnu.org/licenses/gpl-3.0.html.
**
** $QT_END_LICENSE$
**
****************************************************************************/

#include "qsql_sqlite_p.h"

#include <qcoreapplication.h>
#include <qdatetime.h>
#include <qvariant.h>
#include <qsqlerror.h>
#include <qsqlfield.h>
#include <qsqlindex.h>
#include <qsqlquery.h>
#include <QtSql/private/qsqlcachedresult_p.h>
#include <QtSql/private/qsqldriver_p.h>
#include <qstringlist.h>
#include <qvector.h>
#include <qdebug.h>
#if QT_CONFIG(regularexpression)
#include <qcache.h>
#include <qregularexpression.h>
#endif
#if QT_CONFIG(timezone)
#include <QTimeZone>
#endif
#include <QScopedValueRollback>

#if defined Q_OS_WIN
# include <qt_windows.h>
#else
# include <unistd.h>
#endif

#include <sqlite3.h>
#include <functional>

Q_DECLARE_OPAQUE_POINTER(sqlite3*)
Q_DECLARE_METATYPE(sqlite3*)

Q_DECLARE_OPAQUE_POINTER(sqlite3_stmt*)
Q_DECLARE_METATYPE(sqlite3_stmt*)

QT_BEGIN_NAMESPACE

static QString _q_escapeIdentifier(const QString &identifier)
{
    QString res = identifier;
    if (!identifier.isEmpty() && !identifier.startsWith(QLatin1Char('"')) && !identifier.endsWith(QLatin1Char('"'))) {
        res.replace(QLatin1Char('"'), QLatin1String("\"\""));
        res.prepend(QLatin1Char('"')).append(QLatin1Char('"'));
        res.replace(QLatin1Char('.'), QLatin1String("\".\""));
    }
    return res;
}

static QVariant::Type qGetColumnType(const QString &tpName)
{
    const QString typeName = tpName.toLower();

    if (typeName == QLatin1String("integer")
        || typeName == QLatin1String("int"))
        return QVariant::Int;
    if (typeName == QLatin1String("double")
        || typeName == QLatin1String("float")
        || typeName == QLatin1String("real")
        || typeName.startsWith(QLatin1String("numeric")))
        return QVariant::Double;
    if (typeName == QLatin1String("blob"))
        return QVariant::ByteArray;
    if (typeName == QLatin1String("boolean")
        || typeName == QLatin1String("bool"))
        return QVariant::Bool;
    return QVariant::String;
}

static QSqlError qMakeError(sqlite3 *access, const QString &descr, QSqlError::ErrorType type,
                            int errorCode = -1)
{
    return QSqlError(descr,
                     QString(reinterpret_cast<const QChar *>(sqlite3_errmsg16(access))),
                     type, QString::number(errorCode));
}

class QSQLiteResultPrivate;

class QSQLiteResult : public QSqlCachedResult
{
    Q_DECLARE_PRIVATE(QSQLiteResult)
    friend class QSQLiteDriver;

public:
    explicit QSQLiteResult(const QSQLiteDriver* db);
    ~QSQLiteResult();
    QVariant handle() const override;

protected:
    bool gotoNext(QSqlCachedResult::ValueCache& row, int idx) override;
    bool reset(const QString &query) override;
    bool prepare(const QString &query) override;
    bool execBatch(bool arrayBind) override;
    bool exec() override;
    int size() override;
    int numRowsAffected() override;
    QVariant lastInsertId() const override;
    QSqlRecord record() const override;
    void detachFromResultSet() override;
    void virtual_hook(int id, void *data) override;
};

class QSQLiteDriverPrivate : public QSqlDriverPrivate
{
    Q_DECLARE_PUBLIC(QSQLiteDriver)

public:
    inline QSQLiteDriverPrivate() : QSqlDriverPrivate(), access(0) { dbmsType = QSqlDriver::SQLite; }
    sqlite3 *access;
    QList <QSQLiteResult *> results;
    QStringList notificationid;
};


class QSQLiteResultPrivate: public QSqlCachedResultPrivate
{
    Q_DECLARE_PUBLIC(QSQLiteResult)

public:
    Q_DECLARE_SQLDRIVER_PRIVATE(QSQLiteDriver)
    QSQLiteResultPrivate(QSQLiteResult *q, const QSQLiteDriver *drv);
    void cleanup();
    bool fetchNext(QSqlCachedResult::ValueCache &values, int idx, bool initialFetch);
    // initializes the recordInfo and the cache
    void initColumns(bool emptyResultset);
    void finalize();

    sqlite3_stmt *stmt;

    bool skippedStatus; // the status of the fetchNext() that's skipped
    bool skipRow; // skip the next fetchNext()?
    QSqlRecord rInf;
    QVector<QVariant> firstRow;
};

QSQLiteResultPrivate::QSQLiteResultPrivate(QSQLiteResult *q, const QSQLiteDriver *drv)
    : QSqlCachedResultPrivate(q, drv),
      stmt(0),
      skippedStatus(false),
      skipRow(false)
{
}

void QSQLiteResultPrivate::cleanup()
{
    Q_Q(QSQLiteResult);
    finalize();
    rInf.clear();
    skippedStatus = false;
    skipRow = false;
    q->setAt(QSql::BeforeFirstRow);
    q->setActive(false);
    q->cleanup();
}

void QSQLiteResultPrivate::finalize()
{
    if (!stmt)
        return;

    sqlite3_finalize(stmt);
    stmt = 0;
}

void QSQLiteResultPrivate::initColumns(bool emptyResultset)
{
    Q_Q(QSQLiteResult);
    int nCols = sqlite3_column_count(stmt);
    if (nCols <= 0)
        return;

    q->init(nCols);

    for (int i = 0; i < nCols; ++i) {
        QString colName = QString(reinterpret_cast<const QChar *>(
                    sqlite3_column_name16(stmt, i))
                    ).remove(QLatin1Char('"'));
        const QString tableName = QString(reinterpret_cast<const QChar *>(
                            sqlite3_column_table_name16(stmt, i))
                            ).remove(QLatin1Char('"'));
        // must use typeName for resolving the type to match QSqliteDriver::record
        QString typeName = QString(reinterpret_cast<const QChar *>(
                    sqlite3_column_decltype16(stmt, i)));
        // sqlite3_column_type is documented to have undefined behavior if the result set is empty
        int stp = emptyResultset ? -1 : sqlite3_column_type(stmt, i);

        QVariant::Type fieldType;

        if (!typeName.isEmpty()) {
            fieldType = qGetColumnType(typeName);
        } else {
            // Get the proper type for the field based on stp value
            switch (stp) {
            case SQLITE_INTEGER:
                fieldType = QVariant::Int;
                break;
            case SQLITE_FLOAT:
                fieldType = QVariant::Double;
                break;
            case SQLITE_BLOB:
                fieldType = QVariant::ByteArray;
                break;
            case SQLITE_TEXT:
                fieldType = QVariant::String;
                break;
            case SQLITE_NULL:
            default:
                fieldType = QVariant::Invalid;
                break;
            }
        }

        QSqlField fld(colName, fieldType, tableName);
        fld.setSqlType(stp);
        rInf.append(fld);
    }
}

bool QSQLiteResultPrivate::fetchNext(QSqlCachedResult::ValueCache &values, int idx, bool initialFetch)
{
    Q_Q(QSQLiteResult);
    int res;
    int i;

    if (skipRow) {
        // already fetched
        Q_ASSERT(!initialFetch);
        skipRow = false;
        for(int i=0;i<firstRow.count();i++)
            values[i]=firstRow[i];
        return skippedStatus;
    }
    skipRow = initialFetch;

    if(initialFetch) {
        firstRow.clear();
        firstRow.resize(sqlite3_column_count(stmt));
    }

    if (!stmt) {
        q->setLastError(QSqlError(QCoreApplication::translate("QSQLiteResult", "Unable to fetch row"),
                                  QCoreApplication::translate("QSQLiteResult", "No query"), QSqlError::ConnectionError));
        q->setAt(QSql::AfterLastRow);
        return false;
    }
    res = sqlite3_step(stmt);

    switch(res) {
    case SQLITE_ROW:
        // check to see if should fill out columns
        if (rInf.isEmpty())
            // must be first call.
            initColumns(false);
        if (idx < 0 && !initialFetch)
            return true;
        for (i = 0; i < rInf.count(); ++i) {
            switch (sqlite3_column_type(stmt, i)) {
            case SQLITE_BLOB:
                values[i + idx] = QByteArray(static_cast<const char *>(
                            sqlite3_column_blob(stmt, i)),
                            sqlite3_column_bytes(stmt, i));
                break;
            case SQLITE_INTEGER:
                values[i + idx] = sqlite3_column_int64(stmt, i);
                break;
            case SQLITE_FLOAT:
                switch(q->numericalPrecisionPolicy()) {
                    case QSql::LowPrecisionInt32:
                        values[i + idx] = sqlite3_column_int(stmt, i);
                        break;
                    case QSql::LowPrecisionInt64:
                        values[i + idx] = sqlite3_column_int64(stmt, i);
                        break;
                    case QSql::LowPrecisionDouble:
                    case QSql::HighPrecision:
                    default:
                        values[i + idx] = sqlite3_column_double(stmt, i);
                        break;
                };
                break;
            case SQLITE_NULL:
                values[i + idx] = QVariant(QVariant::String);
                break;
            default:
                values[i + idx] = QString(reinterpret_cast<const QChar *>(
                            sqlite3_column_text16(stmt, i)),
                            sqlite3_column_bytes16(stmt, i) / sizeof(QChar));
                break;
            }
        }
        return true;
    case SQLITE_DONE:
        if (rInf.isEmpty())
            // must be first call.
            initColumns(true);
        q->setAt(QSql::AfterLastRow);
        sqlite3_reset(stmt);
        return false;
    case SQLITE_CONSTRAINT:
    case SQLITE_ERROR:
        // SQLITE_ERROR is a generic error code and we must call sqlite3_reset()
        // to get the specific error message.
        res = sqlite3_reset(stmt);
        q->setLastError(qMakeError(drv_d_func()->access, QCoreApplication::translate("QSQLiteResult",
                        "Unable to fetch row"), QSqlError::ConnectionError, res));
        q->setAt(QSql::AfterLastRow);
        return false;
    case SQLITE_MISUSE:
    case SQLITE_BUSY:
    default:
        // something wrong, don't get col info, but still return false
        q->setLastError(qMakeError(drv_d_func()->access, QCoreApplication::translate("QSQLiteResult",
                        "Unable to fetch row"), QSqlError::ConnectionError, res));
        sqlite3_reset(stmt);
        q->setAt(QSql::AfterLastRow);
        return false;
    }
    return false;
}

QSQLiteResult::QSQLiteResult(const QSQLiteDriver* db)
    : QSqlCachedResult(*new QSQLiteResultPrivate(this, db))
{
    Q_D(QSQLiteResult);
    const_cast<QSQLiteDriverPrivate*>(d->drv_d_func())->results.append(this);
}

QSQLiteResult::~QSQLiteResult()
{
    Q_D(QSQLiteResult);
    if (d->drv_d_func())
        const_cast<QSQLiteDriverPrivate*>(d->drv_d_func())->results.removeOne(this);
    d->cleanup();
}

void QSQLiteResult::virtual_hook(int id, void *data)
{
    QSqlCachedResult::virtual_hook(id, data);
}

bool QSQLiteResult::reset(const QString &query)
{
    if (!prepare(query))
        return false;
    return exec();
}

bool QSQLiteResult::prepare(const QString &query)
{
    Q_D(QSQLiteResult);
    if (!driver() || !driver()->isOpen() || driver()->isOpenError())
        return false;

    d->cleanup();

    setSelect(false);

    const void *pzTail = NULL;

#if (SQLITE_VERSION_NUMBER >= 3003011)
    int res = sqlite3_prepare16_v2(d->drv_d_func()->access, query.constData(), (query.size() + 1) * sizeof(QChar),
                                   &d->stmt, &pzTail);
#else
    int res = sqlite3_prepare16(d->access, query.constData(), (query.size() + 1) * sizeof(QChar),
                                &d->stmt, &pzTail);
#endif

    if (res != SQLITE_OK) {
        setLastError(qMakeError(d->drv_d_func()->access, QCoreApplication::translate("QSQLiteResult",
                     "Unable to execute statement"), QSqlError::StatementError, res));
        d->finalize();
        return false;
    } else if (pzTail && !QString(reinterpret_cast<const QChar *>(pzTail)).trimmed().isEmpty()) {
        setLastError(qMakeError(d->drv_d_func()->access, QCoreApplication::translate("QSQLiteResult",
            "Unable to execute multiple statements at a time"), QSqlError::StatementError, SQLITE_MISUSE));
        d->finalize();
        return false;
    }
    return true;
}

<<<<<<< HEAD
=======
static QString secondsToOffset(int seconds)
{
    const QChar sign = ushort(seconds < 0 ? '-' : '+');
    seconds = qAbs(seconds);
    const int hours = seconds / 3600;
    const int minutes = (seconds % 3600) / 60;

    return QString(QStringLiteral("%1%2:%3")).arg(sign).arg(hours, 2, 10, QLatin1Char('0')).arg(minutes, 2, 10, QLatin1Char('0'));
}

static QString timespecToString(const QDateTime &dateTime)
{
    switch (dateTime.timeSpec()) {
    case Qt::LocalTime:
        return QString();
    case Qt::UTC:
        return QStringLiteral("Z");
    case Qt::OffsetFromUTC:
        return secondsToOffset(dateTime.offsetFromUtc());
#if QT_CONFIG(timezone)
    case Qt::TimeZone:
        return secondsToOffset(dateTime.timeZone().offsetFromUtc(dateTime));
#endif
    default:
        return QString();
    }
}

>>>>>>> 1b7337d2
bool QSQLiteResult::execBatch(bool arrayBind)
{
    Q_UNUSED(arrayBind);
    Q_D(QSqlResult);
    QScopedValueRollback<QVector<QVariant>> valuesScope(d->values);
    QVector<QVariant> values = d->values;
    if (values.count() == 0)
        return false;

    for (int i = 0; i < values.at(0).toList().count(); ++i) {
        d->values.clear();
        QScopedValueRollback<QHash<QString, QVector<int>>> indexesScope(d->indexes);
        QHash<QString, QVector<int>>::const_iterator it = d->indexes.constBegin();
        while (it != d->indexes.constEnd()) {
            bindValue(it.key(), values.at(it.value().first()).toList().at(i), QSql::In);
            ++it;
        }
        if (!exec())
            return false;
    }
    return true;
}

bool QSQLiteResult::exec()
{
    Q_D(QSQLiteResult);
    QVector<QVariant> values = boundValues();

    d->skippedStatus = false;
    d->skipRow = false;
    d->rInf.clear();
    clearValues();
    setLastError(QSqlError());

    int res = sqlite3_reset(d->stmt);
    if (res != SQLITE_OK) {
        setLastError(qMakeError(d->drv_d_func()->access, QCoreApplication::translate("QSQLiteResult",
                     "Unable to reset statement"), QSqlError::StatementError, res));
        d->finalize();
        return false;
    }

    int paramCount = sqlite3_bind_parameter_count(d->stmt);
    bool paramCountIsValid = paramCount == values.count();

#if (SQLITE_VERSION_NUMBER >= 3003011)
    // In the case of the reuse of a named placeholder
    // We need to check explicitly that paramCount is greater than 1, as sqlite
    // can end up in a case where for virtual tables it returns 0 even though it
    // has parameters
    if (paramCount > 1 && paramCount < values.count()) {
        const auto countIndexes = [](int counter, const QVector<int> &indexList) {
                                      return counter + indexList.length();
                                  };

        const int bindParamCount = std::accumulate(d->indexes.cbegin(),
                                                   d->indexes.cend(),
                                                   0,
                                                   countIndexes);

        paramCountIsValid = bindParamCount == values.count();
        // When using named placeholders, it will reuse the index for duplicated
        // placeholders. So we need to ensure the QVector has only one instance of
        // each value as SQLite will do the rest for us.
        QVector<QVariant> prunedValues;
        QVector<int> handledIndexes;
        for (int i = 0, currentIndex = 0; i < values.size(); ++i) {
            if (handledIndexes.contains(i))
                continue;
            const auto placeHolder = QString::fromUtf8(sqlite3_bind_parameter_name(d->stmt, currentIndex + 1));
            const auto &indexes = d->indexes.value(placeHolder);
            handledIndexes << indexes;
            prunedValues << values.at(indexes.first());
            ++currentIndex;
        }
        values = prunedValues;
    }
#endif

    if (paramCountIsValid) {
        for (int i = 0; i < paramCount; ++i) {
            res = SQLITE_OK;
            const QVariant value = values.at(i);

            if (value.isNull()) {
                res = sqlite3_bind_null(d->stmt, i + 1);
            } else {
                switch (value.type()) {
                case QVariant::ByteArray: {
                    const QByteArray *ba = static_cast<const QByteArray*>(value.constData());
                    res = sqlite3_bind_blob(d->stmt, i + 1, ba->constData(),
                                            ba->size(), SQLITE_STATIC);
                    break; }
                case QVariant::Int:
                case QVariant::Bool:
                    res = sqlite3_bind_int(d->stmt, i + 1, value.toInt());
                    break;
                case QVariant::Double:
                    res = sqlite3_bind_double(d->stmt, i + 1, value.toDouble());
                    break;
                case QVariant::UInt:
                case QVariant::LongLong:
                    res = sqlite3_bind_int64(d->stmt, i + 1, value.toLongLong());
                    break;
                case QVariant::DateTime: {
                    const QDateTime dateTime = value.toDateTime();
                    const QString str = dateTime.toString(Qt::ISODateWithMs);
                    res = sqlite3_bind_text16(d->stmt, i + 1, str.utf16(),
                                              str.size() * sizeof(ushort), SQLITE_TRANSIENT);
                    break;
                }
                case QVariant::Time: {
                    const QTime time = value.toTime();
                    const QString str = time.toString(QStringViewLiteral("hh:mm:ss.zzz"));
                    res = sqlite3_bind_text16(d->stmt, i + 1, str.utf16(),
                                              str.size() * sizeof(ushort), SQLITE_TRANSIENT);
                    break;
                }
                case QVariant::String: {
                    // lifetime of string == lifetime of its qvariant
                    const QString *str = static_cast<const QString*>(value.constData());
                    res = sqlite3_bind_text16(d->stmt, i + 1, str->utf16(),
                                              (str->size()) * sizeof(QChar), SQLITE_STATIC);
                    break; }
                default: {
                    QString str = value.toString();
                    // SQLITE_TRANSIENT makes sure that sqlite buffers the data
                    res = sqlite3_bind_text16(d->stmt, i + 1, str.utf16(),
                                              (str.size()) * sizeof(QChar), SQLITE_TRANSIENT);
                    break; }
                }
            }
            if (res != SQLITE_OK) {
                setLastError(qMakeError(d->drv_d_func()->access, QCoreApplication::translate("QSQLiteResult",
                             "Unable to bind parameters"), QSqlError::StatementError, res));
                d->finalize();
                return false;
            }
        }
    } else {
        setLastError(QSqlError(QCoreApplication::translate("QSQLiteResult",
                        "Parameter count mismatch"), QString(), QSqlError::StatementError));
        return false;
    }
    d->skippedStatus = d->fetchNext(d->firstRow, 0, true);
    if (lastError().isValid()) {
        setSelect(false);
        setActive(false);
        return false;
    }
    setSelect(!d->rInf.isEmpty());
    setActive(true);
    return true;
}

bool QSQLiteResult::gotoNext(QSqlCachedResult::ValueCache& row, int idx)
{
    Q_D(QSQLiteResult);
    return d->fetchNext(row, idx, false);
}

int QSQLiteResult::size()
{
    return -1;
}

int QSQLiteResult::numRowsAffected()
{
    Q_D(const QSQLiteResult);
    return sqlite3_changes(d->drv_d_func()->access);
}

QVariant QSQLiteResult::lastInsertId() const
{
    Q_D(const QSQLiteResult);
    if (isActive()) {
        qint64 id = sqlite3_last_insert_rowid(d->drv_d_func()->access);
        if (id)
            return id;
    }
    return QVariant();
}

QSqlRecord QSQLiteResult::record() const
{
    Q_D(const QSQLiteResult);
    if (!isActive() || !isSelect())
        return QSqlRecord();
    return d->rInf;
}

void QSQLiteResult::detachFromResultSet()
{
    Q_D(QSQLiteResult);
    if (d->stmt)
        sqlite3_reset(d->stmt);
}

QVariant QSQLiteResult::handle() const
{
    Q_D(const QSQLiteResult);
    return QVariant::fromValue(d->stmt);
}

/////////////////////////////////////////////////////////

#if QT_CONFIG(regularexpression)
static void _q_regexp(sqlite3_context* context, int argc, sqlite3_value** argv)
{
    if (Q_UNLIKELY(argc != 2)) {
        sqlite3_result_int(context, 0);
        return;
    }

    const QString pattern = QString::fromUtf8(
        reinterpret_cast<const char*>(sqlite3_value_text(argv[0])));
    const QString subject = QString::fromUtf8(
        reinterpret_cast<const char*>(sqlite3_value_text(argv[1])));

    auto cache = static_cast<QCache<QString, QRegularExpression>*>(sqlite3_user_data(context));
    auto regexp = cache->object(pattern);
    const bool wasCached = regexp;

    if (!wasCached)
        regexp = new QRegularExpression(pattern, QRegularExpression::DontCaptureOption | QRegularExpression::OptimizeOnFirstUsageOption);

    const bool found = subject.contains(*regexp);

    if (!wasCached)
        cache->insert(pattern, regexp);

    sqlite3_result_int(context, int(found));
}

static void _q_regexp_cleanup(void *cache)
{
    delete static_cast<QCache<QString, QRegularExpression>*>(cache);
}
#endif

QSQLiteDriver::QSQLiteDriver(QObject * parent)
    : QSqlDriver(*new QSQLiteDriverPrivate, parent)
{
}

QSQLiteDriver::QSQLiteDriver(sqlite3 *connection, QObject *parent)
    : QSqlDriver(*new QSQLiteDriverPrivate, parent)
{
    Q_D(QSQLiteDriver);
    d->access = connection;
    setOpen(true);
    setOpenError(false);
}


QSQLiteDriver::~QSQLiteDriver()
{
    close();
}

bool QSQLiteDriver::hasFeature(DriverFeature f) const
{
    switch (f) {
    case BLOB:
    case Transactions:
    case Unicode:
    case LastInsertId:
    case PreparedQueries:
    case PositionalPlaceholders:
    case SimpleLocking:
    case FinishQuery:
    case LowPrecisionNumbers:
    case EventNotifications:
        return true;
    case QuerySize:
    case BatchOperations:
    case MultipleResultSets:
    case CancelQuery:
        return false;
    case NamedPlaceholders:
#if (SQLITE_VERSION_NUMBER < 3003011)
        return false;
#else
        return true;
#endif

    }
    return false;
}

/*
   SQLite dbs have no user name, passwords, hosts or ports.
   just file names.
*/
bool QSQLiteDriver::open(const QString & db, const QString &, const QString &, const QString &, int, const QString &conOpts)
{
    Q_D(QSQLiteDriver);
    if (isOpen())
        close();


    int timeOut = 5000;
    bool sharedCache = false;
    bool openReadOnlyOption = false;
    bool openUriOption = false;
#if QT_CONFIG(regularexpression)
    static const QLatin1String regexpConnectOption = QLatin1String("QSQLITE_ENABLE_REGEXP");
    bool defineRegexp = false;
    int regexpCacheSize = 25;
#endif

    const auto opts = conOpts.splitRef(QLatin1Char(';'));
    for (auto option : opts) {
        option = option.trimmed();
        if (option.startsWith(QLatin1String("QSQLITE_BUSY_TIMEOUT"))) {
            option = option.mid(20).trimmed();
            if (option.startsWith(QLatin1Char('='))) {
                bool ok;
                const int nt = option.mid(1).trimmed().toInt(&ok);
                if (ok)
                    timeOut = nt;
            }
        } else if (option == QLatin1String("QSQLITE_OPEN_READONLY")) {
            openReadOnlyOption = true;
        } else if (option == QLatin1String("QSQLITE_OPEN_URI")) {
            openUriOption = true;
        } else if (option == QLatin1String("QSQLITE_ENABLE_SHARED_CACHE")) {
            sharedCache = true;
        }
#if QT_CONFIG(regularexpression)
        else if (option.startsWith(regexpConnectOption)) {
            option = option.mid(regexpConnectOption.size()).trimmed();
            if (option.isEmpty()) {
                defineRegexp = true;
            } else if (option.startsWith(QLatin1Char('='))) {
                bool ok = false;
                const int cacheSize = option.mid(1).trimmed().toInt(&ok);
                if (ok) {
                    defineRegexp = true;
                    if (cacheSize > 0)
                        regexpCacheSize = cacheSize;
                }
            }
        }
#endif
    }

    int openMode = (openReadOnlyOption ? SQLITE_OPEN_READONLY : (SQLITE_OPEN_READWRITE | SQLITE_OPEN_CREATE));
    openMode |= (sharedCache ? SQLITE_OPEN_SHAREDCACHE : SQLITE_OPEN_PRIVATECACHE);
    if (openUriOption)
        openMode |= SQLITE_OPEN_URI;

    openMode |= SQLITE_OPEN_NOMUTEX;

    if (sqlite3_open_v2(db.toUtf8().constData(), &d->access, openMode, NULL) == SQLITE_OK) {
        sqlite3_busy_timeout(d->access, timeOut);
        setOpen(true);
        setOpenError(false);
#if QT_CONFIG(regularexpression)
        if (defineRegexp) {
            auto cache = new QCache<QString, QRegularExpression>(regexpCacheSize);
            sqlite3_create_function_v2(d->access, "regexp", 2, SQLITE_UTF8, cache, &_q_regexp, NULL,
                                       NULL, &_q_regexp_cleanup);
        }
#endif
        return true;
    } else {
        if (d->access) {
            sqlite3_close(d->access);
            d->access = 0;
        }

        setLastError(qMakeError(d->access, tr("Error opening database"),
                     QSqlError::ConnectionError));
        setOpenError(true);
        return false;
    }
}

void QSQLiteDriver::close()
{
    Q_D(QSQLiteDriver);
    if (isOpen()) {
        for (QSQLiteResult *result : qAsConst(d->results))
            result->d_func()->finalize();

        if (d->access && (d->notificationid.count() > 0)) {
            d->notificationid.clear();
            sqlite3_update_hook(d->access, NULL, NULL);
        }

        if (sqlite3_close(d->access) != SQLITE_OK)
            setLastError(qMakeError(d->access, tr("Error closing database"), QSqlError::ConnectionError));
        d->access = 0;
        setOpen(false);
        setOpenError(false);
    }
}

QSqlResult *QSQLiteDriver::createResult() const
{
    return new QSQLiteResult(this);
}

bool QSQLiteDriver::beginTransaction()
{
    if (!isOpen() || isOpenError())
        return false;

    QSqlQuery q(createResult());
    if (!q.exec(QLatin1String("BEGIN"))) {
        setLastError(QSqlError(tr("Unable to begin transaction"),
                               q.lastError().databaseText(), QSqlError::TransactionError));
        return false;
    }

    return true;
}

bool QSQLiteDriver::commitTransaction()
{
    if (!isOpen() || isOpenError())
        return false;

    QSqlQuery q(createResult());
    if (!q.exec(QLatin1String("COMMIT"))) {
        setLastError(QSqlError(tr("Unable to commit transaction"),
                               q.lastError().databaseText(), QSqlError::TransactionError));
        return false;
    }

    return true;
}

bool QSQLiteDriver::rollbackTransaction()
{
    if (!isOpen() || isOpenError())
        return false;

    QSqlQuery q(createResult());
    if (!q.exec(QLatin1String("ROLLBACK"))) {
        setLastError(QSqlError(tr("Unable to rollback transaction"),
                               q.lastError().databaseText(), QSqlError::TransactionError));
        return false;
    }

    return true;
}

QStringList QSQLiteDriver::tables(QSql::TableType type) const
{
    QStringList res;
    if (!isOpen())
        return res;

    QSqlQuery q(createResult());
    q.setForwardOnly(true);

    QString sql = QLatin1String("SELECT name FROM sqlite_master WHERE %1 "
                                "UNION ALL SELECT name FROM sqlite_temp_master WHERE %1");
    if ((type & QSql::Tables) && (type & QSql::Views))
        sql = sql.arg(QLatin1String("type='table' OR type='view'"));
    else if (type & QSql::Tables)
        sql = sql.arg(QLatin1String("type='table'"));
    else if (type & QSql::Views)
        sql = sql.arg(QLatin1String("type='view'"));
    else
        sql.clear();

    if (!sql.isEmpty() && q.exec(sql)) {
        while(q.next())
            res.append(q.value(0).toString());
    }

    if (type & QSql::SystemTables) {
        // there are no internal tables beside this one:
        res.append(QLatin1String("sqlite_master"));
    }

    return res;
}

static QSqlIndex qGetTableInfo(QSqlQuery &q, const QString &tableName, bool onlyPIndex = false)
{
    QString schema;
    QString table(tableName);
    int indexOfSeparator = tableName.indexOf(QLatin1Char('.'));
    if (indexOfSeparator > -1) {
        schema = tableName.left(indexOfSeparator).append(QLatin1Char('.'));
        table = tableName.mid(indexOfSeparator + 1);
    }
    q.exec(QLatin1String("PRAGMA ") + schema + QLatin1String("table_info (") + _q_escapeIdentifier(table) + QLatin1Char(')'));

    QSqlIndex ind;
    while (q.next()) {
        bool isPk = q.value(5).toInt();
        if (onlyPIndex && !isPk)
            continue;
        QString typeName = q.value(2).toString().toLower();
        QSqlField fld(q.value(1).toString(), qGetColumnType(typeName), tableName);
        if (isPk && (typeName == QLatin1String("integer")))
            // INTEGER PRIMARY KEY fields are auto-generated in sqlite
            // INT PRIMARY KEY is not the same as INTEGER PRIMARY KEY!
            fld.setAutoValue(true);
        fld.setRequired(q.value(3).toInt() != 0);
        fld.setDefaultValue(q.value(4));
        ind.append(fld);
    }
    return ind;
}

QSqlIndex QSQLiteDriver::primaryIndex(const QString &tblname) const
{
    if (!isOpen())
        return QSqlIndex();

    QString table = tblname;
    if (isIdentifierEscaped(table, QSqlDriver::TableName))
        table = stripDelimiters(table, QSqlDriver::TableName);

    QSqlQuery q(createResult());
    q.setForwardOnly(true);
    return qGetTableInfo(q, table, true);
}

QSqlRecord QSQLiteDriver::record(const QString &tbl) const
{
    if (!isOpen())
        return QSqlRecord();

    QString table = tbl;
    if (isIdentifierEscaped(table, QSqlDriver::TableName))
        table = stripDelimiters(table, QSqlDriver::TableName);

    QSqlQuery q(createResult());
    q.setForwardOnly(true);
    return qGetTableInfo(q, table);
}

QVariant QSQLiteDriver::handle() const
{
    Q_D(const QSQLiteDriver);
    return QVariant::fromValue(d->access);
}

QString QSQLiteDriver::escapeIdentifier(const QString &identifier, IdentifierType type) const
{
    Q_UNUSED(type);
    return _q_escapeIdentifier(identifier);
}

static void handle_sqlite_callback(void *qobj,int aoperation, char const *adbname, char const *atablename,
                                   sqlite3_int64 arowid)
{
    Q_UNUSED(aoperation);
    Q_UNUSED(adbname);
    QSQLiteDriver *driver = static_cast<QSQLiteDriver *>(qobj);
    if (driver) {
        QMetaObject::invokeMethod(driver, "handleNotification", Qt::QueuedConnection,
                                  Q_ARG(QString, QString::fromUtf8(atablename)), Q_ARG(qint64, arowid));
    }
}

bool QSQLiteDriver::subscribeToNotification(const QString &name)
{
    Q_D(QSQLiteDriver);
    if (!isOpen()) {
        qWarning("Database not open.");
        return false;
    }

    if (d->notificationid.contains(name)) {
        qWarning("Already subscribing to '%s'.", qPrintable(name));
        return false;
    }

    //sqlite supports only one notification callback, so only the first is registered
    d->notificationid << name;
    if (d->notificationid.count() == 1)
        sqlite3_update_hook(d->access, &handle_sqlite_callback, reinterpret_cast<void *> (this));

    return true;
}

bool QSQLiteDriver::unsubscribeFromNotification(const QString &name)
{
    Q_D(QSQLiteDriver);
    if (!isOpen()) {
        qWarning("Database not open.");
        return false;
    }

    if (!d->notificationid.contains(name)) {
        qWarning("Not subscribed to '%s'.", qPrintable(name));
        return false;
    }

    d->notificationid.removeAll(name);
    if (d->notificationid.isEmpty())
        sqlite3_update_hook(d->access, NULL, NULL);

    return true;
}

QStringList QSQLiteDriver::subscribedToNotifications() const
{
    Q_D(const QSQLiteDriver);
    return d->notificationid;
}

void QSQLiteDriver::handleNotification(const QString &tableName, qint64 rowid)
{
    Q_D(const QSQLiteDriver);
    if (d->notificationid.contains(tableName)) {
        emit notification(tableName);
        emit notification(tableName, QSqlDriver::UnknownSource, QVariant(rowid));
    }
}

QT_END_NAMESPACE<|MERGE_RESOLUTION|>--- conflicted
+++ resolved
@@ -54,9 +54,6 @@
 #if QT_CONFIG(regularexpression)
 #include <qcache.h>
 #include <qregularexpression.h>
-#endif
-#if QT_CONFIG(timezone)
-#include <QTimeZone>
 #endif
 #include <QScopedValueRollback>
 
@@ -421,37 +418,6 @@
     return true;
 }
 
-<<<<<<< HEAD
-=======
-static QString secondsToOffset(int seconds)
-{
-    const QChar sign = ushort(seconds < 0 ? '-' : '+');
-    seconds = qAbs(seconds);
-    const int hours = seconds / 3600;
-    const int minutes = (seconds % 3600) / 60;
-
-    return QString(QStringLiteral("%1%2:%3")).arg(sign).arg(hours, 2, 10, QLatin1Char('0')).arg(minutes, 2, 10, QLatin1Char('0'));
-}
-
-static QString timespecToString(const QDateTime &dateTime)
-{
-    switch (dateTime.timeSpec()) {
-    case Qt::LocalTime:
-        return QString();
-    case Qt::UTC:
-        return QStringLiteral("Z");
-    case Qt::OffsetFromUTC:
-        return secondsToOffset(dateTime.offsetFromUtc());
-#if QT_CONFIG(timezone)
-    case Qt::TimeZone:
-        return secondsToOffset(dateTime.timeZone().offsetFromUtc(dateTime));
-#endif
-    default:
-        return QString();
-    }
-}
-
->>>>>>> 1b7337d2
 bool QSQLiteResult::execBatch(bool arrayBind)
 {
     Q_UNUSED(arrayBind);
