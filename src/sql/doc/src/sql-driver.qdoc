--- conflicted
+++ resolved
@@ -177,17 +177,11 @@
 
     \section3 How to Build the QMYSQL Plugin on Windows
 
-<<<<<<< HEAD
     You need to get the MySQL installation files (e.g.
     \l {https://dev.mysql.com/downloads/installer/}{mysql-installer-web-community-8.0.18.0.msi}) or
     \l {https://downloads.mariadb.org/connector-c/3.1.5/}{mariadb-connector-c-3.1.5-win64.msi}.
     Run the installer,
     select custom installation and install the MySQL C Connector
-=======
-    Get the \l{https://dev.mysql.com/downloads/installer/}{MySQL installer} (e.g.
-    \e{mysql-installer-web-community-8.0.18.0.msi}). Run the installer,
-    select "Custom" installation, and install the MySQL C Connector
->>>>>>> e30aa59a
     which matches your Qt installation (x86 or x64).
     After installation check that the needed files are there:
     \list
@@ -215,11 +209,7 @@
     If you are not using a Microsoft compiler, replace \c nmake with \c
     mingw32-make above.
 
-<<<<<<< HEAD
-    When you distribute your application, remember to include libmysql.dll / libmariadb.dll
-=======
-    When you distribute your application, remember to include \e libmysql.dll
->>>>>>> e30aa59a
+    When you distribute your application, remember to include \e libmysql.dll / \e libmariadb.dll
     in your installation package. It must be placed in the same folder
     as the application executable. \e libmysql.dll additionally needs the
     MSVC runtime libraries which can be installed with
