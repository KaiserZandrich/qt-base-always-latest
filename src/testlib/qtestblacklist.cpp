--- conflicted
+++ resolved
@@ -106,20 +106,16 @@
             << "clang"
 #endif
 #ifdef Q_CC_MSVC
-<<<<<<< HEAD
             << "msvc"
-=======
-    "msvc",
     #ifdef _MSC_VER
         #if _MSC_VER == 1800
-            "msvc-2013",
+            << "msvc-2013"
         #elif _MSC_VER == 1700
-            "msvc-2012",
+            << "msvc-2012"
         #elif _MSC_VER == 1600
-            "msvc-2010",
+            << "msvc-2010"
         #endif
     #endif
->>>>>>> 628fa13e
 #endif
 
 #ifdef Q_AUTOTEST_EXPORT
