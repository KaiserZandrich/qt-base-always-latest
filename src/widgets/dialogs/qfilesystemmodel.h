/****************************************************************************
**
** Copyright (C) 2016 The Qt Company Ltd.
** Contact: https://www.qt.io/licensing/
**
** This file is part of the QtWidgets module of the Qt Toolkit.
**
** $QT_BEGIN_LICENSE:LGPL$
** Commercial License Usage
** Licensees holding valid commercial Qt licenses may use this file in
** accordance with the commercial license agreement provided with the
** Software or, alternatively, in accordance with the terms contained in
** a written agreement between you and The Qt Company. For licensing terms
** and conditions see https://www.qt.io/terms-conditions. For further
** information use the contact form at https://www.qt.io/contact-us.
**
** GNU Lesser General Public License Usage
** Alternatively, this file may be used under the terms of the GNU Lesser
** General Public License version 3 as published by the Free Software
** Foundation and appearing in the file LICENSE.LGPL3 included in the
** packaging of this file. Please review the following information to
** ensure the GNU Lesser General Public License version 3 requirements
** will be met: https://www.gnu.org/licenses/lgpl-3.0.html.
**
** GNU General Public License Usage
** Alternatively, this file may be used under the terms of the GNU
** General Public License version 2.0 or (at your option) the GNU General
** Public license version 3 or any later version approved by the KDE Free
** Qt Foundation. The licenses are as published by the Free Software
** Foundation and appearing in the file LICENSE.GPL2 and LICENSE.GPL3
** included in the packaging of this file. Please review the following
** information to ensure the GNU General Public License requirements will
** be met: https://www.gnu.org/licenses/gpl-2.0.html and
** https://www.gnu.org/licenses/gpl-3.0.html.
**
** $QT_END_LICENSE$
**
****************************************************************************/

#ifndef QFILESYSTEMMODEL_H
#define QFILESYSTEMMODEL_H

#include <QtCore/qabstractitemmodel.h>
#include <QtCore/qpair.h>
#include <QtCore/qdir.h>
#include <QtGui/qicon.h>
#include <QtCore/qdiriterator.h>

QT_BEGIN_NAMESPACE


#ifndef QT_NO_FILESYSTEMMODEL

class ExtendedInformation;
class QFileSystemModelPrivate;
class QFileIconProvider;

class Q_WIDGETS_EXPORT QFileSystemModel : public QAbstractItemModel
{
    Q_OBJECT
    Q_PROPERTY(bool resolveSymlinks READ resolveSymlinks WRITE setResolveSymlinks)
    Q_PROPERTY(bool readOnly READ isReadOnly WRITE setReadOnly)
    Q_PROPERTY(bool nameFilterDisables READ nameFilterDisables WRITE setNameFilterDisables)

Q_SIGNALS:
    void rootPathChanged(const QString &newPath);
    void fileRenamed(const QString &path, const QString &oldName, const QString &newName);
    void directoryLoaded(const QString &path);

public:
    enum Roles {
        FileIconRole = Qt::DecorationRole,
        FilePathRole = Qt::UserRole + 1,
        FileNameRole = Qt::UserRole + 2,
        FilePermissions = Qt::UserRole + 3
    };

    explicit QFileSystemModel(QObject *parent = Q_NULLPTR);
    ~QFileSystemModel();

    QModelIndex index(int row, int column, const QModelIndex &parent = QModelIndex()) const Q_DECL_OVERRIDE;
    QModelIndex index(const QString &path, int column = 0) const;
    QModelIndex parent(const QModelIndex &child) const Q_DECL_OVERRIDE;
<<<<<<< HEAD
    QModelIndex sibling(int row, int column, const QModelIndex &idx) const Q_DECL_OVERRIDE;
=======
    using QObject::parent;
>>>>>>> 002112e8
    bool hasChildren(const QModelIndex &parent = QModelIndex()) const Q_DECL_OVERRIDE;
    bool canFetchMore(const QModelIndex &parent) const Q_DECL_OVERRIDE;
    void fetchMore(const QModelIndex &parent) Q_DECL_OVERRIDE;

    int rowCount(const QModelIndex &parent = QModelIndex()) const Q_DECL_OVERRIDE;
    int columnCount(const QModelIndex &parent = QModelIndex()) const Q_DECL_OVERRIDE;

    QVariant myComputer(int role = Qt::DisplayRole) const;
    QVariant data(const QModelIndex &index, int role = Qt::DisplayRole) const Q_DECL_OVERRIDE;
    bool setData(const QModelIndex &index, const QVariant &value, int role = Qt::EditRole) Q_DECL_OVERRIDE;

    QVariant headerData(int section, Qt::Orientation orientation, int role = Qt::DisplayRole) const Q_DECL_OVERRIDE;

    Qt::ItemFlags flags(const QModelIndex &index) const Q_DECL_OVERRIDE;

    void sort(int column, Qt::SortOrder order = Qt::AscendingOrder) Q_DECL_OVERRIDE;

    QStringList mimeTypes() const Q_DECL_OVERRIDE;
    QMimeData *mimeData(const QModelIndexList &indexes) const Q_DECL_OVERRIDE;
    bool dropMimeData(const QMimeData *data, Qt::DropAction action,
                      int row, int column, const QModelIndex &parent) Q_DECL_OVERRIDE;
    Qt::DropActions supportedDropActions() const Q_DECL_OVERRIDE;

    // QFileSystemModel specific API
    QModelIndex setRootPath(const QString &path);
    QString rootPath() const;
    QDir rootDirectory() const;

    void setIconProvider(QFileIconProvider *provider);
    QFileIconProvider *iconProvider() const;

    void setFilter(QDir::Filters filters);
    QDir::Filters filter() const;

    void setResolveSymlinks(bool enable);
    bool resolveSymlinks() const;

    void setReadOnly(bool enable);
    bool isReadOnly() const;

    void setNameFilterDisables(bool enable);
    bool nameFilterDisables() const;

    void setNameFilters(const QStringList &filters);
    QStringList nameFilters() const;

    QString filePath(const QModelIndex &index) const;
    bool isDir(const QModelIndex &index) const;
    qint64 size(const QModelIndex &index) const;
    QString type(const QModelIndex &index) const;
    QDateTime lastModified(const QModelIndex &index) const;

    QModelIndex mkdir(const QModelIndex &parent, const QString &name);
    bool rmdir(const QModelIndex &index);
    inline QString fileName(const QModelIndex &index) const;
    inline QIcon fileIcon(const QModelIndex &index) const;
    QFile::Permissions permissions(const QModelIndex &index) const;
    QFileInfo fileInfo(const QModelIndex &index) const;
    bool remove(const QModelIndex &index);

protected:
    QFileSystemModel(QFileSystemModelPrivate &, QObject *parent = Q_NULLPTR);
    void timerEvent(QTimerEvent *event) Q_DECL_OVERRIDE;
    bool event(QEvent *event) Q_DECL_OVERRIDE;

private:
    Q_DECLARE_PRIVATE(QFileSystemModel)
    Q_DISABLE_COPY(QFileSystemModel)

    Q_PRIVATE_SLOT(d_func(), void _q_directoryChanged(const QString &directory, const QStringList &list))
    Q_PRIVATE_SLOT(d_func(), void _q_performDelayedSort())
    Q_PRIVATE_SLOT(d_func(), void _q_fileSystemChanged(const QString &path, const QVector<QPair<QString, QFileInfo> > &))
    Q_PRIVATE_SLOT(d_func(), void _q_resolvedName(const QString &fileName, const QString &resolvedName))

    friend class QFileDialogPrivate;
};

inline QString QFileSystemModel::fileName(const QModelIndex &aindex) const
{ return aindex.data(Qt::DisplayRole).toString(); }
inline QIcon QFileSystemModel::fileIcon(const QModelIndex &aindex) const
{ return qvariant_cast<QIcon>(aindex.data(Qt::DecorationRole)); }

#endif // QT_NO_FILESYSTEMMODEL

QT_END_NAMESPACE

#endif // QFILESYSTEMMODEL_H
<|MERGE_RESOLUTION|>--- conflicted
+++ resolved
@@ -81,11 +81,8 @@
     QModelIndex index(int row, int column, const QModelIndex &parent = QModelIndex()) const Q_DECL_OVERRIDE;
     QModelIndex index(const QString &path, int column = 0) const;
     QModelIndex parent(const QModelIndex &child) const Q_DECL_OVERRIDE;
-<<<<<<< HEAD
+    using QObject::parent;
     QModelIndex sibling(int row, int column, const QModelIndex &idx) const Q_DECL_OVERRIDE;
-=======
-    using QObject::parent;
->>>>>>> 002112e8
     bool hasChildren(const QModelIndex &parent = QModelIndex()) const Q_DECL_OVERRIDE;
     bool canFetchMore(const QModelIndex &parent) const Q_DECL_OVERRIDE;
     void fetchMore(const QModelIndex &parent) Q_DECL_OVERRIDE;
