/****************************************************************************
**
** Copyright (C) 2016 The Qt Company Ltd.
** Contact: https://www.qt.io/licensing/
**
** This file is part of the QtWidgets module of the Qt Toolkit.
**
** $QT_BEGIN_LICENSE:LGPL$
** Commercial License Usage
** Licensees holding valid commercial Qt licenses may use this file in
** accordance with the commercial license agreement provided with the
** Software or, alternatively, in accordance with the terms contained in
** a written agreement between you and The Qt Company. For licensing terms
** and conditions see https://www.qt.io/terms-conditions. For further
** information use the contact form at https://www.qt.io/contact-us.
**
** GNU Lesser General Public License Usage
** Alternatively, this file may be used under the terms of the GNU Lesser
** General Public License version 3 as published by the Free Software
** Foundation and appearing in the file LICENSE.LGPL3 included in the
** packaging of this file. Please review the following information to
** ensure the GNU Lesser General Public License version 3 requirements
** will be met: https://www.gnu.org/licenses/lgpl-3.0.html.
**
** GNU General Public License Usage
** Alternatively, this file may be used under the terms of the GNU
** General Public License version 2.0 or (at your option) the GNU General
** Public license version 3 or any later version approved by the KDE Free
** Qt Foundation. The licenses are as published by the Free Software
** Foundation and appearing in the file LICENSE.GPL2 and LICENSE.GPL3
** included in the packaging of this file. Please review the following
** information to ensure the GNU General Public License requirements will
** be met: https://www.gnu.org/licenses/gpl-2.0.html and
** https://www.gnu.org/licenses/gpl-3.0.html.
**
** $QT_END_LICENSE$
**
****************************************************************************/

/*!
    \class QGraphicsItem
    \brief The QGraphicsItem class is the base class for all graphical
    items in a QGraphicsScene.
    \since 4.2

    \ingroup graphicsview-api
    \inmodule QtWidgets

    It provides a light-weight foundation for writing your own custom items.
    This includes defining the item's geometry, collision detection, its
    painting implementation and item interaction through its event handlers.
    QGraphicsItem is part of the \l{Graphics View Framework}

    \image graphicsview-items.png

    For convenience, Qt provides a set of standard graphics items for the most
    common shapes. These are:

    \list
    \li QGraphicsEllipseItem provides an ellipse item
    \li QGraphicsLineItem provides a line item
    \li QGraphicsPathItem provides an arbitrary path item
    \li QGraphicsPixmapItem provides a pixmap item
    \li QGraphicsPolygonItem provides a polygon item
    \li QGraphicsRectItem provides a rectangular item
    \li QGraphicsSimpleTextItem provides a simple text label item
    \li QGraphicsTextItem provides an advanced text browser item
    \endlist

    All of an item's geometric information is based on its local coordinate
    system. The item's position, pos(), is the only function that does not
    operate in local coordinates, as it returns a position in parent
    coordinates. \l {The Graphics View Coordinate System} describes the coordinate
    system in detail.

    You can set whether an item should be visible (i.e., drawn, and accepting
    events), by calling setVisible(). Hiding an item will also hide its
    children. Similarly, you can enable or disable an item by calling
    setEnabled(). If you disable an item, all its children will also be
    disabled. By default, items are both visible and enabled. To toggle
    whether an item is selected or not, first enable selection by setting
    the ItemIsSelectable flag, and then call setSelected(). Normally,
    selection is toggled by the scene, as a result of user interaction.

    To write your own graphics item, you first create a subclass of
    QGraphicsItem, and then start by implementing its two pure virtual public
    functions: boundingRect(), which returns an estimate of the area painted
    by the item, and paint(), which implements the actual painting. For
    example:

    \snippet code/src_gui_graphicsview_qgraphicsitem.cpp 0

    The boundingRect() function has many different purposes.
    QGraphicsScene bases its item index on boundingRect(), and
    QGraphicsView uses it both for culling invisible items, and for
    determining the area that needs to be recomposed when drawing
    overlapping items. In addition, QGraphicsItem's collision
    detection mechanisms use boundingRect() to provide an efficient
    cut-off. The fine grained collision algorithm in
    collidesWithItem() is based on calling shape(), which returns an
    accurate outline of the item's shape as a QPainterPath.

    QGraphicsScene expects all items boundingRect() and shape() to
    remain unchanged unless it is notified. If you want to change an
    item's geometry in any way, you must first call
    prepareGeometryChange() to allow QGraphicsScene to update its
    bookkeeping.

    Collision detection can be done in two ways:

    \list 1

    \li Reimplement shape() to return an accurate shape for your item,
    and rely on the default implementation of collidesWithItem() to do
    shape-shape intersection. This can be rather expensive if the
    shapes are complex.

    \li Reimplement collidesWithItem() to provide your own custom item
    and shape collision algorithm.

    \endlist

    The contains() function can be called to determine whether the item \e
    contains a point or not. This function can also be reimplemented by the
    item. The default behavior of contains() is based on calling shape().

    Items can contain other items, and also be contained by other items. All
    items can have a parent item and a list of children. Unless the item has
    no parent, its position is in \e parent coordinates (i.e., the parent's
    local coordinates). Parent items propagate both their position and their
    transformation to all children.

    \image graphicsview-parentchild.png

    \target Transformations
    \section1 Transformations

    QGraphicsItem supports projective transformations in addition to its base
    position, pos(). There are several ways to change an item's transformation.
    For simple transformations, you can call either of the convenience
    functions setRotation() or setScale(), or you can pass any transformation
    matrix to setTransform(). For advanced transformation control you also have
    the option of setting several combined transformations by calling
    setTransformations().

    Item transformations accumulate from parent to child, so if both a parent
    and child item are rotated 90 degrees, the child's total transformation
    will be 180 degrees. Similarly, if the item's parent is scaled to 2x its
    original size, its children will also be twice as large. An item's
    transformation does not affect its own local geometry; all geometry
    functions (e.g., contains(), update(), and all the mapping functions) still
    operate in local coordinates. For convenience, QGraphicsItem provides the
    functions sceneTransform(), which returns the item's total transformation
    matrix (including its position and all parents' positions and
    transformations), and scenePos(), which returns its position in scene
    coordinates. To reset an item's matrix, call resetTransform().

    Certain transformation operations produce a different outcome depending on
    the order in which they are applied. For example, if you scale an
    transform, and then rotate it, you may get a different result than if the
    transform was rotated first. However, the order you set the transformation
    properties on QGraphicsItem does not affect the resulting transformation;
    QGraphicsItem always applies the properties in a fixed, defined order:

    \list
    \li The item's base transform is applied (transform())
    \li The item's transformations list is applied in order (transformations())
    \li The item is rotated relative to its transform origin point (rotation(), transformOriginPoint())
    \li The item is scaled relative to its transform origin point (scale(), transformOriginPoint())
    \endlist

    \section1 Painting

    The paint() function is called by QGraphicsView to paint the item's
    contents. The item has no background or default fill of its own; whatever
    is behind the item will shine through all areas that are not explicitly
    painted in this function.  You can call update() to schedule a repaint,
    optionally passing the rectangle that needs a repaint. Depending on
    whether or not the item is visible in a view, the item may or may not be
    repainted; there is no equivalent to QWidget::repaint() in QGraphicsItem.

    Items are painted by the view, starting with the parent items and then
    drawing children, in ascending stacking order. You can set an item's
    stacking order by calling setZValue(), and test it by calling
    zValue(), where items with low z-values are painted before items with
    high z-values. Stacking order applies to sibling items; parents are always
    drawn before their children.

    \section1 Sorting

    All items are drawn in a defined, stable order, and this same order decides
    which items will receive mouse input first when you click on the scene.
    Normally you don't have to worry about sorting, as the items follow a
    "natural order", following the logical structure of the scene.

    An item's children are stacked on top of the parent, and sibling items are
    stacked by insertion order (i.e., in the same order that they were either
    added to the scene, or added to the same parent). If you add item A, and
    then B, then B will be on top of A. If you then add C, the items' stacking
    order will be A, then B, then C.

    \image graphicsview-zorder.png

    This example shows the stacking order of all limbs of the robot from the
    \l{graphicsview/dragdroprobot}{Drag and Drop Robot} example. The torso is
    the root item (all other items are children or descendants of the torso),
    so it is drawn first. Next, the head is drawn, as it is the first item in
    the torso's list of children. Then the upper left arm is drawn. As the
    lower arm is a child of the upper arm, the lower arm is then drawn,
    followed by the upper arm's next sibling, which is the upper right arm, and
    so on.

    For advanced users, there are ways to alter how your items are sorted:

    \list
    \li You can call setZValue() on an item to explicitly stack it on top of, or
    under, other sibling items. The default Z value for an item is 0. Items
    with the same Z value are stacked by insertion order.

    \li You can call stackBefore() to reorder the list of children. This will
    directly modify the insertion order.

    \li You can set the ItemStacksBehindParent flag to stack a child item behind
    its parent.
    \endlist

    The stacking order of two sibling items also counts for each item's
    children and descendant items. So if one item is on top of another, then
    all its children will also be on top of all the other item's children as
    well.

    \section1 Events

    QGraphicsItem receives events from QGraphicsScene through the virtual
    function sceneEvent(). This function distributes the most common events
    to a set of convenience event handlers:

    \list
    \li contextMenuEvent() handles context menu events
    \li focusInEvent() and focusOutEvent() handle focus in and out events
    \li hoverEnterEvent(), hoverMoveEvent(), and hoverLeaveEvent() handles
    hover enter, move and leave events
    \li inputMethodEvent() handles input events, for accessibility support
    \li keyPressEvent() and keyReleaseEvent() handle key press and release events
    \li mousePressEvent(), mouseMoveEvent(), mouseReleaseEvent(), and
    mouseDoubleClickEvent() handles mouse press, move, release, click and
    doubleclick events
    \endlist

    You can filter events for any other item by installing event filters. This
    functionality is separate from Qt's regular event filters (see
    QObject::installEventFilter()), which only work on subclasses of QObject. After
    installing your item as an event filter for another item by calling
    installSceneEventFilter(), the filtered events will be received by the virtual
    function sceneEventFilter(). You can remove item event filters by calling
    removeSceneEventFilter().

    \section1 Custom Data

    Sometimes it's useful to register custom data with an item, be it a custom
    item, or a standard item. You can call setData() on any item to store data
    in it using a key-value pair (the key being an integer, and the value is a
    QVariant). To get custom data from an item, call data(). This
    functionality is completely untouched by Qt itself; it is provided for the
    user's convenience.

    \sa QGraphicsScene, QGraphicsView, {Graphics View Framework}
*/

/*!
  \enum QGraphicsItem::anonymous

  The value returned by the virtual type() function in standard
  graphics item classes in Qt. All such standard graphics item classes
  in Qt are associated with a unique value for Type, e.g. the value
  returned by QGraphicsPathItem::type() is 2.

  \value Type

    \snippet code/src_gui_graphicsview_qgraphicsitem.cpp 18

  \value UserType The lowest value returned by the virtual type()
  function for custom subclasses of QGraphicsItem.

    \snippet code/src_gui_graphicsview_qgraphicsitem.cpp 1
*/

/*!
  \enum QGraphicsPathItem::anonymous

  The value returned by the virtual type() function.

  \value Type A graphics path item
*/

/*!
  \enum QGraphicsRectItem::anonymous

  The value returned by the virtual type() function.

  \value Type A graphics rect item
*/

/*!
  \enum QGraphicsEllipseItem::anonymous

  The value returned by the virtual type() function.

  \value Type A graphics ellipse item
*/

/*!
  \enum QGraphicsPolygonItem::anonymous

  The value returned by the virtual type() function.

  \value Type A graphics polygon item
*/

/*!
  \enum QGraphicsPixmapItem::anonymous

  The value returned by the virtual type() function.

  \value Type A graphics pixmap item
*/

/*!
  \enum QGraphicsTextItem::anonymous

  The value returned by the virtual type() function.

  \value Type A graphics text item
*/

/*!
  \enum QGraphicsSimpleTextItem::anonymous

  The value returned by the virtual type() function.

  \value Type A graphics simple text item
*/

/*!
  \enum QGraphicsItemGroup::anonymous

  The value returned by the virtual type() function.

  \value Type A graphics item group
*/

/*!
  \enum QGraphicsLineItem::anonymous

  The value returned by the virtual type() function.

  \value Type A graphics line item
*/

/*!
    \enum QGraphicsItem::GraphicsItemFlag

    This enum describes different flags that you can set on an item to
    toggle different features in the item's behavior.

    All flags are disabled by default.

    \value ItemIsMovable The item supports interactive movement using
    the mouse. By clicking on the item and then dragging, the item
    will move together with the mouse cursor. If the item has
    children, all children are also moved. If the item is part of a
    selection, all selected items are also moved. This feature is
    provided as a convenience through the base implementation of
    QGraphicsItem's mouse event handlers.

    \value ItemIsSelectable The item supports selection. Enabling this
    feature will enable setSelected() to toggle selection for the
    item. It will also let the item be selected automatically as a
    result of calling QGraphicsScene::setSelectionArea(), by clicking
    on an item, or by using rubber band selection in QGraphicsView.

    \value ItemIsFocusable The item supports keyboard input focus (i.e., it is
    an input item). Enabling this flag will allow the item to accept focus,
    which again allows the delivery of key events to
    QGraphicsItem::keyPressEvent() and QGraphicsItem::keyReleaseEvent().

    \value ItemClipsToShape The item clips to its own shape. The item cannot
    draw or receive mouse, tablet, drag and drop or hover events outside its
    shape. It is disabled by default. This behavior is enforced by
    QGraphicsView::drawItems() or QGraphicsScene::drawItems(). This flag was
    introduced in Qt 4.3.

    \value ItemClipsChildrenToShape The item clips the painting of all its
    descendants to its own shape. Items that are either direct or indirect
    children of this item cannot draw outside this item's shape. By default,
    this flag is disabled; children can draw anywhere. This behavior is
    enforced by QGraphicsView::drawItems() or
    QGraphicsScene::drawItems(). This flag was introduced in Qt 4.3.
    \note This flag is similar to ItemContainsChildrenInShape but in addition
    enforces the containment by clipping the children.

    \value ItemIgnoresTransformations The item ignores inherited
    transformations (i.e., its position is still anchored to its parent, but
    the parent or view rotation, zoom or shear transformations are ignored).
    This flag is useful for keeping text label items horizontal and unscaled,
    so they will still be readable if the view is transformed.  When set, the
    item's view geometry and scene geometry will be maintained separately. You
    must call deviceTransform() to map coordinates and detect collisions in
    the view. By default, this flag is disabled. This flag was introduced in
    Qt 4.3. \note With this flag set you can still scale the item itself, and
    that scale transformation will influence the item's children.

    \value ItemIgnoresParentOpacity The item ignores its parent's opacity. The
    item's effective opacity is the same as its own; it does not combine with
    the parent's opacity. This flags allows your item to keep its absolute
    opacity even if the parent is semitransparent. This flag was introduced in
    Qt 4.5.

    \value ItemDoesntPropagateOpacityToChildren The item doesn't propagate its
    opacity to its children. This flag allows you to create a semitransparent
    item that does not affect the opacity of its children. This flag was
    introduced in Qt 4.5.

    \value ItemStacksBehindParent The item is stacked behind its parent. By
    default, child items are stacked on top of the parent item. But setting
    this flag, the child will be stacked behind it. This flag is useful for
    drop shadow effects and for decoration objects that follow the parent
    item's geometry without drawing on top of it. This flag was introduced
    in Qt 4.5.

    \value ItemUsesExtendedStyleOption The item makes use of either
    \l{QStyleOptionGraphicsItem::} {exposedRect} or
    \l{QStyleOptionGraphicsItem::} {matrix} in
    QStyleOptionGraphicsItem. By default, the
    \l{QStyleOptionGraphicsItem::} {exposedRect} is initialized to the
    item's boundingRect() and the
    \l{QStyleOptionGraphicsItem::}{matrix} is untransformed.  You can
    enable this flag for the style options to be set up with more
    fine-grained values.  Note that
    QStyleOptionGraphicsItem::levelOfDetail is unaffected by this flag
    and always initialized to 1. Use
    QStyleOptionGraphicsItem::levelOfDetailFromTransform() if you need
    a higher value. This flag was introduced in Qt 4.6.

    \value ItemHasNoContents The item does not paint anything (i.e., calling
    paint() on the item has no effect). You should set this flag on items that
    do not need to be painted to ensure that Graphics View avoids unnecessary
    painting preparations. This flag was introduced in Qt 4.6.

    \value ItemSendsGeometryChanges The item enables itemChange()
    notifications for ItemPositionChange, ItemPositionHasChanged,
    ItemTransformChange, ItemTransformHasChanged, ItemRotationChange,
    ItemRotationHasChanged, ItemScaleChange, ItemScaleHasChanged,
    ItemTransformOriginPointChange, and ItemTransformOriginPointHasChanged. For
    performance reasons, these notifications are disabled by default. You must
    enable this flag to receive notifications for position and transform
    changes. This flag was introduced in Qt 4.6.

    \value ItemAcceptsInputMethod The item supports input methods typically
    used for Asian languages.
    This flag was introduced in Qt 4.6.

    \value ItemNegativeZStacksBehindParent The item automatically
    stacks behind it's parent if it's z-value is negative. This flag
    enables setZValue() to toggle ItemStacksBehindParent. This flag
    was introduced in Qt 4.6.

    \value ItemIsPanel The item is a panel. A panel provides activation and
    contained focus handling. Only one panel can be active at a time (see
    QGraphicsItem::isActive()). When no panel is active, QGraphicsScene
    activates all non-panel items. Window items (i.e.,
    QGraphicsItem::isWindow() returns \c true) are panels. This flag was
    introduced in Qt 4.6.

    \omitvalue ItemIsFocusScope \omit Internal only (for now). \endomit

    \value ItemSendsScenePositionChanges The item enables itemChange()
    notifications for ItemScenePositionHasChanged. For performance reasons,
    these notifications are disabled by default. You must enable this flag
    to receive notifications for scene position changes. This flag was
    introduced in Qt 4.6.

    \omitvalue ItemStopsClickFocusPropagation \omit The item stops propagating
    click focus to items underneath when being clicked on. This flag
    allows you create a non-focusable item that can be clicked on without
    changing the focus. \endomit

    \omitvalue ItemStopsFocusHandling \omit Same as
    ItemStopsClickFocusPropagation, but also suppresses focus-out. This flag
    allows you to completely take over focus handling.
    This flag was introduced in Qt 4.7. \endomit

    \value ItemContainsChildrenInShape This flag indicates that all of the
    item's direct or indirect children only draw within the item's shape.
    Unlike ItemClipsChildrenToShape, this restriction is not enforced. Set
    ItemContainsChildrenInShape when you manually assure that drawing
    is bound to the item's shape and want to avoid the cost associated with
    enforcing the clip. Setting this flag enables more efficient drawing and
    collision detection. The flag is disabled by default.
    \note If both this flag and ItemClipsChildrenToShape are set, the clip
    will be enforced. This is equivalent to just setting
    ItemClipsChildrenToShape.

    This flag was introduced in Qt 5.4.
*/

/*!
    \enum QGraphicsItem::GraphicsItemChange

    This enum describes the state changes that are notified by
    QGraphicsItem::itemChange(). The notifications are sent as the state
    changes, and in some cases, adjustments can be made (see the documentation
    for each change for details).

    Note: Be careful with calling functions on the QGraphicsItem itself inside
    itemChange(), as certain function calls can lead to unwanted
    recursion. For example, you cannot call setPos() in itemChange() on an
    ItemPositionChange notification, as the setPos() function will again call
    itemChange(ItemPositionChange). Instead, you can return the new, adjusted
    position from itemChange().

    \value ItemEnabledChange The item's enabled state changes. If the item is
    presently enabled, it will become disabled, and vice verca. The value
    argument is the new enabled state (i.e., true or false). Do not call
    setEnabled() in itemChange() as this notification is delivered. Instead,
    you can return the new state from itemChange().

    \value ItemEnabledHasChanged The item's enabled state has changed. The
    value argument is the new enabled state (i.e., true or false). Do not call
    setEnabled() in itemChange() as this notification is delivered. The return
    value is ignored.

    \value ItemMatrixChange The item's affine transformation matrix is
    changing. This value is obsolete; you can use ItemTransformChange instead.

    \value ItemPositionChange The item's position changes. This notification
    is sent if the ItemSendsGeometryChanges flag is enabled, and when the
    item's local position changes, relative to its parent (i.e., as a result
    of calling setPos() or moveBy()). The value argument is the new position
    (i.e., a QPointF).  You can call pos() to get the original position. Do
    not call setPos() or moveBy() in itemChange() as this notification is
    delivered; instead, you can return the new, adjusted position from
    itemChange(). After this notification, QGraphicsItem immediately sends the
    ItemPositionHasChanged notification if the position changed.

    \value ItemPositionHasChanged The item's position has changed. This
    notification is sent if the ItemSendsGeometryChanges flag is enabled, and
    after the item's local position, relative to its parent, has changed. The
    value argument is the new position (the same as pos()), and QGraphicsItem
    ignores the return value for this notification (i.e., a read-only
    notification).

    \value ItemTransformChange The item's transformation matrix changes. This
    notification is sent if the ItemSendsGeometryChanges flag is enabled, and
    when the item's local transformation matrix changes (i.e., as a result of
    calling setTransform(). The value argument is the new matrix (i.e., a
    QTransform); to get the old matrix, call transform(). Do not call
    setTransform() or set any of the transformation properties in itemChange()
    as this notification is delivered; instead, you can return the new matrix
    from itemChange().  This notification is not sent if you change the
    transformation properties.

    \value ItemTransformHasChanged The item's transformation matrix has
    changed either because setTransform is called, or one of the
    transformation properties is changed. This notification is sent if the
    ItemSendsGeometryChanges flag is enabled, and after the item's local
    transformation matrix has changed. The value argument is the new matrix
    (same as transform()), and QGraphicsItem ignores the return value for this
    notification (i.e., a read-only notification).

    \value ItemRotationChange The item's rotation property changes. This
    notification is sent if the ItemSendsGeometryChanges flag is enabled, and
    when the item's rotation property changes (i.e., as a result of calling
    setRotation()). The value argument is the new rotation (i.e., a double);
    to get the old rotation, call rotation(). Do not call setRotation() in
    itemChange() as this notification is delivered; instead, you can return
    the new rotation from itemChange().

    \value ItemRotationHasChanged The item's rotation property has changed.
    This notification is sent if the ItemSendsGeometryChanges flag is enabled,
    and after the item's rotation property has changed. The value argument is
    the new rotation (i.e., a double), and QGraphicsItem ignores the return
    value for this notification (i.e., a read-only notification). Do not call
    setRotation() in itemChange() as this notification is delivered.

    \value ItemScaleChange The item's scale property changes. This notification
    is sent if the ItemSendsGeometryChanges flag is enabled, and when the item's
    scale property changes (i.e., as a result of calling setScale()). The value
    argument is the new scale (i.e., a double); to get the old scale, call
    scale(). Do not call setScale() in itemChange() as this notification is
    delivered; instead, you can return the new scale from itemChange().

    \value ItemScaleHasChanged The item's scale property has changed. This
    notification is sent if the ItemSendsGeometryChanges flag is enabled, and
    after the item's scale property has changed. The value argument is the new
    scale (i.e., a double), and QGraphicsItem ignores the return value for this
    notification (i.e., a read-only notification). Do not call setScale() in
    itemChange() as this notification is delivered.

    \value ItemTransformOriginPointChange The item's transform origin point
    property changes. This notification is sent if the ItemSendsGeometryChanges
    flag is enabled, and when the item's transform origin point property changes
    (i.e., as a result of calling setTransformOriginPoint()). The value argument
    is the new origin point (i.e., a QPointF); to get the old origin point, call
    transformOriginPoint(). Do not call setTransformOriginPoint() in itemChange()
    as this notification is delivered; instead, you can return the new transform
    origin point from itemChange().

    \value ItemTransformOriginPointHasChanged The item's transform origin point
    property has changed. This notification is sent if the ItemSendsGeometryChanges
    flag is enabled, and after the item's transform origin point property has
    changed. The value argument is the new origin point (i.e., a QPointF), and
    QGraphicsItem ignores the return value for this notification (i.e., a read-only
    notification). Do not call setTransformOriginPoint() in itemChange() as this
    notification is delivered.

    \value ItemSelectedChange The item's selected state changes. If the item is
    presently selected, it will become unselected, and vice verca. The value
    argument is the new selected state (i.e., true or false). Do not call
    setSelected() in itemChange() as this notification is delivered; instead, you
    can return the new selected state from itemChange().

    \value ItemSelectedHasChanged The item's selected state has changed. The
    value argument is the new selected state (i.e., true or false). Do not
    call setSelected() in itemChange() as this notification is delivered. The
    return value is ignored.

    \value ItemVisibleChange The item's visible state changes. If the item is
    presently visible, it will become invisible, and vice verca. The value
    argument is the new visible state (i.e., true or false). Do not call
    setVisible() in itemChange() as this notification is delivered; instead,
    you can return the new visible state from itemChange().

    \value ItemVisibleHasChanged The item's visible state has changed. The
    value argument is the new visible state (i.e., true or false). Do not call
    setVisible() in itemChange() as this notification is delivered. The return
    value is ignored.

    \value ItemParentChange The item's parent changes. The value argument is
    the new parent item (i.e., a QGraphicsItem pointer).  Do not call
    setParentItem() in itemChange() as this notification is delivered;
    instead, you can return the new parent from itemChange().

    \value ItemParentHasChanged The item's parent has changed. The value
    argument is the new parent (i.e., a pointer to a QGraphicsItem). Do not
    call setParentItem() in itemChange() as this notification is
    delivered. The return value is ignored.

    \value ItemChildAddedChange A child is added to this item. The value
    argument is the new child item (i.e., a QGraphicsItem pointer). Do not
    pass this item to any item's setParentItem() function as this notification
    is delivered. The return value is unused; you cannot adjust anything in
    this notification. Note that the new child might not be fully constructed
    when this notification is sent; calling pure virtual functions on
    the child can lead to a crash.

    \value ItemChildRemovedChange A child is removed from this item. The value
    argument is the child item that is about to be removed (i.e., a
    QGraphicsItem pointer). The return value is unused; you cannot adjust
    anything in this notification.

    \value ItemSceneChange The item is moved to a new scene. This notification is
    also sent when the item is added to its initial scene, and when it is removed.
    The item's scene() is the old scene, or \nullptr if the item has not been added
    to a scene yet. The value argument is the new scene (i.e., a QGraphicsScene
    pointer), or \nullptr if the item is removed from a scene. Do not
    override this change by passing this item to QGraphicsScene::addItem() as this
    notification is delivered; instead, you can return the new scene from
    itemChange(). Use this feature with caution; objecting to a scene change can
    quickly lead to unwanted recursion.

    \value ItemSceneHasChanged The item's scene has changed. The item's scene() is
    the new scene. This notification is also sent when the item is added to its
    initial scene, and when it is removed.The value argument is the new scene
    (i.e., a pointer to a QGraphicsScene). Do not call setScene() in itemChange()
    as this notification is delivered. The return value is ignored.

    \value ItemCursorChange The item's cursor changes. The value argument is
    the new cursor (i.e., a QCursor). Do not call setCursor() in itemChange()
    as this notification is delivered. Instead, you can return a new cursor
    from itemChange().

    \value ItemCursorHasChanged The item's cursor has changed. The value
    argument is the new cursor (i.e., a QCursor). Do not call setCursor() as
    this notification is delivered. The return value is ignored.

    \value ItemToolTipChange The item's tooltip changes. The value argument is
    the new tooltip (i.e., a QToolTip). Do not call setToolTip() in
    itemChange() as this notification is delivered. Instead, you can return a
    new tooltip from itemChange().

    \value ItemToolTipHasChanged The item's tooltip has changed. The value
    argument is the new tooltip (i.e., a QToolTip). Do not call setToolTip()
    as this notification is delivered. The return value is ignored.

    \value ItemFlagsChange The item's flags change. The value argument is the
    new flags (i.e., a quint32). Do not call setFlags() in itemChange() as
    this notification is delivered. Instead, you can return the new flags from
    itemChange().

    \value ItemFlagsHaveChanged The item's flags have changed. The value
    argument is the new flags (i.e., a quint32). Do not call setFlags() in
    itemChange() as this notification is delivered. The return value is
    ignored.

    \value ItemZValueChange The item's Z-value changes. The value argument is
    the new Z-value (i.e., a double). Do not call setZValue() in itemChange()
    as this notification is delivered. Instead, you can return a new Z-value
    from itemChange().

    \value ItemZValueHasChanged The item's Z-value has changed. The value
    argument is the new Z-value (i.e., a double). Do not call setZValue() as
    this notification is delivered. The return value is ignored.

    \value ItemOpacityChange The item's opacity changes. The value argument is
    the new opacity (i.e., a double). Do not call setOpacity() in itemChange()
    as this notification is delivered. Instead, you can return a new opacity
    from itemChange().

    \value ItemOpacityHasChanged The item's opacity has changed. The value
    argument is the new opacity (i.e., a double). Do not call setOpacity() as
    this notification is delivered. The return value is ignored.

    \value ItemScenePositionHasChanged The item's scene position has changed.
    This notification is sent if the ItemSendsScenePositionChanges flag is
    enabled, and after the item's scene position has changed (i.e., the
    position or transformation of the item itself or the position or
    transformation of any ancestor has changed). The value argument is the
    new scene position (the same as scenePos()), and QGraphicsItem ignores
    the return value for this notification (i.e., a read-only notification).
*/

/*!
    \enum QGraphicsItem::CacheMode
    \since 4.4

    This enum describes QGraphicsItem's cache modes. Caching is used to speed
    up rendering by allocating and rendering to an off-screen pixel buffer,
    which can be reused when the item requires redrawing. For some paint
    devices, the cache is stored directly in graphics memory, which makes
    rendering very quick.

    \value NoCache The default; all item caching is
    disabled. QGraphicsItem::paint() is called every time the item needs
    redrawing.

    \value ItemCoordinateCache Caching is enabled for the item's logical
    (local) coordinate system. QGraphicsItem creates an off-screen pixel
    buffer with a configurable size / resolution that you can pass to
    QGraphicsItem::setCacheMode(). Rendering quality will typically degrade,
    depending on the resolution of the cache and the item transformation.  The
    first time the item is redrawn, it will render itself into the cache, and
    the cache is then reused for every subsequent expose. The cache is also
    reused as the item is transformed. To adjust the resolution of the cache,
    you can call setCacheMode() again.

    \value DeviceCoordinateCache Caching is enabled at the paint device level,
    in device coordinates. This mode is for items that can move, but are not
    rotated, scaled or sheared. If the item is transformed directly or
    indirectly, the cache will be regenerated automatically. Unlike
    ItemCoordinateCacheMode, DeviceCoordinateCache always renders at maximum
    quality.

    \sa QGraphicsItem::setCacheMode()
*/

/*!
    \enum QGraphicsItem::Extension
    \internal

    Note: This is provided as a hook to avoid future problems related
    to adding virtual functions. See also extension(),
    supportsExtension() and setExtension().
*/

/*!
    \enum QGraphicsItem::PanelModality
    \since 4.6

    This enum specifies the behavior of a modal panel. A modal panel
    is one that blocks input to other panels. Note that items that
    are children of a modal panel are not blocked.

    The values are:

    \value NonModal The panel is not modal and does not block input to
    other panels. This is the default value for panels.

    \value PanelModal The panel is modal to a single item hierarchy
    and blocks input to its parent pane, all grandparent panels, and
    all siblings of its parent and grandparent panels.

    \value SceneModal The window is modal to the entire scene and
    blocks input to all panels.

    \sa QGraphicsItem::setPanelModality(), QGraphicsItem::panelModality(), QGraphicsItem::ItemIsPanel
*/

#include "qgraphicsitem.h"

#include "qgraphicsscene.h"
#include "qgraphicsscene_p.h"
#include "qgraphicssceneevent.h"
#include "qgraphicsview.h"
#include "qgraphicswidget.h"
#include "qgraphicsproxywidget.h"
#include "qgraphicsscenebsptreeindex_p.h"
#include <QtCore/qbitarray.h>
#include <QtCore/qpoint.h>
#include <QtCore/qstack.h>
#include <QtCore/qtimer.h>
#include <QtCore/qvariant.h>
#include <QtCore/qvarlengtharray.h>
#include <QtCore/qnumeric.h>
#include <QtWidgets/qapplication.h>
#include <QtGui/qbitmap.h>
#include <QtGui/qpainter.h>
#include <QtGui/qpainterpath.h>
#include <QtGui/qpixmapcache.h>
#include <QtWidgets/qstyleoption.h>
#include <QtGui/qevent.h>
#include <QtGui/qinputmethod.h>
#if QT_CONFIG(graphicseffect)
#include <QtWidgets/qgraphicseffect.h>
#endif

#include <private/qgraphicsitem_p.h>
#include <private/qgraphicswidget_p.h>
#include <private/qwidgettextcontrol_p.h>
#include <private/qtextdocumentlayout_p.h>
#include <private/qtextengine_p.h>
#include <private/qwidget_p.h>
#include <private/qapplication_p.h>
#include <private/qgesturemanager_p.h>
#include <private/qdebug_p.h>

QT_BEGIN_NAMESPACE

static inline void _q_adjustRect(QRect *rect)
{
    Q_ASSERT(rect);
    if (!rect->width())
        rect->adjust(0, 0, 1, 0);
    if (!rect->height())
        rect->adjust(0, 0, 0, 1);
}

/*
    ### Move this into QGraphicsItemPrivate
 */
class QGraphicsItemCustomDataStore
{
public:
    QHash<const QGraphicsItem *, QMap<int, QVariant> > data;
};
Q_GLOBAL_STATIC(QGraphicsItemCustomDataStore, qt_dataStore)

/*!
    \internal

    Returns a QPainterPath of \a path when stroked with the \a pen.
    Ignoring dash pattern.
*/
static QPainterPath qt_graphicsItem_shapeFromPath(const QPainterPath &path, const QPen &pen)
{
    // We unfortunately need this hack as QPainterPathStroker will set a width of 1.0
    // if we pass a value of 0.0 to QPainterPathStroker::setWidth()
    const qreal penWidthZero = qreal(0.00000001);

    if (path == QPainterPath() || pen == Qt::NoPen)
        return path;
    QPainterPathStroker ps;
    ps.setCapStyle(pen.capStyle());
    if (pen.widthF() <= 0.0)
        ps.setWidth(penWidthZero);
    else
        ps.setWidth(pen.widthF());
    ps.setJoinStyle(pen.joinStyle());
    ps.setMiterLimit(pen.miterLimit());
    QPainterPath p = ps.createStroke(path);
    p.addPath(path);
    return p;
}

/*!
    \internal
*/
QGraphicsItemPrivate::QGraphicsItemPrivate()
    : z(0),
      opacity(1.),
      scene(nullptr),
      parent(nullptr),
      transformData(nullptr),
      graphicsEffect(nullptr),
      index(-1),
      siblingIndex(-1),
      itemDepth(-1),
      focusProxy(nullptr),
      subFocusItem(nullptr),
      focusScopeItem(nullptr),
      imHints(Qt::ImhNone),
      panelModality(QGraphicsItem::NonModal),
      acceptedMouseButtons(0x1f),
      visible(true),
      explicitlyHidden(false),
      enabled(true),
      explicitlyDisabled(false),
      selected(false),
      acceptsHover(false),
      acceptDrops(false),
      isMemberOfGroup(false),
      handlesChildEvents(false),
      itemDiscovered(false),
      hasCursor(false),
      ancestorFlags(0),
      cacheMode(0),
      hasBoundingRegionGranularity(false),
      isWidget(false),
      dirty(false),
      dirtyChildren(false),
      localCollisionHack(false),
      inSetPosHelper(false),
      needSortChildren(false),
      allChildrenDirty(false),
      fullUpdatePending(false),
      flags(0),
      paintedViewBoundingRectsNeedRepaint(false),
      dirtySceneTransform(true),
      geometryChanged(true),
      inDestructor(false),
      isObject(false),
      ignoreVisible(false),
      ignoreOpacity(false),
      acceptTouchEvents(false),
      acceptedTouchBeginEvent(false),
      filtersDescendantEvents(false),
      sceneTransformTranslateOnly(false),
      notifyBoundingRectChanged(false),
      notifyInvalidated(false),
      mouseSetsFocus(true),
      explicitActivate(false),
      wantsActive(false),
      holesInSiblingIndex(false),
      sequentialOrdering(true),
      updateDueToGraphicsEffect(false),
      scenePosDescendants(false),
      pendingPolish(false),
      mayHaveChildWithGraphicsEffect(false),
      isDeclarativeItem(false),
      sendParentChangeNotification(false),
      dirtyChildrenBoundingRect(true),
      globalStackingOrder(-1),
      q_ptr(nullptr)
{
}

/*!
    \internal
*/
QGraphicsItemPrivate::~QGraphicsItemPrivate()
{
}

/*!
    \internal

    Propagates the ancestor flag \a flag with value \a enabled to all this
    item's children. If \a root is false, the flag is also set on this item
    (default is true).
*/
void QGraphicsItemPrivate::updateAncestorFlag(QGraphicsItem::GraphicsItemFlag childFlag,
                                           AncestorFlag flag, bool enabled, bool root)
{
    Q_Q(QGraphicsItem);
    if (root) {
        // For root items only. This is the item that has either enabled or
        // disabled \a childFlag, or has been reparented.
        switch (int(childFlag)) {
        case -2:
            flag = AncestorFiltersChildEvents;
            enabled = q->filtersChildEvents();
            break;
        case -1:
            flag = AncestorHandlesChildEvents;
            enabled = q->handlesChildEvents();
            break;
        case QGraphicsItem::ItemClipsChildrenToShape:
            flag = AncestorClipsChildren;
            enabled = flags & QGraphicsItem::ItemClipsChildrenToShape;
            break;
        case QGraphicsItem::ItemIgnoresTransformations:
            flag = AncestorIgnoresTransformations;
            enabled = flags & QGraphicsItem::ItemIgnoresTransformations;
            break;
        case QGraphicsItem::ItemContainsChildrenInShape:
            flag = AncestorContainsChildren;
            enabled = flags & QGraphicsItem::ItemContainsChildrenInShape;
            break;
        default:
            return;
        }

        if (parent) {
            // Inherit the enabled-state from our parents.
            if ((parent->d_ptr->ancestorFlags & flag)
                    || (int(parent->d_ptr->flags & childFlag) == childFlag)
                    || (int(childFlag) == -1 && parent->d_ptr->handlesChildEvents)
                    || (int(childFlag) == -2 && parent->d_ptr->filtersDescendantEvents)) {
                enabled = true;
                ancestorFlags |= flag;
            } else {
                ancestorFlags &= ~flag;
            }
        } else {
            // Top-level root items don't have any ancestors, so there are no
            // ancestor flags either.
            ancestorFlags = 0;
        }
    } else {
        // Don't set or propagate the ancestor flag if it's already correct.
        if (((ancestorFlags & flag) && enabled) || (!(ancestorFlags & flag) && !enabled))
            return;

        // Set the flag.
        if (enabled)
            ancestorFlags |= flag;
        else
            ancestorFlags &= ~flag;

        // Don't process children if the item has the main flag set on itself.
        if ((int(childFlag) != -1 &&  int(flags & childFlag) == childFlag)
            || (int(childFlag) == -1 && handlesChildEvents)
            || (int(childFlag) == -2 && filtersDescendantEvents))
            return;
    }

    for (int i = 0; i < children.size(); ++i)
        children.at(i)->d_ptr->updateAncestorFlag(childFlag, flag, enabled, false);
}

void QGraphicsItemPrivate::updateAncestorFlags()
{
    int flags = 0;
    if (parent) {
        // Inherit the parent's ancestor flags.
        QGraphicsItemPrivate *pd = parent->d_ptr.data();
        flags = pd->ancestorFlags;

        // Add in flags from the parent.
        if (pd->filtersDescendantEvents)
            flags |= AncestorFiltersChildEvents;
        if (pd->handlesChildEvents)
            flags |= AncestorHandlesChildEvents;
        if (pd->flags & QGraphicsItem::ItemClipsChildrenToShape)
            flags |= AncestorClipsChildren;
        if (pd->flags & QGraphicsItem::ItemIgnoresTransformations)
            flags |= AncestorIgnoresTransformations;
        if (pd->flags & QGraphicsItem::ItemContainsChildrenInShape)
            flags |= AncestorContainsChildren;
    }

    if (ancestorFlags == flags)
        return; // No change; stop propagation.
    ancestorFlags = flags;

    // Propagate to children recursively.
    for (int i = 0; i < children.size(); ++i)
        children.at(i)->d_ptr->updateAncestorFlags();
}

/*!
    \internal

    Propagates item group membership.
*/
void QGraphicsItemPrivate::setIsMemberOfGroup(bool enabled)
{
    Q_Q(QGraphicsItem);
    isMemberOfGroup = enabled;
    if (!qgraphicsitem_cast<QGraphicsItemGroup *>(q)) {
        foreach (QGraphicsItem *child, children)
            child->d_func()->setIsMemberOfGroup(enabled);
    }
}

/*!
    \internal

    Maps any item pos properties of \a event to \a item's coordinate system.
*/
void QGraphicsItemPrivate::remapItemPos(QEvent *event, QGraphicsItem *item)
{
    Q_Q(QGraphicsItem);
    switch (event->type()) {
    case QEvent::GraphicsSceneMouseMove:
    case QEvent::GraphicsSceneMousePress:
    case QEvent::GraphicsSceneMouseRelease:
    case QEvent::GraphicsSceneMouseDoubleClick: {
        QGraphicsSceneMouseEvent *mouseEvent = static_cast<QGraphicsSceneMouseEvent *>(event);
        mouseEvent->setPos(item->mapFromItem(q, mouseEvent->pos()));
        mouseEvent->setLastPos(item->mapFromItem(q, mouseEvent->pos()));
        for (int i = 0x1; i <= 0x10; i <<= 1) {
            if (mouseEvent->buttons() & i) {
                Qt::MouseButton button = Qt::MouseButton(i);
                mouseEvent->setButtonDownPos(button, item->mapFromItem(q, mouseEvent->buttonDownPos(button)));
            }
        }
        break;
    }
    case QEvent::GraphicsSceneWheel: {
        QGraphicsSceneWheelEvent *wheelEvent = static_cast<QGraphicsSceneWheelEvent *>(event);
        wheelEvent->setPos(item->mapFromItem(q, wheelEvent->pos()));
        break;
    }
    case QEvent::GraphicsSceneContextMenu: {
        QGraphicsSceneContextMenuEvent *contextEvent = static_cast<QGraphicsSceneContextMenuEvent *>(event);
        contextEvent->setPos(item->mapFromItem(q, contextEvent->pos()));
        break;
    }
    case QEvent::GraphicsSceneHoverMove: {
        QGraphicsSceneHoverEvent *hoverEvent = static_cast<QGraphicsSceneHoverEvent *>(event);
        hoverEvent->setPos(item->mapFromItem(q, hoverEvent->pos()));
        break;
    }
    default:
        break;
    }
}

/*!
    \internal

    Maps the point \a pos from scene to item coordinates. If \a view is passed and the item
    is untransformable, this function will correctly map \a pos from the scene using the
    view's transformation.
*/

QTransform QGraphicsItemPrivate::genericMapFromSceneTransform(const QWidget *viewport) const
{
    Q_Q(const QGraphicsItem);
    if (!itemIsUntransformable())
       return sceneTransform.inverted();
    const QGraphicsView *view = viewport
        ? qobject_cast<QGraphicsView *>(viewport->parentWidget())
        : nullptr;
    if (view == nullptr)
        return sceneTransform.inverted();
    // ### More ping pong than needed.
    const QTransform viewportTransform = view->viewportTransform();
    return viewportTransform * q->deviceTransform(viewportTransform).inverted();
}

QPointF QGraphicsItemPrivate::genericMapFromScene(const QPointF &pos,
                                                  const QWidget *viewport) const
{
    return genericMapFromSceneTransform(viewport).map(pos);
}

/*!
    \internal

    Combines this item's position and transform onto \a transform.

    If you need to change this function (e.g., adding more transformation
    modes / options), make sure to change all places marked with COMBINE.
*/
void QGraphicsItemPrivate::combineTransformToParent(QTransform *x, const QTransform *viewTransform) const
{
    // COMBINE
    if (viewTransform && itemIsUntransformable()) {
        *x = q_ptr->deviceTransform(*viewTransform);
    } else {
        if (transformData)
            *x *= transformData->computedFullTransform();
        if (!pos.isNull())
            *x *= QTransform::fromTranslate(pos.x(), pos.y());
    }
}

/*!
    \internal

    Combines this item's position and transform onto \a transform.

    If you need to change this function (e.g., adding more transformation
    modes / options), make sure to change QGraphicsItem::deviceTransform() as
    well.
*/
void QGraphicsItemPrivate::combineTransformFromParent(QTransform *x, const QTransform *viewTransform) const
{
    // COMBINE
    if (viewTransform && itemIsUntransformable()) {
        *x = q_ptr->deviceTransform(*viewTransform);
    } else {
        x->translate(pos.x(), pos.y());
        if (transformData)
            *x = transformData->computedFullTransform(x);
    }
}

void QGraphicsItemPrivate::updateSceneTransformFromParent()
{
    if (parent) {
        Q_ASSERT(!parent->d_ptr->dirtySceneTransform);
        if (parent->d_ptr->sceneTransformTranslateOnly) {
            sceneTransform = QTransform::fromTranslate(parent->d_ptr->sceneTransform.dx() + pos.x(),
                                                       parent->d_ptr->sceneTransform.dy() + pos.y());
        } else {
            sceneTransform = parent->d_ptr->sceneTransform;
            sceneTransform.translate(pos.x(), pos.y());
        }
        if (transformData) {
            sceneTransform = transformData->computedFullTransform(&sceneTransform);
            sceneTransformTranslateOnly = (sceneTransform.type() <= QTransform::TxTranslate);
        } else {
            sceneTransformTranslateOnly = parent->d_ptr->sceneTransformTranslateOnly;
        }
    } else if (!transformData) {
        sceneTransform = QTransform::fromTranslate(pos.x(), pos.y());
        sceneTransformTranslateOnly = 1;
    } else if (transformData->onlyTransform) {
        sceneTransform = transformData->transform;
        if (!pos.isNull())
            sceneTransform *= QTransform::fromTranslate(pos.x(), pos.y());
        sceneTransformTranslateOnly = (sceneTransform.type() <= QTransform::TxTranslate);
    } else if (pos.isNull()) {
        sceneTransform = transformData->computedFullTransform();
        sceneTransformTranslateOnly = (sceneTransform.type() <= QTransform::TxTranslate);
    } else {
        sceneTransform = QTransform::fromTranslate(pos.x(), pos.y());
        sceneTransform = transformData->computedFullTransform(&sceneTransform);
        sceneTransformTranslateOnly = (sceneTransform.type() <= QTransform::TxTranslate);
    }
    dirtySceneTransform = 0;
}

/*!
    \internal

    Make sure not to trigger any pure virtual function calls (e.g.,
    prepareGeometryChange) if the item is in its destructor, i.e.
    inDestructor is 1.
*/
void QGraphicsItemPrivate::setParentItemHelper(QGraphicsItem *newParent, const QVariant *newParentVariant,
                                               const QVariant *thisPointerVariant)
{
    Q_Q(QGraphicsItem);
    if (newParent == parent)
        return;

    if (isWidget)
        static_cast<QGraphicsWidgetPrivate *>(this)->fixFocusChainBeforeReparenting((newParent &&
                                                        newParent->isWidget()) ? static_cast<QGraphicsWidget *>(newParent) : nullptr,
                                                        scene);
    if (scene) {
        // Deliver the change to the index
        if (scene->d_func()->indexMethod != QGraphicsScene::NoIndex)
            scene->d_func()->index->itemChange(q, QGraphicsItem::ItemParentChange, newParent);

        // Disable scene pos notifications for old ancestors
        if (scenePosDescendants || (flags & QGraphicsItem::ItemSendsScenePositionChanges))
            scene->d_func()->setScenePosItemEnabled(q, false);
    }

    if (subFocusItem && parent) {
        // Make sure none of the old parents point to this guy.
        subFocusItem->d_ptr->clearSubFocus(parent);
    }

    // We anticipate geometry changes. If the item is deleted, it will be
    // removed from the index at a later stage, and the whole scene will be
    // updated.
    if (!inDestructor)
        q_ptr->prepareGeometryChange();

    if (parent) {
        // Remove from current parent
        parent->d_ptr->removeChild(q);
        if (thisPointerVariant)
            parent->itemChange(QGraphicsItem::ItemChildRemovedChange, *thisPointerVariant);
    }

    // Update toplevelitem list. If this item is being deleted, its parent
    // will be 0 but we don't want to register/unregister it in the TLI list.
    if (scene && !inDestructor) {
        if (parent && !newParent) {
            scene->d_func()->registerTopLevelItem(q);
        } else if (!parent && newParent) {
            scene->d_func()->unregisterTopLevelItem(q);
        }
    }

    // Ensure any last parent focus scope does not point to this item or any of
    // its descendents.
    QGraphicsItem *p = parent;
    QGraphicsItem *parentFocusScopeItem = nullptr;
    while (p) {
        if (p->d_ptr->flags & QGraphicsItem::ItemIsFocusScope) {
            // If this item's focus scope's focus scope item points
            // to this item or a descendent, then clear it.
            QGraphicsItem *fsi = p->d_ptr->focusScopeItem;
            if (q_ptr == fsi || q_ptr->isAncestorOf(fsi)) {
                parentFocusScopeItem = fsi;
                p->d_ptr->focusScopeItem = nullptr;
                fsi->d_ptr->focusScopeItemChange(false);
            }
            break;
        }
        p = p->d_ptr->parent;
    }

    // Update graphics effect optimization flag
    if (newParent && (graphicsEffect || mayHaveChildWithGraphicsEffect))
        newParent->d_ptr->updateChildWithGraphicsEffectFlagRecursively();

    // Update focus scope item ptr in new scope.
    QGraphicsItem *newFocusScopeItem = subFocusItem ? subFocusItem : parentFocusScopeItem;
    if (newFocusScopeItem && newParent) {
        QGraphicsItem *p = newParent;
        while (p) {
            if (p->d_ptr->flags & QGraphicsItem::ItemIsFocusScope) {
                if (subFocusItem && subFocusItem != q_ptr) {
                    // Find the subFocusItem's topmost focus scope within the new parent's focusscope
                    QGraphicsItem *ancestorScope = nullptr;
                    QGraphicsItem *p2 = subFocusItem->d_ptr->parent;
                    while (p2 && p2 != p) {
                        if (p2->d_ptr->flags & QGraphicsItem::ItemIsFocusScope)
                            ancestorScope = p2;
                        if (p2->d_ptr->flags & QGraphicsItem::ItemIsPanel)
                            break;
                        if (p2 == q_ptr)
                            break;
                        p2 = p2->d_ptr->parent;
                    }
                    if (ancestorScope)
                        newFocusScopeItem = ancestorScope;
                }

                p->d_ptr->focusScopeItem = newFocusScopeItem;
                newFocusScopeItem->d_ptr->focusScopeItemChange(true);
                // Ensure the new item is no longer the subFocusItem. The
                // only way to set focus on a child of a focus scope is
                // by setting focus on the scope itself.
                if (subFocusItem && !p->focusItem())
                    subFocusItem->d_ptr->clearSubFocus();
                break;
            }
            p = p->d_ptr->parent;
        }
    }

    // Resolve depth.
    invalidateDepthRecursively();

    if ((parent = newParent)) {
        if (parent->d_func()->scene && parent->d_func()->scene != scene) {
            // Move this item to its new parent's scene
            parent->d_func()->scene->addItem(q);
        } else if (!parent->d_func()->scene && scene) {
            // Remove this item from its former scene
            scene->removeItem(q);
        }

        parent->d_ptr->addChild(q);
        if (thisPointerVariant)
            parent->itemChange(QGraphicsItem::ItemChildAddedChange, *thisPointerVariant);
        if (scene) {
            // Re-enable scene pos notifications for new ancestors
            if (scenePosDescendants || (flags & QGraphicsItem::ItemSendsScenePositionChanges))
                scene->d_func()->setScenePosItemEnabled(q, true);
        }

        // Propagate dirty flags to the new parent
        markParentDirty(/*updateBoundingRect=*/true);

        // Inherit ancestor flags from the new parent.
        updateAncestorFlags();

        // Update item visible / enabled.
        if (parent->d_ptr->visible != visible) {
            if (!parent->d_ptr->visible || !explicitlyHidden)
                setVisibleHelper(parent->d_ptr->visible, /* explicit = */ false, /* update = */ false);
        }
        if (parent->isEnabled() != enabled) {
            if (!parent->d_ptr->enabled || !explicitlyDisabled)
                setEnabledHelper(parent->d_ptr->enabled, /* explicit = */ false, /* update = */ false);
        }

        // Auto-activate if visible and the parent is active.
        if (visible && parent->isActive())
            q->setActive(true);
    } else {
        // Inherit ancestor flags from the new parent.
        updateAncestorFlags();

        if (!inDestructor) {
            // Update item visible / enabled.
            if (!visible && !explicitlyHidden)
                setVisibleHelper(true, /* explicit = */ false);
            if (!enabled && !explicitlyDisabled)
                setEnabledHelper(true, /* explicit = */ false);
        }
    }

    dirtySceneTransform = 1;
    if (!inDestructor && (transformData || (newParent && newParent->d_ptr->transformData)))
        transformChanged();

    // Restore the sub focus chain.
    if (subFocusItem) {
        subFocusItem->d_ptr->setSubFocus(newParent);
        if (parent && parent->isActive())
            subFocusItem->setFocus();
    }

    // Deliver post-change notification
    if (newParentVariant)
        q->itemChange(QGraphicsItem::ItemParentHasChanged, *newParentVariant);

    if (isObject)
        emit static_cast<QGraphicsObject *>(q)->parentChanged();
}

/*!
    \internal

    Returns the bounding rect of this item's children (excluding itself).
*/
void QGraphicsItemPrivate::childrenBoundingRectHelper(QTransform *x, QRectF *rect, QGraphicsItem *topMostEffectItem)
{
    Q_Q(QGraphicsItem);

    QRectF childrenRect;
    QRectF *result = rect;
    rect = &childrenRect;
    const bool setTopMostEffectItem = !topMostEffectItem;

    for (int i = 0; i < children.size(); ++i) {
        QGraphicsItem *child = children.at(i);
        QGraphicsItemPrivate *childd = child->d_ptr.data();
        if (setTopMostEffectItem)
            topMostEffectItem = child;
        bool hasPos = !childd->pos.isNull();
        if (hasPos || childd->transformData) {
            // COMBINE
            QTransform matrix = childd->transformToParent();
            if (x)
                matrix *= *x;
            *rect |= matrix.mapRect(child->d_ptr->effectiveBoundingRect(topMostEffectItem));
            if (!childd->children.isEmpty())
                childd->childrenBoundingRectHelper(&matrix, rect, topMostEffectItem);
        } else {
            if (x)
                *rect |= x->mapRect(child->d_ptr->effectiveBoundingRect(topMostEffectItem));
            else
                *rect |= child->d_ptr->effectiveBoundingRect(topMostEffectItem);
            if (!childd->children.isEmpty())
                childd->childrenBoundingRectHelper(x, rect, topMostEffectItem);
        }
    }

    if (flags & QGraphicsItem::ItemClipsChildrenToShape){
        if (x)
            *rect &= x->mapRect(q->boundingRect());
        else
            *rect &= q->boundingRect();
    }

    *result |= *rect;
}

void QGraphicsItemPrivate::initStyleOption(QStyleOptionGraphicsItem *option, const QTransform &worldTransform,
                                           const QRegion &exposedRegion, bool allItems) const
{
    Q_ASSERT(option);
    Q_Q(const QGraphicsItem);

    // Initialize standard QStyleOption values.
    const QRectF brect = q->boundingRect();
    option->state = QStyle::State_None;
    option->rect = brect.toRect();
    option->levelOfDetail = 1;
    option->exposedRect = brect;

    // Style animations require a QObject-based animation target.
    // If a plain QGraphicsItem is used to draw animated controls,
    // QStyle is let to send animation updates to the whole scene.
    option->styleObject = q_ptr->toGraphicsObject();
    if (!option->styleObject)
        option->styleObject = scene;

    if (selected)
        option->state |= QStyle::State_Selected;
    if (enabled)
        option->state |= QStyle::State_Enabled;
    if (q->hasFocus())
        option->state |= QStyle::State_HasFocus;
    if (scene) {
        if (scene->d_func()->hoverItems.contains(q_ptr))
            option->state |= QStyle::State_MouseOver;
        if (q == scene->mouseGrabberItem())
            option->state |= QStyle::State_Sunken;
    }

    if (!(flags & QGraphicsItem::ItemUsesExtendedStyleOption))
        return;

    // Initialize QStyleOptionGraphicsItem specific values (matrix, exposedRect).
    option->matrix = worldTransform.toAffine(); //### discards perspective

    if (!allItems) {
        // Determine the item's exposed area
        option->exposedRect = QRectF();
        const QTransform reverseMap = worldTransform.inverted();
        for (const QRect &exposedRect : exposedRegion) {
            option->exposedRect |= reverseMap.mapRect(QRectF(exposedRect));
            if (option->exposedRect.contains(brect))
                break;
        }
        option->exposedRect &= brect;
    }
}

/*!
    \internal

    Empty all cached pixmaps from the pixmap cache.
*/
void QGraphicsItemCache::purge()
{
    QPixmapCache::remove(key);
    key = QPixmapCache::Key();
    const auto &constDeviceData = deviceData; // avoid detach
    for (const auto &data : constDeviceData)
        QPixmapCache::remove(data.key);
    deviceData.clear();
    allExposed = true;
    exposed.clear();
}

/*!
    Constructs a QGraphicsItem with the given \a parent item.
    It does not modify the parent object returned by QObject::parent().

    If \a parent is \nullptr, you can add the item to a scene by calling
    QGraphicsScene::addItem(). The item will then become a top-level item.

    \sa QGraphicsScene::addItem(), setParentItem()
*/
QGraphicsItem::QGraphicsItem(QGraphicsItem *parent)
    : d_ptr(new QGraphicsItemPrivate)
{
    d_ptr->q_ptr = this;
    setParentItem(parent);
}

/*!
    \internal
*/
QGraphicsItem::QGraphicsItem(QGraphicsItemPrivate &dd, QGraphicsItem *parent)
    : d_ptr(&dd)
{
    d_ptr->q_ptr = this;
    setParentItem(parent);
}

/*!
    Destroys the QGraphicsItem and all its children. If this item is currently
    associated with a scene, the item will be removed from the scene before it
    is deleted.

    \note It is more efficient to remove the item from the QGraphicsScene before
    destroying the item.
*/
QGraphicsItem::~QGraphicsItem()
{
    if (d_ptr->isObject) {
        QGraphicsObject *o = static_cast<QGraphicsObject *>(this);
        QObjectPrivate *p = QObjectPrivate::get(o);
        p->wasDeleted = true;
        if (p->declarativeData) {
            p->wasDeleted = true; // needed, so that destroying the declarative data does the right thing
<<<<<<< HEAD
            if (QAbstractDeclarativeData::destroyed)
                QAbstractDeclarativeData::destroyed(p->declarativeData, o);
            p->declarativeData = 0;
=======
            if (static_cast<QAbstractDeclarativeDataImpl*>(p->declarativeData)->ownedByQml1) {
                if (QAbstractDeclarativeData::destroyed_qml1)
                    QAbstractDeclarativeData::destroyed_qml1(p->declarativeData, o);
            } else {
                if (QAbstractDeclarativeData::destroyed)
                    QAbstractDeclarativeData::destroyed(p->declarativeData, o);
            }
            p->declarativeData = nullptr;
>>>>>>> 4c3c63d4
            p->wasDeleted = false;
        }
    }

    d_ptr->inDestructor = 1;
    d_ptr->removeExtraItemCache();

#ifndef QT_NO_GESTURES
    if (d_ptr->isObject && !d_ptr->gestureContext.isEmpty()) {
        QGraphicsObject *o = static_cast<QGraphicsObject *>(this);
        if (QGestureManager *manager = QGestureManager::instance(QGestureManager::DontForceCreation)) {
            const auto types  = d_ptr->gestureContext.keys(); // FIXME: iterate over the map directly?
            for (Qt::GestureType type : types)
                manager->cleanupCachedGestures(o, type);
        }
    }
#endif

    clearFocus();
    setFocusProxy(nullptr);

    // Update focus scope item ptr.
    QGraphicsItem *p = d_ptr->parent;
    while (p) {
        if (p->flags() & ItemIsFocusScope) {
            if (p->d_ptr->focusScopeItem == this)
                p->d_ptr->focusScopeItem = nullptr;
            break;
        }
        p = p->d_ptr->parent;
    }

    if (!d_ptr->children.isEmpty()) {
        while (!d_ptr->children.isEmpty())
            delete d_ptr->children.first();
        Q_ASSERT(d_ptr->children.isEmpty());
    }

    if (d_ptr->scene) {
        d_ptr->scene->d_func()->removeItemHelper(this);
    } else {
        d_ptr->resetFocusProxy();
        setParentItem(nullptr);
    }

#if QT_CONFIG(graphicseffect)
    delete d_ptr->graphicsEffect;
#endif // QT_CONFIG(graphicseffect)
    if (d_ptr->transformData) {
        for(int i = 0; i < d_ptr->transformData->graphicsTransforms.size(); ++i) {
            QGraphicsTransform *t = d_ptr->transformData->graphicsTransforms.at(i);
            static_cast<QGraphicsTransformPrivate *>(t->d_ptr.data())->item = nullptr;
            delete t;
        }
    }
    delete d_ptr->transformData;

    if (QGraphicsItemCustomDataStore *dataStore = qt_dataStore())
        dataStore->data.remove(this);
}

/*!
    Returns the current scene for the item, or \nullptr if the item is
    not stored in a scene.

    To add or move an item to a scene, call QGraphicsScene::addItem().
*/
QGraphicsScene *QGraphicsItem::scene() const
{
    return d_ptr->scene;
}

/*!
    Returns a pointer to this item's item group, or \nullptr if this
    item is not  member of a group.

    \sa QGraphicsItemGroup, QGraphicsScene::createItemGroup()
*/
QGraphicsItemGroup *QGraphicsItem::group() const
{
    if (!d_ptr->isMemberOfGroup)
        return nullptr;
    QGraphicsItem *parent = const_cast<QGraphicsItem *>(this);
    while ((parent = parent->d_ptr->parent)) {
        if (QGraphicsItemGroup *group = qgraphicsitem_cast<QGraphicsItemGroup *>(parent))
            return group;
    }
    // Unreachable; if d_ptr->isMemberOfGroup is != 0, then one parent of this
    // item is a group item.
    return nullptr;
}

/*!
    Adds this item to the item group \a group. If \a group is \nullptr, this item is
    removed from any current group and added as a child of the previous
    group's parent.

    \sa group(), QGraphicsScene::createItemGroup()
*/
void QGraphicsItem::setGroup(QGraphicsItemGroup *group)
{
    if (!group) {
        if (QGraphicsItemGroup *group = this->group())
            group->removeFromGroup(this);
    } else {
        group->addToGroup(this);
    }
}

/*!
    Returns a pointer to this item's parent item. If this item does not have a
    parent, \nullptr is returned.

    \sa setParentItem(), childItems()
*/
QGraphicsItem *QGraphicsItem::parentItem() const
{
    return d_ptr->parent;
}

/*!
    Returns this item's top-level item. The top-level item is the item's
    topmost ancestor item whose parent is \nullptr. If an item has no
    parent, its own pointer is returned (i.e., a top-level item is its
    own top-level item).

    \sa parentItem()
*/
QGraphicsItem *QGraphicsItem::topLevelItem() const
{
    QGraphicsItem *parent = const_cast<QGraphicsItem *>(this);
    while (QGraphicsItem *grandPa = parent->parentItem())
        parent = grandPa;
    return parent;
}

/*!
    \since 4.6

    Returns a pointer to the item's parent, cast to a QGraphicsObject. Returns
    \nullptr if the parent item is not a QGraphicsObject.

    \sa parentItem(), childItems()
*/
QGraphicsObject *QGraphicsItem::parentObject() const
{
    QGraphicsItem *p = d_ptr->parent;
    return (p && p->d_ptr->isObject) ? static_cast<QGraphicsObject *>(p) : nullptr;
}

/*!
    \since 4.4

    Returns a pointer to the item's parent widget. The item's parent widget is
    the closest parent item that is a widget.

    \sa parentItem(), childItems()
*/
QGraphicsWidget *QGraphicsItem::parentWidget() const
{
    QGraphicsItem *p = parentItem();
    while (p && !p->isWidget())
        p = p->parentItem();
    return (p && p->isWidget()) ? static_cast<QGraphicsWidget *>(p) : nullptr;
}

/*!
    \since 4.4

    Returns a pointer to the item's top level widget (i.e., the item's
    ancestor whose parent is \nullptr, or whose parent is not a widget), or
    \nullptr if this item does not have a top level widget. If the item
    is its own top level  widget, this function returns a pointer to the
    item itself.
*/
QGraphicsWidget *QGraphicsItem::topLevelWidget() const
{
    if (const QGraphicsWidget *p = parentWidget())
        return p->topLevelWidget();
    return isWidget() ? static_cast<QGraphicsWidget *>(const_cast<QGraphicsItem *>(this)) : nullptr;
}

/*!
    \since 4.4

    Returns the item's window, or \nullptr if this item does not have a
    window. If the item is a window, it will return itself.  Otherwise
    it will return the closest ancestor that is a window.

    \sa QGraphicsWidget::isWindow()
*/
QGraphicsWidget *QGraphicsItem::window() const
{
    QGraphicsItem *p = panel();
    if (p && p->isWindow())
        return static_cast<QGraphicsWidget *>(p);
    return nullptr;
}

/*!
    \since 4.6

    Returns the item's panel, or \nullptr if this item does not have a
    panel. If the item is a panel, it will return itself. Otherwise it
    will return the closest ancestor that is a panel.

    \sa isPanel(), ItemIsPanel
*/
QGraphicsItem *QGraphicsItem::panel() const
{
    if (d_ptr->flags & ItemIsPanel)
        return const_cast<QGraphicsItem *>(this);
    return d_ptr->parent ? d_ptr->parent->panel() : nullptr;
}

/*!
  \since 4.6

  Return the graphics item cast to a QGraphicsObject, if the class is actually a
  graphics object, 0 otherwise.
*/
QGraphicsObject *QGraphicsItem::toGraphicsObject()
{
    return d_ptr->isObject ? static_cast<QGraphicsObject *>(this) : nullptr;
}

/*!
  \since 4.6

  Return the graphics item cast to a QGraphicsObject, if the class is actually a
  graphics object, 0 otherwise.
*/
const QGraphicsObject *QGraphicsItem::toGraphicsObject() const
{
    return d_ptr->isObject ? static_cast<const QGraphicsObject *>(this) : nullptr;
}

/*!
  Sets this item's parent item to \a newParent. If this item already
  has a parent, it is first removed from the previous parent. If \a
  newParent is 0, this item will become a top-level item.

  Note that this implicitly adds this graphics item to the scene of
  the parent. You should not \l{QGraphicsScene::addItem()}{add} the
  item to the scene yourself.

  The behavior when calling this function on an item that is an ancestor of
  \a newParent is undefined.

  \sa parentItem(), childItems()
*/
void QGraphicsItem::setParentItem(QGraphicsItem *newParent)
{
    if (newParent == this) {
        qWarning("QGraphicsItem::setParentItem: cannot assign %p as a parent of itself", this);
        return;
    }
    if (newParent == d_ptr->parent)
        return;

    const QVariant newParentVariant(itemChange(QGraphicsItem::ItemParentChange,
                                               QVariant::fromValue<QGraphicsItem *>(newParent)));
    newParent = qvariant_cast<QGraphicsItem *>(newParentVariant);
    if (newParent == d_ptr->parent)
        return;

    const QVariant thisPointerVariant(QVariant::fromValue<QGraphicsItem *>(this));
    d_ptr->setParentItemHelper(newParent, &newParentVariant, &thisPointerVariant);
}

/*!
    \fn QList<QGraphicsItem *> QGraphicsItem::children() const
    \obsolete

    Use childItems() instead.

    \sa setParentItem()
*/

/*!
    \since 4.4

    Returns a list of this item's children.

    The items are sorted by stacking order. This takes into account both the
    items' insertion order and their Z-values.

    \sa setParentItem(), zValue(), {QGraphicsItem#Sorting}{Sorting}
*/
QList<QGraphicsItem *> QGraphicsItem::childItems() const
{
    const_cast<QGraphicsItem *>(this)->d_ptr->ensureSortedChildren();
    return d_ptr->children;
}

/*!
    \since 4.4
    Returns \c true if this item is a widget (i.e., QGraphicsWidget); otherwise,
    returns \c false.
*/
bool QGraphicsItem::isWidget() const
{
    return d_ptr->isWidget;
}

/*!
    \since 4.4
    Returns \c true if the item is a QGraphicsWidget window, otherwise returns
    false.

    \sa QGraphicsWidget::windowFlags()
*/
bool QGraphicsItem::isWindow() const
{
    return d_ptr->isWidget && (static_cast<const QGraphicsWidget *>(this)->windowType() & Qt::Window);
}

/*!
    \since 4.6
    Returns \c true if the item is a panel; otherwise returns \c false.

    \sa QGraphicsItem::panel(), ItemIsPanel
*/
bool QGraphicsItem::isPanel() const
{
    return d_ptr->flags & ItemIsPanel;
}

/*!
    Returns this item's flags. The flags describe what configurable features
    of the item are enabled and not. For example, if the flags include
    ItemIsFocusable, the item can accept input focus.

    By default, no flags are enabled.

    \sa setFlags(), setFlag()
*/
QGraphicsItem::GraphicsItemFlags QGraphicsItem::flags() const
{
    return GraphicsItemFlags(d_ptr->flags);
}

/*!
    If \a enabled is true, the item flag \a flag is enabled; otherwise, it is
    disabled.

    \sa flags(), setFlags()
*/
void QGraphicsItem::setFlag(GraphicsItemFlag flag, bool enabled)
{
    if (enabled)
        setFlags(GraphicsItemFlags(d_ptr->flags) | flag);
    else
        setFlags(GraphicsItemFlags(d_ptr->flags) & ~flag);
}

/*!
    Sets the item flags to \a flags. All flags in \a flags are enabled; all
    flags not in \a flags are disabled.

    If the item had focus and \a flags does not enable ItemIsFocusable, the
    item loses focus as a result of calling this function. Similarly, if the
    item was selected, and \a flags does not enabled ItemIsSelectable, the
    item is automatically unselected.

    By default, no flags are enabled. (QGraphicsWidget enables the
    ItemSendsGeometryChanges flag by default in order to track position
    changes.)

    \sa flags(), setFlag()
*/
void QGraphicsItem::setFlags(GraphicsItemFlags flags)
{
    // Notify change and check for adjustment.
    if (quint32(d_ptr->flags) == quint32(flags))
        return;
    flags = GraphicsItemFlags(itemChange(ItemFlagsChange, quint32(flags)).toUInt());
    if (quint32(d_ptr->flags) == quint32(flags))
        return;
    if (d_ptr->scene && d_ptr->scene->d_func()->indexMethod != QGraphicsScene::NoIndex)
        d_ptr->scene->d_func()->index->itemChange(this, ItemFlagsChange, &flags);

    // Flags that alter the geometry of the item (or its children).
    const quint32 geomChangeFlagsMask = (ItemClipsChildrenToShape | ItemClipsToShape | ItemIgnoresTransformations | ItemIsSelectable);
    bool fullUpdate = (quint32(flags) & geomChangeFlagsMask) != (d_ptr->flags & geomChangeFlagsMask);
    if (fullUpdate)
        d_ptr->updatePaintedViewBoundingRects(/*children=*/true);

    // Keep the old flags to compare the diff.
    GraphicsItemFlags oldFlags = GraphicsItemFlags(d_ptr->flags);

    // Update flags.
    d_ptr->flags = flags;

    if (!(d_ptr->flags & ItemIsFocusable) && hasFocus()) {
        // Clear focus on the item if it has focus when the focusable flag
        // is unset.
        clearFocus();
    }

    if (!(d_ptr->flags & ItemIsSelectable) && isSelected()) {
        // Unselect the item if it is selected when the selectable flag is
        // unset.
        setSelected(false);
    }

    if ((flags & ItemClipsChildrenToShape) != (oldFlags & ItemClipsChildrenToShape)) {
        // Item children clipping changes. Propagate the ancestor flag to
        // all children.
        d_ptr->updateAncestorFlag(ItemClipsChildrenToShape);
        // The childrenBoundingRect is clipped to the boundingRect in case of ItemClipsChildrenToShape,
        // which means we have to invalidate the cached childrenBoundingRect whenever this flag changes.
        d_ptr->dirtyChildrenBoundingRect = 1;
        d_ptr->markParentDirty(true);
    }

    if ((flags & ItemContainsChildrenInShape) != (oldFlags & ItemContainsChildrenInShape)) {
        // Item children containtment changes. Propagate the ancestor flag to all children.
        d_ptr->updateAncestorFlag(ItemContainsChildrenInShape);
    }

    if ((flags & ItemIgnoresTransformations) != (oldFlags & ItemIgnoresTransformations)) {
        // Item children clipping changes. Propagate the ancestor flag to
        // all children.
        d_ptr->updateAncestorFlag(ItemIgnoresTransformations);
    }

    if ((flags & ItemNegativeZStacksBehindParent) != (oldFlags & ItemNegativeZStacksBehindParent)) {
        // NB! We change the flags directly here, so we must also update d_ptr->flags.
        // Note that this has do be done before the ItemStacksBehindParent check
        // below; otherwise we will loose the change.

        // Update stack-behind.
        if (d_ptr->z < qreal(0.0))
            flags |= ItemStacksBehindParent;
        else
            flags &= ~ItemStacksBehindParent;
        d_ptr->flags = flags;
    }

    if ((flags & ItemStacksBehindParent) != (oldFlags & ItemStacksBehindParent)) {
        // NB! This check has to come after the ItemNegativeZStacksBehindParent
        // check above. Be careful.

        // Ensure child item sorting is up to date when toggling this flag.
        if (d_ptr->parent)
            d_ptr->parent->d_ptr->needSortChildren = 1;
        else if (d_ptr->scene)
            d_ptr->scene->d_func()->needSortTopLevelItems = 1;
    }

    if ((flags & ItemAcceptsInputMethod) != (oldFlags & ItemAcceptsInputMethod)) {
        // Update input method sensitivity in any views.
        if (d_ptr->scene)
            d_ptr->scene->d_func()->updateInputMethodSensitivityInViews();
    }

    if ((flags & ItemIsPanel) != (oldFlags & ItemIsPanel)) {
        bool becomesPanel = (flags & ItemIsPanel);
        if ((d_ptr->panelModality != NonModal) && d_ptr->scene) {
            // update the panel's modal state
            if (becomesPanel)
                d_ptr->scene->d_func()->enterModal(this);
            else
                d_ptr->scene->d_func()->leaveModal(this);
        }
        if (d_ptr->isWidget && (becomesPanel || parentWidget())) {
            QGraphicsWidget *w = static_cast<QGraphicsWidget *>(this);
            QGraphicsWidget *focusFirst = w;
            QGraphicsWidget *focusLast = w;
            for (;;) {
                QGraphicsWidget *test = focusLast->d_func()->focusNext;
                if (!w->isAncestorOf(test) || test == w)
                    break;
                focusLast = test;
            }

            if (becomesPanel) {
                // unlink own widgets from focus chain
                QGraphicsWidget *beforeMe = w->d_func()->focusPrev;
                QGraphicsWidget *afterMe = focusLast->d_func()->focusNext;
                beforeMe->d_func()->focusNext = afterMe;
                afterMe->d_func()->focusPrev = beforeMe;
                focusFirst->d_func()->focusPrev = focusLast;
                focusLast->d_func()->focusNext = focusFirst;
                if (!isAncestorOf(focusFirst->d_func()->focusNext))
                    focusFirst->d_func()->focusNext = w;
            } else if (QGraphicsWidget *pw = parentWidget()) {
                // link up own widgets to focus chain
                QGraphicsWidget *beforeMe = pw;
                QGraphicsWidget *afterMe = pw->d_func()->focusNext;
                beforeMe->d_func()->focusNext = w;
                afterMe->d_func()->focusPrev = focusLast;
                w->d_func()->focusPrev = beforeMe;
                focusLast->d_func()->focusNext = afterMe;
            }
        }
    }

    if (d_ptr->scene) {
        if ((flags & ItemSendsScenePositionChanges) != (oldFlags & ItemSendsScenePositionChanges)) {
            if (flags & ItemSendsScenePositionChanges)
                d_ptr->scene->d_func()->registerScenePosItem(this);
            else
                d_ptr->scene->d_func()->unregisterScenePosItem(this);
        }
        d_ptr->scene->d_func()->markDirty(this, QRectF(), /*invalidateChildren=*/true);
    }

    // Notify change.
    itemChange(ItemFlagsHaveChanged, quint32(flags));
}

/*!
    \since 4.4
    Returns the cache mode for this item. The default mode is NoCache (i.e.,
    cache is disabled and all painting is immediate).

    \sa setCacheMode()
*/
QGraphicsItem::CacheMode QGraphicsItem::cacheMode() const
{
    return QGraphicsItem::CacheMode(d_ptr->cacheMode);
}

/*!
    \since 4.4
    Sets the item's cache mode to \a mode.

    The optional \a logicalCacheSize argument is used only by
    ItemCoordinateCache mode, and describes the resolution of the cache
    buffer; if \a logicalCacheSize is (100, 100), QGraphicsItem will fit the
    item into 100x100 pixels in graphics memory, regardless of the logical
    size of the item itself. By default QGraphicsItem uses the size of
    boundingRect(). For all other cache modes than ItemCoordinateCache, \a
    logicalCacheSize is ignored.

    Caching can speed up rendering if your item spends a significant time
    redrawing itself. In some cases the cache can also slow down rendering, in
    particular when the item spends less time redrawing than QGraphicsItem
    spends redrawing from the cache.

    When caching is enabled, an item's paint() function will generally draw into an
    offscreen pixmap cache; for any subsequent
    repaint requests, the Graphics View framework will redraw from the
    cache. This approach works particularly well with QGLWidget, which stores
    all the cache as OpenGL textures.

    Be aware that QPixmapCache's cache limit may need to be changed to obtain
    optimal performance.

    You can read more about the different cache modes in the CacheMode
    documentation.

    \note Enabling caching does not imply that the item's paint() function will be
    called only in response to an explicit update() call. For instance, under
    memory pressure, Qt may decide to drop some of the cache information;
    in such cases an item's paint() function will be called even if there
    was no update() call (that is, exactly as if there were no caching enabled).

    \sa CacheMode, QPixmapCache::setCacheLimit()
*/
void QGraphicsItem::setCacheMode(CacheMode mode, const QSize &logicalCacheSize)
{
    CacheMode lastMode = CacheMode(d_ptr->cacheMode);
    d_ptr->cacheMode = mode;
    bool noVisualChange = (mode == NoCache && lastMode == NoCache)
                          || (mode == NoCache && lastMode == DeviceCoordinateCache)
                          || (mode == DeviceCoordinateCache && lastMode == NoCache)
                          || (mode == DeviceCoordinateCache && lastMode == DeviceCoordinateCache);
    if (mode == NoCache) {
        d_ptr->removeExtraItemCache();
    } else {
        QGraphicsItemCache *cache = d_ptr->extraItemCache();

        // Reset old cache
        cache->purge();

        if (mode == ItemCoordinateCache) {
            if (lastMode == mode && cache->fixedSize == logicalCacheSize)
                noVisualChange = true;
            cache->fixedSize = logicalCacheSize;
        }
    }
    if (!noVisualChange)
        update();
}

/*!
    \since 4.6

    Returns the modality for this item.
*/
QGraphicsItem::PanelModality QGraphicsItem::panelModality() const
{
    return d_ptr->panelModality;
}

/*!
    \since 4.6

    Sets the modality for this item to \a panelModality.

    Changing the modality of a visible item takes effect immediately.
*/
void QGraphicsItem::setPanelModality(PanelModality panelModality)
{
    if (d_ptr->panelModality == panelModality)
        return;

    PanelModality previousModality = d_ptr->panelModality;
    bool enterLeaveModal = (isPanel() && d_ptr->scene && isVisible());
    if (enterLeaveModal && panelModality == NonModal)
        d_ptr->scene->d_func()->leaveModal(this);
    d_ptr->panelModality = panelModality;
    if (enterLeaveModal && d_ptr->panelModality != NonModal)
        d_ptr->scene->d_func()->enterModal(this, previousModality);
}

/*!
    \since 4.6

    Returns \c true if this item is blocked by a modal panel, false otherwise. If \a blockingPanel is
    non-zero, \a blockingPanel will be set to the modal panel that is blocking this item. If this
    item is not blocked, \a blockingPanel will not be set by this function.

    This function always returns \c false for items not in a scene.

    \sa panelModality(), setPanelModality(), PanelModality
*/
bool QGraphicsItem::isBlockedByModalPanel(QGraphicsItem **blockingPanel) const
{
    if (!d_ptr->scene)
        return false;


    QGraphicsItem *dummy = nullptr;
    if (!blockingPanel)
        blockingPanel = &dummy;

    const QGraphicsScenePrivate *scene_d = d_ptr->scene->d_func();
    if (scene_d->modalPanels.isEmpty())
        return false;

    // ###
    if (!scene_d->popupWidgets.isEmpty() && scene_d->popupWidgets.first() == this)
        return false;

    for (int i = 0; i < scene_d->modalPanels.count(); ++i) {
        QGraphicsItem *modalPanel = scene_d->modalPanels.at(i);
        if (modalPanel->panelModality() == QGraphicsItem::SceneModal) {
            // Scene modal panels block all non-descendents.
            if (modalPanel != this && !modalPanel->isAncestorOf(this)) {
                *blockingPanel = modalPanel;
                return true;
            }
        } else {
            // Window modal panels block ancestors and siblings/cousins.
            if (modalPanel != this
                && !modalPanel->isAncestorOf(this)
                && commonAncestorItem(modalPanel)) {
                *blockingPanel = modalPanel;
                return true;
            }
        }
    }
    return false;
}

#ifndef QT_NO_TOOLTIP
/*!
    Returns the item's tool tip, or an empty QString if no tool tip has been
    set.

    \sa setToolTip(), QToolTip
*/
QString QGraphicsItem::toolTip() const
{
    return d_ptr->extra(QGraphicsItemPrivate::ExtraToolTip).toString();
}

/*!
    Sets the item's tool tip to \a toolTip. If \a toolTip is empty, the item's
    tool tip is cleared.

    \sa toolTip(), QToolTip
*/
void QGraphicsItem::setToolTip(const QString &toolTip)
{
    const QVariant toolTipVariant(itemChange(ItemToolTipChange, toolTip));
    d_ptr->setExtra(QGraphicsItemPrivate::ExtraToolTip, toolTipVariant.toString());
    itemChange(ItemToolTipHasChanged, toolTipVariant);
}
#endif // QT_NO_TOOLTIP

#ifndef QT_NO_CURSOR
/*!
    Returns the current cursor shape for the item. The mouse cursor
    will assume this shape when it's over this item.
    See the \l{Qt::CursorShape}{list of predefined cursor objects} for a
    range of useful shapes.

    An editor item might want to use an I-beam cursor:

    \snippet code/src_gui_graphicsview_qgraphicsitem.cpp 2

    If no cursor has been set, the cursor of the item beneath is used.

    \sa setCursor(), hasCursor(), unsetCursor(), QWidget::cursor,
    QApplication::overrideCursor()
*/
QCursor QGraphicsItem::cursor() const
{
    return qvariant_cast<QCursor>(d_ptr->extra(QGraphicsItemPrivate::ExtraCursor));
}

/*!
    Sets the current cursor shape for the item to \a cursor. The mouse cursor
    will assume this shape when it's over this item.
    See the \l{Qt::CursorShape}{list of predefined cursor objects} for a
    range of useful shapes.

    An editor item might want to use an I-beam cursor:

    \snippet code/src_gui_graphicsview_qgraphicsitem.cpp 3

    If no cursor has been set, the cursor of the item beneath is used.

    \sa cursor(), hasCursor(), unsetCursor(), QWidget::cursor,
    QApplication::overrideCursor()
*/
void QGraphicsItem::setCursor(const QCursor &cursor)
{
    const QVariant cursorVariant(itemChange(ItemCursorChange, QVariant::fromValue<QCursor>(cursor)));
    d_ptr->setExtra(QGraphicsItemPrivate::ExtraCursor, qvariant_cast<QCursor>(cursorVariant));
    d_ptr->hasCursor = 1;
    if (d_ptr->scene) {
        d_ptr->scene->d_func()->allItemsUseDefaultCursor = false;
        const auto views = d_ptr->scene->views();
        for (QGraphicsView *view : views) {
            view->viewport()->setMouseTracking(true);
            // Note: Some of this logic is duplicated in QGraphicsView's mouse events.
            if (view->underMouse()) {
                const auto itemsUnderCursor = view->items(view->mapFromGlobal(QCursor::pos()));
                for (QGraphicsItem *itemUnderCursor : itemsUnderCursor) {
                    if (itemUnderCursor->hasCursor()) {
                        QMetaObject::invokeMethod(view, "_q_setViewportCursor",
                                                  Q_ARG(QCursor, itemUnderCursor->cursor()));
                        break;
                    }
                }
                break;
            }
        }
    }
    itemChange(ItemCursorHasChanged, cursorVariant);
}

/*!
    Returns \c true if this item has a cursor set; otherwise, false is returned.

    By default, items don't have any cursor set. cursor() will return a
    standard pointing arrow cursor.

    \sa unsetCursor()
*/
bool QGraphicsItem::hasCursor() const
{
    return d_ptr->hasCursor;
}

/*!
    Clears the cursor from this item.

    \sa hasCursor(), setCursor()
*/
void QGraphicsItem::unsetCursor()
{
    if (!d_ptr->hasCursor)
        return;
    d_ptr->unsetExtra(QGraphicsItemPrivate::ExtraCursor);
    d_ptr->hasCursor = 0;
    if (d_ptr->scene) {
        const auto views = d_ptr->scene->views();
        for (QGraphicsView *view : views) {
            if (view->underMouse() && view->itemAt(view->mapFromGlobal(QCursor::pos())) == this) {
                QMetaObject::invokeMethod(view, "_q_unsetViewportCursor");
                break;
            }
        }
    }
}

#endif // QT_NO_CURSOR

/*!
   Returns \c true if the item is visible; otherwise, false is returned.

   Note that the item's general visibility is unrelated to whether or not it
   is actually being visualized by a QGraphicsView.

   \sa setVisible()
*/
bool QGraphicsItem::isVisible() const
{
    return d_ptr->visible;
}

/*!
    \since 4.4
    Returns \c true if the item is visible to \a parent; otherwise, false is
    returned. \a parent can be \nullptr, in which case this function will return
    whether the item is visible to the scene or not.

    An item may not be visible to its ancestors even if isVisible() is true. It
    may also be visible to its ancestors even if isVisible() is false. If
    any ancestor is hidden, the item itself will be implicitly hidden, in which
    case this function will return false.

    \sa isVisible(), setVisible()
*/
bool QGraphicsItem::isVisibleTo(const QGraphicsItem *parent) const
{
    const QGraphicsItem *p = this;
    if (d_ptr->explicitlyHidden)
        return false;
    do {
        if (p == parent)
            return true;
        if (p->d_ptr->explicitlyHidden)
            return false;
    } while ((p = p->d_ptr->parent));
    return parent == nullptr;
}

/*!
    \internal

    Sets this item's visibility to \a newVisible. If \a explicitly is true,
    this item will be "explicitly" \a newVisible; otherwise, it.. will not be.
*/
void QGraphicsItemPrivate::setVisibleHelper(bool newVisible, bool explicitly,
                                            bool update, bool hiddenByPanel)
{
    Q_Q(QGraphicsItem);

    // Update explicit bit.
    if (explicitly)
        explicitlyHidden = newVisible ? 0 : 1;

    // Check if there's nothing to do.
    if (visible == quint32(newVisible))
        return;

    // Don't show child if parent is not visible
    if (parent && newVisible && !parent->d_ptr->visible)
        return;

    // Modify the property.
    const QVariant newVisibleVariant(q_ptr->itemChange(QGraphicsItem::ItemVisibleChange,
                                                       quint32(newVisible)));
    newVisible = newVisibleVariant.toBool();
    if (visible == quint32(newVisible))
        return;
    visible = newVisible;

    // Schedule redrawing
    if (update) {
        QGraphicsItemCache *c = (QGraphicsItemCache *)qvariant_cast<void *>(extra(ExtraCacheData));
        if (c)
            c->purge();
        if (scene) {
#if QT_CONFIG(graphicseffect)
            invalidateParentGraphicsEffectsRecursively();
#endif // QT_CONFIG(graphicseffect)
            scene->d_func()->markDirty(q_ptr, QRectF(), /*invalidateChildren=*/false, /*force=*/true);
        }
    }

    // Certain properties are dropped as an item becomes invisible.
    bool hasFocus = q_ptr->hasFocus();
    if (!newVisible) {
        if (scene) {
            if (scene->d_func()->mouseGrabberItems.contains(q))
                q->ungrabMouse();
            if (scene->d_func()->keyboardGrabberItems.contains(q))
                q->ungrabKeyboard();
            if (q->isPanel() && panelModality != QGraphicsItem::NonModal)
                scene->d_func()->leaveModal(q_ptr);
        }
        if (hasFocus && scene) {
            // Hiding the focus item or the closest non-panel ancestor of the focus item
            QGraphicsItem *focusItem = scene->focusItem();
            bool clear = true;
            if (isWidget && !focusItem->isPanel()) {
                do {
                    if (focusItem == q_ptr) {
                        clear = !static_cast<QGraphicsWidget *>(q_ptr)->focusNextPrevChild(true);
                        break;
                    }
                } while ((focusItem = focusItem->parentWidget()) && !focusItem->isPanel());
            }
            if (clear)
                clearFocusHelper(/* giveFocusToParent = */ false, hiddenByPanel);
        }
        if (q_ptr->isSelected())
            q_ptr->setSelected(false);
    } else {
        geometryChanged = 1;
        paintedViewBoundingRectsNeedRepaint = 1;
        if (scene) {
            if (isWidget) {
                QGraphicsWidget *widget = static_cast<QGraphicsWidget *>(q_ptr);
                if (widget->windowType() == Qt::Popup)
                    scene->d_func()->addPopup(widget);
            }
            if (q->isPanel() && panelModality != QGraphicsItem::NonModal) {
                scene->d_func()->enterModal(q_ptr);
            }
        }
    }

    // Update children with explicitly = false.
    const bool updateChildren = update && !((flags & QGraphicsItem::ItemClipsChildrenToShape
                                             || flags & QGraphicsItem::ItemContainsChildrenInShape)
                                            && !(flags & QGraphicsItem::ItemHasNoContents));
    foreach (QGraphicsItem *child, children) {
        if (!newVisible || !child->d_ptr->explicitlyHidden)
            child->d_ptr->setVisibleHelper(newVisible, false, updateChildren, hiddenByPanel);
    }

    // Update activation
    if (scene && q->isPanel()) {
        if (newVisible) {
            if (parent && parent->isActive())
                q->setActive(true);
        } else {
            if (q->isActive())
                scene->setActivePanel(parent);
        }
    }

    // Enable subfocus
    if (scene) {
        if (newVisible) {
            // Item is shown
            QGraphicsItem *p = parent;
            bool done = false;
            while (p) {
                if (p->flags() & QGraphicsItem::ItemIsFocusScope) {
                    QGraphicsItem *fsi = p->d_ptr->focusScopeItem;
                    if (q_ptr == fsi || q_ptr->isAncestorOf(fsi)) {
                        done = true;
                        while (fsi->d_ptr->focusScopeItem && fsi->d_ptr->focusScopeItem->isVisible())
                            fsi = fsi->d_ptr->focusScopeItem;
                        fsi->d_ptr->setFocusHelper(Qt::OtherFocusReason, /* climb = */ true,
                                                   /* focusFromHide = */ false);
                    }
                    break;
                }
                p = p->d_ptr->parent;
            }
            if (!done) {
                QGraphicsItem *fi = subFocusItem;
                if (fi && fi != scene->focusItem()) {
                    scene->setFocusItem(fi);
                } else if (flags & QGraphicsItem::ItemIsFocusScope &&
                           !scene->focusItem() &&
                           q->isAncestorOf(scene->d_func()->lastFocusItem)) {
                    q_ptr->setFocus();
                }
            }
        } else {
            // Item is hidden
            if (hasFocus) {
                QGraphicsItem *p = parent;
                while (p) {
                    if (p->flags() & QGraphicsItem::ItemIsFocusScope) {
                        if (p->d_ptr->visible) {
                            p->d_ptr->setFocusHelper(Qt::OtherFocusReason, /* climb = */ true,
                                                     /* focusFromHide = */ true);
                        }
                        break;
                    }
                    p = p->d_ptr->parent;
                }
            }
        }
    }

    // Deliver post-change notification.
    q_ptr->itemChange(QGraphicsItem::ItemVisibleHasChanged, newVisibleVariant);

    if (isObject)
        emit static_cast<QGraphicsObject *>(q_ptr)->visibleChanged();
}

/*!
    If \a visible is true, the item is made visible. Otherwise, the item is
    made invisible. Invisible items are not painted, nor do they receive any
    events. In particular, mouse events pass right through invisible items,
    and are delivered to any item that may be behind. Invisible items are also
    unselectable, they cannot take input focus, and are not detected by
    QGraphicsScene's item location functions.

    If an item becomes invisible while grabbing the mouse, (i.e., while it is
    receiving mouse events,) it will automatically lose the mouse grab, and
    the grab is not regained by making the item visible again; it must receive
    a new mouse press to regain the mouse grab.

    Similarly, an invisible item cannot have focus, so if the item has focus
    when it becomes invisible, it will lose focus, and the focus is not
    regained by simply making the item visible again.

    If you hide a parent item, all its children will also be hidden. If you
    show a parent item, all children will be shown, unless they have been
    explicitly hidden (i.e., if you call setVisible(false) on a child, it will
    not be reshown even if its parent is hidden, and then shown again).

    Items are visible by default; it is unnecessary to call
    setVisible() on a new item.

    \note An item with opacity set to 0 will still be considered visible,
    although it will be treated like an invisible item: mouse events will pass
    through it, it will not be included in the items returned by
    QGraphicsView::items(), and so on. However, the item will retain the focus.

    \sa isVisible(), show(), hide(), setOpacity()
*/
void QGraphicsItem::setVisible(bool visible)
{
    d_ptr->setVisibleHelper(visible,
                            /* explicit = */ true,
                            /* update = */ true,
                            /* hiddenByPanel = */ isPanel());
}

/*!
    \fn void QGraphicsItem::hide()

    Hides the item (items are visible by default).

    This convenience function is equivalent to calling \c setVisible(false).

    \sa show(), setVisible()
*/

/*!
    \fn void QGraphicsItem::show()

    Shows the item (items are visible by default).

    This convenience function is equivalent to calling \c setVisible(true).

    \sa hide(), setVisible()
*/

/*!
    Returns \c true if the item is enabled; otherwise, false is returned.

    \sa setEnabled()
*/
bool QGraphicsItem::isEnabled() const
{
    return d_ptr->enabled;
}

/*!
    \internal

    Sets this item's visibility to \a newEnabled. If \a explicitly is true,
    this item will be "explicitly" \a newEnabled; otherwise, it.. will not be.
*/
void QGraphicsItemPrivate::setEnabledHelper(bool newEnabled, bool explicitly, bool update)
{
    // Update explicit bit.
    if (explicitly)
        explicitlyDisabled = newEnabled ? 0 : 1;

    // Check if there's nothing to do.
    if (enabled == quint32(newEnabled))
        return;

    // Certain properties are dropped when an item is disabled.
    if (!newEnabled) {
        if (scene && scene->mouseGrabberItem() == q_ptr)
            q_ptr->ungrabMouse();
        if (q_ptr->hasFocus()) {
            // Disabling the closest non-panel ancestor of the focus item
            // causes focus to pop to the next item, otherwise it's cleared.
            QGraphicsItem *focusItem = scene->focusItem();
            bool clear = true;
            if (isWidget && !focusItem->isPanel() && q_ptr->isAncestorOf(focusItem)) {
                do {
                    if (focusItem == q_ptr) {
                        clear = !static_cast<QGraphicsWidget *>(q_ptr)->focusNextPrevChild(true);
                        break;
                    }
                } while ((focusItem = focusItem->parentWidget()) && !focusItem->isPanel());
            }
            if (clear)
                q_ptr->clearFocus();
        }
        if (q_ptr->isSelected())
            q_ptr->setSelected(false);
    }

    // Modify the property.
    const QVariant newEnabledVariant(q_ptr->itemChange(QGraphicsItem::ItemEnabledChange,
                                                       quint32(newEnabled)));
    enabled = newEnabledVariant.toBool();

    // Schedule redraw.
    if (update)
        q_ptr->update();

    foreach (QGraphicsItem *child, children) {
        if (!newEnabled || !child->d_ptr->explicitlyDisabled)
            child->d_ptr->setEnabledHelper(newEnabled, /* explicitly = */ false);
    }

    // Deliver post-change notification.
    q_ptr->itemChange(QGraphicsItem::ItemEnabledHasChanged, newEnabledVariant);

    if (isObject)
        emit static_cast<QGraphicsObject *>(q_ptr)->enabledChanged();
}

/*!
    If \a enabled is true, the item is enabled; otherwise, it is disabled.

    Disabled items are visible, but they do not receive any events, and cannot
    take focus nor be selected. Mouse events are discarded; they are not
    propagated unless the item is also invisible, or if it does not accept
    mouse events (see acceptedMouseButtons()). A disabled item cannot become the
    mouse grabber, and as a result of this, an item loses the grab if it
    becomes disabled when grabbing the mouse, just like it loses focus if it
    had focus when it was disabled.

    Disabled items are traditionally drawn using grayed-out colors (see \l
    QPalette::Disabled).

    If you disable a parent item, all its children will also be disabled. If
    you enable a parent item, all children will be enabled, unless they have
    been explicitly disabled (i.e., if you call setEnabled(false) on a child,
    it will not be reenabled if its parent is disabled, and then enabled
    again).

    Items are enabled by default.

    \note If you install an event filter, you can still intercept events
    before they are delivered to items; this mechanism disregards the item's
    enabled state.

    \sa isEnabled()
*/
void QGraphicsItem::setEnabled(bool enabled)
{
    d_ptr->setEnabledHelper(enabled, /* explicitly = */ true);
}

/*!
    Returns \c true if this item is selected; otherwise, false is returned.

    Items that are in a group inherit the group's selected state.

    Items are not selected by default.

    \sa setSelected(), QGraphicsScene::setSelectionArea()
*/
bool QGraphicsItem::isSelected() const
{
    if (QGraphicsItemGroup *group = this->group())
        return group->isSelected();
    return d_ptr->selected;
}

/*!
    If \a selected is true and this item is selectable, this item is selected;
    otherwise, it is unselected.

    If the item is in a group, the whole group's selected state is toggled by
    this function. If the group is selected, all items in the group are also
    selected, and if the group is not selected, no item in the group is
    selected.

    Only visible, enabled, selectable items can be selected.  If \a selected
    is true and this item is either invisible or disabled or unselectable,
    this function does nothing.

    By default, items cannot be selected. To enable selection, set the
    ItemIsSelectable flag.

    This function is provided for convenience, allowing individual toggling of
    the selected state of an item. However, a more common way of selecting
    items is to call QGraphicsScene::setSelectionArea(), which will call this
    function for all visible, enabled, and selectable items within a specified
    area on the scene.

    \sa isSelected(), QGraphicsScene::selectedItems()
*/
void QGraphicsItem::setSelected(bool selected)
{
    if (QGraphicsItemGroup *group = this->group()) {
        group->setSelected(selected);
        return;
    }

    if (!(d_ptr->flags & ItemIsSelectable) || !d_ptr->enabled || !d_ptr->visible)
        selected = false;
    if (d_ptr->selected == selected)
        return;
    const QVariant newSelectedVariant(itemChange(ItemSelectedChange, quint32(selected)));
    bool newSelected = newSelectedVariant.toBool();
    if (d_ptr->selected == newSelected)
        return;
    d_ptr->selected = newSelected;

    update();
    if (d_ptr->scene) {
        QGraphicsScenePrivate *sceneD = d_ptr->scene->d_func();
        if (selected) {
            sceneD->selectedItems << this;
        } else {
            // QGraphicsScene::selectedItems() lazily pulls out all items that are
            // no longer selected.
        }
        if (!sceneD->selectionChanging)
            emit d_ptr->scene->selectionChanged();
    }

    // Deliver post-change notification.
    itemChange(QGraphicsItem::ItemSelectedHasChanged, newSelectedVariant);
}

/*!
    \since 4.5

    Returns this item's local opacity, which is between 0.0 (transparent) and
    1.0 (opaque). This value is combined with parent and ancestor values into
    the effectiveOpacity(). The effective opacity decides how the item is
    rendered and also affects its visibility when queried by functions such as
    QGraphicsView::items().

    The opacity property decides the state of the painter passed to the
    paint() function. If the item is cached, i.e., ItemCoordinateCache or
    DeviceCoordinateCache, the effective property will be applied to the item's
    cache as it is rendered.

    The default opacity is 1.0; fully opaque.

    \sa setOpacity(), paint(), ItemIgnoresParentOpacity,
    ItemDoesntPropagateOpacityToChildren
*/
qreal QGraphicsItem::opacity() const
{
    return d_ptr->opacity;
}

/*!
    \since 4.5

    Returns this item's \e effective opacity, which is between 0.0
    (transparent) and 1.0 (opaque). This value is a combination of this item's
    local opacity, and its parent and ancestors' opacities. The effective
    opacity decides how the item is rendered.

    \sa opacity(), setOpacity(), paint(), ItemIgnoresParentOpacity,
    ItemDoesntPropagateOpacityToChildren
*/
qreal QGraphicsItem::effectiveOpacity() const
{
    return d_ptr->effectiveOpacity();
}

/*!
    \since 4.5

    Sets this item's local \a opacity, between 0.0 (transparent) and 1.0
    (opaque). The item's local opacity is combined with parent and ancestor
    opacities into the effectiveOpacity().

    By default, opacity propagates from parent to child, so if a parent's
    opacity is 0.5 and the child is also 0.5, the child's effective opacity
    will be 0.25.

    The opacity property decides the state of the painter passed to the
    paint() function. If the item is cached, i.e., ItemCoordinateCache or
    DeviceCoordinateCache, the effective property will be applied to the
    item's cache as it is rendered.

    There are two item flags that affect how the item's opacity is combined
    with the parent: ItemIgnoresParentOpacity and
    ItemDoesntPropagateOpacityToChildren.

    \note Setting the opacity of an item to 0 will not make the item invisible
    (according to isVisible()), but the item will be treated like an invisible
    one. See the documentation of setVisible() for more information.

    \sa opacity(), effectiveOpacity(), setVisible()
*/
void QGraphicsItem::setOpacity(qreal opacity)
{
    // Notify change.
    const QVariant newOpacityVariant(itemChange(ItemOpacityChange, opacity));

    // Normalized opacity
    qreal newOpacity = qBound(qreal(0), newOpacityVariant.toReal(), qreal(1));

    // No change? Done.
    if (newOpacity == d_ptr->opacity)
        return;

    bool wasFullyTransparent = d_ptr->isOpacityNull();
    d_ptr->opacity = newOpacity;

    // Notify change.
    itemChange(ItemOpacityHasChanged, newOpacityVariant);

    // Update.
    if (d_ptr->scene) {
#if QT_CONFIG(graphicseffect)
        d_ptr->invalidateParentGraphicsEffectsRecursively();
        if (!(d_ptr->flags & ItemDoesntPropagateOpacityToChildren))
            d_ptr->invalidateChildGraphicsEffectsRecursively(QGraphicsItemPrivate::OpacityChanged);
#endif // QT_CONFIG(graphicseffect)
        d_ptr->scene->d_func()->markDirty(this, QRectF(),
                                          /*invalidateChildren=*/true,
                                          /*force=*/false,
                                          /*ignoreOpacity=*/d_ptr->isOpacityNull());
        if (wasFullyTransparent)
            d_ptr->paintedViewBoundingRectsNeedRepaint = 1;
    }

    if (d_ptr->isObject)
        emit static_cast<QGraphicsObject *>(this)->opacityChanged();
}

/*!
    Returns a pointer to this item's effect if it has one; otherwise \nullptr.

    \since 4.6
*/
#if QT_CONFIG(graphicseffect)
QGraphicsEffect *QGraphicsItem::graphicsEffect() const
{
    return d_ptr->graphicsEffect;
}

/*!
    Sets \a effect as the item's effect. If there already is an effect installed
    on this item, QGraphicsItem will delete the existing effect before installing
    the new \a effect. You can delete an existing effect by calling
    setGraphicsEffect(\nullptr).

    If \a effect is the installed effect on a different item, setGraphicsEffect() will remove
    the effect from the item and install it on this item.

    QGraphicsItem takes ownership of \a effect.

    \note This function will apply the effect on itself and all its children.

    \since 4.6
*/
void QGraphicsItem::setGraphicsEffect(QGraphicsEffect *effect)
{
    if (d_ptr->graphicsEffect == effect)
        return;

    if (d_ptr->graphicsEffect) {
        delete d_ptr->graphicsEffect;
        d_ptr->graphicsEffect = nullptr;
    } else if (d_ptr->parent) {
        d_ptr->parent->d_ptr->updateChildWithGraphicsEffectFlagRecursively();
    }

    if (effect) {
        // Set new effect.
        QGraphicsEffectSourcePrivate *sourced = new QGraphicsItemEffectSourcePrivate(this);
        QGraphicsEffectSource *source = new QGraphicsEffectSource(*sourced);
        d_ptr->graphicsEffect = effect;
        effect->d_func()->setGraphicsEffectSource(source);
        prepareGeometryChange();
    }
}
#endif // QT_CONFIG(graphicseffect)

void QGraphicsItemPrivate::updateChildWithGraphicsEffectFlagRecursively()
{
#if QT_CONFIG(graphicseffect)
    QGraphicsItemPrivate *itemPrivate = this;
    do {
        // parent chain already notified?
        if (itemPrivate->mayHaveChildWithGraphicsEffect)
            return;
        itemPrivate->mayHaveChildWithGraphicsEffect = 1;
    } while ((itemPrivate = itemPrivate->parent ? itemPrivate->parent->d_ptr.data() : nullptr));
#endif
}

/*!
    \internal
    \since 4.6
    Returns the effective bounding rect of the given item space rect.
    If the item has no effect, the rect is returned unmodified.
    If the item has an effect, the effective rect can be extend beyond the
    item's bounding rect, depending on the effect.

    \sa boundingRect()
*/
QRectF QGraphicsItemPrivate::effectiveBoundingRect(const QRectF &rect) const
{
#if QT_CONFIG(graphicseffect)
    Q_Q(const QGraphicsItem);
    QGraphicsEffect *effect = graphicsEffect;
    if (scene && effect && effect->isEnabled()) {
        if (scene->d_func()->views.isEmpty())
            return effect->boundingRectFor(rect);
        QRectF sceneRect = q->mapRectToScene(rect);
        QRectF sceneEffectRect;
        const auto views = scene->views();
        for (QGraphicsView *view : views) {
            QRectF deviceRect = view->d_func()->mapRectFromScene(sceneRect);
            QRect deviceEffectRect = effect->boundingRectFor(deviceRect).toAlignedRect();
            sceneEffectRect |= view->d_func()->mapRectToScene(deviceEffectRect);
        }
        return q->mapRectFromScene(sceneEffectRect);
    }
#endif // QT_CONFIG(graphicseffect)
    return rect;
}

/*!
    \internal
    \since 4.6
    Returns the effective bounding rect of the item.
    If the item has no effect, this is the same as the item's bounding rect.
    If the item has an effect, the effective rect can be larger than the item's
    bouding rect, depending on the effect.

    \sa boundingRect()
*/
QRectF QGraphicsItemPrivate::effectiveBoundingRect(QGraphicsItem *topMostEffectItem) const
{
#if QT_CONFIG(graphicseffect)
    Q_Q(const QGraphicsItem);
    QRectF brect = effectiveBoundingRect(q_ptr->boundingRect());
    if (ancestorFlags & QGraphicsItemPrivate::AncestorClipsChildren
        || ancestorFlags & QGraphicsItemPrivate::AncestorContainsChildren
        || topMostEffectItem == q)
        return brect;

    const QGraphicsItem *effectParent = parent;
    while (effectParent) {
        QGraphicsEffect *effect = effectParent->d_ptr->graphicsEffect;
        if (scene && effect && effect->isEnabled()) {
            const QRectF brectInParentSpace = q->mapRectToItem(effectParent, brect);
            const QRectF effectRectInParentSpace = effectParent->d_ptr->effectiveBoundingRect(brectInParentSpace);
            brect = effectParent->mapRectToItem(q, effectRectInParentSpace);
        }
        if (effectParent->d_ptr->ancestorFlags & QGraphicsItemPrivate::AncestorClipsChildren
            || effectParent->d_ptr->ancestorFlags & QGraphicsItemPrivate::AncestorContainsChildren
            || topMostEffectItem == effectParent) {
            return brect;
        }
        effectParent = effectParent->d_ptr->parent;
    }

    return brect;
#else //QT_CONFIG(graphicseffect)
    Q_UNUSED(topMostEffectItem);
    return q_ptr->boundingRect();
#endif // QT_CONFIG(graphicseffect)

}

/*!
    \internal
    \since 4.6
    Returns the effective bounding rect of this item in scene coordinates,
    by combining sceneTransform() with boundingRect(), taking into account
    the effect that the item might have.

    If the item has no effect, this is the same as sceneBoundingRect().

    \sa effectiveBoundingRect(), sceneBoundingRect()
*/
QRectF QGraphicsItemPrivate::sceneEffectiveBoundingRect() const
{
    // Find translate-only offset
    // COMBINE
    QPointF offset;
    const QGraphicsItem *parentItem = q_ptr;
    const QGraphicsItemPrivate *itemd;
    do {
        itemd = parentItem->d_ptr.data();
        if (itemd->transformData)
            break;
        offset += itemd->pos;
    } while ((parentItem = itemd->parent));

    QRectF br = effectiveBoundingRect();
    br.translate(offset);
    return !parentItem ? br : parentItem->sceneTransform().mapRect(br);
}

/*!
   Returns \c true if this item can accept drag and drop events; otherwise,
   returns \c false. By default, items do not accept drag and drop events; items
   are transparent to drag and drop.

   \sa setAcceptDrops()
*/
bool QGraphicsItem::acceptDrops() const
{
    return d_ptr->acceptDrops;
}

/*!
    If \a on is true, this item will accept drag and drop events; otherwise,
    it is transparent for drag and drop events. By default, items do not
    accept drag and drop events.

    \sa acceptDrops()
*/
void QGraphicsItem::setAcceptDrops(bool on)
{
    d_ptr->acceptDrops = on;
}

/*!
    Returns the mouse buttons that this item accepts mouse events for.  By
    default, all mouse buttons are accepted.

    If an item accepts a mouse button, it will become the mouse
    grabber item when a mouse press event is delivered for that mouse
    button. However, if the item does not accept the button,
    QGraphicsScene will forward the mouse events to the first item
    beneath it that does.

    \sa setAcceptedMouseButtons(), mousePressEvent()
*/
Qt::MouseButtons QGraphicsItem::acceptedMouseButtons() const
{
    return Qt::MouseButtons(d_ptr->acceptedMouseButtons);
}

/*!
    Sets the mouse \a buttons that this item accepts mouse events for.

    By default, all mouse buttons are accepted. If an item accepts a
    mouse button, it will become the mouse grabber item when a mouse
    press event is delivered for that button. However, if the item
    does not accept the mouse button, QGraphicsScene will forward the
    mouse events to the first item beneath it that does.

    To disable mouse events for an item (i.e., make it transparent for mouse
    events), call setAcceptedMouseButtons(0).

    \sa acceptedMouseButtons(), mousePressEvent()
*/
void QGraphicsItem::setAcceptedMouseButtons(Qt::MouseButtons buttons)
{
    if (Qt::MouseButtons(d_ptr->acceptedMouseButtons) != buttons) {
        if (buttons == 0 && d_ptr->scene && d_ptr->scene->mouseGrabberItem() == this
            && d_ptr->scene->d_func()->lastMouseGrabberItemHasImplicitMouseGrab) {
            ungrabMouse();
        }
        d_ptr->acceptedMouseButtons = quint32(buttons);
    }
}

/*!
    \since 4.4

    Returns \c true if an item accepts hover events
    (QGraphicsSceneHoverEvent); otherwise, returns \c false. By default,
    items do not accept hover events.

    \sa setAcceptedMouseButtons()
*/
bool QGraphicsItem::acceptHoverEvents() const
{
    return d_ptr->acceptsHover;
}

/*!
    \fn bool QGraphicsItem::acceptsHoverEvents() const
    \obsolete

    Call acceptHoverEvents() instead.
*/

/*!
    \since 4.4

    If \a enabled is true, this item will accept hover events;
    otherwise, it will ignore them. By default, items do not accept
    hover events.

    Hover events are delivered when there is no current mouse grabber
    item.  They are sent when the mouse cursor enters an item, when it
    moves around inside the item, and when the cursor leaves an
    item. Hover events are commonly used to highlight an item when
    it's entered, and for tracking the mouse cursor as it hovers over
    the item (equivalent to QWidget::mouseTracking).

    Parent items receive hover enter events before their children, and
    leave events after their children. The parent does not receive a
    hover leave event if the cursor enters a child, though; the parent
    stays "hovered" until the cursor leaves its area, including its
    children's areas.

    If a parent item handles child events, it will receive hover move,
    drag move, and drop events as the cursor passes through its
    children, but it does not receive hover enter and hover leave, nor
    drag enter and drag leave events on behalf of its children.

    A QGraphicsWidget with window decorations will accept hover events
    regardless of the value of acceptHoverEvents().

    \sa acceptHoverEvents(), hoverEnterEvent(), hoverMoveEvent(),
    hoverLeaveEvent()
*/
void QGraphicsItem::setAcceptHoverEvents(bool enabled)
{
    if (d_ptr->acceptsHover == quint32(enabled))
        return;
    d_ptr->acceptsHover = quint32(enabled);
    if (d_ptr->acceptsHover && d_ptr->scene && d_ptr->scene->d_func()->allItemsIgnoreHoverEvents) {
        d_ptr->scene->d_func()->allItemsIgnoreHoverEvents = false;
        d_ptr->scene->d_func()->enableMouseTrackingOnViews();
    }
}

/*!
    \fn void QGraphicsItem::setAcceptsHoverEvents(bool enabled)
    \obsolete

    Use setAcceptHoverEvents(\a enabled) instead.
*/

/*! \since 4.6

    Returns \c true if an item accepts \l{QTouchEvent}{touch events};
    otherwise, returns \c false. By default, items do not accept touch events.

    \sa setAcceptTouchEvents()
*/
bool QGraphicsItem::acceptTouchEvents() const
{
    return d_ptr->acceptTouchEvents;
}

/*!
    \since 4.6

    If \a enabled is true, this item will accept \l{QTouchEvent}{touch events};
    otherwise, it will ignore them. By default, items do not accept
    touch events.
*/
void QGraphicsItem::setAcceptTouchEvents(bool enabled)
{
    if (d_ptr->acceptTouchEvents == quint32(enabled))
        return;
    d_ptr->acceptTouchEvents = quint32(enabled);
    if (d_ptr->acceptTouchEvents && d_ptr->scene && d_ptr->scene->d_func()->allItemsIgnoreTouchEvents) {
        d_ptr->scene->d_func()->allItemsIgnoreTouchEvents = false;
        d_ptr->scene->d_func()->enableTouchEventsOnViews();
    }
}

/*!
    \since 4.6

    Returns \c true if this item filters child events (i.e., all events
    intended for any of its children are instead sent to this item);
    otherwise, false is returned.

    The default value is false; child events are not filtered.

    \sa setFiltersChildEvents()
*/
bool QGraphicsItem::filtersChildEvents() const
{
    return d_ptr->filtersDescendantEvents;
}

/*!
    \since 4.6

    If \a enabled is true, this item is set to filter all events for
    all its children (i.e., all events intented for any of its
    children are instead sent to this item); otherwise, if \a enabled
    is false, this item will only handle its own events. The default
    value is false.

    \sa filtersChildEvents()
*/
void QGraphicsItem::setFiltersChildEvents(bool enabled)
{
    if (d_ptr->filtersDescendantEvents == enabled)
        return;

    d_ptr->filtersDescendantEvents = enabled;
    d_ptr->updateAncestorFlag(QGraphicsItem::GraphicsItemFlag(-2));
}

/*!
    \obsolete

    Returns \c true if this item handles child events (i.e., all events
    intended for any of its children are instead sent to this item);
    otherwise, false is returned.

    This property is useful for item groups; it allows one item to
    handle events on behalf of its children, as opposed to its
    children handling their events individually.

    The default is to return false; children handle their own events.
    The exception for this is if the item is a QGraphicsItemGroup, then
    it defaults to return true.

    \sa setHandlesChildEvents()
*/
bool QGraphicsItem::handlesChildEvents() const
{
    return d_ptr->handlesChildEvents;
}

/*!
    \obsolete

    If \a enabled is true, this item is set to handle all events for
    all its children (i.e., all events intented for any of its
    children are instead sent to this item); otherwise, if \a enabled
    is false, this item will only handle its own events. The default
    value is false.

    This property is useful for item groups; it allows one item to
    handle events on behalf of its children, as opposed to its
    children handling their events individually.

    If a child item accepts hover events, its parent will receive
    hover move events as the cursor passes through the child, but it
    does not receive hover enter and hover leave events on behalf of
    its child.

    \sa handlesChildEvents()
*/
void QGraphicsItem::setHandlesChildEvents(bool enabled)
{
    if (d_ptr->handlesChildEvents == enabled)
        return;

    d_ptr->handlesChildEvents = enabled;
    d_ptr->updateAncestorFlag(QGraphicsItem::GraphicsItemFlag(-1));
}
/*!
    \since 4.6
    Returns \c true if this item is active; otherwise returns \c false.

    An item can only be active if the scene is active. An item is active
    if it is, or is a descendent of, an active panel. Items in non-active
    panels are not active.

    Items that are not part of a panel follow scene activation when the
    scene has no active panel.

    Only active items can gain input focus.

    \sa QGraphicsScene::isActive(), QGraphicsScene::activePanel(), panel(), isPanel()
*/
bool QGraphicsItem::isActive() const
{
    if (!d_ptr->scene || !d_ptr->scene->isActive())
        return false;
    return panel() == d_ptr->scene->activePanel();
}

/*!
    \since 4.6

    If \a active is true, and the scene is active, this item's panel will be
    activated. Otherwise, the panel is deactivated.

    If the item is not part of an active scene, \a active will decide what
    happens to the panel when the scene becomes active or the item is added to
    the scene. If true, the item's panel will be activated when the item is
    either added to the scene or the scene is activated. Otherwise, the item
    will stay inactive independent of the scene's activated state.

    \sa isPanel(), QGraphicsScene::setActivePanel(), QGraphicsScene::isActive()
*/
void QGraphicsItem::setActive(bool active)
{
    d_ptr->explicitActivate = 1;
    d_ptr->wantsActive = active;
    if (d_ptr->scene) {
        if (active) {
            // Activate this item.
            d_ptr->scene->setActivePanel(this);
        } else {
            QGraphicsItem *activePanel = d_ptr->scene->activePanel();
            QGraphicsItem *thisPanel = panel();
            if (!activePanel || activePanel == thisPanel) {
                // Deactivate this item, and reactivate the parent panel,
                // or the last active panel (if any).
                QGraphicsItem *nextToActivate = nullptr;
                if (d_ptr->parent)
                    nextToActivate = d_ptr->parent->panel();
                if (!nextToActivate)
                    nextToActivate = d_ptr->scene->d_func()->lastActivePanel;
                if (nextToActivate == this || isAncestorOf(nextToActivate))
                    nextToActivate = nullptr;
                d_ptr->scene->setActivePanel(nextToActivate);
            }
        }
    }
}

/*!
    Returns \c true if this item is active, and it or its \l{focusProxy()}{focus
    proxy} has keyboard input focus; otherwise, returns \c false.

    \sa focusItem(), setFocus(), QGraphicsScene::setFocusItem(), isActive()
*/
bool QGraphicsItem::hasFocus() const
{
    if (!d_ptr->scene || !d_ptr->scene->isActive())
        return false;

    if (d_ptr->focusProxy)
        return d_ptr->focusProxy->hasFocus();

    if (d_ptr->scene->d_func()->focusItem != this)
        return false;

    return panel() == d_ptr->scene->d_func()->activePanel;
}

/*!
    Gives keyboard input focus to this item. The \a focusReason argument will
    be passed into any \l{QFocusEvent}{focus event} generated by this function;
    it is used to give an explanation of what caused the item to get focus.

    Only enabled items that set the ItemIsFocusable flag can accept keyboard
    focus.

    If this item is not visible, not active, or not associated with a scene,
    it will not gain immediate input focus. However, it will be registered as
    the preferred focus item for its subtree of items, should it later become
    visible.

    As a result of calling this function, this item will receive a
    \l{focusInEvent()}{focus in event} with \a focusReason. If another item
    already has focus, that item will first receive a \l{focusOutEvent()}
    {focus out event} indicating that it has lost input focus.

    \sa clearFocus(), hasFocus(), focusItem(), focusProxy()
*/
void QGraphicsItem::setFocus(Qt::FocusReason focusReason)
{
    d_ptr->setFocusHelper(focusReason, /* climb = */ true, /* focusFromHide = */ false);
}

/*!
    \internal
*/
void QGraphicsItemPrivate::setFocusHelper(Qt::FocusReason focusReason, bool climb, bool focusFromHide)
{
    // Disabled / unfocusable items cannot accept focus.
    if (!q_ptr->isEnabled() || !(flags & QGraphicsItem::ItemIsFocusable))
        return;

    // Find focus proxy.
    QGraphicsItem *f = q_ptr;
    while (f->d_ptr->focusProxy)
        f = f->d_ptr->focusProxy;

    // Return if it already has focus.
    if (scene && scene->focusItem() == f)
        return;

    // Update focus scope item ptr.
    QGraphicsItem *p = parent;
    while (p) {
        if (p->flags() & QGraphicsItem::ItemIsFocusScope) {
            QGraphicsItem *oldFocusScopeItem = p->d_ptr->focusScopeItem;
            p->d_ptr->focusScopeItem = q_ptr;
            if (oldFocusScopeItem)
                oldFocusScopeItem->d_ptr->focusScopeItemChange(false);
            focusScopeItemChange(true);
            if (!p->focusItem() && !focusFromHide) {
                // Calling setFocus() on a child of a focus scope that does
                // not have focus changes only the focus scope pointer,
                // so that focus is restored the next time the scope gains
                // focus.
                return;
            }
            break;
        }
        p = p->d_ptr->parent;
    }

    if (climb) {
        while (f->d_ptr->focusScopeItem && f->d_ptr->focusScopeItem->isVisible())
            f = f->d_ptr->focusScopeItem;
    }

    // Update the child focus chain.
    QGraphicsItem *commonAncestor = nullptr;
    if (scene && scene->focusItem() && scene->focusItem()->panel() == q_ptr->panel()) {
        commonAncestor = scene->focusItem()->commonAncestorItem(f);
        scene->focusItem()->d_ptr->clearSubFocus(scene->focusItem(), commonAncestor);
    }

    f->d_ptr->setSubFocus(f, commonAncestor);

    // Update the scene's focus item.
    if (scene) {
        QGraphicsItem *p = q_ptr->panel();
        if ((!p && scene->isActive()) || (p && p->isActive())) {
            // Visible items immediately gain focus from scene.
            scene->d_func()->setFocusItemHelper(f, focusReason);
        }
    }
}

/*!
    Takes keyboard input focus from the item.

    If it has focus, a \l{focusOutEvent()}{focus out event} is sent to this
    item to tell it that it is about to lose the focus.

    Only items that set the ItemIsFocusable flag, or widgets that set an
    appropriate focus policy, can accept keyboard focus.

    \sa setFocus(), hasFocus(), QGraphicsWidget::focusPolicy
*/
void QGraphicsItem::clearFocus()
{
    d_ptr->clearFocusHelper(/* giveFocusToParent = */ true,
                            /* hiddenByParentPanel = */ false);
}

/*!
    \internal
*/
void QGraphicsItemPrivate::clearFocusHelper(bool giveFocusToParent, bool hiddenByParentPanel)
{
    QGraphicsItem *subFocusItem = q_ptr;
    if (flags & QGraphicsItem::ItemIsFocusScope) {
        while (subFocusItem->d_ptr->focusScopeItem)
            subFocusItem = subFocusItem->d_ptr->focusScopeItem;
    }

    if (giveFocusToParent) {
        // Pass focus to the closest parent focus scope
        if (!inDestructor) {
            QGraphicsItem *p = parent;
            while (p) {
                if (p->flags() & QGraphicsItem::ItemIsFocusScope) {
                    if (p->d_ptr->focusScopeItem == q_ptr) {
                        p->d_ptr->focusScopeItem = nullptr;
                        if (!subFocusItem->hasFocus()) //if it has focus, focusScopeItemChange is called elsewhere
                            focusScopeItemChange(false);
                    }
                    if (subFocusItem->hasFocus())
                        p->d_ptr->setFocusHelper(Qt::OtherFocusReason, /* climb = */ false,
                                                 /* focusFromHide = */ false);
                    return;
                }
                p = p->d_ptr->parent;
            }
        }
    }

    if (subFocusItem->hasFocus()) {
        // Invisible items with focus must explicitly clear subfocus.
        if (!hiddenByParentPanel)
            clearSubFocus(q_ptr);

        // If this item has the scene's input focus, clear it.
        scene->setFocusItem(nullptr);
    }
}

/*!
    \since 4.6

    Returns this item's focus proxy, or \nullptr if this item has no
    focus proxy.

    \sa setFocusProxy(), setFocus(), hasFocus()
*/
QGraphicsItem *QGraphicsItem::focusProxy() const
{
    return d_ptr->focusProxy;
}

/*!
    \since 4.6

    Sets the item's focus proxy to \a item.

    If an item has a focus proxy, the focus proxy will receive
    input focus when the item gains input focus. The item itself
    will still have focus (i.e., hasFocus() will return true),
    but only the focus proxy will receive the keyboard input.

    A focus proxy can itself have a focus proxy, and so on. In
    such case, keyboard input will be handled by the outermost
    focus proxy.

    The focus proxy \a item must belong to the same scene as
    this item.

    \sa focusProxy(), setFocus(), hasFocus()
*/
void QGraphicsItem::setFocusProxy(QGraphicsItem *item)
{
    if (item == d_ptr->focusProxy)
        return;
    if (item == this) {
        qWarning("QGraphicsItem::setFocusProxy: cannot assign self as focus proxy");
        return;
    }
    if (item) {
        if (item->d_ptr->scene != d_ptr->scene) {
            qWarning("QGraphicsItem::setFocusProxy: focus proxy must be in same scene");
            return;
        }
        for (QGraphicsItem *f = item->focusProxy(); f != nullptr; f = f->focusProxy()) {
            if (f == this) {
                qWarning("QGraphicsItem::setFocusProxy: %p is already in the focus proxy chain", item);
                return;
            }
        }
    }

    QGraphicsItem *lastFocusProxy = d_ptr->focusProxy;
    if (lastFocusProxy)
        lastFocusProxy->d_ptr->focusProxyRefs.removeOne(&d_ptr->focusProxy);
    d_ptr->focusProxy = item;
    if (item)
        item->d_ptr->focusProxyRefs << &d_ptr->focusProxy;
}

/*!
    \since 4.6

    If this item, a child or descendant of this item currently has input
    focus, this function will return a pointer to that item. If
    no descendant has input focus, \nullptr is returned.

    \sa hasFocus(), setFocus(), QWidget::focusWidget()
*/
QGraphicsItem *QGraphicsItem::focusItem() const
{
    return d_ptr->subFocusItem;
}

/*!
    \internal

    Returns this item's focus scope item.
*/
QGraphicsItem *QGraphicsItem::focusScopeItem() const
{
    return d_ptr->focusScopeItem;
}

/*!
    \since 4.4
    Grabs the mouse input.

    This item will receive all mouse events for the scene until any of the
    following events occurs:

    \list
    \li The item becomes invisible
    \li The item is removed from the scene
    \li The item is deleted
    \li The item call ungrabMouse()
    \li Another item calls grabMouse(); the item will regain the mouse grab
    when the other item calls ungrabMouse().
    \endlist

    When an item gains the mouse grab, it receives a QEvent::GrabMouse
    event. When it loses the mouse grab, it receives a QEvent::UngrabMouse
    event. These events can be used to detect when your item gains or loses
    the mouse grab through other means than receiving mouse button events.

    It is almost never necessary to explicitly grab the mouse in Qt, as Qt
    grabs and releases it sensibly. In particular, Qt grabs the mouse when you
    press a mouse button, and keeps the mouse grabbed until you release the
    last mouse button. Also, Qt::Popup widgets implicitly call grabMouse()
    when shown, and ungrabMouse() when hidden.

    Note that only visible items can grab mouse input. Calling grabMouse() on
    an invisible item has no effect.

    Keyboard events are not affected.

    \sa QGraphicsScene::mouseGrabberItem(), ungrabMouse(), grabKeyboard()
*/
void QGraphicsItem::grabMouse()
{
    if (!d_ptr->scene) {
        qWarning("QGraphicsItem::grabMouse: cannot grab mouse without scene");
        return;
    }
    if (!d_ptr->visible) {
        qWarning("QGraphicsItem::grabMouse: cannot grab mouse while invisible");
        return;
    }
    d_ptr->scene->d_func()->grabMouse(this);
}

/*!
    \since 4.4
    Releases the mouse grab.

    \sa grabMouse(), ungrabKeyboard()
*/
void QGraphicsItem::ungrabMouse()
{
    if (!d_ptr->scene) {
        qWarning("QGraphicsItem::ungrabMouse: cannot ungrab mouse without scene");
        return;
    }
    d_ptr->scene->d_func()->ungrabMouse(this);
}

/*!
    \since 4.4
    Grabs the keyboard input.

    The item will receive all keyboard input to the scene until one of the
    following events occur:

    \list
    \li The item becomes invisible
    \li The item is removed from the scene
    \li The item is deleted
    \li The item calls ungrabKeyboard()
    \li Another item calls grabKeyboard(); the item will regain the keyboard grab
    when the other item calls ungrabKeyboard().
    \endlist

    When an item gains the keyboard grab, it receives a QEvent::GrabKeyboard
    event. When it loses the keyboard grab, it receives a
    QEvent::UngrabKeyboard event. These events can be used to detect when your
    item gains or loses the keyboard grab through other means than gaining
    input focus.

    It is almost never necessary to explicitly grab the keyboard in Qt, as Qt
    grabs and releases it sensibly. In particular, Qt grabs the keyboard when
    your item gains input focus, and releases it when your item loses input
    focus, or when the item is hidden.

    Note that only visible items can grab keyboard input. Calling
    grabKeyboard() on an invisible item has no effect.

    Keyboard events are not affected.

    \sa ungrabKeyboard(), grabMouse(), setFocus()
*/
void QGraphicsItem::grabKeyboard()
{
    if (!d_ptr->scene) {
        qWarning("QGraphicsItem::grabKeyboard: cannot grab keyboard without scene");
        return;
    }
    if (!d_ptr->visible) {
        qWarning("QGraphicsItem::grabKeyboard: cannot grab keyboard while invisible");
        return;
    }
    d_ptr->scene->d_func()->grabKeyboard(this);
}

/*!
    \since 4.4
    Releases the keyboard grab.

    \sa grabKeyboard(), ungrabMouse()
*/
void QGraphicsItem::ungrabKeyboard()
{
    if (!d_ptr->scene) {
        qWarning("QGraphicsItem::ungrabKeyboard: cannot ungrab keyboard without scene");
        return;
    }
    d_ptr->scene->d_func()->ungrabKeyboard(this);
}

/*!
    Returns the position of the item in parent coordinates. If the item has no
    parent, its position is given in scene coordinates.

    The position of the item describes its origin (local coordinate
    (0, 0)) in parent coordinates; this function returns the same as
    mapToParent(0, 0).

    For convenience, you can also call scenePos() to determine the
    item's position in scene coordinates, regardless of its parent.

    \sa x(), y(), setPos(), transform(), {The Graphics View Coordinate System}
*/
QPointF QGraphicsItem::pos() const
{
    return d_ptr->pos;
}

/*!
    \fn QGraphicsItem::x() const

    This convenience function is equivalent to calling pos().x().

    \sa y()
*/

/*!
    \since 4.6

    Set's the \a x coordinate of the item's position. Equivalent to
    calling setPos(x, y()).

    \sa x(), setPos()
*/
void QGraphicsItem::setX(qreal x)
{
    if (d_ptr->inDestructor)
        return;

    if (qIsNaN(x))
        return;

    setPos(QPointF(x, d_ptr->pos.y()));
}

/*!
    \fn QGraphicsItem::y() const

    This convenience function is equivalent to calling pos().y().

    \sa x()
*/

/*!
    \since 4.6

    Set's the \a y coordinate of the item's position. Equivalent to
    calling setPos(x(), y).

    \sa x(), setPos()
*/
void QGraphicsItem::setY(qreal y)
{
    if (d_ptr->inDestructor)
        return;

    if (qIsNaN(y))
        return;

    setPos(QPointF(d_ptr->pos.x(), y));
}

/*!
    Returns the item's position in scene coordinates. This is
    equivalent to calling \c mapToScene(0, 0).

    \sa pos(), sceneTransform(), {The Graphics View Coordinate System}
*/
QPointF QGraphicsItem::scenePos() const
{
    return mapToScene(0, 0);
}

/*!
    \internal

    Sets the position \a pos.
*/
void QGraphicsItemPrivate::setPosHelper(const QPointF &pos)
{
    Q_Q(QGraphicsItem);
    inSetPosHelper = 1;
    if (scene)
        q->prepareGeometryChange();
    QPointF oldPos = this->pos;
    this->pos = pos;
    dirtySceneTransform = 1;
    inSetPosHelper = 0;
    if (isObject) {
        if (pos.x() != oldPos.x())
            emit static_cast<QGraphicsObject *>(q_ptr)->xChanged();
        if (pos.y() != oldPos.y())
            emit static_cast<QGraphicsObject *>(q_ptr)->yChanged();
    }
}

/*!
    \internal

    Sets the transform \a transform.
*/
void QGraphicsItemPrivate::setTransformHelper(const QTransform &transform)
{
    q_ptr->prepareGeometryChange();
    transformData->transform = transform;
    dirtySceneTransform = 1;
    transformChanged();
}

/*!
    Sets the position of the item to \a pos, which is in parent
    coordinates.  For items with no parent, \a pos is in scene
    coordinates.

    The position of the item describes its origin (local coordinate
    (0, 0)) in parent coordinates.

    \sa pos(), scenePos(), {The Graphics View Coordinate System}
*/
void QGraphicsItem::setPos(const QPointF &pos)
{
    if (d_ptr->pos == pos)
        return;

    if (d_ptr->inDestructor)
        return;

    // Update and repositition.
    if (!(d_ptr->flags & (ItemSendsGeometryChanges | ItemSendsScenePositionChanges))) {
        d_ptr->setPosHelper(pos);
        if (d_ptr->isWidget)
            static_cast<QGraphicsWidget *>(this)->d_func()->setGeometryFromSetPos();
        if (d_ptr->scenePosDescendants)
            d_ptr->sendScenePosChange();
        return;
    }

    // Notify the item that the position is changing.
    const QVariant newPosVariant(itemChange(ItemPositionChange, QVariant::fromValue<QPointF>(pos)));
    QPointF newPos = newPosVariant.toPointF();
    if (newPos == d_ptr->pos)
        return;

    // Update and repositition.
    d_ptr->setPosHelper(newPos);

    // Send post-notification.
    itemChange(QGraphicsItem::ItemPositionHasChanged, newPosVariant);
    d_ptr->sendScenePosChange();
}

/*!
    \fn void QGraphicsItem::setPos(qreal x, qreal y)
    \overload

    This convenience function is equivalent to calling setPos(QPointF(\a x, \a
    y)).
*/

/*!
    \fn void QGraphicsItem::moveBy(qreal dx, qreal dy)

    Moves the item by \a dx points horizontally, and \a dy point
    vertically. This function is equivalent to calling setPos(pos() +
    QPointF(\a dx, \a dy)).
*/

/*!
    If this item is part of a scene that is viewed by a QGraphicsView, this
    convenience function will attempt to scroll the view to ensure that \a
    rect is visible inside the view's viewport. If \a rect is a null rect (the
    default), QGraphicsItem will default to the item's bounding rect. \a xmargin
    and \a ymargin are the number of pixels the view should use for margins.

    If the specified rect cannot be reached, the contents are scrolled to the
    nearest valid position.

    If this item is not viewed by a QGraphicsView, this function does nothing.

    \sa QGraphicsView::ensureVisible()
*/
void QGraphicsItem::ensureVisible(const QRectF &rect, int xmargin, int ymargin)
{
    if (d_ptr->scene) {
        QRectF sceneRect;
        if (!rect.isNull())
            sceneRect = sceneTransform().mapRect(rect);
        else
            sceneRect = sceneBoundingRect();
        foreach (QGraphicsView *view, d_ptr->scene->d_func()->views)
            view->ensureVisible(sceneRect, xmargin, ymargin);
    }
}

/*!
    \fn void QGraphicsItem::ensureVisible(qreal x, qreal y, qreal w, qreal h,
    int xmargin = 50, int ymargin = 50)

    This convenience function is equivalent to calling
    ensureVisible(QRectF(\a x, \a y, \a w, \a h), \a xmargin, \a ymargin).
*/

#if QT_DEPRECATED_SINCE(5, 13)
/*!
    \obsolete

    Returns the item's affine transformation matrix. This is a subset or the
    item's full transformation matrix, and might not represent the item's full
    transformation.

    Use transform() instead.

    \sa setTransform(), sceneTransform()
*/
QMatrix QGraphicsItem::matrix() const
{
    return transform().toAffine();
}
#endif

/*!
    \since 4.3

    Returns this item's transformation matrix.

    The transformation matrix is combined with the item's rotation(), scale()
    and transformations() into a combined transformations for the item.

    The default transformation matrix is an identity matrix.

    \sa setTransform(), sceneTransform()
*/
QTransform QGraphicsItem::transform() const
{
    if (!d_ptr->transformData)
        return QTransform();
    return d_ptr->transformData->transform;
}

/*!
    \since 4.6

    Returns the clockwise rotation, in degrees, around the Z axis. The default
    value is 0 (i.e., the item is not rotated).

    The rotation is combined with the item's scale(), transform() and
    transformations() to map the item's coordinate system to the parent item.

    \sa setRotation(), transformOriginPoint(), {Transformations}
*/
qreal QGraphicsItem::rotation() const
{
    if (!d_ptr->transformData)
        return 0;
    return d_ptr->transformData->rotation;
}

/*!
    \since 4.6

    Sets the clockwise rotation \a angle, in degrees, around the Z axis. The
    default value is 0 (i.e., the item is not rotated). Assigning a negative
    value will rotate the item counter-clockwise. Normally the rotation angle
    is in the range (-360, 360), but it's also possible to assign values
    outside of this range (e.g., a rotation of 370 degrees is the same as a
    rotation of 10 degrees).

    The item is rotated around its transform origin point, which by default
    is (0, 0). You can select a different transformation origin by calling
    setTransformOriginPoint().

    The rotation is combined with the item's scale(), transform() and
    transformations() to map the item's coordinate system to the parent item.

    \sa rotation(), setTransformOriginPoint(), {Transformations}
*/
void QGraphicsItem::setRotation(qreal angle)
{
    prepareGeometryChange();
    qreal newRotation = angle;

    if (d_ptr->flags & ItemSendsGeometryChanges) {
        // Notify the item that the rotation is changing.
        const QVariant newRotationVariant(itemChange(ItemRotationChange, angle));
        newRotation = newRotationVariant.toReal();
    }

    if (!d_ptr->transformData)
        d_ptr->transformData = new QGraphicsItemPrivate::TransformData;

    if (d_ptr->transformData->rotation == newRotation)
        return;

    d_ptr->transformData->rotation = newRotation;
    d_ptr->transformData->onlyTransform = false;
    d_ptr->dirtySceneTransform = 1;

    // Send post-notification.
    if (d_ptr->flags & ItemSendsGeometryChanges)
        itemChange(ItemRotationHasChanged, newRotation);

    if (d_ptr->isObject)
        emit static_cast<QGraphicsObject *>(this)->rotationChanged();

    d_ptr->transformChanged();
}

/*!
    \since 4.6

    Returns the scale factor of the item. The default scale factor is 1.0
    (i.e., the item is not scaled).

    The scale is combined with the item's rotation(), transform() and
    transformations() to map the item's coordinate system to the parent item.

    \sa setScale(), rotation(), {Transformations}
*/
qreal QGraphicsItem::scale() const
{
    if (!d_ptr->transformData)
        return 1.;
    return d_ptr->transformData->scale;
}

/*!
    \since 4.6

    Sets the scale \a factor of the item. The default scale factor is 1.0
    (i.e., the item is not scaled). A scale factor of 0.0 will collapse the
    item to a single point. If you provide a negative scale factor, the
    item will be flipped and mirrored (i.e., rotated 180 degrees).

    The item is scaled around its transform origin point, which by default
    is (0, 0). You can select a different transformation origin by calling
    setTransformOriginPoint().

    The scale is combined with the item's rotation(), transform() and
    transformations() to map the item's coordinate system to the parent item.

    \sa scale(), setTransformOriginPoint(), {Transformations Example}
*/
void QGraphicsItem::setScale(qreal factor)
{
    prepareGeometryChange();
    qreal newScale = factor;

    if (d_ptr->flags & ItemSendsGeometryChanges) {
        // Notify the item that the scale is changing.
        const QVariant newScaleVariant(itemChange(ItemScaleChange, factor));
        newScale = newScaleVariant.toReal();
    }

    if (!d_ptr->transformData)
        d_ptr->transformData = new QGraphicsItemPrivate::TransformData;

    if (d_ptr->transformData->scale == newScale)
        return;

    d_ptr->transformData->scale = newScale;
    d_ptr->transformData->onlyTransform = false;
    d_ptr->dirtySceneTransform = 1;

    // Send post-notification.
    if (d_ptr->flags & ItemSendsGeometryChanges)
        itemChange(ItemScaleHasChanged, newScale);

    if (d_ptr->isObject)
        emit static_cast<QGraphicsObject *>(this)->scaleChanged();

    d_ptr->transformChanged();
}


/*!
    \since 4.6

    Returns a list of graphics transforms that currently apply to this item.

    QGraphicsTransform is for applying and controlling a chain of individual
    transformation operations on an item. It's particularly useful in
    animations, where each transform operation needs to be interpolated
    independently, or differently.

    The transformations are combined with the item's rotation(), scale() and
    transform() to map the item's coordinate system to the parent item.

    \sa scale(), rotation(), transformOriginPoint(), {Transformations}
*/
QList<QGraphicsTransform *> QGraphicsItem::transformations() const
{
    if (!d_ptr->transformData)
        return QList<QGraphicsTransform *>();
    return d_ptr->transformData->graphicsTransforms;
}

/*!
    \since 4.6

    Sets a list of graphics \a transformations (QGraphicsTransform) that
    currently apply to this item.

    If all you want is to rotate or scale an item, you should call setRotation()
    or setScale() instead. If you want to set an arbitrary transformation on
    an item, you can call setTransform().

    QGraphicsTransform is for applying and controlling a chain of individual
    transformation operations on an item. It's particularly useful in
    animations, where each transform operation needs to be interpolated
    independently, or differently.

    The transformations are combined with the item's rotation(), scale() and
    transform() to map the item's coordinate system to the parent item.

    \sa scale(), setTransformOriginPoint(), {Transformations}
*/
void QGraphicsItem::setTransformations(const QList<QGraphicsTransform *> &transformations)
{
    prepareGeometryChange();
    if (!d_ptr->transformData)
        d_ptr->transformData = new QGraphicsItemPrivate::TransformData;
    d_ptr->transformData->graphicsTransforms = transformations;
    for (int i = 0; i < transformations.size(); ++i)
        transformations.at(i)->d_func()->setItem(this);
    d_ptr->transformData->onlyTransform = false;
    d_ptr->dirtySceneTransform = 1;
    d_ptr->transformChanged();
}

/*!
    \internal
*/
void QGraphicsItemPrivate::prependGraphicsTransform(QGraphicsTransform *t)
{
    if (!transformData)
        transformData = new QGraphicsItemPrivate::TransformData;
    if (!transformData->graphicsTransforms.contains(t))
        transformData->graphicsTransforms.prepend(t);

    Q_Q(QGraphicsItem);
    t->d_func()->setItem(q);
    transformData->onlyTransform = false;
    dirtySceneTransform = 1;
    transformChanged();
}

/*!
    \internal
*/
void QGraphicsItemPrivate::appendGraphicsTransform(QGraphicsTransform *t)
{
    if (!transformData)
        transformData = new QGraphicsItemPrivate::TransformData;
    if (!transformData->graphicsTransforms.contains(t))
        transformData->graphicsTransforms.append(t);

    Q_Q(QGraphicsItem);
    t->d_func()->setItem(q);
    transformData->onlyTransform = false;
    dirtySceneTransform = 1;
    transformChanged();
}

/*!
    \since 4.6

    Returns the origin point for the transformation in item coordinates.

    The default is QPointF(0,0).

    \sa setTransformOriginPoint(), {Transformations}
*/
QPointF QGraphicsItem::transformOriginPoint() const
{
    if (!d_ptr->transformData)
        return QPointF(0,0);
    return QPointF(d_ptr->transformData->xOrigin, d_ptr->transformData->yOrigin);
}

/*!
    \since 4.6

    Sets the \a origin point for the transformation in item coordinates.

    \sa transformOriginPoint(), {Transformations}
*/
void QGraphicsItem::setTransformOriginPoint(const QPointF &origin)
{
    prepareGeometryChange();
    QPointF newOrigin = origin;

    if (d_ptr->flags & ItemSendsGeometryChanges) {
        // Notify the item that the origin point is changing.
        const QVariant newOriginVariant(itemChange(ItemTransformOriginPointChange,
                                                   QVariant::fromValue<QPointF>(origin)));
        newOrigin = newOriginVariant.toPointF();
    }

    if (!d_ptr->transformData)
        d_ptr->transformData = new QGraphicsItemPrivate::TransformData;

    if (d_ptr->transformData->xOrigin == newOrigin.x()
        && d_ptr->transformData->yOrigin == newOrigin.y()) {
        return;
    }

    d_ptr->transformData->xOrigin = newOrigin.x();
    d_ptr->transformData->yOrigin = newOrigin.y();
    d_ptr->transformData->onlyTransform = false;
    d_ptr->dirtySceneTransform = 1;

    // Send post-notification.
    if (d_ptr->flags & ItemSendsGeometryChanges)
        itemChange(ItemTransformOriginPointHasChanged, QVariant::fromValue<QPointF>(newOrigin));
}

/*!
    \fn void QGraphicsItem::setTransformOriginPoint(qreal x, qreal y)

    \since 4.6
    \overload

    Sets the origin point for the transformation in item coordinates.
    This is equivalent to calling setTransformOriginPoint(QPointF(\a x, \a y)).

    \sa setTransformOriginPoint(), {Transformations}
*/


#if QT_DEPRECATED_SINCE(5, 13)
/*!
    \obsolete

    Use sceneTransform() instead.

    \sa transform(), setTransform(), scenePos(), {The Graphics View Coordinate System}
*/
QMatrix QGraphicsItem::sceneMatrix() const
{
    d_ptr->ensureSceneTransform();
    return d_ptr->sceneTransform.toAffine();
}
#endif

/*!
    \since 4.3

    Returns this item's scene transformation matrix. This matrix can be used
    to map coordinates and geometrical shapes from this item's local
    coordinate system to the scene's coordinate system. To map coordinates
    from the scene, you must first invert the returned matrix.

    Example:

    \snippet code/src_gui_graphicsview_qgraphicsitem.cpp 4

    Unlike transform(), which returns only an item's local transformation, this
    function includes the item's (and any parents') position, and all the transfomation properties.

    \sa transform(), setTransform(), scenePos(), {The Graphics View Coordinate System}, {Transformations}
*/
QTransform QGraphicsItem::sceneTransform() const
{
    d_ptr->ensureSceneTransform();
    return d_ptr->sceneTransform;
}

/*!
    \since 4.3

    Returns this item's device transformation matrix, using \a
    viewportTransform to map from scene to device coordinates. This matrix can
    be used to map coordinates and geometrical shapes from this item's local
    coordinate system to the viewport's (or any device's) coordinate
    system. To map coordinates from the viewport, you must first invert the
    returned matrix.

    Example:

    \snippet code/src_gui_graphicsview_qgraphicsitem.cpp 5

    This function is the same as combining this item's scene transform with
    the view's viewport transform, but it also understands the
    ItemIgnoresTransformations flag. The device transform can be used to do
    accurate coordinate mapping (and collision detection) for untransformable
    items.

    \sa transform(), setTransform(), scenePos(), {The Graphics View Coordinate
    System}, itemTransform()
*/
QTransform QGraphicsItem::deviceTransform(const QTransform &viewportTransform) const
{
    // Ensure we return the standard transform if we're not untransformable.
    if (!d_ptr->itemIsUntransformable()) {
        d_ptr->ensureSceneTransform();
        return d_ptr->sceneTransform * viewportTransform;
    }

    // Find the topmost item that ignores view transformations.
    const QGraphicsItem *untransformedAncestor = this;
    QList<const QGraphicsItem *> parents;
    while (untransformedAncestor && ((untransformedAncestor->d_ptr->ancestorFlags
                                     & QGraphicsItemPrivate::AncestorIgnoresTransformations))) {
        parents.prepend(untransformedAncestor);
        untransformedAncestor = untransformedAncestor->parentItem();
    }

    if (!untransformedAncestor) {
        // Assert in debug mode, continue in release.
        Q_ASSERT_X(untransformedAncestor, "QGraphicsItem::deviceTransform",
                   "Invalid object structure!");
        return QTransform();
    }

    // Determine the inherited origin. Find the parent of the topmost untransformable.
    // Use its scene transform to map the position of the untransformable. Then use
    // that viewport position as the anchoring point for the untransformable subtree.
    QGraphicsItem *parentOfUntransformedAncestor = untransformedAncestor->parentItem();
    QTransform inheritedMatrix;
    if (parentOfUntransformedAncestor)
        inheritedMatrix = parentOfUntransformedAncestor->sceneTransform();
    QPointF mappedPoint = (inheritedMatrix * viewportTransform).map(untransformedAncestor->pos());

    // COMBINE
    QTransform matrix = QTransform::fromTranslate(mappedPoint.x(), mappedPoint.y());
    if (untransformedAncestor->d_ptr->transformData)
        matrix = untransformedAncestor->d_ptr->transformData->computedFullTransform(&matrix);

    // Then transform and translate all children.
    for (int i = 0; i < parents.size(); ++i) {
        const QGraphicsItem *parent = parents.at(i);
        parent->d_ptr->combineTransformFromParent(&matrix);
    }

    return matrix;
}

/*!
    \since 4.5

    Returns a QTransform that maps coordinates from this item to \a other. If
    \a ok is not null, and if there is no such transform, the boolean pointed
    to by \a ok will be set to false; otherwise it will be set to true.

    This transform provides an alternative to the mapToItem() or mapFromItem()
    functions, by returning the appropriate transform so that you can map
    shapes and coordinates yourself. It also helps you write more efficient
    code when repeatedly mapping between the same two items.

    \note In rare circumstances, there is no transform that maps between two
    items.

    \sa mapToItem(), mapFromItem(), deviceTransform()
*/
QTransform QGraphicsItem::itemTransform(const QGraphicsItem *other, bool *ok) const
{
    // Catch simple cases first.
    if (other == nullptr) {
        qWarning("QGraphicsItem::itemTransform: null pointer passed");
        return QTransform();
    }
    if (other == this) {
        if (ok)
            *ok = true;
        return QTransform();
    }

    QGraphicsItem *parent = d_ptr->parent;
    const QGraphicsItem *otherParent = other->d_ptr->parent;

    // This is other's child
    if (parent == other) {
        if (ok)
            *ok = true;
        QTransform x;
        d_ptr->combineTransformFromParent(&x);
        return x;
    }

    // This is other's parent
    if (otherParent == this) {
        const QPointF &otherPos = other->d_ptr->pos;
        if (other->d_ptr->transformData) {
            QTransform otherToParent;
            other->d_ptr->combineTransformFromParent(&otherToParent);
            return otherToParent.inverted(ok);
        }
        if (ok)
            *ok = true;
        return QTransform::fromTranslate(-otherPos.x(), -otherPos.y());
    }

    // Siblings
    if (parent == otherParent) {
        // COMBINE
        const QPointF &itemPos = d_ptr->pos;
        const QPointF &otherPos = other->d_ptr->pos;
        if (!d_ptr->transformData && !other->d_ptr->transformData) {
            QPointF delta = itemPos - otherPos;
            if (ok)
                *ok = true;
            return QTransform::fromTranslate(delta.x(), delta.y());
        }

        QTransform itemToParent;
        d_ptr->combineTransformFromParent(&itemToParent);
        QTransform otherToParent;
        other->d_ptr->combineTransformFromParent(&otherToParent);
        return itemToParent * otherToParent.inverted(ok);
    }

    // Find the closest common ancestor. If the two items don't share an
    // ancestor, then the only way is to combine their scene transforms.
    const QGraphicsItem *commonAncestor = commonAncestorItem(other);
    if (!commonAncestor) {
        d_ptr->ensureSceneTransform();
        other->d_ptr->ensureSceneTransform();
        return d_ptr->sceneTransform * other->d_ptr->sceneTransform.inverted(ok);
    }

    // If the two items are cousins (in sibling branches), map both to the
    // common ancestor, and combine the two transforms.
    bool cousins = other != commonAncestor && this != commonAncestor;
    if (cousins) {
        bool good = false;
        QTransform thisToScene = itemTransform(commonAncestor, &good);
        QTransform otherToScene(Qt::Uninitialized);
        if (good)
            otherToScene = other->itemTransform(commonAncestor, &good);
        if (!good) {
            if (ok)
                *ok = false;
            return QTransform();
        }
        return thisToScene * otherToScene.inverted(ok);
    }

    // One is an ancestor of the other; walk the chain.
    bool parentOfOther = isAncestorOf(other);
    const QGraphicsItem *child = parentOfOther ? other : this;
    const QGraphicsItem *root = parentOfOther ? this : other;

    QTransform x;
    const QGraphicsItem *p = child;
    do {
        p->d_ptr.data()->combineTransformToParent(&x);
    } while ((p = p->d_ptr->parent) && p != root);
    if (parentOfOther)
        return x.inverted(ok);
    if (ok)
        *ok = true;
    return x;
}

#if QT_DEPRECATED_SINCE(5, 13)
QT_WARNING_PUSH
QT_WARNING_DISABLE_DEPRECATED
/*!
    \obsolete

    Sets the item's affine transformation matrix. This is a subset or the
    item's full transformation matrix, and might not represent the item's full
    transformation.

    Use setTransform() instead.

    \sa transform(), {The Graphics View Coordinate System}
*/
void QGraphicsItem::setMatrix(const QMatrix &matrix, bool combine)
{
    if (!d_ptr->transformData)
        d_ptr->transformData = new QGraphicsItemPrivate::TransformData;

    QTransform newTransform(combine ? QTransform(matrix) * d_ptr->transformData->transform : QTransform(matrix));
    if (d_ptr->transformData->transform == newTransform)
        return;

    // Update and set the new transformation.
    if (!(d_ptr->flags & ItemSendsGeometryChanges)) {
        d_ptr->setTransformHelper(newTransform);
        return;
    }

    // Notify the item that the transformation matrix is changing.
    const QVariant newMatrixVariant = QVariant::fromValue<QMatrix>(newTransform.toAffine());
    newTransform = QTransform(qvariant_cast<QMatrix>(itemChange(ItemMatrixChange, newMatrixVariant)));
    if (d_ptr->transformData->transform == newTransform)
        return;

    // Update and set the new transformation.
    d_ptr->setTransformHelper(newTransform);

    // Send post-notification.
    itemChange(ItemTransformHasChanged, QVariant::fromValue<QTransform>(newTransform));
}
QT_WARNING_POP
#endif

/*!
    \since 4.3

    Sets the item's current transformation matrix to \a matrix.

    If \a combine is true, then \a matrix is combined with the current matrix;
    otherwise, \a matrix \e replaces the current matrix. \a combine is false
    by default.

    To simplify interaction with items using a transformed view, QGraphicsItem
    provides mapTo... and mapFrom... functions that can translate between
    items' and the scene's coordinates. For example, you can call mapToScene()
    to map an item coordiate to a scene coordinate, or mapFromScene() to map
    from scene coordinates to item coordinates.

    The transformation matrix is combined with the item's rotation(), scale()
    and transformations() into a combined transformation that maps the item's
    coordinate system to its parent.

    \sa transform(), setRotation(), setScale(), setTransformOriginPoint(), {The Graphics View Coordinate System}, {Transformations}
*/
void QGraphicsItem::setTransform(const QTransform &matrix, bool combine)
{
    if (!d_ptr->transformData)
        d_ptr->transformData = new QGraphicsItemPrivate::TransformData;

    QTransform newTransform(combine ? matrix * d_ptr->transformData->transform : matrix);
    if (d_ptr->transformData->transform == newTransform)
        return;

    // Update and set the new transformation.
    if (!(d_ptr->flags & (ItemSendsGeometryChanges | ItemSendsScenePositionChanges))) {
        d_ptr->setTransformHelper(newTransform);
        if (d_ptr->scenePosDescendants)
            d_ptr->sendScenePosChange();
        return;
    }

    // Notify the item that the transformation matrix is changing.
    const QVariant newTransformVariant(itemChange(ItemTransformChange,
                                                  QVariant::fromValue<QTransform>(newTransform)));
    newTransform = qvariant_cast<QTransform>(newTransformVariant);
    if (d_ptr->transformData->transform == newTransform)
        return;

    // Update and set the new transformation.
    d_ptr->setTransformHelper(newTransform);

    // Send post-notification.
    itemChange(ItemTransformHasChanged, newTransformVariant);
    d_ptr->sendScenePosChange();
}

#if QT_DEPRECATED_SINCE(5, 13)
/*!
    \obsolete

    Use resetTransform() instead.
*/
void QGraphicsItem::resetMatrix()
{
    resetTransform();
}
#endif

/*!
    \since 4.3

    Resets this item's transformation matrix to the identity matrix or
    all the transformation properties to their default values.
    This is equivalent to calling \c setTransform(QTransform()).

    \sa setTransform(), transform()
*/
void QGraphicsItem::resetTransform()
{
    setTransform(QTransform(), false);
}

/*!
    \fn void QGraphicsItem::rotate(qreal angle)
    \obsolete

    Use

    \snippet code/src_gui_graphicsview_qgraphicsitem.cpp 20

    instead.

    Rotates the current item transformation \a angle degrees clockwise around
    its origin. To translate around an arbitrary point (x, y), you need to
    combine translation and rotation with setTransform().

    Example:

    \snippet code/src_gui_graphicsview_qgraphicsitem.cpp 6

    \sa setTransform(), transform(), scale(), shear(), translate()
*/

/*!
    \fn void QGraphicsItem::scale(qreal sx, qreal sy)
    \obsolete

    Use

    \snippet code/src_gui_graphicsview_qgraphicsitem.cpp 21

    instead.

    Scales the current item transformation by (\a sx, \a sy) around its
    origin. To scale from an arbitrary point (x, y), you need to combine
    translation and scaling with setTransform().

    Example:

    \snippet code/src_gui_graphicsview_qgraphicsitem.cpp 7

    \sa setTransform(), transform()
*/

/*!
    \fn void QGraphicsItem::shear(qreal sh, qreal sv)
    \obsolete

    Use

    \snippet code/src_gui_graphicsview_qgraphicsitem.cpp 22

    instead.

    Shears the current item transformation by (\a sh, \a sv).

    \sa setTransform(), transform()
*/

/*!
    \fn void QGraphicsItem::translate(qreal dx, qreal dy)
    \obsolete

    Use setPos() or setTransformOriginPoint() instead. For identical
    behavior, use

    \snippet code/src_gui_graphicsview_qgraphicsitem.cpp 23

    Translates the current item transformation by (\a dx, \a dy).

    If all you want is to move an item, you should call moveBy() or
    setPos() instead; this function changes the item's translation,
    which is conceptually separate from its position.

    \sa setTransform(), transform()
*/

/*!
    This virtual function is called twice for all items by the
    QGraphicsScene::advance() slot. In the first phase, all items are called
    with \a phase == 0, indicating that items on the scene are about to
    advance, and then all items are called with \a phase == 1. Reimplement
    this function to update your item if you need simple scene-controlled
    animation.

    The default implementation does nothing.

    This function is intended for animations. An alternative is to
    multiple-inherit from QObject and QGraphicsItem and use the \l{The Animation
    Framework}{Animation Framework}.

    \sa QGraphicsScene::advance(), QTimeLine
*/
void QGraphicsItem::advance(int phase)
{
    Q_UNUSED(phase);
}

/*!
    Returns the Z-value of the item. The Z-value affects the stacking order of
    sibling (neighboring) items.

    The default Z-value is 0.

    \sa setZValue(), {QGraphicsItem#Sorting}{Sorting}, stackBefore(), ItemStacksBehindParent
*/
qreal QGraphicsItem::zValue() const
{
    return d_ptr->z;
}

/*!
    Sets the Z-value of the item to \a z. The Z value decides the stacking
    order of sibling (neighboring) items. A sibling item of high Z value will
    always be drawn on top of another sibling item with a lower Z value.

    If you restore the Z value, the item's insertion order will decide its
    stacking order.

    The Z-value does not affect the item's size in any way.

    The default Z-value is 0.

    \sa zValue(), {QGraphicsItem#Sorting}{Sorting}, stackBefore(), ItemStacksBehindParent
*/
void QGraphicsItem::setZValue(qreal z)
{
    const QVariant newZVariant(itemChange(ItemZValueChange, z));
    qreal newZ = newZVariant.toReal();
    if (newZ == d_ptr->z)
        return;

    if (d_ptr->scene && d_ptr->scene->d_func()->indexMethod != QGraphicsScene::NoIndex) {
        // Z Value has changed, we have to notify the index.
        d_ptr->scene->d_func()->index->itemChange(this, ItemZValueChange, &newZ);
    }

    d_ptr->z = newZ;
    if (d_ptr->parent)
        d_ptr->parent->d_ptr->needSortChildren = 1;
    else if (d_ptr->scene)
        d_ptr->scene->d_func()->needSortTopLevelItems = 1;

    if (d_ptr->scene)
        d_ptr->scene->d_func()->markDirty(this, QRectF(), /*invalidateChildren=*/true);

    itemChange(ItemZValueHasChanged, newZVariant);

    if (d_ptr->flags & ItemNegativeZStacksBehindParent)
        setFlag(QGraphicsItem::ItemStacksBehindParent, z < qreal(0.0));

    if (d_ptr->isObject)
        emit static_cast<QGraphicsObject *>(this)->zChanged();
}

/*!
    \internal

    Ensures that the list of children is sorted by insertion order, and that
    the siblingIndexes are packed (no gaps), and start at 0.

    ### This function is almost identical to
    QGraphicsScenePrivate::ensureSequentialTopLevelSiblingIndexes().
*/
void QGraphicsItemPrivate::ensureSequentialSiblingIndex()
{
    if (!sequentialOrdering) {
        std::sort(children.begin(), children.end(), insertionOrder);
        sequentialOrdering = 1;
        needSortChildren = 1;
    }
    if (holesInSiblingIndex) {
        holesInSiblingIndex = 0;
        for (int i = 0; i < children.size(); ++i)
            children[i]->d_ptr->siblingIndex = i;
    }
}

/*!
    \internal
*/
inline void QGraphicsItemPrivate::sendScenePosChange()
{
    Q_Q(QGraphicsItem);
    if (scene) {
        if (flags & QGraphicsItem::ItemSendsScenePositionChanges)
            q->itemChange(QGraphicsItem::ItemScenePositionHasChanged, q->scenePos());
        if (scenePosDescendants) {
            foreach (QGraphicsItem *item, scene->d_func()->scenePosItems) {
                if (q->isAncestorOf(item))
                    item->itemChange(QGraphicsItem::ItemScenePositionHasChanged, item->scenePos());
            }
        }
    }
}

/*!
    \since 4.6

    Stacks this item before \a sibling, which must be a sibling item (i.e., the
    two items must share the same parent item, or must both be toplevel items).
    The \a sibling must have the same Z value as this item, otherwise calling
    this function will have no effect.

    By default, all sibling items are stacked by insertion order (i.e., the
    first item you add is drawn before the next item you add). If two items' Z
    values are different, then the item with the highest Z value is drawn on
    top. When the Z values are the same, the insertion order will decide the
    stacking order.

    \sa setZValue(), ItemStacksBehindParent, {QGraphicsItem#Sorting}{Sorting}
*/
void QGraphicsItem::stackBefore(const QGraphicsItem *sibling)
{
    if (sibling == this)
        return;
    if (!sibling || d_ptr->parent != sibling->parentItem()) {
        qWarning("QGraphicsItem::stackUnder: cannot stack under %p, which must be a sibling", sibling);
        return;
    }
    QList<QGraphicsItem *> *siblings = d_ptr->parent
                                       ? &d_ptr->parent->d_ptr->children
                                       : (d_ptr->scene ? &d_ptr->scene->d_func()->topLevelItems : nullptr);
    if (!siblings) {
        qWarning("QGraphicsItem::stackUnder: cannot stack under %p, which must be a sibling", sibling);
        return;
    }

    // First, make sure that the sibling indexes have no holes. This also
    // marks the children list for sorting.
    if (d_ptr->parent)
        d_ptr->parent->d_ptr->ensureSequentialSiblingIndex();
    else
        d_ptr->scene->d_func()->ensureSequentialTopLevelSiblingIndexes();

    // Only move items with the same Z value, and that need moving.
    int siblingIndex = sibling->d_ptr->siblingIndex;
    int myIndex = d_ptr->siblingIndex;
    if (myIndex >= siblingIndex) {
        siblings->move(myIndex, siblingIndex);
        // Fixup the insertion ordering.
        for (int i = 0; i < siblings->size(); ++i) {
            int &index = siblings->at(i)->d_ptr->siblingIndex;
            if (i != siblingIndex && index >= siblingIndex && index <= myIndex)
                ++index;
        }
        d_ptr->siblingIndex = siblingIndex;
        for (int i = 0; i < siblings->size(); ++i) {
            int &index = siblings->at(i)->d_ptr->siblingIndex;
            if (i != siblingIndex && index >= siblingIndex && index <= myIndex)
                siblings->at(i)->d_ptr->siblingOrderChange();
        }
        d_ptr->siblingOrderChange();
    }
}

/*!
    Returns the bounding rect of this item's descendants (i.e., its
    children, their children, etc.) in local coordinates. The
    rectangle will contain all descendants after they have been mapped
    to local coordinates. If the item has no children, this function
    returns an empty QRectF.

    This does not include this item's own bounding rect; it only returns
    its descendants' accumulated bounding rect. If you need to include this
    item's bounding rect, you can add boundingRect() to childrenBoundingRect()
    using QRectF::operator|().

    This function is linear in complexity; it determines the size of the
    returned bounding rect by iterating through all descendants.

    \sa boundingRect(), sceneBoundingRect()
*/
QRectF QGraphicsItem::childrenBoundingRect() const
{
    if (!d_ptr->dirtyChildrenBoundingRect)
        return d_ptr->childrenBoundingRect;

    d_ptr->childrenBoundingRect = QRectF();
    d_ptr->childrenBoundingRectHelper(nullptr, &d_ptr->childrenBoundingRect, nullptr);
    d_ptr->dirtyChildrenBoundingRect = 0;
    return d_ptr->childrenBoundingRect;
}

/*!
    \fn virtual QRectF QGraphicsItem::boundingRect() const = 0

    This pure virtual function defines the outer bounds of the item as
    a rectangle; all painting must be restricted to inside an item's
    bounding rect. QGraphicsView uses this to determine whether the
    item requires redrawing.

    Although the item's shape can be arbitrary, the bounding rect is
    always rectangular, and it is unaffected by the items'
    transformation.

    If you want to change the item's bounding rectangle, you must first call
    prepareGeometryChange(). This notifies the scene of the imminent change,
    so that it can update its item geometry index; otherwise, the scene will
    be unaware of the item's new geometry, and the results are undefined
    (typically, rendering artifacts are left within the view).

    Reimplement this function to let QGraphicsView determine what
    parts of the widget, if any, need to be redrawn.

    Note: For shapes that paint an outline / stroke, it is important
    to include half the pen width in the bounding rect. It is not
    necessary to compensate for antialiasing, though.

    Example:

    \snippet code/src_gui_graphicsview_qgraphicsitem.cpp 8

    \sa boundingRegion(), shape(), contains(), {The Graphics View Coordinate
    System}, prepareGeometryChange()
*/

/*!
    Returns the bounding rect of this item in scene coordinates, by combining
    sceneTransform() with boundingRect().

    \sa boundingRect(), {The Graphics View Coordinate System}
*/
QRectF QGraphicsItem::sceneBoundingRect() const
{
    // Find translate-only offset
    // COMBINE
    QPointF offset;
    const QGraphicsItem *parentItem = this;
    const QGraphicsItemPrivate *itemd;
    do {
        itemd = parentItem->d_ptr.data();
        if (itemd->transformData)
            break;
        offset += itemd->pos;
    } while ((parentItem = itemd->parent));

    QRectF br = boundingRect();
    br.translate(offset);
    if (!parentItem)
        return br;
    if (parentItem->d_ptr->hasTranslateOnlySceneTransform()) {
        br.translate(parentItem->d_ptr->sceneTransform.dx(), parentItem->d_ptr->sceneTransform.dy());
        return br;
    }
    return parentItem->d_ptr->sceneTransform.mapRect(br);
}

/*!
    Returns the shape of this item as a QPainterPath in local
    coordinates. The shape is used for many things, including collision
    detection, hit tests, and for the QGraphicsScene::items() functions.

    The default implementation calls boundingRect() to return a simple
    rectangular shape, but subclasses can reimplement this function to return
    a more accurate shape for non-rectangular items. For example, a round item
    may choose to return an elliptic shape for better collision detection. For
    example:

    \snippet code/src_gui_graphicsview_qgraphicsitem.cpp 9

    The outline of a shape can vary depending on the width and style of the
    pen used when drawing. If you want to include this outline in the item's
    shape, you can create a shape from the stroke using QPainterPathStroker.

    This function is called by the default implementations of contains() and
    collidesWithPath().

    \sa boundingRect(), contains(), prepareGeometryChange(), QPainterPathStroker
*/
QPainterPath QGraphicsItem::shape() const
{
    QPainterPath path;
    path.addRect(boundingRect());
    return path;
}

/*!
    Returns \c true if this item is clipped. An item is clipped if it has either
    set the \l ItemClipsToShape flag, or if it or any of its ancestors has set
    the \l ItemClipsChildrenToShape flag.

    Clipping affects the item's appearance (i.e., painting), as well as mouse
    and hover event delivery.

    \sa clipPath(), shape(), setFlags()
*/
bool QGraphicsItem::isClipped() const
{
    Q_D(const QGraphicsItem);
    return (d->ancestorFlags & QGraphicsItemPrivate::AncestorClipsChildren)
        || (d->flags & QGraphicsItem::ItemClipsToShape);
}

/*!
    \since 4.5

    Returns this item's clip path, or an empty QPainterPath if this item is
    not clipped. The clip path constrains the item's appearance and
    interaction (i.e., restricts the area the item can draw within and receive
    events for).

    You can enable clipping by setting the ItemClipsToShape or
    ItemClipsChildrenToShape flags. The item's clip path is calculated by
    intersecting all clipping ancestors' shapes. If the item sets
    ItemClipsToShape, the final clip is intersected with the item's own shape.

    \note Clipping introduces a performance penalty for all items involved;
    you should generally avoid using clipping if you can (e.g., if your items
    always draw inside boundingRect() or shape() boundaries, clipping is not
    necessary).

    \sa isClipped(), shape(), setFlags()
*/
QPainterPath QGraphicsItem::clipPath() const
{
    Q_D(const QGraphicsItem);
    if (!isClipped())
        return QPainterPath();

    const QRectF thisBoundingRect(boundingRect());
    if (thisBoundingRect.isEmpty())
        return QPainterPath();

    QPainterPath clip;
    // Start with the item's bounding rect.
    clip.addRect(thisBoundingRect);

    if (d->ancestorFlags & QGraphicsItemPrivate::AncestorClipsChildren) {
        const QGraphicsItem *parent = this;
        const QGraphicsItem *lastParent = this;

        // Intersect any in-between clips starting at the top and moving downwards.
        while ((parent = parent->d_ptr->parent)) {
            if (parent->d_ptr->flags & ItemClipsChildrenToShape) {
                // Map clip to the current parent and intersect with its shape/clipPath
                clip = lastParent->itemTransform(parent).map(clip);
                clip = clip.intersected(parent->shape());
                if (clip.isEmpty())
                    return clip;
                lastParent = parent;
            }

            if (!(parent->d_ptr->ancestorFlags & QGraphicsItemPrivate::AncestorClipsChildren))
                break;
        }

        if (lastParent != this) {
            // Map clip back to the item's transform.
            // ### what if itemtransform fails
            clip = lastParent->itemTransform(this).map(clip);
        }
    }

    if (d->flags & ItemClipsToShape)
        clip = clip.intersected(shape());

    return clip;
}

/*!
    Returns \c true if this item contains \a point, which is in local
    coordinates; otherwise, false is returned. It is most often called from
    QGraphicsView to determine what item is under the cursor, and for that
    reason, the implementation of this function should be as light-weight as
    possible.

    By default, this function calls shape(), but you can reimplement it in a
    subclass to provide a (perhaps more efficient) implementation.

    \sa shape(), boundingRect(), collidesWithPath()
*/
bool QGraphicsItem::contains(const QPointF &point) const
{
    return isClipped() ? clipPath().contains(point) : shape().contains(point);
}

/*!

    Returns \c true if this item collides with \a other; otherwise
    returns \c false.

    The \a mode is applied to \a other, and the resulting shape or
    bounding rectangle is then compared to this item's shape. The
    default value for \a mode is Qt::IntersectsItemShape; \a other
    collides with this item if it either intersects, contains, or is
    contained by this item's shape (see Qt::ItemSelectionMode for
    details).

    The default implementation is based on shape intersection, and it calls
    shape() on both items. Because the complexity of arbitrary shape-shape
    intersection grows with an order of magnitude when the shapes are complex,
    this operation can be noticably time consuming. You have the option of
    reimplementing this function in a subclass of QGraphicsItem to provide a
    custom algorithm. This allows you to make use of natural constraints in
    the shapes of your own items, in order to improve the performance of the
    collision detection. For instance, two untransformed perfectly circular
    items' collision can be determined very efficiently by comparing their
    positions and radii.

    Keep in mind that when reimplementing this function and calling shape() or
    boundingRect() on \a other, the returned coordinates must be mapped to
    this item's coordinate system before any intersection can take place.

    \sa contains(), shape()
*/
bool QGraphicsItem::collidesWithItem(const QGraphicsItem *other, Qt::ItemSelectionMode mode) const
{
    if (other == this)
        return true;
    if (!other)
        return false;
    // The items share the same clip if their closest clipper is the same, or
    // if one clips the other.
    bool clips = (d_ptr->ancestorFlags & QGraphicsItemPrivate::AncestorClipsChildren);
    bool otherClips = (other->d_ptr->ancestorFlags & QGraphicsItemPrivate::AncestorClipsChildren);
    if (clips || otherClips) {
        const QGraphicsItem *closestClipper = isAncestorOf(other) ? this : parentItem();
        while (closestClipper && !(closestClipper->flags() & ItemClipsChildrenToShape))
            closestClipper = closestClipper->parentItem();
        const QGraphicsItem *otherClosestClipper = other->isAncestorOf(this) ? other : other->parentItem();
        while (otherClosestClipper && !(otherClosestClipper->flags() & ItemClipsChildrenToShape))
            otherClosestClipper = otherClosestClipper->parentItem();
        if (closestClipper == otherClosestClipper) {
            d_ptr->localCollisionHack = 1;
            bool res = collidesWithPath(mapFromItem(other, other->shape()), mode);
            d_ptr->localCollisionHack = 0;
            return res;
        }
    }

    QPainterPath otherShape = other->isClipped() ? other->clipPath() : other->shape();
    return collidesWithPath(mapFromItem(other, otherShape), mode);
}

/*!
    Returns \c true if this item collides with \a path.

    The collision is determined by \a mode. The default value for \a mode is
    Qt::IntersectsItemShape; \a path collides with this item if it either
    intersects, contains, or is contained by this item's shape.

    Note that this function checks whether the item's shape or
    bounding rectangle (depending on \a mode) is contained within \a
    path, and not whether \a path is contained within the items shape
    or bounding rectangle.

    \sa collidesWithItem(), contains(), shape()
*/
bool QGraphicsItem::collidesWithPath(const QPainterPath &path, Qt::ItemSelectionMode mode) const
{
    if (path.isEmpty()) {
        // No collision with empty paths.
        return false;
    }

    QRectF rectA(boundingRect());
    _q_adjustRect(&rectA);
    QRectF rectB(path.controlPointRect());
    _q_adjustRect(&rectB);
    if (!rectA.intersects(rectB)) {
        // This we can determine efficiently. If the two rects neither
        // intersect nor contain eachother, then the two items do not collide.
        return false;
    }

    // For further testing, we need this item's shape or bounding rect.
    QPainterPath thisShape;
    if (mode == Qt::IntersectsItemShape || mode == Qt::ContainsItemShape)
        thisShape = (isClipped() && !d_ptr->localCollisionHack) ? clipPath() : shape();
    else
        thisShape.addRect(rectA);

    if (thisShape == QPainterPath()) {
        // Empty shape? No collision.
        return false;
    }

    // Use QPainterPath boolean operations to determine the collision, O(N*logN).
    if (mode == Qt::IntersectsItemShape || mode == Qt::IntersectsItemBoundingRect)
        return path.intersects(thisShape);
    return path.contains(thisShape);
}

/*!
    Returns a list of all items that collide with this item.

    The way collisions are detected is determined by applying \a mode
    to items that are compared to this item, i.e., each item's shape
    or bounding rectangle is checked against this item's shape. The
    default value for \a mode is Qt::IntersectsItemShape.

    \sa collidesWithItem()
*/
QList<QGraphicsItem *> QGraphicsItem::collidingItems(Qt::ItemSelectionMode mode) const
{
    if (d_ptr->scene)
        return d_ptr->scene->collidingItems(this, mode);
    return QList<QGraphicsItem *>();
}

/*!
    \internal

    Item obscurity helper function.

    Returns \c true if the subrect \a rect of \a item's bounding rect is obscured
    by \a other (i.e., \a other's opaque area covers \a item's \a rect
    completely. \a other is assumed to already be "on top of" \a item
    wrt. stacking order.
*/
static bool qt_QGraphicsItem_isObscured(const QGraphicsItem *item,
                                        const QGraphicsItem *other,
                                        const QRectF &rect)
{
    return other->mapToItem(item, other->opaqueArea()).contains(rect);
}

/*!
    \overload
    \since 4.3

    Returns \c true if \a rect is completely obscured by the opaque shape of any
    of colliding items above it (i.e., with a higher Z value than this item).

    \sa opaqueArea()
*/
bool QGraphicsItem::isObscured(const QRectF &rect) const
{
    Q_D(const QGraphicsItem);
    if (!d->scene)
        return false;

    QRectF br = boundingRect();
    QRectF testRect = rect.isNull() ? br : rect;

    const auto items = d->scene->items(mapToScene(br), Qt::IntersectsItemBoundingRect);
    for (QGraphicsItem *item : items) {
        if (item == this)
            break;
        if (qt_QGraphicsItem_isObscured(this, item, testRect))
            return true;
    }
    return false;
}

/*!
    \fn bool QGraphicsItem::isObscured(qreal x, qreal y, qreal w, qreal h) const
    \overload
    \since 4.3

    This convenience function is equivalent to calling isObscured(QRectF(\a x, \a y, \a w, \a h)).
*/

/*!
    Returns \c true if this item's bounding rect is completely obscured by the
    opaque shape of \a item.

    The base implementation maps \a item's opaqueArea() to this item's
    coordinate system, and then checks if this item's boundingRect() is fully
    contained within the mapped shape.

    You can reimplement this function to provide a custom algorithm for
    determining whether this item is obscured by \a item.

    \sa opaqueArea(), isObscured()
*/
bool QGraphicsItem::isObscuredBy(const QGraphicsItem *item) const
{
    if (!item)
        return false;
    return qt_closestItemFirst(item, this)
        && qt_QGraphicsItem_isObscured(this, item, boundingRect());
}

/*!
    This virtual function returns a shape representing the area where this
    item is opaque. An area is opaque if it is filled using an opaque brush or
    color (i.e., not transparent).

    This function is used by isObscuredBy(), which is called by underlying
    items to determine if they are obscured by this item.

    The default implementation returns an empty QPainterPath, indicating that
    this item is completely transparent and does not obscure any other items.

    \sa isObscuredBy(), isObscured(), shape()
*/
QPainterPath QGraphicsItem::opaqueArea() const
{
    return QPainterPath();
}

/*!
    \since 4.4

    Returns the bounding region for this item. The coordinate space of the
    returned region depends on \a itemToDeviceTransform. If you pass an
    identity QTransform as a parameter, this function will return a local
    coordinate region.

    The bounding region describes a coarse outline of the item's visual
    contents. Although it's expensive to calculate, it's also more precise
    than boundingRect(), and it can help to avoid unnecessary repainting when
    an item is updated. This is particularly efficient for thin items (e.g.,
    lines or simple polygons). You can tune the granularity for the bounding
    region by calling setBoundingRegionGranularity(). The default granularity
    is 0; in which the item's bounding region is the same as its bounding
    rect.

    \a itemToDeviceTransform is the transformation from item coordinates to
    device coordinates. If you want this function to return a QRegion in scene
    coordinates, you can pass sceneTransform() as an argument.

    \sa boundingRegionGranularity()
*/
QRegion QGraphicsItem::boundingRegion(const QTransform &itemToDeviceTransform) const
{
    // ### Ideally we would have a better way to generate this region,
    // preferably something in the lines of QPainterPath::toRegion(QTransform)
    // coupled with a way to generate a painter path from a set of painter
    // operations (e.g., QPicture::toPainterPath() or so). The current
    // approach generates a bitmap with the size of the item's bounding rect
    // in device coordinates, scaled by b.r.granularity, then paints the item
    // into the bitmap, converts the result to a QRegion and scales the region
    // back to device space with inverse granularity.
    qreal granularity = boundingRegionGranularity();
    QRect deviceRect = itemToDeviceTransform.mapRect(boundingRect()).toRect();
    _q_adjustRect(&deviceRect);
    if (granularity == 0.0)
        return QRegion(deviceRect);

    int pad = 1;
    QSize bitmapSize(qMax(1, int(deviceRect.width() * granularity) + pad * 2),
                     qMax(1, int(deviceRect.height() * granularity) + pad * 2));
    QImage mask(bitmapSize, QImage::Format_ARGB32_Premultiplied);
    mask.fill(0);
    QPainter p(&mask);
    p.setRenderHints(QPainter::Antialiasing);

    // Transform painter (### this code is from QGraphicsScene::drawItemHelper
    // and doesn't work properly with perspective transformations).
    QPointF viewOrigo = itemToDeviceTransform.map(QPointF(0,  0));
    QPointF offset = viewOrigo - deviceRect.topLeft();
    p.scale(granularity, granularity);
    p.translate(offset);
    p.translate(pad, pad);
    p.setWorldTransform(itemToDeviceTransform, true);
    p.translate(itemToDeviceTransform.inverted().map(QPointF(0, 0)));

    // Render
    QStyleOptionGraphicsItem option;
    const_cast<QGraphicsItem *>(this)->paint(&p, &option, nullptr);
    p.end();

    // Transform QRegion back to device space
    QTransform unscale = QTransform::fromScale(1 / granularity, 1 / granularity);
    QRegion r;
    QBitmap colorMask = QBitmap::fromImage(mask.createMaskFromColor(0));
    for (const QRect &rect : QRegion(colorMask)) {
        QRect xrect = unscale.mapRect(rect).translated(deviceRect.topLeft() - QPoint(pad, pad));
        r += xrect.adjusted(-1, -1, 1, 1) & deviceRect;
    }
    return r;
}

/*!
    \since 4.4

    Returns the item's bounding region granularity; a value between and
    including 0 and 1. The default value is 0 (i.e., the lowest granularity,
    where the bounding region corresponds to the item's bounding rectangle).

\omit
### NOTE
\endomit

    \sa setBoundingRegionGranularity()
*/
qreal QGraphicsItem::boundingRegionGranularity() const
{
    return d_ptr->hasBoundingRegionGranularity
        ? qvariant_cast<qreal>(d_ptr->extra(QGraphicsItemPrivate::ExtraBoundingRegionGranularity))
        : 0;
}

/*!
    \since 4.4
    Sets the bounding region granularity to \a granularity; a value between
    and including 0 and 1. The default value is 0 (i.e., the lowest
    granularity, where the bounding region corresponds to the item's bounding
    rectangle).

    The granularity is used by boundingRegion() to calculate how fine the
    bounding region of the item should be. The highest achievable granularity
    is 1, where boundingRegion() will return the finest outline possible for
    the respective device (e.g., for a QGraphicsView viewport, this gives you
    a pixel-perfect bounding region). The lowest possible granularity is
    0. The value of \a granularity describes the ratio between device
    resolution and the resolution of the bounding region (e.g., a value of
    0.25 will provide a region where each chunk corresponds to 4x4 device
    units / pixels).

    \sa boundingRegionGranularity()
*/
void QGraphicsItem::setBoundingRegionGranularity(qreal granularity)
{
    if (granularity < 0.0 || granularity > 1.0) {
        qWarning("QGraphicsItem::setBoundingRegionGranularity: invalid granularity %g", granularity);
        return;
    }
    if (granularity == 0.0) {
        d_ptr->unsetExtra(QGraphicsItemPrivate::ExtraBoundingRegionGranularity);
        d_ptr->hasBoundingRegionGranularity = 0;
        return;
    }
    d_ptr->hasBoundingRegionGranularity = 1;
    d_ptr->setExtra(QGraphicsItemPrivate::ExtraBoundingRegionGranularity,
                    QVariant::fromValue<qreal>(granularity));
}

/*!
    \fn virtual void QGraphicsItem::paint(QPainter *painter, const
    QStyleOptionGraphicsItem *option, QWidget *widget = 0) = 0

    This function, which is usually called by QGraphicsView, paints the
    contents of an item in local coordinates.

    Reimplement this function in a QGraphicsItem subclass to provide the
    item's painting implementation, using \a painter. The \a option parameter
    provides style options for the item, such as its state, exposed area and
    its level-of-detail hints. The \a widget argument is optional. If
    provided, it points to the widget that is being painted on; otherwise, it
    is 0. For cached painting, \a widget is always 0.

    \snippet code/src_gui_graphicsview_qgraphicsitem.cpp 10

    The painter's pen is 0-width by default, and its pen is initialized to the
    QPalette::Text brush from the paint device's palette. The brush is
    initialized to QPalette::Window.

    Make sure to constrain all painting inside the boundaries of
    boundingRect() to avoid rendering artifacts (as QGraphicsView does not
    clip the painter for you). In particular, when QPainter renders the
    outline of a shape using an assigned QPen, half of the outline will be
    drawn outside, and half inside, the shape you're rendering (e.g., with a
    pen width of 2 units, you must draw outlines 1 unit inside
    boundingRect()). QGraphicsItem does not support use of cosmetic pens with
    a non-zero width.

    All painting is done in local coordinates.

    \note It is mandatory that an item will always redraw itself in the exact
    same way, unless update() was called; otherwise visual artifacts may
    occur. In other words, two subsequent calls to paint() must always produce
    the same output, unless update() was called between them.

    \note Enabling caching for an item does not guarantee that paint()
    will be invoked only once by the Graphics View framework,
    even without any explicit call to update(). See the documentation of
    setCacheMode() for more details.

    \sa setCacheMode(), QPen::width(), {Item Coordinates}, ItemUsesExtendedStyleOption
*/

/*!
    \internal
    Returns \c true if we can discard an update request; otherwise false.
*/
bool QGraphicsItemPrivate::discardUpdateRequest(bool ignoreVisibleBit, bool ignoreDirtyBit,
                                                bool ignoreOpacity) const
{
    // No scene, or if the scene is updating everything, means we have nothing
    // to do. The only exception is if the scene tracks the growing scene rect.
    return !scene
           || (!visible && !ignoreVisibleBit && !this->ignoreVisible)
           || (!ignoreDirtyBit && fullUpdatePending)
           || (!ignoreOpacity && !this->ignoreOpacity && childrenCombineOpacity() && isFullyTransparent());
}

/*!
    \internal
*/
int QGraphicsItemPrivate::depth() const
{
    if (itemDepth == -1)
        const_cast<QGraphicsItemPrivate *>(this)->resolveDepth();

    return itemDepth;
}

/*!
    \internal
*/
#if QT_CONFIG(graphicseffect)
void QGraphicsItemPrivate::invalidateParentGraphicsEffectsRecursively()
{
    QGraphicsItemPrivate *itemPrivate = this;
    do {
        if (itemPrivate->graphicsEffect) {
            itemPrivate->notifyInvalidated = 1;

            if (!itemPrivate->updateDueToGraphicsEffect)
                static_cast<QGraphicsItemEffectSourcePrivate *>(itemPrivate->graphicsEffect->d_func()->source->d_func())->invalidateCache();
        }
    } while ((itemPrivate = itemPrivate->parent ? itemPrivate->parent->d_ptr.data() : nullptr));
}

void QGraphicsItemPrivate::invalidateChildGraphicsEffectsRecursively(QGraphicsItemPrivate::InvalidateReason reason)
{
    if (!mayHaveChildWithGraphicsEffect)
        return;

    for (int i = 0; i < children.size(); ++i) {
        QGraphicsItemPrivate *childPrivate = children.at(i)->d_ptr.data();
        if (reason == OpacityChanged && (childPrivate->flags & QGraphicsItem::ItemIgnoresParentOpacity))
            continue;
        if (childPrivate->graphicsEffect) {
            childPrivate->notifyInvalidated = 1;
            static_cast<QGraphicsItemEffectSourcePrivate *>(childPrivate->graphicsEffect->d_func()->source->d_func())->invalidateCache();
        }

        childPrivate->invalidateChildGraphicsEffectsRecursively(reason);
    }
}
#endif // QT_CONFIG(graphicseffect)

/*!
    \internal
*/
void QGraphicsItemPrivate::invalidateDepthRecursively()
{
    if (itemDepth == -1)
        return;

    itemDepth = -1;
    for (int i = 0; i < children.size(); ++i)
        children.at(i)->d_ptr->invalidateDepthRecursively();
}

/*!
    \internal

    Resolves the stacking depth of this object and all its ancestors.
*/
void QGraphicsItemPrivate::resolveDepth()
{
    if (!parent)
        itemDepth = 0;
    else {
        if (parent->d_ptr->itemDepth == -1)
            parent->d_ptr->resolveDepth();
        itemDepth = parent->d_ptr->itemDepth + 1;
    }
}

/*!
    \internal

    ### This function is almost identical to
    QGraphicsScenePrivate::registerTopLevelItem().
*/
void QGraphicsItemPrivate::addChild(QGraphicsItem *child)
{
    // Remove all holes from the sibling index list. Now the max index
    // number is equal to the size of the children list.
    ensureSequentialSiblingIndex();
    needSortChildren = 1; // ### maybe 0
    child->d_ptr->siblingIndex = children.size();
    children.append(child);
    if (isObject)
        emit static_cast<QGraphicsObject *>(q_ptr)->childrenChanged();
}

/*!
    \internal

    ### This function is almost identical to
    QGraphicsScenePrivate::unregisterTopLevelItem().
*/
void QGraphicsItemPrivate::removeChild(QGraphicsItem *child)
{
    // When removing elements in the middle of the children list,
    // there will be a "gap" in the list of sibling indexes (0,1,3,4).
    if (!holesInSiblingIndex)
        holesInSiblingIndex = child->d_ptr->siblingIndex != children.size() - 1;
    if (sequentialOrdering && !holesInSiblingIndex)
        children.removeAt(child->d_ptr->siblingIndex);
    else
        children.removeOne(child);
    // NB! Do not use children.removeAt(child->d_ptr->siblingIndex) because
    // the child is not guaranteed to be at the index after the list is sorted.
    // (see ensureSortedChildren()).
    child->d_ptr->siblingIndex = -1;
    if (isObject)
        emit static_cast<QGraphicsObject *>(q_ptr)->childrenChanged();
}

/*!
    \internal
*/
QGraphicsItemCache *QGraphicsItemPrivate::maybeExtraItemCache() const
{
    return (QGraphicsItemCache *)qvariant_cast<void *>(extra(ExtraCacheData));
}

/*!
    \internal
*/
QGraphicsItemCache *QGraphicsItemPrivate::extraItemCache() const
{
    QGraphicsItemCache *c = (QGraphicsItemCache *)qvariant_cast<void *>(extra(ExtraCacheData));
    if (!c) {
        QGraphicsItemPrivate *that = const_cast<QGraphicsItemPrivate *>(this);
        c = new QGraphicsItemCache;
        that->setExtra(ExtraCacheData, QVariant::fromValue<void *>(c));
    }
    return c;
}

/*!
    \internal
*/
void QGraphicsItemPrivate::removeExtraItemCache()
{
    QGraphicsItemCache *c = (QGraphicsItemCache *)qvariant_cast<void *>(extra(ExtraCacheData));
    if (c) {
        c->purge();
        delete c;
    }
    unsetExtra(ExtraCacheData);
}

void QGraphicsItemPrivate::updatePaintedViewBoundingRects(bool updateChildren)
{
    if (!scene)
        return;

    for (int i = 0; i < scene->d_func()->views.size(); ++i) {
        QGraphicsViewPrivate *viewPrivate = scene->d_func()->views.at(i)->d_func();
        QRect rect = paintedViewBoundingRects.value(viewPrivate->viewport);
        rect.translate(viewPrivate->dirtyScrollOffset);
        viewPrivate->updateRect(rect);
    }

    if (updateChildren) {
        for (int i = 0; i < children.size(); ++i)
            children.at(i)->d_ptr->updatePaintedViewBoundingRects(true);
    }
}

// Traverses all the ancestors up to the top-level and updates the pointer to
// always point to the top-most item that has a dirty scene transform.
// It then backtracks to the top-most dirty item and start calculating the
// scene transform by combining the item's transform (+pos) with the parent's
// cached scene transform (which we at this point know for sure is valid).
void QGraphicsItemPrivate::ensureSceneTransformRecursive(QGraphicsItem **topMostDirtyItem)
{
    Q_ASSERT(topMostDirtyItem);

    if (dirtySceneTransform)
        *topMostDirtyItem = q_ptr;

    if (parent)
        parent->d_ptr->ensureSceneTransformRecursive(topMostDirtyItem);

    if (*topMostDirtyItem == q_ptr) {
        if (!dirtySceneTransform)
            return; // OK, neither my ancestors nor I have dirty scene transforms.
        *topMostDirtyItem = nullptr;
    } else if (*topMostDirtyItem) {
        return; // Continue backtrack.
    }

    // This item and all its descendants have dirty scene transforms.
    // We're about to validate this item's scene transform, so we have to
    // invalidate all the children; otherwise there's no way for the descendants
    // to detect that the ancestor has changed.
    invalidateChildrenSceneTransform();

    // COMBINE my transform with the parent's scene transform.
    updateSceneTransformFromParent();
    Q_ASSERT(!dirtySceneTransform);
}

/*!
    \internal
*/
void QGraphicsItemPrivate::setSubFocus(QGraphicsItem *rootItem, QGraphicsItem *stopItem)
{
    // Update focus child chain. Stop at panels, or if this item
    // is hidden, stop at the first item with a visible parent.
    QGraphicsItem *parent = rootItem ? rootItem : q_ptr;
    if (parent->panel() != q_ptr->panel())
        return;

    do {
        // Clear any existing ancestor's subFocusItem.
        if (parent != q_ptr && parent->d_ptr->subFocusItem) {
            if (parent->d_ptr->subFocusItem == q_ptr)
                break;
            parent->d_ptr->subFocusItem->d_ptr->clearSubFocus(nullptr, stopItem);
        }
        parent->d_ptr->subFocusItem = q_ptr;
        parent->d_ptr->subFocusItemChange();
    } while (!parent->isPanel() && (parent = parent->d_ptr->parent) && (visible || !parent->d_ptr->visible));

    if (scene && !scene->isActive()) {
        scene->d_func()->passiveFocusItem = subFocusItem;
        scene->d_func()->lastFocusItem = subFocusItem;
    }
}

/*!
    \internal
*/
void QGraphicsItemPrivate::clearSubFocus(QGraphicsItem *rootItem, QGraphicsItem *stopItem)
{
    // Reset sub focus chain.
    QGraphicsItem *parent = rootItem ? rootItem : q_ptr;
    do {
        if (parent->d_ptr->subFocusItem != q_ptr)
            break;
        parent->d_ptr->subFocusItem = nullptr;
        if (parent != stopItem && !parent->isAncestorOf(stopItem))
            parent->d_ptr->subFocusItemChange();
    } while (!parent->isPanel() && (parent = parent->d_ptr->parent));
}

/*!
    \internal

    Sets the focusProxy pointer to \nullptr for all items that have this item as their
    focusProxy.
*/
void QGraphicsItemPrivate::resetFocusProxy()
{
    for (int i = 0; i < focusProxyRefs.size(); ++i)
        *focusProxyRefs.at(i) = nullptr;
    focusProxyRefs.clear();
}

/*!
    \internal

    Subclasses can reimplement this function to be notified when subFocusItem
    changes.
*/
void QGraphicsItemPrivate::subFocusItemChange()
{
}

/*!
    \internal

    Subclasses can reimplement this function to be notified when an item
    becomes a focusScopeItem (or is no longer a focusScopeItem).
*/
void QGraphicsItemPrivate::focusScopeItemChange(bool isSubFocusItem)
{
    Q_UNUSED(isSubFocusItem);
}

/*!
    \internal

    Subclasses can reimplement this function to be notified when its
    siblingIndex order is changed.
*/
void QGraphicsItemPrivate::siblingOrderChange()
{
}

/*!
    \internal

    Tells us if it is a proxy widget
*/
bool QGraphicsItemPrivate::isProxyWidget() const
{
    return false;
}

/*!
    Schedules a redraw of the area covered by \a rect in this item. You can
    call this function whenever your item needs to be redrawn, such as if it
    changes appearance or size.

    This function does not cause an immediate paint; instead it schedules a
    paint request that is processed by QGraphicsView after control reaches the
    event loop. The item will only be redrawn if it is visible in any
    associated view.

    As a side effect of the item being repainted, other items that overlap the
    area \a rect may also be repainted.

    If the item is invisible (i.e., isVisible() returns \c false), this function
    does nothing.

    \sa paint(), boundingRect()
*/
void QGraphicsItem::update(const QRectF &rect)
{
    if (rect.isEmpty() && !rect.isNull())
        return;

    // Make sure we notify effects about invalidated source.
#if QT_CONFIG(graphicseffect)
    d_ptr->invalidateParentGraphicsEffectsRecursively();
#endif // QT_CONFIG(graphicseffect)

    if (CacheMode(d_ptr->cacheMode) != NoCache) {
        // Invalidate cache.
        QGraphicsItemCache *cache = d_ptr->extraItemCache();
        if (!cache->allExposed) {
            if (rect.isNull()) {
                cache->allExposed = true;
                cache->exposed.clear();
            } else {
                cache->exposed.append(rect);
            }
        }
        // Only invalidate cache; item is already dirty.
        if (d_ptr->fullUpdatePending)
            return;
    }

    if (d_ptr->scene)
        d_ptr->scene->d_func()->markDirty(this, rect);
}

/*!
    \since 4.4
    Scrolls the contents of \a rect by \a dx, \a dy. If \a rect is a null rect
    (the default), the item's bounding rect is scrolled.

    Scrolling provides a fast alternative to simply redrawing when the
    contents of the item (or parts of the item) are shifted vertically or
    horizontally. Depending on the current transformation and the capabilities
    of the paint device (i.e., the viewport), this operation may consist of
    simply moving pixels from one location to another using memmove(). In most
    cases this is faster than rerendering the entire area.

    After scrolling, the item will issue an update for the newly exposed
    areas. If scrolling is not supported (e.g., you are rendering to an OpenGL
    viewport, which does not benefit from scroll optimizations), this function
    is equivalent to calling update(\a rect).

    \b{Note:} Scrolling is only supported when QGraphicsItem::ItemCoordinateCache
    is enabled; in all other cases calling this function is equivalent to calling
    update(\a rect). If you for sure know that the item is opaque and not overlapped
    by other items, you can map the \a rect to viewport coordinates and scroll the
    viewport.

    \snippet code/src_gui_graphicsview_qgraphicsitem.cpp 19

    \sa boundingRect()
*/
void QGraphicsItem::scroll(qreal dx, qreal dy, const QRectF &rect)
{
    Q_D(QGraphicsItem);
    if (dx == 0.0 && dy == 0.0)
        return;
    if (!d->scene)
        return;

    // Accelerated scrolling means moving pixels from one location to another
    // and only redraw the newly exposed area. The following requirements must
    // be fulfilled in order to do that:
    //
    // 1) Item is opaque.
    // 2) Item is not overlapped by other items.
    //
    // There's (yet) no way to detect whether an item is opaque or not, which means
    // we cannot do accelerated scrolling unless the cache is enabled. In case of using
    // DeviceCoordinate cache we also have to take the device transform into account in
    // order to determine whether we can do accelerated scrolling or not. That's left out
    // for simplicity here, but it is definitely something we can consider in the future
    // as a performance improvement.
    if (d->cacheMode != QGraphicsItem::ItemCoordinateCache
        || !qFuzzyIsNull(dx - int(dx)) || !qFuzzyIsNull(dy - int(dy))) {
        update(rect);
        return;
    }

    QGraphicsItemCache *cache = d->extraItemCache();
    if (cache->allExposed || cache->fixedSize.isValid()) {
        // Cache is either invalidated or item is scaled (see QGraphicsItem::setCacheMode).
        update(rect);
        return;
    }

    // Find pixmap in cache.
    QPixmap cachedPixmap;
    if (!QPixmapCache::find(cache->key, &cachedPixmap)) {
        update(rect);
        return;
    }

    QRect scrollRect = (rect.isNull() ? boundingRect() : rect).toAlignedRect();
    if (!scrollRect.intersects(cache->boundingRect))
        return; // Nothing to scroll.

    // Remove from cache to avoid deep copy when modifying.
    QPixmapCache::remove(cache->key);

    QRegion exposed;
    cachedPixmap.scroll(dx, dy, scrollRect.translated(-cache->boundingRect.topLeft()), &exposed);

    // Reinsert into cache.
    cache->key = QPixmapCache::insert(cachedPixmap);

    // Translate the existing expose.
    for (int i = 0; i < cache->exposed.size(); ++i) {
        QRectF &e = cache->exposed[i];
        if (!rect.isNull() && !e.intersects(rect))
            continue;
        e.translate(dx, dy);
    }

    // Append newly exposed areas. Note that the exposed region is currently
    // in pixmap coordinates, so we have to translate it to item coordinates.
    exposed.translate(cache->boundingRect.topLeft());
    for (const QRect &exposedRect : exposed)
        cache->exposed += exposedRect;

    // Trigger update. This will redraw the newly exposed area and make sure
    // the pixmap is re-blitted in case there are overlapping items.
    d->scene->d_func()->markDirty(this, rect);
}

/*!
    \fn void QGraphicsItem::update(qreal x, qreal y, qreal width, qreal height)
    \overload

    This convenience function is equivalent to calling update(QRectF(\a x, \a
    y, \a width, \a height)).
*/

/*!
    Maps the point \a point, which is in this item's coordinate system, to \a
    item's coordinate system, and returns the mapped coordinate.

    If \a item is \nullptr, this function returns the same as mapToScene().

    \sa itemTransform(), mapToParent(), mapToScene(), transform(), mapFromItem(), {The Graphics
    View Coordinate System}
*/
QPointF QGraphicsItem::mapToItem(const QGraphicsItem *item, const QPointF &point) const
{
    if (item)
        return itemTransform(item).map(point);
    return mapToScene(point);
}

/*!
    \fn QPointF QGraphicsItem::mapToItem(const QGraphicsItem *item, qreal x, qreal y) const
    \overload

    This convenience function is equivalent to calling mapToItem(\a item,
    QPointF(\a x, \a y)).
*/

/*!
    Maps the point \a point, which is in this item's coordinate system, to its
    parent's coordinate system, and returns the mapped coordinate. If the item
    has no parent, \a point will be mapped to the scene's coordinate system.

    \sa mapToItem(), mapToScene(), transform(), mapFromParent(), {The Graphics
    View Coordinate System}
*/
QPointF QGraphicsItem::mapToParent(const QPointF &point) const
{
    // COMBINE
    if (!d_ptr->transformData)
        return point + d_ptr->pos;
    return d_ptr->transformToParent().map(point);
}

/*!
    \fn QPointF QGraphicsItem::mapToParent(qreal x, qreal y) const
    \overload

    This convenience function is equivalent to calling mapToParent(QPointF(\a
    x, \a y)).
*/

/*!
    Maps the point \a point, which is in this item's coordinate system, to the
    scene's coordinate system, and returns the mapped coordinate.

    \sa mapToItem(), mapToParent(), transform(), mapFromScene(), {The Graphics
    View Coordinate System}
*/
QPointF QGraphicsItem::mapToScene(const QPointF &point) const
{
    if (d_ptr->hasTranslateOnlySceneTransform())
        return QPointF(point.x() + d_ptr->sceneTransform.dx(), point.y() + d_ptr->sceneTransform.dy());
    return d_ptr->sceneTransform.map(point);
}

/*!
    \fn QPointF QGraphicsItem::mapToScene(qreal x, qreal y) const
    \overload

    This convenience function is equivalent to calling mapToScene(QPointF(\a
    x, \a y)).
*/

/*!
    Maps the rectangle \a rect, which is in this item's coordinate system, to
    \a item's coordinate system, and returns the mapped rectangle as a polygon.

    If \a item is \nullptr, this function returns the same as mapToScene().

    \sa itemTransform(), mapToParent(), mapToScene(), mapFromItem(), {The
    Graphics View Coordinate System}
*/
QPolygonF QGraphicsItem::mapToItem(const QGraphicsItem *item, const QRectF &rect) const
{
    if (item)
        return itemTransform(item).map(rect);
    return mapToScene(rect);
}

/*!
    \fn QPolygonF QGraphicsItem::mapToItem(const QGraphicsItem *item, qreal x, qreal y, qreal w, qreal h) const
    \since 4.3

    This convenience function is equivalent to calling mapToItem(item, QRectF(\a x, \a y, \a w, \a h)).
*/

/*!
    Maps the rectangle \a rect, which is in this item's coordinate system, to
    its parent's coordinate system, and returns the mapped rectangle as a
    polygon. If the item has no parent, \a rect will be mapped to the scene's
    coordinate system.

    \sa mapToScene(), mapToItem(), mapFromParent(), {The Graphics View
    Coordinate System}
*/
QPolygonF QGraphicsItem::mapToParent(const QRectF &rect) const
{
    // COMBINE
    if (!d_ptr->transformData)
        return rect.translated(d_ptr->pos);
    return d_ptr->transformToParent().map(rect);
}

/*!
    \fn QPolygonF QGraphicsItem::mapToParent(qreal x, qreal y, qreal w, qreal h) const
    \since 4.3

    This convenience function is equivalent to calling mapToParent(QRectF(\a x, \a y, \a w, \a h)).
*/

/*!
    Maps the rectangle \a rect, which is in this item's coordinate system, to
    the scene's coordinate system, and returns the mapped rectangle as a polygon.

    \sa mapToParent(), mapToItem(), mapFromScene(), {The Graphics View
    Coordinate System}
*/
QPolygonF QGraphicsItem::mapToScene(const QRectF &rect) const
{
    if (d_ptr->hasTranslateOnlySceneTransform())
        return rect.translated(d_ptr->sceneTransform.dx(), d_ptr->sceneTransform.dy());
    return d_ptr->sceneTransform.map(rect);
}

/*!
    \fn QPolygonF QGraphicsItem::mapToScene(qreal x, qreal y, qreal w, qreal h) const
    \since 4.3

    This convenience function is equivalent to calling mapToScene(QRectF(\a x, \a y, \a w, \a h)).
*/

/*!
    \since 4.5

    Maps the rectangle \a rect, which is in this item's coordinate system, to
    \a item's coordinate system, and returns the mapped rectangle as a new
    rectangle (i.e., the bounding rectangle of the resulting polygon).

    If \a item is \nullptr, this function returns the same as mapRectToScene().

    \sa itemTransform(), mapToParent(), mapToScene(), mapFromItem(), {The
    Graphics View Coordinate System}
*/
QRectF QGraphicsItem::mapRectToItem(const QGraphicsItem *item, const QRectF &rect) const
{
    if (item)
        return itemTransform(item).mapRect(rect);
    return mapRectToScene(rect);
}

/*!
    \fn QRectF QGraphicsItem::mapRectToItem(const QGraphicsItem *item, qreal x, qreal y, qreal w, qreal h) const
    \since 4.5

    This convenience function is equivalent to calling mapRectToItem(item, QRectF(\a x, \a y, \a w, \a h)).
*/

/*!
    \since 4.5

    Maps the rectangle \a rect, which is in this item's coordinate system, to
    its parent's coordinate system, and returns the mapped rectangle as a new
    rectangle (i.e., the bounding rectangle of the resulting polygon).

    \sa itemTransform(), mapToParent(), mapToScene(), mapFromItem(), {The
    Graphics View Coordinate System}
*/
QRectF QGraphicsItem::mapRectToParent(const QRectF &rect) const
{
    // COMBINE
    if (!d_ptr->transformData)
        return rect.translated(d_ptr->pos);
    return d_ptr->transformToParent().mapRect(rect);
}

/*!
    \fn QRectF QGraphicsItem::mapRectToParent(qreal x, qreal y, qreal w, qreal h) const
    \since 4.5

    This convenience function is equivalent to calling mapRectToParent(QRectF(\a x, \a y, \a w, \a h)).
*/

/*!
    \since 4.5

    Maps the rectangle \a rect, which is in this item's coordinate system, to
    the scene coordinate system, and returns the mapped rectangle as a new
    rectangle (i.e., the bounding rectangle of the resulting polygon).

    \sa itemTransform(), mapToParent(), mapToScene(), mapFromItem(), {The
    Graphics View Coordinate System}
*/
QRectF QGraphicsItem::mapRectToScene(const QRectF &rect) const
{
    if (d_ptr->hasTranslateOnlySceneTransform())
        return rect.translated(d_ptr->sceneTransform.dx(), d_ptr->sceneTransform.dy());
    return d_ptr->sceneTransform.mapRect(rect);
}

/*!
    \fn QRectF QGraphicsItem::mapRectToScene(qreal x, qreal y, qreal w, qreal h) const
    \since 4.5

    This convenience function is equivalent to calling mapRectToScene(QRectF(\a x, \a y, \a w, \a h)).
*/

/*!
    \since 4.5

    Maps the rectangle \a rect, which is in \a item's coordinate system, to
    this item's coordinate system, and returns the mapped rectangle as a new
    rectangle (i.e., the bounding rectangle of the resulting polygon).

    If \a item is \nullptr, this function returns the same as mapRectFromScene().

    \sa itemTransform(), mapToParent(), mapToScene(), mapFromItem(), {The
    Graphics View Coordinate System}
*/
QRectF QGraphicsItem::mapRectFromItem(const QGraphicsItem *item, const QRectF &rect) const
{
    if (item)
        return item->itemTransform(this).mapRect(rect);
    return mapRectFromScene(rect);
}

/*!
    \fn QRectF QGraphicsItem::mapRectFromItem(const QGraphicsItem *item, qreal x, qreal y, qreal w, qreal h) const
    \since 4.5

    This convenience function is equivalent to calling mapRectFromItem(item, QRectF(\a x, \a y, \a w, \a h)).
*/

/*!
    \since 4.5

    Maps the rectangle \a rect, which is in this item's parent's coordinate
    system, to this item's coordinate system, and returns the mapped rectangle
    as a new rectangle (i.e., the bounding rectangle of the resulting
    polygon).

    \sa itemTransform(), mapToParent(), mapToScene(), mapFromItem(), {The
    Graphics View Coordinate System}
*/
QRectF QGraphicsItem::mapRectFromParent(const QRectF &rect) const
{
    // COMBINE
    if (!d_ptr->transformData)
        return rect.translated(-d_ptr->pos);
    return d_ptr->transformToParent().inverted().mapRect(rect);
}

/*!
    \fn QRectF QGraphicsItem::mapRectFromParent(qreal x, qreal y, qreal w, qreal h) const
    \since 4.5

    This convenience function is equivalent to calling mapRectFromParent(QRectF(\a x, \a y, \a w, \a h)).
*/

/*!
    \since 4.5

    Maps the rectangle \a rect, which is in scene coordinates, to this item's
    coordinate system, and returns the mapped rectangle as a new rectangle
    (i.e., the bounding rectangle of the resulting polygon).

    \sa itemTransform(), mapToParent(), mapToScene(), mapFromItem(), {The
    Graphics View Coordinate System}
*/
QRectF QGraphicsItem::mapRectFromScene(const QRectF &rect) const
{
    if (d_ptr->hasTranslateOnlySceneTransform())
        return rect.translated(-d_ptr->sceneTransform.dx(), -d_ptr->sceneTransform.dy());
    return d_ptr->sceneTransform.inverted().mapRect(rect);
}

/*!
    \fn QRectF QGraphicsItem::mapRectFromScene(qreal x, qreal y, qreal w, qreal h) const
    \since 4.5

    This convenience function is equivalent to calling mapRectFromScene(QRectF(\a x, \a y, \a w, \a h)).
*/

/*!
    Maps the polygon \a polygon, which is in this item's coordinate system, to
    \a item's coordinate system, and returns the mapped polygon.

    If \a item is \nullptr, this function returns the same as mapToScene().

    \sa itemTransform(), mapToParent(), mapToScene(), mapFromItem(), {The
    Graphics View Coordinate System}
*/
QPolygonF QGraphicsItem::mapToItem(const QGraphicsItem *item, const QPolygonF &polygon) const
{
    if (item)
        return itemTransform(item).map(polygon);
    return mapToScene(polygon);
}

/*!
    Maps the polygon \a polygon, which is in this item's coordinate system, to
    its parent's coordinate system, and returns the mapped polygon. If the
    item has no parent, \a polygon will be mapped to the scene's coordinate
    system.

    \sa mapToScene(), mapToItem(), mapFromParent(), {The Graphics View
    Coordinate System}
*/
QPolygonF QGraphicsItem::mapToParent(const QPolygonF &polygon) const
{
    // COMBINE
    if (!d_ptr->transformData)
        return polygon.translated(d_ptr->pos);
    return d_ptr->transformToParent().map(polygon);
}

/*!
    Maps the polygon \a polygon, which is in this item's coordinate system, to
    the scene's coordinate system, and returns the mapped polygon.

    \sa mapToParent(), mapToItem(), mapFromScene(), {The Graphics View
    Coordinate System}
*/
QPolygonF QGraphicsItem::mapToScene(const QPolygonF &polygon) const
{
    if (d_ptr->hasTranslateOnlySceneTransform())
        return polygon.translated(d_ptr->sceneTransform.dx(), d_ptr->sceneTransform.dy());
    return d_ptr->sceneTransform.map(polygon);
}

/*!
    Maps the path \a path, which is in this item's coordinate system, to
    \a item's coordinate system, and returns the mapped path.

    If \a item is \nullptr, this function returns the same as mapToScene().

    \sa itemTransform(), mapToParent(), mapToScene(), mapFromItem(), {The
    Graphics View Coordinate System}
*/
QPainterPath QGraphicsItem::mapToItem(const QGraphicsItem *item, const QPainterPath &path) const
{
    if (item)
        return itemTransform(item).map(path);
    return mapToScene(path);
}

/*!
    Maps the path \a path, which is in this item's coordinate system, to
    its parent's coordinate system, and returns the mapped path. If the
    item has no parent, \a path will be mapped to the scene's coordinate
    system.

    \sa mapToScene(), mapToItem(), mapFromParent(), {The Graphics View
    Coordinate System}
*/
QPainterPath QGraphicsItem::mapToParent(const QPainterPath &path) const
{
    // COMBINE
    if (!d_ptr->transformData)
        return path.translated(d_ptr->pos);
    return d_ptr->transformToParent().map(path);
}

/*!
    Maps the path \a path, which is in this item's coordinate system, to
    the scene's coordinate system, and returns the mapped path.

    \sa mapToParent(), mapToItem(), mapFromScene(), {The Graphics View
    Coordinate System}
*/
QPainterPath QGraphicsItem::mapToScene(const QPainterPath &path) const
{
    if (d_ptr->hasTranslateOnlySceneTransform())
        return path.translated(d_ptr->sceneTransform.dx(), d_ptr->sceneTransform.dy());
    return d_ptr->sceneTransform.map(path);
}

/*!
    Maps the point \a point, which is in \a item's coordinate system, to this
    item's coordinate system, and returns the mapped coordinate.

    If \a item is \nullptr, this function returns the same as mapFromScene().

    \sa itemTransform(), mapFromParent(), mapFromScene(), transform(), mapToItem(), {The Graphics
    View Coordinate System}
*/
QPointF QGraphicsItem::mapFromItem(const QGraphicsItem *item, const QPointF &point) const
{
    if (item)
        return item->itemTransform(this).map(point);
    return mapFromScene(point);
}

/*!
    \fn QPointF QGraphicsItem::mapFromItem(const QGraphicsItem *item, qreal x, qreal y) const
    \overload

    This convenience function is equivalent to calling mapFromItem(\a item,
    QPointF(\a x, \a y)).
*/

/*!
    Maps the point \a point, which is in this item's parent's coordinate
    system, to this item's coordinate system, and returns the mapped
    coordinate.

    \sa mapFromItem(), mapFromScene(), transform(), mapToParent(), {The Graphics
    View Coordinate System}
*/
QPointF QGraphicsItem::mapFromParent(const QPointF &point) const
{
    // COMBINE
    if (d_ptr->transformData)
        return d_ptr->transformToParent().inverted().map(point);
    return point - d_ptr->pos;
}

/*!
    \fn QPointF QGraphicsItem::mapFromParent(qreal x, qreal y) const
    \overload

    This convenience function is equivalent to calling
    mapFromParent(QPointF(\a x, \a y)).
*/

/*!
    Maps the point \a point, which is in this item's scene's coordinate
    system, to this item's coordinate system, and returns the mapped
    coordinate.

    \sa mapFromItem(), mapFromParent(), transform(), mapToScene(), {The Graphics
    View Coordinate System}
*/
QPointF QGraphicsItem::mapFromScene(const QPointF &point) const
{
    if (d_ptr->hasTranslateOnlySceneTransform())
        return QPointF(point.x() - d_ptr->sceneTransform.dx(), point.y() - d_ptr->sceneTransform.dy());
    return d_ptr->sceneTransform.inverted().map(point);
}

/*!
    \fn QPointF QGraphicsItem::mapFromScene(qreal x, qreal y) const
    \overload

    This convenience function is equivalent to calling mapFromScene(QPointF(\a
    x, \a y)).
*/

/*!
    Maps the rectangle \a rect, which is in \a item's coordinate system, to
    this item's coordinate system, and returns the mapped rectangle as a
    polygon.

    If \a item is \nullptr, this function returns the same as mapFromScene()

    \sa itemTransform(), mapToItem(), mapFromParent(), transform(), {The Graphics View Coordinate
    System}
*/
QPolygonF QGraphicsItem::mapFromItem(const QGraphicsItem *item, const QRectF &rect) const
{
    if (item)
        return item->itemTransform(this).map(rect);
    return mapFromScene(rect);
}

/*!
    \fn QPolygonF QGraphicsItem::mapFromItem(const QGraphicsItem *item, qreal x, qreal y, qreal w, qreal h) const
    \since 4.3

    This convenience function is equivalent to calling mapFromItem(item, QRectF(\a x, \a y, \a w, \a h)).
*/

/*!
    Maps the rectangle \a rect, which is in this item's parent's coordinate
    system, to this item's coordinate system, and returns the mapped rectangle
    as a polygon.

    \sa mapToParent(), mapFromItem(), transform(), {The Graphics View Coordinate
    System}
*/
QPolygonF QGraphicsItem::mapFromParent(const QRectF &rect) const
{
    // COMBINE
    if (!d_ptr->transformData)
        return rect.translated(-d_ptr->pos);
    return d_ptr->transformToParent().inverted().map(rect);
}

/*!
    \fn QPolygonF QGraphicsItem::mapFromParent(qreal x, qreal y, qreal w, qreal h) const
    \since 4.3

    This convenience function is equivalent to calling mapFromItem(QRectF(\a x, \a y, \a w, \a h)).
*/

/*!
    Maps the rectangle \a rect, which is in this item's scene's coordinate
    system, to this item's coordinate system, and returns the mapped rectangle
    as a polygon.

    \sa mapToScene(), mapFromItem(), transform(), {The Graphics View Coordinate
    System}
*/
QPolygonF QGraphicsItem::mapFromScene(const QRectF &rect) const
{
    if (d_ptr->hasTranslateOnlySceneTransform())
        return rect.translated(-d_ptr->sceneTransform.dx(), -d_ptr->sceneTransform.dy());
    return d_ptr->sceneTransform.inverted().map(rect);
}

/*!
    \fn QPolygonF QGraphicsItem::mapFromScene(qreal x, qreal y, qreal w, qreal h) const
    \since 4.3

    This convenience function is equivalent to calling mapFromScene(QRectF(\a x, \a y, \a w, \a h)).
*/

/*!
    Maps the polygon \a polygon, which is in \a item's coordinate system, to
    this item's coordinate system, and returns the mapped polygon.

    If \a item is \nullptr, this function returns the same as mapFromScene().

    \sa itemTransform(), mapToItem(), mapFromParent(), transform(), {The
    Graphics View Coordinate System}
*/
QPolygonF QGraphicsItem::mapFromItem(const QGraphicsItem *item, const QPolygonF &polygon) const
{
    if (item)
        return item->itemTransform(this).map(polygon);
    return mapFromScene(polygon);
}

/*!
    Maps the polygon \a polygon, which is in this item's parent's coordinate
    system, to this item's coordinate system, and returns the mapped polygon.

    \sa mapToParent(), mapToItem(), transform(), {The Graphics View Coordinate
    System}
*/
QPolygonF QGraphicsItem::mapFromParent(const QPolygonF &polygon) const
{
    // COMBINE
    if (!d_ptr->transformData)
        return polygon.translated(-d_ptr->pos);
    return d_ptr->transformToParent().inverted().map(polygon);
}

/*!
    Maps the polygon \a polygon, which is in this item's scene's coordinate
    system, to this item's coordinate system, and returns the mapped polygon.

    \sa mapToScene(), mapFromParent(), transform(), {The Graphics View Coordinate
    System}
*/
QPolygonF QGraphicsItem::mapFromScene(const QPolygonF &polygon) const
{
    if (d_ptr->hasTranslateOnlySceneTransform())
        return polygon.translated(-d_ptr->sceneTransform.dx(), -d_ptr->sceneTransform.dy());
    return d_ptr->sceneTransform.inverted().map(polygon);
}

/*!
    Maps the path \a path, which is in \a item's coordinate system, to
    this item's coordinate system, and returns the mapped path.

    If \a item is \nullptr, this function returns the same as mapFromScene().

    \sa itemTransform(), mapFromParent(), mapFromScene(), mapToItem(), {The
    Graphics View Coordinate System}
*/
QPainterPath QGraphicsItem::mapFromItem(const QGraphicsItem *item, const QPainterPath &path) const
{
    if (item)
        return item->itemTransform(this).map(path);
    return mapFromScene(path);
}

/*!
    Maps the path \a path, which is in this item's parent's coordinate
    system, to this item's coordinate system, and returns the mapped path.

    \sa mapFromScene(), mapFromItem(), mapToParent(), {The Graphics View
    Coordinate System}
*/
QPainterPath QGraphicsItem::mapFromParent(const QPainterPath &path) const
{
    // COMBINE
    if (!d_ptr->transformData)
            return path.translated(-d_ptr->pos);
    return d_ptr->transformToParent().inverted().map(path);
}

/*!
    Maps the path \a path, which is in this item's scene's coordinate
    system, to this item's coordinate system, and returns the mapped path.

    \sa mapFromParent(), mapFromItem(), mapToScene(), {The Graphics View
    Coordinate System}
*/
QPainterPath QGraphicsItem::mapFromScene(const QPainterPath &path) const
{
    if (d_ptr->hasTranslateOnlySceneTransform())
        return path.translated(-d_ptr->sceneTransform.dx(), -d_ptr->sceneTransform.dy());
    return d_ptr->sceneTransform.inverted().map(path);
}

/*!
    Returns \c true if this item is an ancestor of \a child (i.e., if this item
    is \a child's parent, or one of \a child's parent's ancestors).

    \sa parentItem()
*/
bool QGraphicsItem::isAncestorOf(const QGraphicsItem *child) const
{
    if (!child || child == this)
        return false;
    if (child->d_ptr->depth() < d_ptr->depth())
        return false;
    const QGraphicsItem *ancestor = child;
    while ((ancestor = ancestor->d_ptr->parent)) {
        if (ancestor == this)
            return true;
    }
    return false;
}

/*!
    \since 4.4

    Returns the closest common ancestor item of this item and \a other,
    or \nullptr if either \a other is \nullptr, or there is no common ancestor.

    \sa isAncestorOf()
*/
QGraphicsItem *QGraphicsItem::commonAncestorItem(const QGraphicsItem *other) const
{
    if (!other)
        return nullptr;
    if (other == this)
        return const_cast<QGraphicsItem *>(this);
    const QGraphicsItem *thisw = this;
    const QGraphicsItem *otherw = other;
    int thisDepth = d_ptr->depth();
    int otherDepth = other->d_ptr->depth();
    while (thisDepth > otherDepth) {
        thisw = thisw->d_ptr->parent;
        --thisDepth;
    }
    while (otherDepth > thisDepth) {
        otherw = otherw->d_ptr->parent;
        --otherDepth;
    }
    while (thisw && thisw != otherw) {
        thisw = thisw->d_ptr->parent;
        otherw = otherw->d_ptr->parent;
    }
    return const_cast<QGraphicsItem *>(thisw);
}

/*!
    \since 4.4
    Returns \c true if this item is currently under the mouse cursor in one of
    the views; otherwise, false is returned.

    \sa QGraphicsScene::views(), QCursor::pos()
*/
bool QGraphicsItem::isUnderMouse() const
{
    Q_D(const QGraphicsItem);
    if (!d->scene)
        return false;

    QPoint cursorPos = QCursor::pos();
    const auto views = d->scene->views();
    for (QGraphicsView *view : views) {
        if (contains(mapFromScene(view->mapToScene(view->mapFromGlobal(cursorPos)))))
            return true;
    }
    return false;
}

/*!
    Returns this item's custom data for the key \a key as a QVariant.

    Custom item data is useful for storing arbitrary properties in any
    item. Example:

    \snippet code/src_gui_graphicsview_qgraphicsitem.cpp 11

    Qt does not use this feature for storing data; it is provided solely
    for the convenience of the user.

    \sa setData()
*/
QVariant QGraphicsItem::data(int key) const
{
    QGraphicsItemCustomDataStore *store = qt_dataStore();
    if (!store->data.contains(this))
        return QVariant();
    return store->data.value(this).value(key);
}

/*!
    Sets this item's custom data for the key \a key to \a value.

    Custom item data is useful for storing arbitrary properties for any
    item. Qt does not use this feature for storing data; it is provided solely
    for the convenience of the user.

    \sa data()
*/
void QGraphicsItem::setData(int key, const QVariant &value)
{
    qt_dataStore()->data[this][key] = value;
}

/*!
    \fn T qgraphicsitem_cast(QGraphicsItem *item)
    \relates QGraphicsItem
    \since 4.2

    Returns the given \a item cast to type T if \a item is of type T;
    otherwise, \nullptr is returned.

    \note To make this function work correctly with custom items, reimplement
    the \l{QGraphicsItem::}{type()} function for each custom QGraphicsItem
    subclass.

    \sa QGraphicsItem::type(), QGraphicsItem::UserType
*/

/*!
    Returns the type of an item as an int. All standard graphicsitem classes
    are associated with a unique value; see QGraphicsItem::Type. This type
    information is used by qgraphicsitem_cast() to distinguish between types.

    The default implementation (in QGraphicsItem) returns UserType.

    To enable use of qgraphicsitem_cast() with a custom item, reimplement this
    function and declare a Type enum value equal to your custom item's type.
    Custom items must return a value larger than or equal to UserType (65536).

    For example:

    \snippet code/src_gui_graphicsview_qgraphicsitem.cpp 1

    \sa UserType
*/
int QGraphicsItem::type() const
{
    return (int)UserType;
}

/*!
    Installs an event filter for this item on \a filterItem, causing
    all events for this item to first pass through \a filterItem's
    sceneEventFilter() function.

    To filter another item's events, install this item as an event filter
    for the other item. Example:

    \snippet code/src_gui_graphicsview_qgraphicsitem.cpp 12

    An item can only filter events for other items in the same
    scene. Also, an item cannot filter its own events; instead, you
    can reimplement sceneEvent() directly.

    Items must belong to a scene for scene event filters to be installed and
    used.

    \sa removeSceneEventFilter(), sceneEventFilter(), sceneEvent()
*/
void QGraphicsItem::installSceneEventFilter(QGraphicsItem *filterItem)
{
    if (!d_ptr->scene) {
        qWarning("QGraphicsItem::installSceneEventFilter: event filters can only be installed"
                 " on items in a scene.");
        return;
    }
    if (d_ptr->scene != filterItem->scene()) {
        qWarning("QGraphicsItem::installSceneEventFilter: event filters can only be installed"
                 " on items in the same scene.");
        return;
    }
    d_ptr->scene->d_func()->installSceneEventFilter(this, filterItem);
}

/*!
    Removes an event filter on this item from \a filterItem.

    \sa installSceneEventFilter()
*/
void QGraphicsItem::removeSceneEventFilter(QGraphicsItem *filterItem)
{
    if (!d_ptr->scene || d_ptr->scene != filterItem->scene())
        return;
    d_ptr->scene->d_func()->removeSceneEventFilter(this, filterItem);
}

/*!
    Filters events for the item \a watched. \a event is the filtered
    event.

    Reimplementing this function in a subclass makes it possible
    for the item to be used as an event filter for other items,
    intercepting all the events sent to those items before they are
    able to respond.

    Reimplementations must return true to prevent further processing of
    a given event, ensuring that it will not be delivered to the watched
    item, or return false to indicate that the event should be propagated
    further by the event system.

    \sa installSceneEventFilter()
*/
bool QGraphicsItem::sceneEventFilter(QGraphicsItem *watched, QEvent *event)
{
    Q_UNUSED(watched);
    Q_UNUSED(event);
    return false;
}

/*!
    This virtual function receives events to this item. Reimplement
    this function to intercept events before they are dispatched to
    the specialized event handlers contextMenuEvent(), focusInEvent(),
    focusOutEvent(), hoverEnterEvent(), hoverMoveEvent(),
    hoverLeaveEvent(), keyPressEvent(), keyReleaseEvent(),
    mousePressEvent(), mouseReleaseEvent(), mouseMoveEvent(), and
    mouseDoubleClickEvent().

    Returns \c true if the event was recognized and handled; otherwise, (e.g., if
    the event type was not recognized,) false is returned.

    \a event is the intercepted event.
*/
bool QGraphicsItem::sceneEvent(QEvent *event)
{
    if (d_ptr->ancestorFlags & QGraphicsItemPrivate::AncestorHandlesChildEvents) {
        if (event->type() == QEvent::HoverEnter || event->type() == QEvent::HoverLeave
            || event->type() == QEvent::DragEnter || event->type() == QEvent::DragLeave) {
            // Hover enter and hover leave events for children are ignored;
            // hover move events are forwarded.
            return true;
        }

        QGraphicsItem *handler = this;
        do {
            handler = handler->d_ptr->parent;
            Q_ASSERT(handler);
        } while (handler->d_ptr->ancestorFlags & QGraphicsItemPrivate::AncestorHandlesChildEvents);
        // Forward the event to the closest parent that handles child
        // events, mapping existing item-local coordinates to its
        // coordinate system.
        d_ptr->remapItemPos(event, handler);
        handler->sceneEvent(event);
        return true;
    }

    if (event->type() == QEvent::FocusOut) {
        focusOutEvent(static_cast<QFocusEvent *>(event));
        return true;
    }

    if (!d_ptr->visible) {
        // Eaten
        return true;
    }

    switch (event->type()) {
    case QEvent::FocusIn:
        focusInEvent(static_cast<QFocusEvent *>(event));
        break;
    case QEvent::GraphicsSceneContextMenu:
        contextMenuEvent(static_cast<QGraphicsSceneContextMenuEvent *>(event));
        break;
    case QEvent::GraphicsSceneDragEnter:
        dragEnterEvent(static_cast<QGraphicsSceneDragDropEvent *>(event));
        break;
    case QEvent::GraphicsSceneDragMove:
        dragMoveEvent(static_cast<QGraphicsSceneDragDropEvent *>(event));
        break;
    case QEvent::GraphicsSceneDragLeave:
        dragLeaveEvent(static_cast<QGraphicsSceneDragDropEvent *>(event));
        break;
    case QEvent::GraphicsSceneDrop:
        dropEvent(static_cast<QGraphicsSceneDragDropEvent *>(event));
        break;
    case QEvent::GraphicsSceneHoverEnter:
        hoverEnterEvent(static_cast<QGraphicsSceneHoverEvent *>(event));
        break;
    case QEvent::GraphicsSceneHoverMove:
        hoverMoveEvent(static_cast<QGraphicsSceneHoverEvent *>(event));
        break;
    case QEvent::GraphicsSceneHoverLeave:
        hoverLeaveEvent(static_cast<QGraphicsSceneHoverEvent *>(event));
        break;
    case QEvent::GraphicsSceneMouseMove:
        mouseMoveEvent(static_cast<QGraphicsSceneMouseEvent *>(event));
        break;
    case QEvent::GraphicsSceneMousePress:
        mousePressEvent(static_cast<QGraphicsSceneMouseEvent *>(event));
        break;
    case QEvent::GraphicsSceneMouseRelease:
        mouseReleaseEvent(static_cast<QGraphicsSceneMouseEvent *>(event));
        break;
    case QEvent::GraphicsSceneMouseDoubleClick:
        mouseDoubleClickEvent(static_cast<QGraphicsSceneMouseEvent *>(event));
        break;
    case QEvent::GraphicsSceneWheel:
        wheelEvent(static_cast<QGraphicsSceneWheelEvent *>(event));
        break;
    case QEvent::KeyPress: {
        QKeyEvent *k = static_cast<QKeyEvent *>(event);
        if (k->key() == Qt::Key_Tab || k->key() == Qt::Key_Backtab) {
            if (!(k->modifiers() & (Qt::ControlModifier | Qt::AltModifier))) {  //### Add MetaModifier?
                bool res = false;
                if (k->key() == Qt::Key_Backtab
                    || (k->key() == Qt::Key_Tab && (k->modifiers() & Qt::ShiftModifier))) {
                    if (d_ptr->isWidget) {
                        res = static_cast<QGraphicsWidget *>(this)->focusNextPrevChild(false);
                    } else if (d_ptr->scene) {
                        res = d_ptr->scene->focusNextPrevChild(false);
                    }
                } else if (k->key() == Qt::Key_Tab) {
                    if (d_ptr->isWidget) {
                        res = static_cast<QGraphicsWidget *>(this)->focusNextPrevChild(true);
                    } else if (d_ptr->scene) {
                        res = d_ptr->scene->focusNextPrevChild(true);
                    }
                }
                if (!res)
                    event->ignore();
                return true;
            }
        }
        keyPressEvent(static_cast<QKeyEvent *>(event));
        break;
    }
    case QEvent::KeyRelease:
        keyReleaseEvent(static_cast<QKeyEvent *>(event));
        break;
    case QEvent::InputMethod:
        inputMethodEvent(static_cast<QInputMethodEvent *>(event));
        break;
    case QEvent::WindowActivate:
    case QEvent::WindowDeactivate:
        // Propagate panel activation.
        if (d_ptr->scene) {
            for (int i = 0; i < d_ptr->children.size(); ++i) {
                QGraphicsItem *child = d_ptr->children.at(i);
                if (child->isVisible() && !child->isPanel()) {
                    if (!(child->d_ptr->ancestorFlags & QGraphicsItemPrivate::AncestorHandlesChildEvents))
                        d_ptr->scene->sendEvent(child, event);
                }
            }
        }
        break;
    default:
        return false;
    }

    return true;
}

/*!
    This event handler can be reimplemented in a subclass to process context
    menu events. The \a event parameter contains details about the event to
    be handled.

    If you ignore the event (i.e., by calling QEvent::ignore()), \a event
    will propagate to any item beneath this item. If no items accept the
    event, it will be ignored by the scene and propagate to the view.

    It's common to open a QMenu in response to receiving a context menu
    event. Example:

    \snippet code/src_gui_graphicsview_qgraphicsitem.cpp 13

    The default implementation ignores the event.

    \sa sceneEvent()
*/
void QGraphicsItem::contextMenuEvent(QGraphicsSceneContextMenuEvent *event)
{
    event->ignore();
}

/*!
    This event handler, for event \a event, can be reimplemented to receive
    drag enter events for this item. Drag enter events are generated as the
    cursor enters the item's area.

    By accepting the event (i.e., by calling QEvent::accept()), the item will
    accept drop events, in addition to receiving drag move and drag
    leave. Otherwise, the event will be ignored and propagate to the item
    beneath. If the event is accepted, the item will receive a drag move event
    before control goes back to the event loop.

    A common implementation of dragEnterEvent accepts or ignores \a event
    depending on the associated mime data in \a event. Example:

    \snippet code/src_gui_graphicsview_qgraphicsitem.cpp 14

    Items do not receive drag and drop events by default; to enable this
    feature, call \c setAcceptDrops(true).

    The default implementation does nothing.

    \sa dropEvent(), dragMoveEvent(), dragLeaveEvent()
*/
void QGraphicsItem::dragEnterEvent(QGraphicsSceneDragDropEvent *event)
{
    Q_D(QGraphicsItem);
    // binary compatibility workaround between 4.4 and 4.5
    if (d->isProxyWidget())
        static_cast<QGraphicsProxyWidget*>(this)->dragEnterEvent(event);
}

/*!
    This event handler, for event \a event, can be reimplemented to receive
    drag leave events for this item. Drag leave events are generated as the
    cursor leaves the item's area. Most often you will not need to reimplement
    this function, but it can be useful for resetting state in your item
    (e.g., highlighting).

    Calling QEvent::ignore() or QEvent::accept() on \a event has no effect.

    Items do not receive drag and drop events by default; to enable this
    feature, call \c setAcceptDrops(true).

    The default implementation does nothing.

    \sa dragEnterEvent(), dropEvent(), dragMoveEvent()
*/
void QGraphicsItem::dragLeaveEvent(QGraphicsSceneDragDropEvent *event)
{
    Q_D(QGraphicsItem);
    // binary compatibility workaround between 4.4 and 4.5
    if (d->isProxyWidget())
        static_cast<QGraphicsProxyWidget*>(this)->dragLeaveEvent(event);
}

/*!
    This event handler, for event \a event, can be reimplemented to receive
    drag move events for this item. Drag move events are generated as the
    cursor moves around inside the item's area. Most often you will not need
    to reimplement this function; it is used to indicate that only parts of
    the item can accept drops.

    Calling QEvent::ignore() or QEvent::accept() on \a event toggles whether
    or not the item will accept drops at the position from the event. By
    default, \a event is accepted, indicating that the item allows drops at
    the specified position.

    Items do not receive drag and drop events by default; to enable this
    feature, call \c setAcceptDrops(true).

    The default implementation does nothing.

    \sa dropEvent(), dragEnterEvent(), dragLeaveEvent()
*/
void QGraphicsItem::dragMoveEvent(QGraphicsSceneDragDropEvent *event)
{
    Q_D(QGraphicsItem);
    // binary compatibility workaround between 4.4 and 4.5
    if (d->isProxyWidget())
        static_cast<QGraphicsProxyWidget*>(this)->dragMoveEvent(event);
}

/*!
    This event handler, for event \a event, can be reimplemented to receive
    drop events for this item. Items can only receive drop events if the last
    drag move event was accepted.

    Calling QEvent::ignore() or QEvent::accept() on \a event has no effect.

    Items do not receive drag and drop events by default; to enable this
    feature, call \c setAcceptDrops(true).

    The default implementation does nothing.

    \sa dragEnterEvent(), dragMoveEvent(), dragLeaveEvent()
*/
void QGraphicsItem::dropEvent(QGraphicsSceneDragDropEvent *event)
{
    Q_D(QGraphicsItem);
    // binary compatibility workaround between 4.4 and 4.5
    if (d->isProxyWidget())
        static_cast<QGraphicsProxyWidget*>(this)->dropEvent(event);
}

/*!
    This event handler, for event \a event, can be reimplemented to receive
    focus in events for this item. The default implementation calls
    ensureVisible().

    \sa focusOutEvent(), sceneEvent(), setFocus()
*/
void QGraphicsItem::focusInEvent(QFocusEvent *event)
{
    Q_UNUSED(event);
    update();
}

/*!
    This event handler, for event \a event, can be reimplemented to receive
    focus out events for this item. The default implementation does nothing.

    \sa focusInEvent(), sceneEvent(), setFocus()
*/
void QGraphicsItem::focusOutEvent(QFocusEvent *event)
{
    Q_UNUSED(event);
    update();
}

/*!
    This event handler, for event \a event, can be reimplemented to receive
    hover enter events for this item. The default implementation calls
    update(); otherwise it does nothing.

    Calling QEvent::ignore() or QEvent::accept() on \a event has no effect.

    \sa hoverMoveEvent(), hoverLeaveEvent(), sceneEvent(), setAcceptHoverEvents()
*/
void QGraphicsItem::hoverEnterEvent(QGraphicsSceneHoverEvent *event)
{
    Q_UNUSED(event);
    update();
}

/*!
    This event handler, for event \a event, can be reimplemented to receive
    hover move events for this item. The default implementation does nothing.

    Calling QEvent::ignore() or QEvent::accept() on \a event has no effect.

    \sa hoverEnterEvent(), hoverLeaveEvent(), sceneEvent(), setAcceptHoverEvents()
*/
void QGraphicsItem::hoverMoveEvent(QGraphicsSceneHoverEvent *event)
{
    Q_UNUSED(event);
}

/*!
    This event handler, for event \a event, can be reimplemented to receive
    hover leave events for this item. The default implementation calls
    update(); otherwise it does nothing.

    Calling QEvent::ignore() or QEvent::accept() on \a event has no effect.

    \sa hoverEnterEvent(), hoverMoveEvent(), sceneEvent(), setAcceptHoverEvents()
*/
void QGraphicsItem::hoverLeaveEvent(QGraphicsSceneHoverEvent *event)
{
    Q_UNUSED(event);
    update();
}

/*!
    This event handler, for event \a event, can be reimplemented to
    receive key press events for this item. The default implementation
    ignores the event. If you reimplement this handler, the event will by
    default be accepted.

    Note that key events are only received for items that set the
    ItemIsFocusable flag, and that have keyboard input focus.

    \sa keyReleaseEvent(), setFocus(), QGraphicsScene::setFocusItem(),
    sceneEvent()
*/
void QGraphicsItem::keyPressEvent(QKeyEvent *event)
{
    event->ignore();
}

/*!
    This event handler, for event \a event, can be reimplemented to receive
    key release events for this item. The default implementation
    ignores the event. If you reimplement this handler, the event will by
    default be accepted.

    Note that key events are only received for items that set the
    ItemIsFocusable flag, and that have keyboard input focus.

    \sa keyPressEvent(), setFocus(), QGraphicsScene::setFocusItem(),
    sceneEvent()
*/
void QGraphicsItem::keyReleaseEvent(QKeyEvent *event)
{
    event->ignore();
}

/*!
    This event handler, for event \a event, can be reimplemented to
    receive mouse press events for this item. Mouse press events are
    only delivered to items that accept the mouse button that is
    pressed. By default, an item accepts all mouse buttons, but you
    can change this by calling setAcceptedMouseButtons().

    The mouse press event decides which item should become the mouse
    grabber (see QGraphicsScene::mouseGrabberItem()). If you do not
    reimplement this function, the press event will propagate to any
    topmost item beneath this item, and no other mouse events will be
    delivered to this item.

    If you do reimplement this function, \a event will by default be
    accepted (see QEvent::accept()), and this item is then the mouse
    grabber. This allows the item to receive future move, release and
    doubleclick events. If you call QEvent::ignore() on \a event, this
    item will lose the mouse grab, and \a event will propagate to any
    topmost item beneath. No further mouse events will be delivered to
    this item unless a new mouse press event is received.

    The default implementation handles basic item interaction, such as
    selection and moving. If you want to keep the base implementation
    when reimplementing this function, call
    QGraphicsItem::mousePressEvent() in your reimplementation.

    The event is \l{QEvent::ignore()}d for items that are neither
    \l{QGraphicsItem::ItemIsMovable}{movable} nor
    \l{QGraphicsItem::ItemIsSelectable}{selectable}.

    \sa mouseMoveEvent(), mouseReleaseEvent(),
    mouseDoubleClickEvent(), sceneEvent()
*/
void QGraphicsItem::mousePressEvent(QGraphicsSceneMouseEvent *event)
{
    if (event->button() == Qt::LeftButton && (flags() & ItemIsSelectable)) {
        bool multiSelect = (event->modifiers() & Qt::ControlModifier) != 0;
        if (!multiSelect) {
            if (!d_ptr->selected) {
                if (QGraphicsScene *scene = d_ptr->scene) {
                    ++scene->d_func()->selectionChanging;
                    scene->clearSelection();
                    --scene->d_func()->selectionChanging;
                }
                setSelected(true);
            }
        }
    } else if (!(flags() & ItemIsMovable)) {
        event->ignore();
    }
    if (d_ptr->isWidget) {
        // Qt::Popup closes when you click outside.
        QGraphicsWidget *w = static_cast<QGraphicsWidget *>(this);
        if ((w->windowFlags() & Qt::Popup) == Qt::Popup) {
            event->accept();
            if (!w->rect().contains(event->pos()))
                w->close();
        }
    }
}

bool _qt_movableAncestorIsSelected(const QGraphicsItem *item)
{
    const QGraphicsItem *parent = item->parentItem();
    return parent && (((parent->flags() & QGraphicsItem::ItemIsMovable) && parent->isSelected()) || _qt_movableAncestorIsSelected(parent));
}

bool QGraphicsItemPrivate::movableAncestorIsSelected(const QGraphicsItem *item)
{
    const QGraphicsItem *parent = item->d_ptr->parent;
    return parent && (((parent->flags() & QGraphicsItem::ItemIsMovable) && parent->isSelected()) || _qt_movableAncestorIsSelected(parent));
}

/*!
    This event handler, for event \a event, can be reimplemented to
    receive mouse move events for this item. If you do receive this
    event, you can be certain that this item also received a mouse
    press event, and that this item is the current mouse grabber.

    Calling QEvent::ignore() or QEvent::accept() on \a event has no
    effect.

    The default implementation handles basic item interaction, such as
    selection and moving. If you want to keep the base implementation
    when reimplementing this function, call
    QGraphicsItem::mouseMoveEvent() in your reimplementation.

    Please note that mousePressEvent() decides which graphics item it
    is that receives mouse events. See the mousePressEvent()
    description for details.

    \sa mousePressEvent(), mouseReleaseEvent(),
    mouseDoubleClickEvent(), sceneEvent()
*/
void QGraphicsItem::mouseMoveEvent(QGraphicsSceneMouseEvent *event)
{
    if ((event->buttons() & Qt::LeftButton) && (flags() & ItemIsMovable)) {
        // Determine the list of items that need to be moved.
        QList<QGraphicsItem *> selectedItems;
        QHash<QGraphicsItem *, QPointF> initialPositions;
        if (d_ptr->scene) {
            selectedItems = d_ptr->scene->selectedItems();
            initialPositions = d_ptr->scene->d_func()->movingItemsInitialPositions;
            if (initialPositions.isEmpty()) {
                for (QGraphicsItem *item : qAsConst(selectedItems))
                    initialPositions[item] = item->pos();
                initialPositions[this] = pos();
            }
            d_ptr->scene->d_func()->movingItemsInitialPositions = initialPositions;
        }

        // Find the active view.
        QGraphicsView *view = nullptr;
        if (event->widget())
            view = qobject_cast<QGraphicsView *>(event->widget()->parentWidget());

        // Move all selected items
        int i = 0;
        bool movedMe = false;
        while (i <= selectedItems.size()) {
            QGraphicsItem *item = nullptr;
            if (i < selectedItems.size())
                item = selectedItems.at(i);
            else
                item = this;
            if (item == this) {
                // Slightly clumsy-looking way to ensure that "this" is part
                // of the list of items to move, this is to avoid allocations
                // (appending this item to the list of selected items causes a
                // detach).
                if (movedMe)
                    break;
                movedMe = true;
            }

            if ((item->flags() & ItemIsMovable) && !QGraphicsItemPrivate::movableAncestorIsSelected(item)) {
                QPointF currentParentPos;
                QPointF buttonDownParentPos;
                if (item->d_ptr->ancestorFlags & QGraphicsItemPrivate::AncestorIgnoresTransformations) {
                    // Items whose ancestors ignore transformations need to
                    // map screen coordinates to local coordinates, then map
                    // those to the parent.
                    QTransform viewToItemTransform = (item->deviceTransform(view->viewportTransform())).inverted();
                    currentParentPos = mapToParent(viewToItemTransform.map(QPointF(view->mapFromGlobal(event->screenPos()))));
                    buttonDownParentPos = mapToParent(viewToItemTransform.map(QPointF(view->mapFromGlobal(event->buttonDownScreenPos(Qt::LeftButton)))));
                } else if (item->flags() & ItemIgnoresTransformations) {
                    // Root items that ignore transformations need to
                    // calculate their diff by mapping viewport coordinates
                    // directly to parent coordinates.
                    // COMBINE
                    QTransform itemTransform;
                    if (item->d_ptr->transformData)
                        itemTransform = item->d_ptr->transformData->computedFullTransform();
                    itemTransform.translate(item->d_ptr->pos.x(), item->d_ptr->pos.y());
                    QTransform viewToParentTransform = itemTransform
                                                       * (item->sceneTransform() * view->viewportTransform()).inverted();
                    currentParentPos = viewToParentTransform.map(QPointF(view->mapFromGlobal(event->screenPos())));
                    buttonDownParentPos = viewToParentTransform.map(QPointF(view->mapFromGlobal(event->buttonDownScreenPos(Qt::LeftButton))));
                } else {
                    // All other items simply map from the scene.
                    currentParentPos = item->mapToParent(item->mapFromScene(event->scenePos()));
                    buttonDownParentPos = item->mapToParent(item->mapFromScene(event->buttonDownScenePos(Qt::LeftButton)));
                }

                item->setPos(initialPositions.value(item) + currentParentPos - buttonDownParentPos);

                if (item->flags() & ItemIsSelectable)
                    item->setSelected(true);
            }
            ++i;
        }

    } else {
        event->ignore();
    }
}

/*!
    This event handler, for event \a event, can be reimplemented to
    receive mouse release events for this item.

    Calling QEvent::ignore() or QEvent::accept() on \a event has no
    effect.

    The default implementation handles basic item interaction, such as
    selection and moving. If you want to keep the base implementation
    when reimplementing this function, call
    QGraphicsItem::mouseReleaseEvent() in your reimplementation.

    Please note that mousePressEvent() decides which graphics item it
    is that receives mouse events. See the mousePressEvent()
    description for details.

    \sa mousePressEvent(), mouseMoveEvent(), mouseDoubleClickEvent(),
    sceneEvent()
*/
void QGraphicsItem::mouseReleaseEvent(QGraphicsSceneMouseEvent *event)
{
    if (event->button() == Qt::LeftButton && (flags() & ItemIsSelectable)) {
        bool multiSelect = (event->modifiers() & Qt::ControlModifier) != 0;
        if (event->scenePos() == event->buttonDownScenePos(Qt::LeftButton)) {
            // The item didn't move
            if (multiSelect) {
                setSelected(!isSelected());
            } else {
                bool selectionChanged = false;
                if (QGraphicsScene *scene = d_ptr->scene) {
                    ++scene->d_func()->selectionChanging;
                    // Clear everything but this item. Bypass
                    // QGraphicsScene::clearSelection()'s default behavior by
                    // temporarily removing this item from the selection list.
                    if (d_ptr->selected) {
                        scene->d_func()->selectedItems.remove(this);
                        foreach (QGraphicsItem *item, scene->d_func()->selectedItems) {
                            if (item->isSelected()) {
                                selectionChanged = true;
                                break;
                            }
                        }
                    }
                    scene->clearSelection();
                    if (d_ptr->selected)
                        scene->d_func()->selectedItems.insert(this);
                    --scene->d_func()->selectionChanging;
                    if (selectionChanged)
                        emit d_ptr->scene->selectionChanged();
                }
                setSelected(true);
            }
        }
    }
    if (d_ptr->scene && !event->buttons())
        d_ptr->scene->d_func()->movingItemsInitialPositions.clear();
}

/*!
    This event handler, for event \a event, can be reimplemented to
    receive mouse doubleclick events for this item.

    When doubleclicking an item, the item will first receive a mouse
    press event, followed by a release event (i.e., a click), then a
    doubleclick event, and finally a release event.

    Calling QEvent::ignore() or QEvent::accept() on \a event has no
    effect.

    The default implementation calls mousePressEvent(). If you want to
    keep the base implementation when reimplementing this function,
    call QGraphicsItem::mouseDoubleClickEvent() in your
    reimplementation.

    Note that an item will not receive double click events if it is
    neither \l {QGraphicsItem::ItemIsSelectable}{selectable} nor
    \l{QGraphicsItem::ItemIsMovable}{movable} (single mouse clicks are
    ignored in this case, and that stops the generation of double
    clicks).

    \sa mousePressEvent(), mouseMoveEvent(), mouseReleaseEvent(), sceneEvent()
*/
void QGraphicsItem::mouseDoubleClickEvent(QGraphicsSceneMouseEvent *event)
{
    mousePressEvent(event);
}

/*!
    This event handler, for event \a event, can be reimplemented to receive
    wheel events for this item. If you reimplement this function, \a event
    will be accepted by default.

    If you ignore the event, (i.e., by calling QEvent::ignore(),) it will
    propagate to any item beneath this item. If no items accept the event, it
    will be ignored by the scene, and propagate to the view (e.g., the view's
    vertical scroll bar).

    The default implementation ignores the event.

    \sa sceneEvent()
*/
void QGraphicsItem::wheelEvent(QGraphicsSceneWheelEvent *event)
{
    event->ignore();
}

/*!
    This event handler, for event \a event, can be reimplemented to receive
    input method events for this item. The default implementation ignores the
    event.

    \sa inputMethodQuery(), sceneEvent()
*/
void QGraphicsItem::inputMethodEvent(QInputMethodEvent *event)
{
    event->ignore();
}

/*!
    This method is only relevant for input items. It is used by the
    input method to query a set of properties of the item to be able
    to support complex input method operations, such as support for
    surrounding text and reconversions. \a query specifies which
    property is queried.

    \sa inputMethodEvent(), QInputMethodEvent
*/
QVariant QGraphicsItem::inputMethodQuery(Qt::InputMethodQuery query) const
{
    Q_UNUSED(query);
    return QVariant();
}

/*!
    Returns the current input method hints of this item.

    Input method hints are only relevant for input items.
    The hints are used by the input method to indicate how it should operate.
    For example, if the Qt::ImhNumbersOnly flag is set, the input method may change
    its visual components to reflect that only numbers can be entered.

    The effect may vary between input method implementations.

    \since 4.6

    \sa setInputMethodHints(), inputMethodQuery()
*/
Qt::InputMethodHints QGraphicsItem::inputMethodHints() const
{
    Q_D(const QGraphicsItem);
    return d->imHints;
}

/*!
    Sets the current input method hints of this item to \a hints.

    \since 4.6

    \sa inputMethodHints(), inputMethodQuery()
*/
void QGraphicsItem::setInputMethodHints(Qt::InputMethodHints hints)
{
    Q_D(QGraphicsItem);
    d->imHints = hints;
    if (!hasFocus())
        return;
    d->scene->d_func()->updateInputMethodSensitivityInViews();
    QWidget *fw = QApplication::focusWidget();
    if (!fw)
        return;
    QGuiApplication::inputMethod()->update(Qt::ImHints);
}

/*!
    Updates the item's micro focus.

    \since 4.7

    \sa QInputMethod
*/
void QGraphicsItem::updateMicroFocus()
{
}

/*!
    This virtual function is called by QGraphicsItem to notify custom items
    that some part of the item's state changes. By reimplementing this
    function, you can react to a change, and in some cases (depending on \a
    change), adjustments can be made.

    \a change is the parameter of the item that is changing. \a value is the
    new value; the type of the value depends on \a change.

    Example:

    \snippet code/src_gui_graphicsview_qgraphicsitem.cpp 15

    The default implementation does nothing, and returns \a value.

    Note: Certain QGraphicsItem functions cannot be called in a
    reimplementation of this function; see the GraphicsItemChange
    documentation for details.

    \sa GraphicsItemChange
*/
QVariant QGraphicsItem::itemChange(GraphicsItemChange change, const QVariant &value)
{
    Q_UNUSED(change);
    return value;
}

/*!
    \internal

    Note: This is provided as a hook to avoid future problems related
    to adding virtual functions.
*/
bool QGraphicsItem::supportsExtension(Extension extension) const
{
    Q_UNUSED(extension);
    return false;
}

/*!
    \internal

    Note: This is provided as a hook to avoid future problems related
    to adding virtual functions.
*/
void QGraphicsItem::setExtension(Extension extension, const QVariant &variant)
{
    Q_UNUSED(extension);
    Q_UNUSED(variant);
}

/*!
    \internal

    Note: This is provided as a hook to avoid future problems related
    to adding virtual functions.
*/
QVariant QGraphicsItem::extension(const QVariant &variant) const
{
    Q_UNUSED(variant);
    return QVariant();
}

/*!
    \internal

    Adds this item to the scene's index. Called in conjunction with
    removeFromIndex() to ensure the index bookkeeping is correct when
    the item's position, transformation or shape changes.
*/
void QGraphicsItem::addToIndex()
{
    if (d_ptr->ancestorFlags & QGraphicsItemPrivate::AncestorClipsChildren
        || d_ptr->ancestorFlags & QGraphicsItemPrivate::AncestorContainsChildren) {
        // ### add to child index only if applicable
        return;
    }
    if (d_ptr->scene)
        d_ptr->scene->d_func()->index->addItem(this);
}

/*!
    \internal

    Removes this item from the scene's index. Called in conjunction
    with addToIndex() to ensure the index bookkeeping is correct when
    the item's position, transformation or shape changes.
*/
void QGraphicsItem::removeFromIndex()
{
    if (d_ptr->ancestorFlags & QGraphicsItemPrivate::AncestorClipsChildren
        || d_ptr->ancestorFlags & QGraphicsItemPrivate::AncestorContainsChildren) {
        // ### remove from child index only if applicable
        return;
    }
    if (d_ptr->scene)
        d_ptr->scene->d_func()->index->removeItem(this);
}

/*!
    Prepares the item for a geometry change. Call this function before
    changing the bounding rect of an item to keep QGraphicsScene's index up to
    date.

    prepareGeometryChange() will call update() if this is necessary.

    Example:

    \snippet code/src_gui_graphicsview_qgraphicsitem.cpp 16

    \sa boundingRect()
*/
void QGraphicsItem::prepareGeometryChange()
{
    if (d_ptr->inDestructor)
        return;
    if (d_ptr->scene) {
        d_ptr->scene->d_func()->dirtyGrowingItemsBoundingRect = true;
        d_ptr->geometryChanged = 1;
        d_ptr->paintedViewBoundingRectsNeedRepaint = 1;
        d_ptr->notifyBoundingRectChanged = !d_ptr->inSetPosHelper;

        QGraphicsScenePrivate *scenePrivate = d_ptr->scene->d_func();
        scenePrivate->index->prepareBoundingRectChange(this);
        scenePrivate->markDirty(this, QRectF(), /*invalidateChildren=*/true, /*force=*/false,
                                /*ignoreOpacity=*/ false, /*removingItemFromScene=*/ false,
                                /*updateBoundingRect=*/true);

        // For compatibility reasons, we have to update the item's old geometry
        // if someone is connected to the changed signal or the scene has no views.
        // Note that this has to be done *after* markDirty to ensure that
        // _q_processDirtyItems is called before _q_emitUpdated.
        if (scenePrivate->isSignalConnected(scenePrivate->changedSignalIndex)
            || scenePrivate->views.isEmpty()) {
            if (d_ptr->hasTranslateOnlySceneTransform()) {
                d_ptr->scene->update(boundingRect().translated(d_ptr->sceneTransform.dx(),
                                                               d_ptr->sceneTransform.dy()));
            } else {
                d_ptr->scene->update(d_ptr->sceneTransform.mapRect(boundingRect()));
            }
        }
    }

    d_ptr->markParentDirty(/*updateBoundingRect=*/true);
}

/*!
    \internal

    Highlights \a item as selected.

    NOTE: This function is a duplicate of qt_graphicsItem_highlightSelected() in
          qgraphicssvgitem.cpp!
*/
static void qt_graphicsItem_highlightSelected(
    QGraphicsItem *item, QPainter *painter, const QStyleOptionGraphicsItem *option)
{
    const QRectF murect = painter->transform().mapRect(QRectF(0, 0, 1, 1));
    if (qFuzzyIsNull(qMax(murect.width(), murect.height())))
        return;

    const QRectF mbrect = painter->transform().mapRect(item->boundingRect());
    if (qMin(mbrect.width(), mbrect.height()) < qreal(1.0))
        return;

    qreal itemPenWidth;
    switch (item->type()) {
        case QGraphicsEllipseItem::Type:
            itemPenWidth = static_cast<QGraphicsEllipseItem *>(item)->pen().widthF();
            break;
        case QGraphicsPathItem::Type:
            itemPenWidth = static_cast<QGraphicsPathItem *>(item)->pen().widthF();
            break;
        case QGraphicsPolygonItem::Type:
            itemPenWidth = static_cast<QGraphicsPolygonItem *>(item)->pen().widthF();
            break;
        case QGraphicsRectItem::Type:
            itemPenWidth = static_cast<QGraphicsRectItem *>(item)->pen().widthF();
            break;
        case QGraphicsSimpleTextItem::Type:
            itemPenWidth = static_cast<QGraphicsSimpleTextItem *>(item)->pen().widthF();
            break;
        case QGraphicsLineItem::Type:
            itemPenWidth = static_cast<QGraphicsLineItem *>(item)->pen().widthF();
            break;
        default:
            itemPenWidth = 1.0;
    }
    const qreal pad = itemPenWidth / 2;

    const qreal penWidth = 0; // cosmetic pen

    const QColor fgcolor = option->palette.windowText().color();
    const QColor bgcolor( // ensure good contrast against fgcolor
        fgcolor.red()   > 127 ? 0 : 255,
        fgcolor.green() > 127 ? 0 : 255,
        fgcolor.blue()  > 127 ? 0 : 255);

    painter->setPen(QPen(bgcolor, penWidth, Qt::SolidLine));
    painter->setBrush(Qt::NoBrush);
    painter->drawRect(item->boundingRect().adjusted(pad, pad, -pad, -pad));

    painter->setPen(QPen(option->palette.windowText(), 0, Qt::DashLine));
    painter->setBrush(Qt::NoBrush);
    painter->drawRect(item->boundingRect().adjusted(pad, pad, -pad, -pad));
}

/*!
    \class QGraphicsObject
    \brief The QGraphicsObject class provides a base class for all graphics items that
    require signals, slots and properties.
    \since 4.6
    \ingroup graphicsview-api
    \inmodule QtWidgets

    The class extends a QGraphicsItem with QObject's signal/slot and property mechanisms.
    It maps many of QGraphicsItem's basic setters and getters to properties and adds notification
    signals for many of them.

    \section1 Parents and Children

    Each graphics object can be constructed with a parent item. This ensures that the
    item will be destroyed when its parent item is destroyed. Although QGraphicsObject
    inherits from both QObject and QGraphicsItem, you should use the functions provided
    by QGraphicsItem, \e not QObject, to manage the relationships between parent and
    child items.

    The relationships between items can be explored using the parentItem() and childItems()
    functions. In the hierarchy of items in a scene, the parentObject() and parentWidget()
    functions are the equivalent of the QWidget::parent() and QWidget::parentWidget()
    functions for QWidget subclasses.

    \sa QGraphicsWidget
*/

/*!
    Constructs a QGraphicsObject with \a parent.
*/
QGraphicsObject::QGraphicsObject(QGraphicsItem *parent)
        : QGraphicsItem(parent)
{
    QGraphicsItem::d_ptr->isObject = true;
}

/*!
  \internal
*/
QGraphicsObject::QGraphicsObject(QGraphicsItemPrivate &dd, QGraphicsItem *parent)
    : QGraphicsItem(dd, parent)
{
    QGraphicsItem::d_ptr->isObject = true;
}

/*!
  Destructor.
*/
QGraphicsObject::~QGraphicsObject()
{
}

/*!
  \reimp
*/
bool QGraphicsObject::event(QEvent *ev)
{
    if (ev->type() == QEvent::StyleAnimationUpdate) {
        if (isVisible()) {
            ev->accept();
            update();
        }
        return true;
    }
    return QObject::event(ev);
}

#ifndef QT_NO_GESTURES
/*!
    Subscribes the graphics object to the given \a gesture with specific \a flags.

    \sa ungrabGesture(), QGestureEvent
*/
void QGraphicsObject::grabGesture(Qt::GestureType gesture, Qt::GestureFlags flags)
{
    bool contains = QGraphicsItem::d_ptr->gestureContext.contains(gesture);
    QGraphicsItem::d_ptr->gestureContext.insert(gesture, flags);
    if (!contains && QGraphicsItem::d_ptr->scene)
        QGraphicsItem::d_ptr->scene->d_func()->grabGesture(this, gesture);
}

/*!
    Unsubscribes the graphics object from the given \a gesture.

    \sa grabGesture(), QGestureEvent
*/
void QGraphicsObject::ungrabGesture(Qt::GestureType gesture)
{
    if (QGraphicsItem::d_ptr->gestureContext.remove(gesture) && QGraphicsItem::d_ptr->scene)
        QGraphicsItem::d_ptr->scene->d_func()->ungrabGesture(this, gesture);
}
#endif // QT_NO_GESTURES

/*!
    Updates the item's micro focus. This is slot for convenience.

    \since 4.7

    \sa QInputMethod
*/
void QGraphicsObject::updateMicroFocus()
{
    QGraphicsItem::updateMicroFocus();
}

void QGraphicsItemPrivate::children_append(QDeclarativeListProperty<QGraphicsObject> *list, QGraphicsObject *item)
{
    if (item) {
        QGraphicsObject *graphicsObject = static_cast<QGraphicsObject *>(list->object);
        if (QGraphicsItemPrivate::get(graphicsObject)->sendParentChangeNotification) {
            item->setParentItem(graphicsObject);
        } else {
            QGraphicsItemPrivate::get(item)->setParentItemHelper(graphicsObject, nullptr, nullptr);
        }
    }
}

int QGraphicsItemPrivate::children_count(QDeclarativeListProperty<QGraphicsObject> *list)
{
    QGraphicsItemPrivate *d = QGraphicsItemPrivate::get(static_cast<QGraphicsObject *>(list->object));
    return d->children.count();
}

QGraphicsObject *QGraphicsItemPrivate::children_at(QDeclarativeListProperty<QGraphicsObject> *list, int index)
{
    QGraphicsItemPrivate *d = QGraphicsItemPrivate::get(static_cast<QGraphicsObject *>(list->object));
    if (index >= 0 && index < d->children.count())
        return d->children.at(index)->toGraphicsObject();
    else
        return nullptr;
}

void QGraphicsItemPrivate::children_clear(QDeclarativeListProperty<QGraphicsObject> *list)
{
    QGraphicsItemPrivate *d = QGraphicsItemPrivate::get(static_cast<QGraphicsObject *>(list->object));
    int childCount = d->children.count();
    if (d->sendParentChangeNotification) {
        for (int index = 0; index < childCount; index++)
            d->children.at(0)->setParentItem(nullptr);
    } else {
        for (int index = 0; index < childCount; index++)
            QGraphicsItemPrivate::get(d->children.at(0))->setParentItemHelper(nullptr, nullptr, nullptr);
    }
}

/*!
    Returns a list of this item's children.

    The items are sorted by stacking order. This takes into account both the
    items' insertion order and their Z-values.

*/
QDeclarativeListProperty<QGraphicsObject> QGraphicsItemPrivate::childrenList()
{
    Q_Q(QGraphicsItem);
    if (isObject) {
        QGraphicsObject *that = static_cast<QGraphicsObject *>(q);
        return QDeclarativeListProperty<QGraphicsObject>(that, &children, children_append,
                                                         children_count, children_at, children_clear);
    } else {
        //QGraphicsItem is not supported for this property
        return QDeclarativeListProperty<QGraphicsObject>();
    }
}

/*!
  \internal
  Returns the width of the item
  Reimplemented by QGraphicsWidget
*/
qreal QGraphicsItemPrivate::width() const
{
    return 0;
}

/*!
  \internal
  Set the width of the item
  Reimplemented by QGraphicsWidget
*/
void QGraphicsItemPrivate::setWidth(qreal w)
{
    Q_UNUSED(w);
}

/*!
  \internal
  Reset the width of the item
  Reimplemented by QGraphicsWidget
*/
void QGraphicsItemPrivate::resetWidth()
{
}

/*!
  \internal
  Returns the height of the item
  Reimplemented by QGraphicsWidget
*/
qreal QGraphicsItemPrivate::height() const
{
    return 0;
}

/*!
  \internal
  Set the height of the item
  Reimplemented by QGraphicsWidget
*/
void QGraphicsItemPrivate::setHeight(qreal h)
{
    Q_UNUSED(h);
}

/*!
  \internal
  Reset the height of the item
  Reimplemented by QGraphicsWidget
*/
void QGraphicsItemPrivate::resetHeight()
{
}

/*!
    \property QGraphicsObject::children
    \since 4.7
    \internal
*/

/*!
    \property QGraphicsObject::width
    \since 4.7
    \internal
*/

/*!
    \property QGraphicsObject::height
    \since 4.7
    \internal
*/

/*!
  \property QGraphicsObject::parent
  \brief the parent of the item

  \note The item's parent is set independently of the parent object returned
  by QObject::parent().

  \sa QGraphicsItem::setParentItem(), QGraphicsItem::parentObject()
*/

/*!
  \property QGraphicsObject::opacity
  \brief the opacity of the item

  \sa QGraphicsItem::setOpacity(), QGraphicsItem::opacity()
*/

/*!
  \fn QGraphicsObject::opacityChanged()

  This signal gets emitted whenever the opacity of the item changes

  \sa QGraphicsItem::opacity()
*/

/*!
  \fn QGraphicsObject::parentChanged()

  This signal gets emitted whenever the parent of the item changes
*/

/*!
  \property QGraphicsObject::pos
  \brief the position of the item

  Describes the items position.

  \sa QGraphicsItem::setPos(), QGraphicsItem::pos()
*/

/*!
  \property QGraphicsObject::x
  \brief the x position of the item

  Describes the items x position.

  \sa QGraphicsItem::setX(), setPos()
*/

/*!
  \fn QGraphicsObject::xChanged()

  This signal gets emitted whenever the x position of the item changes

  \sa pos()
*/

/*!
  \property QGraphicsObject::y
  \brief the y position of the item

  Describes the items y position.

  \sa QGraphicsItem::setY(), setPos()
*/

/*!
  \fn QGraphicsObject::yChanged()

  This signal gets emitted whenever the y position of the item changes.

  \sa pos()
*/

/*!
  \property QGraphicsObject::z
  \brief the z value of the item

  Describes the items z value.

  \sa QGraphicsItem::setZValue(), zValue()
*/

/*!
  \fn QGraphicsObject::zChanged()

  This signal gets emitted whenever the z value of the item changes.

  \sa pos()
*/

/*!
  \property QGraphicsObject::rotation
  This property holds the rotation of the item in degrees.

  This specifies how many degrees to rotate the item around its transformOrigin.
  The default rotation is 0 degrees (i.e. not rotated at all).
*/

/*!
  \fn QGraphicsObject::rotationChanged()

  This signal gets emitted whenever the roation of the item changes.
*/

/*!
  \property QGraphicsObject::scale
  This property holds the scale of the item.

  A scale of less than 1 means the item will be displayed smaller than
  normal, and a scale of greater than 1 means the item will be
  displayed larger than normal.  A negative scale means the item will
  be mirrored.

  By default, items are displayed at a scale of 1 (i.e. at their
  normal size).

  Scaling is from the item's transformOrigin.
*/

/*!
  \fn void QGraphicsObject::scaleChanged()

  This signal is emitted when the scale of the item changes.
*/


/*!
  \property QGraphicsObject::enabled
  \brief whether the item is enabled or not

  This property is declared in QGraphicsItem.

  By default, this property is \c true.

  \sa QGraphicsItem::isEnabled(), QGraphicsItem::setEnabled()
*/

/*!
  \fn void QGraphicsObject::enabledChanged()

  This signal gets emitted whenever the item get's enabled or disabled.

  \sa isEnabled()
*/

/*!
  \property QGraphicsObject::visible
  \brief whether the item is visible or not

  This property is declared in QGraphicsItem.

  By default, this property is \c true.

  \sa QGraphicsItem::isVisible(), QGraphicsItem::setVisible()
*/

/*!
  \fn QGraphicsObject::visibleChanged()

  This signal gets emitted whenever the visibility of the item changes

  \sa visible
*/

/*!
  \property QGraphicsObject::transformOriginPoint
  \brief the transformation origin

  This property sets a specific point in the items coordiante system as the
  origin for scale and rotation.

  \sa scale, rotation, QGraphicsItem::transformOriginPoint()
*/

/*!
    \fn void QGraphicsObject::widthChanged()
    \internal
*/

/*!
    \fn void QGraphicsObject::heightChanged()
    \internal
*/

/*!

  \fn QGraphicsObject::childrenChanged()

  This signal gets emitted whenever the children list changes
  \internal
*/

/*!
  \property QGraphicsObject::effect
  \since 4.7
  \brief the effect attached to this item

  \sa QGraphicsItem::setGraphicsEffect(), QGraphicsItem::graphicsEffect()
*/

/*!
    \class QAbstractGraphicsShapeItem
    \brief The QAbstractGraphicsShapeItem class provides a common base for
    all path items.
    \since 4.2
    \ingroup graphicsview-api
    \inmodule QtWidgets

    This class does not fully implement an item by itself; in particular, it
    does not implement boundingRect() and paint(), which are inherited by
    QGraphicsItem.

    You can subclass this item to provide a simple base implementation of
    accessors for the item's pen and brush.

    \sa QGraphicsRectItem, QGraphicsEllipseItem, QGraphicsPathItem,
    QGraphicsPolygonItem, QGraphicsTextItem, QGraphicsLineItem,
    QGraphicsPixmapItem, {Graphics View Framework}
*/

class QAbstractGraphicsShapeItemPrivate : public QGraphicsItemPrivate
{
    Q_DECLARE_PUBLIC(QAbstractGraphicsShapeItem)
public:

    QBrush brush;
    QPen pen;

    // Cached bounding rectangle
    mutable QRectF boundingRect;
};

/*!
    Constructs a QAbstractGraphicsShapeItem. \a parent is passed to
    QGraphicsItem's constructor.
*/
QAbstractGraphicsShapeItem::QAbstractGraphicsShapeItem(QGraphicsItem *parent)
    : QGraphicsItem(*new QAbstractGraphicsShapeItemPrivate, parent)
{
}

/*!
    \internal
*/
QAbstractGraphicsShapeItem::QAbstractGraphicsShapeItem(QAbstractGraphicsShapeItemPrivate &dd, QGraphicsItem *parent)
    : QGraphicsItem(dd, parent)
{
}

/*!
    Destroys a QAbstractGraphicsShapeItem.
*/
QAbstractGraphicsShapeItem::~QAbstractGraphicsShapeItem()
{
}

/*!
    Returns the item's pen. If no pen has been set, this function returns
    QPen(), a default black solid line pen with 1 width.
*/
QPen QAbstractGraphicsShapeItem::pen() const
{
    Q_D(const QAbstractGraphicsShapeItem);
    return d->pen;
}

/*!
    Sets the pen for this item to \a pen.

    The pen is used to draw the item's outline.

    \sa pen()
*/
void QAbstractGraphicsShapeItem::setPen(const QPen &pen)
{
    Q_D(QAbstractGraphicsShapeItem);
    if (d->pen == pen)
        return;
    prepareGeometryChange();
    d->pen = pen;
    d->boundingRect = QRectF();
    update();
}

/*!
    Returns the item's brush, or an empty brush if no brush has been set.

    \sa setBrush()
*/
QBrush QAbstractGraphicsShapeItem::brush() const
{
    Q_D(const QAbstractGraphicsShapeItem);
    return d->brush;
}

/*!
    Sets the item's brush to \a brush.

    The item's brush is used to fill the item.

    If you use a brush with a QGradient, the gradient
    is relative to the item's coordinate system.

    \sa brush()
*/
void QAbstractGraphicsShapeItem::setBrush(const QBrush &brush)
{
    Q_D(QAbstractGraphicsShapeItem);
    if (d->brush == brush)
        return;
    d->brush = brush;
    update();
}

/*!
    \reimp
*/
bool QAbstractGraphicsShapeItem::isObscuredBy(const QGraphicsItem *item) const
{
    return QGraphicsItem::isObscuredBy(item);
}

/*!
    \reimp
*/
QPainterPath QAbstractGraphicsShapeItem::opaqueArea() const
{
    Q_D(const QAbstractGraphicsShapeItem);
    if (d->brush.isOpaque())
        return isClipped() ? clipPath() : shape();
    return QGraphicsItem::opaqueArea();
}

/*!
    \class QGraphicsPathItem
    \brief The QGraphicsPathItem class provides a path item that you
    can add to a QGraphicsScene.
    \since 4.2
    \ingroup graphicsview-api
    \inmodule QtWidgets

    To set the item's path, pass a QPainterPath to QGraphicsPathItem's
    constructor, or call the setPath() function. The path() function
    returns the current path.

    \image graphicsview-pathitem.png

    QGraphicsPathItem uses the path to provide a reasonable
    implementation of boundingRect(), shape(), and contains(). The
    paint() function draws the path using the item's associated pen
    and brush, which you can set by calling the setPen() and
    setBrush() functions.

    \sa QGraphicsRectItem, QGraphicsEllipseItem, QGraphicsPolygonItem,
    QGraphicsTextItem, QGraphicsLineItem, QGraphicsPixmapItem, {Graphics
    View Framework}
*/

class QGraphicsPathItemPrivate : public QAbstractGraphicsShapeItemPrivate
{
    Q_DECLARE_PUBLIC(QGraphicsPathItem)
public:
    QPainterPath path;
};

/*!
    Constructs a QGraphicsPath item using \a path as the default path. \a
    parent is passed to QAbstractGraphicsShapeItem's constructor.

    \sa QGraphicsScene::addItem()
*/
QGraphicsPathItem::QGraphicsPathItem(const QPainterPath &path,
                                     QGraphicsItem *parent)
    : QAbstractGraphicsShapeItem(*new QGraphicsPathItemPrivate, parent)
{
    if (!path.isEmpty())
        setPath(path);
}

/*!
    Constructs a QGraphicsPath. \a parent is passed to
    QAbstractGraphicsShapeItem's constructor.

    \sa QGraphicsScene::addItem()
*/
QGraphicsPathItem::QGraphicsPathItem(QGraphicsItem *parent)
    : QAbstractGraphicsShapeItem(*new QGraphicsPathItemPrivate, parent)
{
}

/*!
    Destroys the QGraphicsPathItem.
*/
QGraphicsPathItem::~QGraphicsPathItem()
{
}

/*!
    Returns the item's path as a QPainterPath. If no item has been set, an
    empty QPainterPath is returned.

    \sa setPath()
*/
QPainterPath QGraphicsPathItem::path() const
{
    Q_D(const QGraphicsPathItem);
    return d->path;
}

/*!
    Sets the item's path to be the given \a path.

    \sa path()
*/
void QGraphicsPathItem::setPath(const QPainterPath &path)
{
    Q_D(QGraphicsPathItem);
    if (d->path == path)
        return;
    prepareGeometryChange();
    d->path = path;
    d->boundingRect = QRectF();
    update();
}

/*!
    \reimp
*/
QRectF QGraphicsPathItem::boundingRect() const
{
    Q_D(const QGraphicsPathItem);
    if (d->boundingRect.isNull()) {
        qreal pw = pen().style() == Qt::NoPen ? qreal(0) : pen().widthF();
        if (pw == 0.0)
            d->boundingRect = d->path.controlPointRect();
        else {
            d->boundingRect = shape().controlPointRect();
        }
    }
    return d->boundingRect;
}

/*!
    \reimp
*/
QPainterPath QGraphicsPathItem::shape() const
{
    Q_D(const QGraphicsPathItem);
    return qt_graphicsItem_shapeFromPath(d->path, d->pen);
}

/*!
    \reimp
*/
bool QGraphicsPathItem::contains(const QPointF &point) const
{
    return QAbstractGraphicsShapeItem::contains(point);
}

/*!
    \reimp
*/
void QGraphicsPathItem::paint(QPainter *painter, const QStyleOptionGraphicsItem *option,
                              QWidget *widget)
{
    Q_D(QGraphicsPathItem);
    Q_UNUSED(widget);
    painter->setPen(d->pen);
    painter->setBrush(d->brush);
    painter->drawPath(d->path);

    if (option->state & QStyle::State_Selected)
        qt_graphicsItem_highlightSelected(this, painter, option);
}

/*!
    \reimp
*/
bool QGraphicsPathItem::isObscuredBy(const QGraphicsItem *item) const
{
    return QAbstractGraphicsShapeItem::isObscuredBy(item);
}

/*!
    \reimp
*/
QPainterPath QGraphicsPathItem::opaqueArea() const
{
    return QAbstractGraphicsShapeItem::opaqueArea();
}

/*!
    \reimp
*/
int QGraphicsPathItem::type() const
{
    return Type;
}

/*!
    \internal
*/
bool QGraphicsPathItem::supportsExtension(Extension extension) const
{
    Q_UNUSED(extension);
    return false;
}

/*!
    \internal
*/
void QGraphicsPathItem::setExtension(Extension extension, const QVariant &variant)
{
    Q_UNUSED(extension);
    Q_UNUSED(variant);
}

/*!
    \internal
*/
QVariant QGraphicsPathItem::extension(const QVariant &variant) const
{
    Q_UNUSED(variant);
    return QVariant();
}

/*!
    \class QGraphicsRectItem
    \brief The QGraphicsRectItem class provides a rectangle item that you
    can add to a QGraphicsScene.
    \since 4.2
    \ingroup graphicsview-api
    \inmodule QtWidgets

    To set the item's rectangle, pass a QRectF to QGraphicsRectItem's
    constructor, or call the setRect() function. The rect() function
    returns the current rectangle.

    \image graphicsview-rectitem.png

    QGraphicsRectItem uses the rectangle and the pen width to provide
    a reasonable implementation of boundingRect(), shape(), and
    contains(). The paint() function draws the rectangle using the
    item's associated pen and brush, which you can set by calling the
    setPen() and setBrush() functions.

    \note The rendering of invalid rectangles, such as those with negative
    widths or heights, is undefined. If you cannot be sure that you are
    using valid rectangles (for example, if you are creating
    rectangles using data from an unreliable source) then you should
    use QRectF::normalized() to create normalized rectangles, and use
    those instead.

    \sa QGraphicsPathItem, QGraphicsEllipseItem, QGraphicsPolygonItem,
    QGraphicsTextItem, QGraphicsLineItem, QGraphicsPixmapItem, {Graphics
    View Framework}
*/

class QGraphicsRectItemPrivate : public QAbstractGraphicsShapeItemPrivate
{
    Q_DECLARE_PUBLIC(QGraphicsRectItem)
public:
    QRectF rect;
};

/*!
    Constructs a QGraphicsRectItem, using \a rect as the default rectangle.
    \a parent is passed to QAbstractGraphicsShapeItem's constructor.

    \sa QGraphicsScene::addItem()
*/
QGraphicsRectItem::QGraphicsRectItem(const QRectF &rect, QGraphicsItem *parent)
    : QAbstractGraphicsShapeItem(*new QGraphicsRectItemPrivate, parent)
{
    setRect(rect);
}

/*!
    \fn QGraphicsRectItem::QGraphicsRectItem(qreal x, qreal y, qreal width, qreal height,
                                     QGraphicsItem *parent)

    Constructs a QGraphicsRectItem with a default rectangle defined
    by (\a x, \a y) and the given \a width and \a height.

    \a parent is passed to QAbstractGraphicsShapeItem's constructor.

    \sa QGraphicsScene::addItem()
*/
QGraphicsRectItem::QGraphicsRectItem(qreal x, qreal y, qreal w, qreal h,
                                     QGraphicsItem *parent)
    : QAbstractGraphicsShapeItem(*new QGraphicsRectItemPrivate, parent)
{
    setRect(QRectF(x, y, w, h));
}

/*!
    Constructs a QGraphicsRectItem. \a parent is passed to
    QAbstractGraphicsShapeItem's constructor.

    \sa QGraphicsScene::addItem()
*/
QGraphicsRectItem::QGraphicsRectItem(QGraphicsItem *parent)
    : QAbstractGraphicsShapeItem(*new QGraphicsRectItemPrivate, parent)
{
}

/*!
    Destroys the QGraphicsRectItem.
*/
QGraphicsRectItem::~QGraphicsRectItem()
{
}

/*!
    Returns the item's rectangle.

    \sa setRect()
*/
QRectF QGraphicsRectItem::rect() const
{
    Q_D(const QGraphicsRectItem);
    return d->rect;
}

/*!
    \fn void QGraphicsRectItem::setRect(const QRectF &rectangle)

    Sets the item's rectangle to be the given \a rectangle.

    \sa rect()
*/
void QGraphicsRectItem::setRect(const QRectF &rect)
{
    Q_D(QGraphicsRectItem);
    if (d->rect == rect)
        return;
    prepareGeometryChange();
    d->rect = rect;
    d->boundingRect = QRectF();
    update();
}

/*!
    \fn void QGraphicsRectItem::setRect(qreal x, qreal y, qreal width, qreal height)
    \fn void QGraphicsEllipseItem::setRect(qreal x, qreal y, qreal width, qreal height)

    Sets the item's rectangle to the rectangle defined by (\a x, \a y)
    and the given \a width and \a height.

    This convenience function is equivalent to calling \c
    {setRect(QRectF(x, y, width, height))}

    \sa rect()
*/

/*!
    \reimp
*/
QRectF QGraphicsRectItem::boundingRect() const
{
    Q_D(const QGraphicsRectItem);
    if (d->boundingRect.isNull()) {
        qreal halfpw = pen().style() == Qt::NoPen ? qreal(0) : pen().widthF() / 2;
        d->boundingRect = d->rect;
        if (halfpw > 0.0)
            d->boundingRect.adjust(-halfpw, -halfpw, halfpw, halfpw);
    }
    return d->boundingRect;
}

/*!
    \reimp
*/
QPainterPath QGraphicsRectItem::shape() const
{
    Q_D(const QGraphicsRectItem);
    QPainterPath path;
    path.addRect(d->rect);
    return qt_graphicsItem_shapeFromPath(path, d->pen);
}

/*!
    \reimp
*/
bool QGraphicsRectItem::contains(const QPointF &point) const
{
    return QAbstractGraphicsShapeItem::contains(point);
}

/*!
    \reimp
*/
void QGraphicsRectItem::paint(QPainter *painter, const QStyleOptionGraphicsItem *option,
                              QWidget *widget)
{
    Q_D(QGraphicsRectItem);
    Q_UNUSED(widget);
    painter->setPen(d->pen);
    painter->setBrush(d->brush);
    painter->drawRect(d->rect);

    if (option->state & QStyle::State_Selected)
        qt_graphicsItem_highlightSelected(this, painter, option);
}

/*!
    \reimp
*/
bool QGraphicsRectItem::isObscuredBy(const QGraphicsItem *item) const
{
    return QAbstractGraphicsShapeItem::isObscuredBy(item);
}

/*!
    \reimp
*/
QPainterPath QGraphicsRectItem::opaqueArea() const
{
    return QAbstractGraphicsShapeItem::opaqueArea();
}

/*!
    \reimp
*/
int QGraphicsRectItem::type() const
{
    return Type;
}

/*!
    \internal
*/
bool QGraphicsRectItem::supportsExtension(Extension extension) const
{
    Q_UNUSED(extension);
    return false;
}

/*!
    \internal
*/
void QGraphicsRectItem::setExtension(Extension extension, const QVariant &variant)
{
    Q_UNUSED(extension);
    Q_UNUSED(variant);
}

/*!
    \internal
*/
QVariant QGraphicsRectItem::extension(const QVariant &variant) const
{
    Q_UNUSED(variant);
    return QVariant();
}

/*!
    \class QGraphicsEllipseItem
    \brief The QGraphicsEllipseItem class provides an ellipse item that you
    can add to a QGraphicsScene.
    \since 4.2
    \ingroup graphicsview-api
    \inmodule QtWidgets

    QGraphicsEllipseItem respresents an ellipse with a fill and an outline,
    and you can also use it for ellipse segments (see startAngle(),
    spanAngle()).

    \table
        \row
            \li \inlineimage graphicsview-ellipseitem.png
            \li \inlineimage graphicsview-ellipseitem-pie.png
    \endtable

    To set the item's ellipse, pass a QRectF to QGraphicsEllipseItem's
    constructor, or call setRect(). The rect() function returns the
    current ellipse geometry.

    QGraphicsEllipseItem uses the rect and the pen width to provide a
    reasonable implementation of boundingRect(), shape(), and contains(). The
    paint() function draws the ellipse using the item's associated pen and
    brush, which you can set by calling setPen() and setBrush().

    \sa QGraphicsPathItem, QGraphicsRectItem, QGraphicsPolygonItem,
    QGraphicsTextItem, QGraphicsLineItem, QGraphicsPixmapItem, {Graphics
    View Framework}
*/

class QGraphicsEllipseItemPrivate : public QAbstractGraphicsShapeItemPrivate
{
    Q_DECLARE_PUBLIC(QGraphicsEllipseItem)
public:
    inline QGraphicsEllipseItemPrivate()
        : startAngle(0), spanAngle(360 * 16)
    { }

    QRectF rect;
    int startAngle;
    int spanAngle;
};

/*!
    Constructs a QGraphicsEllipseItem using \a rect as the default rectangle.
    \a parent is passed to QAbstractGraphicsShapeItem's constructor.

    \sa QGraphicsScene::addItem()
*/
QGraphicsEllipseItem::QGraphicsEllipseItem(const QRectF &rect, QGraphicsItem *parent)
    : QAbstractGraphicsShapeItem(*new QGraphicsEllipseItemPrivate, parent)
{
    setRect(rect);
}

/*!
    \fn QGraphicsEllipseItem::QGraphicsEllipseItem(qreal x, qreal y, qreal width, qreal height, QGraphicsItem *parent)
    \since 4.3

    Constructs a QGraphicsEllipseItem using the rectangle defined by (\a x, \a
    y) and the given \a width and \a height, as the default rectangle. \a
    parent is passed to QAbstractGraphicsShapeItem's constructor.

    \sa QGraphicsScene::addItem()
*/
QGraphicsEllipseItem::QGraphicsEllipseItem(qreal x, qreal y, qreal w, qreal h,
                                           QGraphicsItem *parent)
    : QAbstractGraphicsShapeItem(*new QGraphicsEllipseItemPrivate, parent)
{
    setRect(x,y,w,h);
}



/*!
    Constructs a QGraphicsEllipseItem. \a parent is passed to
    QAbstractGraphicsShapeItem's constructor.

    \sa QGraphicsScene::addItem()
*/
QGraphicsEllipseItem::QGraphicsEllipseItem(QGraphicsItem *parent)
    : QAbstractGraphicsShapeItem(*new QGraphicsEllipseItemPrivate, parent)
{
}

/*!
    Destroys the QGraphicsEllipseItem.
*/
QGraphicsEllipseItem::~QGraphicsEllipseItem()
{
}

/*!
    Returns the item's ellipse geometry as a QRectF.

    \sa setRect(), QPainter::drawEllipse()
*/
QRectF QGraphicsEllipseItem::rect() const
{
    Q_D(const QGraphicsEllipseItem);
    return d->rect;
}

/*!
    Sets the item's ellipse geometry to \a rect. The rectangle's left edge
    defines the left edge of the ellipse, and the rectangle's top edge
    describes the top of the ellipse. The height and width of the rectangle
    describe the height and width of the ellipse.

    \sa rect(), QPainter::drawEllipse()
*/
void QGraphicsEllipseItem::setRect(const QRectF &rect)
{
    Q_D(QGraphicsEllipseItem);
    if (d->rect == rect)
        return;
    prepareGeometryChange();
    d->rect = rect;
    d->boundingRect = QRectF();
    update();
}

/*!
    Returns the start angle for an ellipse segment in 16ths of a degree. This
    angle is used together with spanAngle() for representing an ellipse
    segment (a pie). By default, the start angle is 0.

    \sa setStartAngle(), spanAngle()
*/
int QGraphicsEllipseItem::startAngle() const
{
    Q_D(const QGraphicsEllipseItem);
    return d->startAngle;
}

/*!
    Sets the start angle for an ellipse segment to \a angle, which is in 16ths
    of a degree. This angle is used together with spanAngle() for representing
    an ellipse segment (a pie). By default, the start angle is 0.

    \sa startAngle(), setSpanAngle(), QPainter::drawPie()
*/
void QGraphicsEllipseItem::setStartAngle(int angle)
{
    Q_D(QGraphicsEllipseItem);
    if (angle != d->startAngle) {
        prepareGeometryChange();
        d->boundingRect = QRectF();
        d->startAngle = angle;
        update();
    }
}

/*!
    Returns the span angle of an ellipse segment in 16ths of a degree. This
    angle is used together with startAngle() for representing an ellipse
    segment (a pie). By default, this function returns 5760 (360 * 16, a full
    ellipse).

    \sa setSpanAngle(), startAngle()
*/
int QGraphicsEllipseItem::spanAngle() const
{
    Q_D(const QGraphicsEllipseItem);
    return d->spanAngle;
}

/*!
    Sets the span angle for an ellipse segment to \a angle, which is in 16ths
    of a degree. This angle is used together with startAngle() to represent an
    ellipse segment (a pie). By default, the span angle is 5760 (360 * 16, a
    full ellipse).

    \sa spanAngle(), setStartAngle(), QPainter::drawPie()
*/
void QGraphicsEllipseItem::setSpanAngle(int angle)
{
    Q_D(QGraphicsEllipseItem);
    if (angle != d->spanAngle) {
        prepareGeometryChange();
        d->boundingRect = QRectF();
        d->spanAngle = angle;
        update();
    }
}

/*!
    \reimp
*/
QRectF QGraphicsEllipseItem::boundingRect() const
{
    Q_D(const QGraphicsEllipseItem);
    if (d->boundingRect.isNull()) {
        qreal pw = pen().style() == Qt::NoPen ? qreal(0) : pen().widthF();
        if (pw == 0.0 && d->spanAngle == 360 * 16)
            d->boundingRect = d->rect;
        else
            d->boundingRect = shape().controlPointRect();
    }
    return d->boundingRect;
}

/*!
    \reimp
*/
QPainterPath QGraphicsEllipseItem::shape() const
{
    Q_D(const QGraphicsEllipseItem);
    QPainterPath path;
    if (d->rect.isNull())
        return path;
    if (d->spanAngle != 360 * 16) {
        path.moveTo(d->rect.center());
        path.arcTo(d->rect, d->startAngle / 16.0, d->spanAngle / 16.0);
    } else {
        path.addEllipse(d->rect);
    }

    return qt_graphicsItem_shapeFromPath(path, d->pen);
}

/*!
    \reimp
*/
bool QGraphicsEllipseItem::contains(const QPointF &point) const
{
    return QAbstractGraphicsShapeItem::contains(point);
}

/*!
    \reimp
*/
void QGraphicsEllipseItem::paint(QPainter *painter, const QStyleOptionGraphicsItem *option,
                                 QWidget *widget)
{
    Q_D(QGraphicsEllipseItem);
    Q_UNUSED(widget);
    painter->setPen(d->pen);
    painter->setBrush(d->brush);
    if ((d->spanAngle != 0) && (qAbs(d->spanAngle) % (360 * 16) == 0))
        painter->drawEllipse(d->rect);
    else
        painter->drawPie(d->rect, d->startAngle, d->spanAngle);

    if (option->state & QStyle::State_Selected)
        qt_graphicsItem_highlightSelected(this, painter, option);
}

/*!
    \reimp
*/
bool QGraphicsEllipseItem::isObscuredBy(const QGraphicsItem *item) const
{
    return QAbstractGraphicsShapeItem::isObscuredBy(item);
}

/*!
    \reimp
*/
QPainterPath QGraphicsEllipseItem::opaqueArea() const
{
    return QAbstractGraphicsShapeItem::opaqueArea();
}

/*!
    \reimp
*/
int QGraphicsEllipseItem::type() const
{
    return Type;
}


/*!
    \internal
*/
bool QGraphicsEllipseItem::supportsExtension(Extension extension) const
{
    Q_UNUSED(extension);
    return false;
}

/*!
    \internal
*/
void QGraphicsEllipseItem::setExtension(Extension extension, const QVariant &variant)
{
    Q_UNUSED(extension);
    Q_UNUSED(variant);
}

/*!
    \internal
*/
QVariant QGraphicsEllipseItem::extension(const QVariant &variant) const
{
    Q_UNUSED(variant);
    return QVariant();
}

/*!
    \class QGraphicsPolygonItem
    \brief The QGraphicsPolygonItem class provides a polygon item that you
    can add to a QGraphicsScene.
    \since 4.2
    \ingroup graphicsview-api
    \inmodule QtWidgets

    To set the item's polygon, pass a QPolygonF to
    QGraphicsPolygonItem's constructor, or call the setPolygon()
    function. The polygon() function returns the current polygon.

    \image graphicsview-polygonitem.png

    QGraphicsPolygonItem uses the polygon and the pen width to provide
    a reasonable implementation of boundingRect(), shape(), and
    contains(). The paint() function draws the polygon using the
    item's associated pen and brush, which you can set by calling the
    setPen() and setBrush() functions.

    \sa QGraphicsPathItem, QGraphicsRectItem, QGraphicsEllipseItem,
    QGraphicsTextItem, QGraphicsLineItem, QGraphicsPixmapItem, {Graphics
    View Framework}
*/

class QGraphicsPolygonItemPrivate : public QAbstractGraphicsShapeItemPrivate
{
    Q_DECLARE_PUBLIC(QGraphicsPolygonItem)
public:
    inline QGraphicsPolygonItemPrivate()
        : fillRule(Qt::OddEvenFill)
    { }

    QPolygonF polygon;
    Qt::FillRule fillRule;
};

/*!
    Constructs a QGraphicsPolygonItem with \a polygon as the default
    polygon. \a parent is passed to QAbstractGraphicsShapeItem's constructor.

    \sa QGraphicsScene::addItem()
*/
QGraphicsPolygonItem::QGraphicsPolygonItem(const QPolygonF &polygon, QGraphicsItem *parent)
    : QAbstractGraphicsShapeItem(*new QGraphicsPolygonItemPrivate, parent)
{
    setPolygon(polygon);
}

/*!
    Constructs a QGraphicsPolygonItem. \a parent is passed to
    QAbstractGraphicsShapeItem's constructor.

    \sa QGraphicsScene::addItem()
*/
QGraphicsPolygonItem::QGraphicsPolygonItem(QGraphicsItem *parent)
    : QAbstractGraphicsShapeItem(*new QGraphicsPolygonItemPrivate, parent)
{
}

/*!
    Destroys the QGraphicsPolygonItem.
*/
QGraphicsPolygonItem::~QGraphicsPolygonItem()
{
}

/*!
    Returns the item's polygon, or an empty polygon if no polygon
    has been set.

    \sa setPolygon()
*/
QPolygonF QGraphicsPolygonItem::polygon() const
{
    Q_D(const QGraphicsPolygonItem);
    return d->polygon;
}

/*!
    Sets the item's polygon to be the given \a polygon.

    \sa polygon()
*/
void QGraphicsPolygonItem::setPolygon(const QPolygonF &polygon)
{
    Q_D(QGraphicsPolygonItem);
    if (d->polygon == polygon)
        return;
    prepareGeometryChange();
    d->polygon = polygon;
    d->boundingRect = QRectF();
    update();
}

/*!
     Returns the fill rule of the polygon. The default fill rule is
     Qt::OddEvenFill.

     \sa setFillRule(), QPainterPath::fillRule(), QPainter::drawPolygon()
*/
Qt::FillRule QGraphicsPolygonItem::fillRule() const
{
     Q_D(const QGraphicsPolygonItem);
     return d->fillRule;
}

/*!
     Sets the fill rule of the polygon to \a rule. The default fill rule is
     Qt::OddEvenFill.

     \sa fillRule(), QPainterPath::fillRule(), QPainter::drawPolygon()
*/
void QGraphicsPolygonItem::setFillRule(Qt::FillRule rule)
{
     Q_D(QGraphicsPolygonItem);
     if (rule != d->fillRule) {
         d->fillRule = rule;
         update();
     }
}

/*!
    \reimp
*/
QRectF QGraphicsPolygonItem::boundingRect() const
{
    Q_D(const QGraphicsPolygonItem);
    if (d->boundingRect.isNull()) {
        qreal pw = pen().style() == Qt::NoPen ? qreal(0) : pen().widthF();
        if (pw == 0.0)
            d->boundingRect = d->polygon.boundingRect();
        else
            d->boundingRect = shape().controlPointRect();
    }
    return d->boundingRect;
}

/*!
    \reimp
*/
QPainterPath QGraphicsPolygonItem::shape() const
{
    Q_D(const QGraphicsPolygonItem);
    QPainterPath path;
    path.addPolygon(d->polygon);
    return qt_graphicsItem_shapeFromPath(path, d->pen);
}

/*!
    \reimp
*/
bool QGraphicsPolygonItem::contains(const QPointF &point) const
{
    return QAbstractGraphicsShapeItem::contains(point);
}

/*!
    \reimp
*/
void QGraphicsPolygonItem::paint(QPainter *painter, const QStyleOptionGraphicsItem *option, QWidget *widget)
{
    Q_D(QGraphicsPolygonItem);
    Q_UNUSED(widget);
    painter->setPen(d->pen);
    painter->setBrush(d->brush);
    painter->drawPolygon(d->polygon, d->fillRule);

    if (option->state & QStyle::State_Selected)
        qt_graphicsItem_highlightSelected(this, painter, option);
}

/*!
    \reimp
*/
bool QGraphicsPolygonItem::isObscuredBy(const QGraphicsItem *item) const
{
    return QAbstractGraphicsShapeItem::isObscuredBy(item);
}

/*!
    \reimp
*/
QPainterPath QGraphicsPolygonItem::opaqueArea() const
{
    return QAbstractGraphicsShapeItem::opaqueArea();
}

/*!
    \reimp
*/
int QGraphicsPolygonItem::type() const
{
    return Type;
}

/*!
    \internal
*/
bool QGraphicsPolygonItem::supportsExtension(Extension extension) const
{
    Q_UNUSED(extension);
    return false;
}

/*!
    \internal
*/
void QGraphicsPolygonItem::setExtension(Extension extension, const QVariant &variant)
{
    Q_UNUSED(extension);
    Q_UNUSED(variant);
}

/*!
    \internal
*/
QVariant QGraphicsPolygonItem::extension(const QVariant &variant) const
{
    Q_UNUSED(variant);
    return QVariant();
}

/*!
    \class QGraphicsLineItem
    \brief The QGraphicsLineItem class provides a line item that you can add to a
    QGraphicsScene.
    \since 4.2
    \ingroup graphicsview-api
    \inmodule QtWidgets

    To set the item's line, pass a QLineF to QGraphicsLineItem's
    constructor, or call the setLine() function. The line() function
    returns the current line. By default the line is black with a
    width of 0, but you can change this by calling setPen().

    \image graphicsview-lineitem.png

    QGraphicsLineItem uses the line and the pen width to provide a reasonable
    implementation of boundingRect(), shape(), and contains(). The paint()
    function draws the line using the item's associated pen.

    \sa QGraphicsPathItem, QGraphicsRectItem, QGraphicsEllipseItem,
    QGraphicsTextItem, QGraphicsPolygonItem, QGraphicsPixmapItem,
    {Graphics View Framework}
*/

class QGraphicsLineItemPrivate : public QGraphicsItemPrivate
{
    Q_DECLARE_PUBLIC(QGraphicsLineItem)
public:
    QLineF line;
    QPen pen;
};

/*!
    Constructs a QGraphicsLineItem, using \a line as the default line. \a
    parent is passed to QGraphicsItem's constructor.

    \sa QGraphicsScene::addItem()
*/
QGraphicsLineItem::QGraphicsLineItem(const QLineF &line, QGraphicsItem *parent)
    : QGraphicsItem(*new QGraphicsLineItemPrivate, parent)
{
    setLine(line);
}

/*!
    Constructs a QGraphicsLineItem, using the line between (\a x1, \a y1) and
    (\a x2, \a y2) as the default line.  \a parent is passed to
    QGraphicsItem's constructor.

    \sa QGraphicsScene::addItem()
*/
QGraphicsLineItem::QGraphicsLineItem(qreal x1, qreal y1, qreal x2, qreal y2, QGraphicsItem *parent)
    : QGraphicsItem(*new QGraphicsLineItemPrivate, parent)
{
    setLine(x1, y1, x2, y2);
}



/*!
    Constructs a QGraphicsLineItem. \a parent is passed to QGraphicsItem's
    constructor.

    \sa QGraphicsScene::addItem()
*/
QGraphicsLineItem::QGraphicsLineItem(QGraphicsItem *parent)
    : QGraphicsItem(*new QGraphicsLineItemPrivate, parent)
{
}

/*!
    Destroys the QGraphicsLineItem.
*/
QGraphicsLineItem::~QGraphicsLineItem()
{
}

/*!
    Returns the item's pen, or a black solid 0-width pen if no pen has
    been set.

    \sa setPen()
*/
QPen QGraphicsLineItem::pen() const
{
    Q_D(const QGraphicsLineItem);
    return d->pen;
}

/*!
    Sets the item's pen to \a pen. If no pen is set, the line will be painted
    using a black solid 0-width pen.

    \sa pen()
*/
void QGraphicsLineItem::setPen(const QPen &pen)
{
    Q_D(QGraphicsLineItem);
    if (d->pen == pen)
        return;
    prepareGeometryChange();
    d->pen = pen;
    update();
}

/*!
    Returns the item's line, or a null line if no line has been set.

    \sa setLine()
*/
QLineF QGraphicsLineItem::line() const
{
    Q_D(const QGraphicsLineItem);
    return d->line;
}

/*!
    Sets the item's line to be the given \a line.

    \sa line()
*/
void QGraphicsLineItem::setLine(const QLineF &line)
{
    Q_D(QGraphicsLineItem);
    if (d->line == line)
        return;
    prepareGeometryChange();
    d->line = line;
    update();
}

/*!
    \fn void QGraphicsLineItem::setLine(qreal x1, qreal y1, qreal x2, qreal y2)
    \overload

    Sets the item's line to be the line between (\a x1, \a y1) and (\a
    x2, \a y2).

    This is the same as calling \c {setLine(QLineF(x1, y1, x2, y2))}.
*/

/*!
    \reimp
*/
QRectF QGraphicsLineItem::boundingRect() const
{
    Q_D(const QGraphicsLineItem);
    if (d->pen.widthF() == 0.0) {
        const qreal x1 = d->line.p1().x();
        const qreal x2 = d->line.p2().x();
        const qreal y1 = d->line.p1().y();
        const qreal y2 = d->line.p2().y();
        qreal lx = qMin(x1, x2);
        qreal rx = qMax(x1, x2);
        qreal ty = qMin(y1, y2);
        qreal by = qMax(y1, y2);
        return QRectF(lx, ty, rx - lx, by - ty);
    }
    return shape().controlPointRect();
}

/*!
    \reimp
*/
QPainterPath QGraphicsLineItem::shape() const
{
    Q_D(const QGraphicsLineItem);
    QPainterPath path;
    if (d->line == QLineF())
        return path;

    path.moveTo(d->line.p1());
    path.lineTo(d->line.p2());
    return qt_graphicsItem_shapeFromPath(path, d->pen);
}

/*!
    \reimp
*/
bool QGraphicsLineItem::contains(const QPointF &point) const
{
    return QGraphicsItem::contains(point);
}

/*!
    \reimp
*/
void QGraphicsLineItem::paint(QPainter *painter, const QStyleOptionGraphicsItem *option, QWidget *widget)
{
    Q_D(QGraphicsLineItem);
    Q_UNUSED(widget);
    painter->setPen(d->pen);
    painter->drawLine(d->line);

    if (option->state & QStyle::State_Selected)
        qt_graphicsItem_highlightSelected(this, painter, option);
}

/*!
    \reimp
*/
bool QGraphicsLineItem::isObscuredBy(const QGraphicsItem *item) const
{
    return QGraphicsItem::isObscuredBy(item);
}

/*!
    \reimp
*/
QPainterPath QGraphicsLineItem::opaqueArea() const
{
    return QGraphicsItem::opaqueArea();
}

/*!
    \reimp
*/
int QGraphicsLineItem::type() const
{
    return Type;
}

/*!
    \internal
*/
bool QGraphicsLineItem::supportsExtension(Extension extension) const
{
    Q_UNUSED(extension);
    return false;
}

/*!
    \internal
*/
void QGraphicsLineItem::setExtension(Extension extension, const QVariant &variant)
{
    Q_UNUSED(extension);
    Q_UNUSED(variant);
}

/*!
    \internal
*/
QVariant QGraphicsLineItem::extension(const QVariant &variant) const
{
    Q_UNUSED(variant);
    return QVariant();
}

/*!
    \class QGraphicsPixmapItem
    \brief The QGraphicsPixmapItem class provides a pixmap item that you can add to
    a QGraphicsScene.
    \since 4.2
    \ingroup graphicsview-api
    \inmodule QtWidgets

    To set the item's pixmap, pass a QPixmap to QGraphicsPixmapItem's
    constructor, or call the setPixmap() function. The pixmap()
    function returns the current pixmap.

    QGraphicsPixmapItem uses pixmap's optional alpha mask to provide a
    reasonable implementation of boundingRect(), shape(), and contains().

    \image graphicsview-pixmapitem.png

    The pixmap is drawn at the item's (0, 0) coordinate, as returned by
    offset(). You can change the drawing offset by calling setOffset().

    You can set the pixmap's transformation mode by calling
    setTransformationMode(). By default, Qt::FastTransformation is used, which
    provides fast, non-smooth scaling. Qt::SmoothTransformation enables
    QPainter::SmoothPixmapTransform on the painter, and the quality depends on
    the platform and viewport. The result is usually not as good as calling
    QPixmap::scale() directly. Call transformationMode() to get the current
    transformation mode for the item.

    \sa QGraphicsPathItem, QGraphicsRectItem, QGraphicsEllipseItem,
    QGraphicsTextItem, QGraphicsPolygonItem, QGraphicsLineItem,
    {Graphics View Framework}
*/

/*!
    \enum QGraphicsPixmapItem::ShapeMode

    This enum describes how QGraphicsPixmapItem calculates its shape and
    opaque area.

    The default value is MaskShape.

    \value MaskShape The shape is determined by calling QPixmap::mask().
    This shape includes only the opaque pixels of the pixmap.
    Because the shape is more complex, however, it can be slower than the other modes,
    and uses more memory.

    \value BoundingRectShape The shape is determined by tracing the outline of
    the pixmap. This is the fastest shape mode, but it does not take into account
    any transparent areas on the pixmap.

    \value HeuristicMaskShape The shape is determine by calling
    QPixmap::createHeuristicMask().  The performance and memory consumption
    is similar to MaskShape.
*/
extern QPainterPath qt_regionToPath(const QRegion &region);

class QGraphicsPixmapItemPrivate : public QGraphicsItemPrivate
{
    Q_DECLARE_PUBLIC(QGraphicsPixmapItem)
public:
    QGraphicsPixmapItemPrivate()
        : transformationMode(Qt::FastTransformation),
        shapeMode(QGraphicsPixmapItem::MaskShape),
        hasShape(false)
    {}

    QPixmap pixmap;
    Qt::TransformationMode transformationMode;
    QPointF offset;
    QGraphicsPixmapItem::ShapeMode shapeMode;
    QPainterPath shape;
    bool hasShape;

    void updateShape()
    {
        shape = QPainterPath();
        switch (shapeMode) {
        case QGraphicsPixmapItem::MaskShape: {
            QBitmap mask = pixmap.mask();
            if (!mask.isNull()) {
                shape = qt_regionToPath(QRegion(mask).translated(offset.toPoint()));
                break;
            }
            Q_FALLTHROUGH();
        }
        case QGraphicsPixmapItem::BoundingRectShape:
            shape.addRect(QRectF(offset.x(), offset.y(), pixmap.width(), pixmap.height()));
            break;
        case QGraphicsPixmapItem::HeuristicMaskShape:
#ifndef QT_NO_IMAGE_HEURISTIC_MASK
            shape = qt_regionToPath(QRegion(pixmap.createHeuristicMask()).translated(offset.toPoint()));
#else
            shape.addRect(QRectF(offset.x(), offset.y(), pixmap.width(), pixmap.height()));
#endif
            break;
        }
    }
};

/*!
    Constructs a QGraphicsPixmapItem, using \a pixmap as the default pixmap.
    \a parent is passed to QGraphicsItem's constructor.

    \sa QGraphicsScene::addItem()
*/
QGraphicsPixmapItem::QGraphicsPixmapItem(const QPixmap &pixmap, QGraphicsItem *parent)
    : QGraphicsItem(*new QGraphicsPixmapItemPrivate, parent)
{
    setPixmap(pixmap);
}

/*!
    Constructs a QGraphicsPixmapItem. \a parent is passed to QGraphicsItem's
    constructor.

    \sa QGraphicsScene::addItem()
*/
QGraphicsPixmapItem::QGraphicsPixmapItem(QGraphicsItem *parent)
    : QGraphicsItem(*new QGraphicsPixmapItemPrivate, parent)
{
}

/*!
    Destroys the QGraphicsPixmapItem.
*/
QGraphicsPixmapItem::~QGraphicsPixmapItem()
{
}

/*!
    Sets the item's pixmap to \a pixmap.

    \sa pixmap()
*/
void QGraphicsPixmapItem::setPixmap(const QPixmap &pixmap)
{
    Q_D(QGraphicsPixmapItem);
    prepareGeometryChange();
    d->pixmap = pixmap;
    d->hasShape = false;
    update();
}

/*!
    Returns the item's pixmap, or an invalid QPixmap if no pixmap has been
    set.

    \sa setPixmap()
*/
QPixmap QGraphicsPixmapItem::pixmap() const
{
    Q_D(const QGraphicsPixmapItem);
    return d->pixmap;
}

/*!
    Returns the transformation mode of the pixmap. The default mode is
    Qt::FastTransformation, which provides quick transformation with no
    smoothing.

    \sa setTransformationMode()
*/
Qt::TransformationMode QGraphicsPixmapItem::transformationMode() const
{
    Q_D(const QGraphicsPixmapItem);
    return d->transformationMode;
}

/*!
    Sets the pixmap item's transformation mode to \a mode, and toggles an
    update of the item. The default mode is Qt::FastTransformation, which
    provides quick transformation with no smoothing.

    Qt::SmoothTransformation enables QPainter::SmoothPixmapTransform on the
    painter, and the quality depends on the platform and viewport. The result
    is usually not as good as calling QPixmap::scale() directly.

    \sa transformationMode()
*/
void QGraphicsPixmapItem::setTransformationMode(Qt::TransformationMode mode)
{
    Q_D(QGraphicsPixmapItem);
    if (mode != d->transformationMode) {
        d->transformationMode = mode;
        update();
    }
}

/*!
    Returns the pixmap item's \e offset, which defines the point of the
    top-left corner of the pixmap, in local coordinates.

    \sa setOffset()
*/
QPointF QGraphicsPixmapItem::offset() const
{
    Q_D(const QGraphicsPixmapItem);
    return d->offset;
}

/*!
    Sets the pixmap item's offset to \a offset. QGraphicsPixmapItem will draw
    its pixmap using \a offset for its top-left corner.

    \sa offset()
*/
void QGraphicsPixmapItem::setOffset(const QPointF &offset)
{
    Q_D(QGraphicsPixmapItem);
    if (d->offset == offset)
        return;
    prepareGeometryChange();
    d->offset = offset;
    d->hasShape = false;
    update();
}

/*!
    \fn void QGraphicsPixmapItem::setOffset(qreal x, qreal y)
    \since 4.3

    This convenience function is equivalent to calling setOffset(QPointF(\a x, \a y)).
*/

/*!
    \reimp
*/
QRectF QGraphicsPixmapItem::boundingRect() const
{
    Q_D(const QGraphicsPixmapItem);
    if (d->pixmap.isNull())
        return QRectF();
    if (d->flags & ItemIsSelectable) {
        qreal pw = 1.0;
        return QRectF(d->offset, QSizeF(d->pixmap.size()) / d->pixmap.devicePixelRatio()).adjusted(-pw/2, -pw/2, pw/2, pw/2);
    } else {
        return QRectF(d->offset, QSizeF(d->pixmap.size()) / d->pixmap.devicePixelRatio());
    }
}

/*!
    \reimp
*/
QPainterPath QGraphicsPixmapItem::shape() const
{
    Q_D(const QGraphicsPixmapItem);
    if (!d->hasShape) {
        QGraphicsPixmapItemPrivate *thatD = const_cast<QGraphicsPixmapItemPrivate *>(d);
        thatD->updateShape();
        thatD->hasShape = true;
    }
    return d_func()->shape;
}

/*!
    \reimp
*/
bool QGraphicsPixmapItem::contains(const QPointF &point) const
{
    return QGraphicsItem::contains(point);
}

/*!
    \reimp
*/
void QGraphicsPixmapItem::paint(QPainter *painter, const QStyleOptionGraphicsItem *option,
                                QWidget *widget)
{
    Q_D(QGraphicsPixmapItem);
    Q_UNUSED(widget);

    painter->setRenderHint(QPainter::SmoothPixmapTransform,
                           (d->transformationMode == Qt::SmoothTransformation));

    painter->drawPixmap(d->offset, d->pixmap);

    if (option->state & QStyle::State_Selected)
        qt_graphicsItem_highlightSelected(this, painter, option);
}

/*!
    \reimp
*/
bool QGraphicsPixmapItem::isObscuredBy(const QGraphicsItem *item) const
{
    return QGraphicsItem::isObscuredBy(item);
}

/*!
    \reimp
*/
QPainterPath QGraphicsPixmapItem::opaqueArea() const
{
    return shape();
}

/*!
    \reimp
*/
int QGraphicsPixmapItem::type() const
{
    return Type;
}

/*!
    Returns the item's shape mode. The shape mode describes how
    QGraphicsPixmapItem calculates its shape. The default mode is MaskShape.

    \sa setShapeMode(), ShapeMode
*/
QGraphicsPixmapItem::ShapeMode QGraphicsPixmapItem::shapeMode() const
{
    return d_func()->shapeMode;
}

/*!
    Sets the item's shape mode to \a mode. The shape mode describes how
    QGraphicsPixmapItem calculates its shape. The default mode is MaskShape.

    \sa shapeMode(), ShapeMode
*/
void QGraphicsPixmapItem::setShapeMode(ShapeMode mode)
{
    Q_D(QGraphicsPixmapItem);
    if (d->shapeMode == mode)
        return;
    d->shapeMode = mode;
    d->hasShape = false;
}

/*!
    \internal
*/
bool QGraphicsPixmapItem::supportsExtension(Extension extension) const
{
    Q_UNUSED(extension);
    return false;
}

/*!
    \internal
*/
void QGraphicsPixmapItem::setExtension(Extension extension, const QVariant &variant)
{
    Q_UNUSED(extension);
    Q_UNUSED(variant);
}

/*!
    \internal
*/
QVariant QGraphicsPixmapItem::extension(const QVariant &variant) const
{
    Q_UNUSED(variant);
    return QVariant();
}

/*!
    \class QGraphicsTextItem
    \brief The QGraphicsTextItem class provides a text item that you can add to
    a QGraphicsScene to display formatted text.
    \since 4.2
    \ingroup graphicsview-api
    \inmodule QtWidgets

    If you only need to show plain text in an item, consider using QGraphicsSimpleTextItem
    instead.

    To set the item's text, pass a QString to QGraphicsTextItem's
    constructor, or call setHtml()/setPlainText().

    QGraphicsTextItem uses the text's formatted size and the associated font
    to provide a reasonable implementation of boundingRect(), shape(),
    and contains(). You can set the font by calling setFont().

    It is possible to make the item editable by setting the Qt::TextEditorInteraction flag
    using setTextInteractionFlags().

    The item's preferred text width can be set using setTextWidth() and obtained
    using textWidth().

    \note In order to align HTML text in the center, the item's text width must be set.
    Otherwise, you can call adjustSize() after setting the item's text.

    \image graphicsview-textitem.png

    \note QGraphicsTextItem accepts \l{QGraphicsItem::acceptHoverEvents()}{hover events}
          by default. You can change this with \l{QGraphicsItem::}{setAcceptHoverEvents()}.

    \sa QGraphicsSimpleTextItem, QGraphicsPathItem, QGraphicsRectItem,
        QGraphicsEllipseItem, QGraphicsPixmapItem, QGraphicsPolygonItem,
        QGraphicsLineItem, {Graphics View Framework}
*/

class QGraphicsTextItemPrivate
{
public:
    QGraphicsTextItemPrivate()
        : control(nullptr), pageNumber(0), useDefaultImpl(false), tabChangesFocus(false), clickCausedFocus(0)
    { }

    mutable QWidgetTextControl *control;
    QWidgetTextControl *textControl() const;

    inline QPointF controlOffset() const
    { return QPointF(0., pageNumber * control->document()->pageSize().height()); }
    inline void sendControlEvent(QEvent *e)
    { if (control) control->processEvent(e, controlOffset()); }

    void _q_updateBoundingRect(const QSizeF &);
    void _q_update(QRectF);
    void _q_ensureVisible(QRectF);
    bool _q_mouseOnEdge(QGraphicsSceneMouseEvent *);

    QRectF boundingRect;
    int pageNumber;
    bool useDefaultImpl;
    bool tabChangesFocus;

    uint clickCausedFocus : 1;

    QGraphicsTextItem *qq;
};


/*!
    Constructs a QGraphicsTextItem, using \a text as the default plain
    text. \a parent is passed to QGraphicsItem's constructor.

    \sa QGraphicsScene::addItem()
*/
QGraphicsTextItem::QGraphicsTextItem(const QString &text, QGraphicsItem *parent)
    : QGraphicsObject(*new QGraphicsItemPrivate, parent),
      dd(new QGraphicsTextItemPrivate)
{
    dd->qq = this;
    if (!text.isEmpty())
        setPlainText(text);
    setAcceptDrops(true);
    setAcceptHoverEvents(true);
    setFlags(ItemUsesExtendedStyleOption);
}

/*!
    Constructs a QGraphicsTextItem. \a parent is passed to QGraphicsItem's
    constructor.

    \sa QGraphicsScene::addItem()
*/
QGraphicsTextItem::QGraphicsTextItem(QGraphicsItem *parent)
    : QGraphicsObject(*new QGraphicsItemPrivate, parent),
      dd(new QGraphicsTextItemPrivate)
{
    dd->qq = this;
    setAcceptDrops(true);
    setAcceptHoverEvents(true);
    setFlag(ItemUsesExtendedStyleOption);
}

/*!
    Destroys the QGraphicsTextItem.
*/
QGraphicsTextItem::~QGraphicsTextItem()
{
    delete dd;
}

/*!
    Returns the item's text converted to HTML, or an empty QString if no text has been set.

    \sa setHtml()
*/
QString QGraphicsTextItem::toHtml() const
{
#ifndef QT_NO_TEXTHTMLPARSER
    if (dd->control)
        return dd->control->toHtml();
#endif
    return QString();
}

/*!
    Sets the item's text to \a text, assuming that text is HTML formatted. If
    the item has keyboard input focus, this function will also call
    ensureVisible() to ensure that the text is visible in all viewports.

    \sa toHtml(), hasFocus(), QGraphicsSimpleTextItem
*/
void QGraphicsTextItem::setHtml(const QString &text)
{
    dd->textControl()->setHtml(text);
}

/*!
    Returns the item's text converted to plain text, or an empty QString if no text has been set.

    \sa setPlainText()
*/
QString QGraphicsTextItem::toPlainText() const
{
    if (dd->control)
        return dd->control->toPlainText();
    return QString();
}

/*!
    Sets the item's text to \a text. If the item has keyboard input focus,
    this function will also call ensureVisible() to ensure that the text is
    visible in all viewports.

    \sa toHtml(), hasFocus()
*/
void QGraphicsTextItem::setPlainText(const QString &text)
{
    dd->textControl()->setPlainText(text);
}

/*!
    Returns the item's font, which is used to render the text.

    \sa setFont()
*/
QFont QGraphicsTextItem::font() const
{
    if (!dd->control)
        return QFont();
    return dd->control->document()->defaultFont();
}

/*!
    Sets the font used to render the text item to \a font.

    \sa font()
*/
void QGraphicsTextItem::setFont(const QFont &font)
{
    dd->textControl()->document()->setDefaultFont(font);
}

/*!
    Sets the color for unformatted text to \a col.
*/
void QGraphicsTextItem::setDefaultTextColor(const QColor &col)
{
    QWidgetTextControl *c = dd->textControl();
    QPalette pal = c->palette();
    QColor old = pal.color(QPalette::Text);
    pal.setColor(QPalette::Text, col);
    c->setPalette(pal);
    if (old != col)
        update();
}

/*!
    Returns the default text color that is used for unformatted text.
*/
QColor QGraphicsTextItem::defaultTextColor() const
{
    return dd->textControl()->palette().color(QPalette::Text);
}

/*!
    \reimp
*/
QRectF QGraphicsTextItem::boundingRect() const
{
    return dd->boundingRect;
}

/*!
    \reimp
*/
QPainterPath QGraphicsTextItem::shape() const
{
    if (!dd->control)
        return QPainterPath();
    QPainterPath path;
    path.addRect(dd->boundingRect);
    return path;
}

/*!
    \reimp
*/
bool QGraphicsTextItem::contains(const QPointF &point) const
{
    return dd->boundingRect.contains(point);
}

/*!
    \reimp
*/
void QGraphicsTextItem::paint(QPainter *painter, const QStyleOptionGraphicsItem *option,
                              QWidget *widget)
{
    Q_UNUSED(widget);
    if (dd->control) {
        painter->save();
        QRectF r = option->exposedRect;
        painter->translate(-dd->controlOffset());
        r.translate(dd->controlOffset());

        QTextDocument *doc = dd->control->document();
        QTextDocumentLayout *layout = qobject_cast<QTextDocumentLayout *>(doc->documentLayout());

        // the layout might need to expand the root frame to
        // the viewport if NoWrap is set
        if (layout)
            layout->setViewport(dd->boundingRect);

        dd->control->drawContents(painter, r);

        if (layout)
            layout->setViewport(QRect());

        painter->restore();
    }

    if (option->state & (QStyle::State_Selected | QStyle::State_HasFocus))
        qt_graphicsItem_highlightSelected(this, painter, option);
}

/*!
    \reimp
*/
bool QGraphicsTextItem::isObscuredBy(const QGraphicsItem *item) const
{
    return QGraphicsItem::isObscuredBy(item);
}

/*!
    \reimp
*/
QPainterPath QGraphicsTextItem::opaqueArea() const
{
    return QGraphicsItem::opaqueArea();
}

/*!
    \reimp
*/
int QGraphicsTextItem::type() const
{
    return Type;
}

/*!
    Sets the preferred width for the item's text. If the actual text
    is wider than the specified width then it will be broken into
    multiple lines.

    If \a width is set to -1 then the text will not be broken into
    multiple lines unless it is enforced through an explicit line
    break or a new paragraph.

    The default value is -1.

    Note that QGraphicsTextItem keeps a QTextDocument internally,
    which is used to calculate the text width.

    \sa textWidth(), QTextDocument::setTextWidth()
*/
void QGraphicsTextItem::setTextWidth(qreal width)
{
    dd->textControl()->setTextWidth(width);
}

/*!
    Returns the text width.

    The width is calculated with the QTextDocument that
    QGraphicsTextItem keeps internally.

    \sa setTextWidth(), QTextDocument::textWidth()
*/
qreal QGraphicsTextItem::textWidth() const
{
    if (!dd->control)
        return -1;
    return dd->control->textWidth();
}

/*!
    Adjusts the text item to a reasonable size.
*/
void QGraphicsTextItem::adjustSize()
{
    if (dd->control)
        dd->control->adjustSize();
}

/*!
    Sets the text document \a document on the item.
*/
void QGraphicsTextItem::setDocument(QTextDocument *document)
{
    dd->textControl()->setDocument(document);
    dd->_q_updateBoundingRect(dd->control->size());
}

/*!
    Returns the item's text document.
*/
QTextDocument *QGraphicsTextItem::document() const
{
    return dd->textControl()->document();
}

/*!
    \reimp
*/
bool QGraphicsTextItem::sceneEvent(QEvent *event)
{
    QEvent::Type t = event->type();
    if (!dd->tabChangesFocus && (t == QEvent::KeyPress || t == QEvent::KeyRelease)) {
        int k = ((QKeyEvent *)event)->key();
        if (k == Qt::Key_Tab || k == Qt::Key_Backtab) {
            dd->sendControlEvent(event);
            return true;
        }
    }
    bool result = QGraphicsItem::sceneEvent(event);

    // Ensure input context is updated.
    switch (event->type()) {
    case QEvent::ContextMenu:
    case QEvent::FocusIn:
    case QEvent::FocusOut:
    case QEvent::GraphicsSceneDragEnter:
    case QEvent::GraphicsSceneDragLeave:
    case QEvent::GraphicsSceneDragMove:
    case QEvent::GraphicsSceneDrop:
    case QEvent::GraphicsSceneHoverEnter:
    case QEvent::GraphicsSceneHoverLeave:
    case QEvent::GraphicsSceneHoverMove:
    case QEvent::GraphicsSceneMouseDoubleClick:
    case QEvent::GraphicsSceneMousePress:
    case QEvent::GraphicsSceneMouseMove:
    case QEvent::GraphicsSceneMouseRelease:
    case QEvent::KeyPress:
    case QEvent::KeyRelease:
        // Reset the focus widget's input context, regardless
        // of how this item gained or lost focus.
        if (event->type() == QEvent::FocusIn || event->type() == QEvent::FocusOut) {
            QGuiApplication::inputMethod()->reset();
        } else {
            QGuiApplication::inputMethod()->update(Qt::ImQueryInput);
        }
        break;
    case QEvent::ShortcutOverride:
        dd->sendControlEvent(event);
        return true;
    default:
        break;
    }

    return result;
}

/*!
    \reimp
*/
void QGraphicsTextItem::mousePressEvent(QGraphicsSceneMouseEvent *event)
{
    if ((QGraphicsItem::d_ptr->flags & (ItemIsSelectable | ItemIsMovable))
        && (event->buttons() & Qt::LeftButton) && dd->_q_mouseOnEdge(event)) {
        // User left-pressed on edge of selectable/movable item, use
        // base impl.
        dd->useDefaultImpl = true;
    } else if (event->buttons() == event->button()
               && dd->control->textInteractionFlags() == Qt::NoTextInteraction) {
        // User pressed first button on non-interactive item.
        dd->useDefaultImpl = true;
    }
    if (dd->useDefaultImpl) {
        QGraphicsItem::mousePressEvent(event);
        if (!event->isAccepted())
            dd->useDefaultImpl = false;
        return;
    }

    dd->sendControlEvent(event);
}

/*!
    \reimp
*/
void QGraphicsTextItem::mouseMoveEvent(QGraphicsSceneMouseEvent *event)
{
    if (dd->useDefaultImpl) {
        QGraphicsItem::mouseMoveEvent(event);
        return;
    }

    dd->sendControlEvent(event);
}

/*!
    \reimp
*/
void QGraphicsTextItem::mouseReleaseEvent(QGraphicsSceneMouseEvent *event)
{
    if (dd->useDefaultImpl) {
        QGraphicsItem::mouseReleaseEvent(event);
        if (dd->control->textInteractionFlags() == Qt::NoTextInteraction
            && !event->buttons()) {
            // User released last button on non-interactive item.
            dd->useDefaultImpl = false;
        } else  if ((event->buttons() & Qt::LeftButton) == 0) {
            // User released the left button on an interactive item.
            dd->useDefaultImpl = false;
        }
        return;
    }

    QWidget *widget = event->widget();
    if (widget && (dd->control->textInteractionFlags() & Qt::TextEditable) && boundingRect().contains(event->pos())) {
        qt_widget_private(widget)->handleSoftwareInputPanel(event->button(), dd->clickCausedFocus);
    }
    dd->clickCausedFocus = 0;
    dd->sendControlEvent(event);
}

/*!
    \reimp
*/
void QGraphicsTextItem::mouseDoubleClickEvent(QGraphicsSceneMouseEvent *event)
{
    if (dd->useDefaultImpl) {
        QGraphicsItem::mouseDoubleClickEvent(event);
        return;
    }

    if (!hasFocus()) {
        QGraphicsItem::mouseDoubleClickEvent(event);
        return;
    }

    dd->sendControlEvent(event);
}

/*!
    \reimp
*/
void QGraphicsTextItem::contextMenuEvent(QGraphicsSceneContextMenuEvent *event)
{
    dd->sendControlEvent(event);
}

/*!
    \reimp
*/
void QGraphicsTextItem::keyPressEvent(QKeyEvent *event)
{
    dd->sendControlEvent(event);
}

/*!
    \reimp
*/
void QGraphicsTextItem::keyReleaseEvent(QKeyEvent *event)
{
    dd->sendControlEvent(event);
}

/*!
    \reimp
*/
void QGraphicsTextItem::focusInEvent(QFocusEvent *event)
{
    dd->sendControlEvent(event);
    if (event->reason() == Qt::MouseFocusReason) {
        dd->clickCausedFocus = 1;
    }
    update();
}

/*!
    \reimp
*/
void QGraphicsTextItem::focusOutEvent(QFocusEvent *event)
{
    dd->sendControlEvent(event);
    update();
}

/*!
    \reimp
*/
void QGraphicsTextItem::dragEnterEvent(QGraphicsSceneDragDropEvent *event)
{
    dd->sendControlEvent(event);
}

/*!
    \reimp
*/
void QGraphicsTextItem::dragLeaveEvent(QGraphicsSceneDragDropEvent *event)
{
    dd->sendControlEvent(event);
}

/*!
    \reimp
*/
void QGraphicsTextItem::dragMoveEvent(QGraphicsSceneDragDropEvent *event)
{
    dd->sendControlEvent(event);
}

/*!
    \reimp
*/
void QGraphicsTextItem::dropEvent(QGraphicsSceneDragDropEvent *event)
{
    dd->sendControlEvent(event);
}

/*!
    \reimp
*/
void QGraphicsTextItem::inputMethodEvent(QInputMethodEvent *event)
{
    dd->sendControlEvent(event);
}

/*!
    \reimp
*/
void QGraphicsTextItem::hoverEnterEvent(QGraphicsSceneHoverEvent *event)
{
    dd->sendControlEvent(event);
}

/*!
    \reimp
*/
void QGraphicsTextItem::hoverMoveEvent(QGraphicsSceneHoverEvent *event)
{
    dd->sendControlEvent(event);
}

/*!
    \reimp
*/
void QGraphicsTextItem::hoverLeaveEvent(QGraphicsSceneHoverEvent *event)
{
    dd->sendControlEvent(event);
}

/*!
    \reimp
*/
QVariant QGraphicsTextItem::inputMethodQuery(Qt::InputMethodQuery query) const
{
    QVariant v;
    if (query == Qt::ImHints)
        v = int(inputMethodHints());
    else if (dd->control)
        v = dd->control->inputMethodQuery(query, QVariant());
    if (v.type() == QVariant::RectF)
        v = v.toRectF().translated(-dd->controlOffset());
    else if (v.type() == QVariant::PointF)
        v = v.toPointF() - dd->controlOffset();
    else if (v.type() == QVariant::Rect)
        v = v.toRect().translated(-dd->controlOffset().toPoint());
    else if (v.type() == QVariant::Point)
        v = v.toPoint() - dd->controlOffset().toPoint();
    return v;
}

/*!
    \internal
*/
bool QGraphicsTextItem::supportsExtension(Extension extension) const
{
    Q_UNUSED(extension);
    return false;
}

/*!
    \internal
*/
void QGraphicsTextItem::setExtension(Extension extension, const QVariant &variant)
{
    Q_UNUSED(extension);
    Q_UNUSED(variant);
}

/*!
    \internal
*/
QVariant QGraphicsTextItem::extension(const QVariant &variant) const
{
    Q_UNUSED(variant);
    return QVariant();
}

/*!
    \internal
*/
void QGraphicsTextItemPrivate::_q_update(QRectF rect)
{
    if (rect.isValid()) {
        rect.translate(-controlOffset());
    } else {
        rect = boundingRect;
    }
    if (rect.intersects(boundingRect))
        qq->update(rect);
}

/*!
    \internal
*/
void QGraphicsTextItemPrivate::_q_updateBoundingRect(const QSizeF &size)
{
    if (size != boundingRect.size()) {
        qq->prepareGeometryChange();
        boundingRect.setSize(size);
        qq->update();
    }
}

/*!
    \internal
*/
void QGraphicsTextItemPrivate::_q_ensureVisible(QRectF rect)
{
    if (qq->hasFocus()) {
        rect.translate(-controlOffset());
        qq->ensureVisible(rect, /*xmargin=*/0, /*ymargin=*/0);
    }
}

QWidgetTextControl *QGraphicsTextItemPrivate::textControl() const
{
    if (!control) {
        QGraphicsTextItem *that = const_cast<QGraphicsTextItem *>(qq);
        control = new QWidgetTextControl(that);
        control->setTextInteractionFlags(Qt::NoTextInteraction);

        QObject::connect(control, SIGNAL(updateRequest(QRectF)),
                         qq, SLOT(_q_update(QRectF)));
        QObject::connect(control, SIGNAL(documentSizeChanged(QSizeF)),
                         qq, SLOT(_q_updateBoundingRect(QSizeF)));
        QObject::connect(control, SIGNAL(visibilityRequest(QRectF)),
                         qq, SLOT(_q_ensureVisible(QRectF)));
        QObject::connect(control, SIGNAL(linkActivated(QString)),
                         qq, SIGNAL(linkActivated(QString)));
        QObject::connect(control, SIGNAL(linkHovered(QString)),
                         qq, SIGNAL(linkHovered(QString)));

        const QSizeF pgSize = control->document()->pageSize();
        if (pgSize.height() != -1) {
            qq->prepareGeometryChange();
            that->dd->boundingRect.setSize(pgSize);
            qq->update();
        } else {
            that->dd->_q_updateBoundingRect(control->size());
        }
    }
    return control;
}

/*!
    \internal
*/
bool QGraphicsTextItemPrivate::_q_mouseOnEdge(QGraphicsSceneMouseEvent *event)
{
    QPainterPath path;
    path.addRect(qq->boundingRect());

    QPainterPath docPath;
    const QTextFrameFormat format = control->document()->rootFrame()->frameFormat();
    docPath.addRect(
        qq->boundingRect().adjusted(
            format.leftMargin(),
            format.topMargin(),
            -format.rightMargin(),
            -format.bottomMargin()));

    return path.subtracted(docPath).contains(event->pos());
}

/*!
    \fn void QGraphicsTextItem::linkActivated(const QString &link)

    This signal is emitted when the user clicks on a link on a text item
    that enables Qt::LinksAccessibleByMouse or Qt::LinksAccessibleByKeyboard.
    \a link is the link that was clicked.

    \sa setTextInteractionFlags()
*/

/*!
    \fn void QGraphicsTextItem::linkHovered(const QString &link)

    This signal is emitted when the user hovers over a link on a text item
    that enables Qt::LinksAccessibleByMouse. \a link is
    the link that was hovered over.

    \sa setTextInteractionFlags()
*/

/*!
    Sets the flags \a flags to specify how the text item should react to user
    input.

    The default for a QGraphicsTextItem is Qt::NoTextInteraction. This function
    also affects the ItemIsFocusable QGraphicsItem flag by setting it if \a flags
    is different from Qt::NoTextInteraction and clearing it otherwise.

    By default, the text is read-only. To transform the item into an editor,
    set the Qt::TextEditable flag.
*/
void QGraphicsTextItem::setTextInteractionFlags(Qt::TextInteractionFlags flags)
{
    if (flags == Qt::NoTextInteraction)
        setFlags(this->flags() & ~(QGraphicsItem::ItemIsFocusable | QGraphicsItem::ItemAcceptsInputMethod));
    else
        setFlags(this->flags() | QGraphicsItem::ItemIsFocusable | QGraphicsItem::ItemAcceptsInputMethod);

    dd->textControl()->setTextInteractionFlags(flags);
}

/*!
    Returns the current text interaction flags.

    \sa setTextInteractionFlags()
*/
Qt::TextInteractionFlags QGraphicsTextItem::textInteractionFlags() const
{
    if (!dd->control)
        return Qt::NoTextInteraction;
    return dd->control->textInteractionFlags();
}

/*!
    \since 4.5

    If \a b is true, the \uicontrol Tab key will cause the widget to change focus;
    otherwise, the tab key will insert a tab into the document.

    In some occasions text edits should not allow the user to input tabulators
    or change indentation using the \uicontrol Tab key, as this breaks the focus
    chain. The default is false.

    \sa tabChangesFocus(), ItemIsFocusable, textInteractionFlags()
*/
void QGraphicsTextItem::setTabChangesFocus(bool b)
{
    dd->tabChangesFocus = b;
}

/*!
    \since 4.5

    Returns \c true if the \uicontrol Tab key will cause the widget to change focus;
    otherwise, false is returned.

    By default, this behavior is disabled, and this function will return false.

    \sa setTabChangesFocus()
*/
bool QGraphicsTextItem::tabChangesFocus() const
{
    return dd->tabChangesFocus;
}

/*!
    \property QGraphicsTextItem::openExternalLinks

    Specifies whether QGraphicsTextItem should automatically open links using
    QDesktopServices::openUrl() instead of emitting the
    linkActivated signal.

    The default value is false.
*/
void QGraphicsTextItem::setOpenExternalLinks(bool open)
{
    dd->textControl()->setOpenExternalLinks(open);
}

bool QGraphicsTextItem::openExternalLinks() const
{
    if (!dd->control)
        return false;
    return dd->control->openExternalLinks();
}

/*!
    \property QGraphicsTextItem::textCursor

    This property represents the visible text cursor in an editable
    text item.

    By default, if the item's text has not been set, this property
    contains a null text cursor; otherwise it contains a text cursor
    placed at the start of the item's document.
*/
void QGraphicsTextItem::setTextCursor(const QTextCursor &cursor)
{
    dd->textControl()->setTextCursor(cursor);
}

QTextCursor QGraphicsTextItem::textCursor() const
{
    if (!dd->control)
        return QTextCursor();
    return dd->control->textCursor();
}

class QGraphicsSimpleTextItemPrivate : public QAbstractGraphicsShapeItemPrivate
{
    Q_DECLARE_PUBLIC(QGraphicsSimpleTextItem)
public:
    inline QGraphicsSimpleTextItemPrivate() {
        pen.setStyle(Qt::NoPen);
        brush.setStyle(Qt::SolidPattern);
    }
    QString text;
    QFont font;
    QRectF boundingRect;

    void updateBoundingRect();
};

static QRectF setupTextLayout(QTextLayout *layout)
{
    layout->setCacheEnabled(true);
    layout->beginLayout();
    while (layout->createLine().isValid())
        ;
    layout->endLayout();
    qreal maxWidth = 0;
    qreal y = 0;
    for (int i = 0; i < layout->lineCount(); ++i) {
        QTextLine line = layout->lineAt(i);
        maxWidth = qMax(maxWidth, line.naturalTextWidth());
        line.setPosition(QPointF(0, y));
        y += line.height();
    }
    return QRectF(0, 0, maxWidth, y);
}

void QGraphicsSimpleTextItemPrivate::updateBoundingRect()
{
    Q_Q(QGraphicsSimpleTextItem);
    QRectF br;
    if (text.isEmpty()) {
        br = QRectF();
    } else {
        QString tmp = text;
        tmp.replace(QLatin1Char('\n'), QChar::LineSeparator);
        QStackTextEngine engine(tmp, font);
        QTextLayout layout(&engine);
        br = setupTextLayout(&layout);
    }
    if (br != boundingRect) {
        q->prepareGeometryChange();
        boundingRect = br;
        q->update();
    }
}

/*!
    \class QGraphicsSimpleTextItem
    \brief The QGraphicsSimpleTextItem class provides a simple text path item
    that you can add to a QGraphicsScene.
    \since 4.2
    \ingroup graphicsview-api
    \inmodule QtWidgets

    To set the item's text, you can either pass a QString to
    QGraphicsSimpleTextItem's constructor, or call setText() to change the
    text later. To set the text fill color, call setBrush().

    The simple text item can have both a fill and an outline; setBrush() will
    set the text fill (i.e., text color), and setPen() sets the pen that will
    be used to draw the text outline. (The latter can be slow, especially for
    complex pens, and items with long text content.) If all you want is to
    draw a simple line of text, you should call setBrush() only, and leave the
    pen unset; QGraphicsSimpleTextItem's pen is by default Qt::NoPen.

    QGraphicsSimpleTextItem uses the text's formatted size and the associated
    font to provide a reasonable implementation of boundingRect(), shape(),
    and contains(). You can set the font by calling setFont().

    QGraphicsSimpleText does not display rich text; instead, you can use
    QGraphicsTextItem, which provides full text control capabilities.

    \image graphicsview-simpletextitem.png

    \sa QGraphicsTextItem, QGraphicsPathItem, QGraphicsRectItem,
    QGraphicsEllipseItem, QGraphicsPixmapItem, QGraphicsPolygonItem,
    QGraphicsLineItem, {Graphics View Framework}
*/

/*!
    Constructs a QGraphicsSimpleTextItem.

    \a parent is passed to QGraphicsItem's constructor.

    \sa QGraphicsScene::addItem()
*/
QGraphicsSimpleTextItem::QGraphicsSimpleTextItem(QGraphicsItem *parent)
    : QAbstractGraphicsShapeItem(*new QGraphicsSimpleTextItemPrivate, parent)
{
}

/*!
    Constructs a QGraphicsSimpleTextItem, using \a text as the default plain text.

    \a parent is passed to QGraphicsItem's constructor.

    \sa QGraphicsScene::addItem()
*/
QGraphicsSimpleTextItem::QGraphicsSimpleTextItem(const QString &text, QGraphicsItem *parent)
    : QAbstractGraphicsShapeItem(*new QGraphicsSimpleTextItemPrivate, parent)
{
    setText(text);
}

/*!
    Destroys the QGraphicsSimpleTextItem.
*/
QGraphicsSimpleTextItem::~QGraphicsSimpleTextItem()
{
}

/*!
    Sets the item's text to \a text. The text will be displayed as
    plain text. Newline characters ('\\n') as well as characters of
    type QChar::LineSeparator will cause item to break the text into
    multiple lines.
*/
void QGraphicsSimpleTextItem::setText(const QString &text)
{
    Q_D(QGraphicsSimpleTextItem);
    if (d->text == text)
        return;
    d->text = text;
    d->updateBoundingRect();
    update();
}

/*!
    Returns the item's text.
*/
QString QGraphicsSimpleTextItem::text() const
{
    Q_D(const QGraphicsSimpleTextItem);
    return d->text;
}

/*!
    Sets the font that is used to draw the item's text to \a font.
*/
void QGraphicsSimpleTextItem::setFont(const QFont &font)
{
    Q_D(QGraphicsSimpleTextItem);
    d->font = font;
    d->updateBoundingRect();
}

/*!
    Returns the font that is used to draw the item's text.
*/
QFont QGraphicsSimpleTextItem::font() const
{
    Q_D(const QGraphicsSimpleTextItem);
    return d->font;
}

/*!
    \reimp
*/
QRectF QGraphicsSimpleTextItem::boundingRect() const
{
    Q_D(const QGraphicsSimpleTextItem);
    return d->boundingRect;
}

/*!
    \reimp
*/
QPainterPath QGraphicsSimpleTextItem::shape() const
{
    Q_D(const QGraphicsSimpleTextItem);
    QPainterPath path;
    path.addRect(d->boundingRect);
    return path;
}

/*!
    \reimp
*/
bool QGraphicsSimpleTextItem::contains(const QPointF &point) const
{
    Q_D(const QGraphicsSimpleTextItem);
    return d->boundingRect.contains(point);
}

/*!
    \reimp
*/
void QGraphicsSimpleTextItem::paint(QPainter *painter, const QStyleOptionGraphicsItem *option, QWidget *widget)
{
    Q_UNUSED(widget);
    Q_D(QGraphicsSimpleTextItem);

    painter->setFont(d->font);

    QString tmp = d->text;
    tmp.replace(QLatin1Char('\n'), QChar::LineSeparator);
    QStackTextEngine engine(tmp, d->font);
    QTextLayout layout(&engine);

    QPen p;
    p.setBrush(d->brush);
    painter->setPen(p);
    if (d->pen.style() == Qt::NoPen && d->brush.style() == Qt::SolidPattern) {
        painter->setBrush(Qt::NoBrush);
    } else {
        QTextLayout::FormatRange range;
        range.start = 0;
        range.length = layout.text().length();
        range.format.setTextOutline(d->pen);
        layout.setFormats(QVector<QTextLayout::FormatRange>(1, range));
    }

    setupTextLayout(&layout);
    layout.draw(painter, QPointF(0, 0));

    if (option->state & (QStyle::State_Selected | QStyle::State_HasFocus))
        qt_graphicsItem_highlightSelected(this, painter, option);
}

/*!
    \reimp
*/
bool QGraphicsSimpleTextItem::isObscuredBy(const QGraphicsItem *item) const
{
    return QAbstractGraphicsShapeItem::isObscuredBy(item);
}

/*!
    \reimp
*/
QPainterPath QGraphicsSimpleTextItem::opaqueArea() const
{
    return QAbstractGraphicsShapeItem::opaqueArea();
}

/*!
    \reimp
*/
int QGraphicsSimpleTextItem::type() const
{
    return Type;
}

/*!
    \internal
*/
bool QGraphicsSimpleTextItem::supportsExtension(Extension extension) const
{
    Q_UNUSED(extension);
    return false;
}

/*!
    \internal
*/
void QGraphicsSimpleTextItem::setExtension(Extension extension, const QVariant &variant)
{
    Q_UNUSED(extension);
    Q_UNUSED(variant);
}

/*!
    \internal
*/
QVariant QGraphicsSimpleTextItem::extension(const QVariant &variant) const
{
    Q_UNUSED(variant);
    return QVariant();
}

/*!
    \class QGraphicsItemGroup
    \brief The QGraphicsItemGroup class provides a container that treats
    a group of items as a single item.
    \since 4.2
    \ingroup graphicsview-api
    \inmodule QtWidgets

    A QGraphicsItemGroup is a special type of compound item that
    treats itself and all its children as one item (i.e., all events
    and geometries for all children are merged together). It's common
    to use item groups in presentation tools, when the user wants to
    group several smaller items into one big item in order to simplify
    moving and copying of items.

    If all you want is to store items inside other items, you can use
    any QGraphicsItem directly by passing a suitable parent to
    setParentItem().

    The boundingRect() function of QGraphicsItemGroup returns the
    bounding rectangle of all items in the item group.
    QGraphicsItemGroup ignores the ItemIgnoresTransformations flag on
    its children (i.e., with respect to the geometry of the group
    item, the children are treated as if they were transformable).

    There are two ways to construct an item group. The easiest and
    most common approach is to pass a list of items (e.g., all
    selected items) to QGraphicsScene::createItemGroup(), which
    returns a new QGraphicsItemGroup item. The other approach is to
    manually construct a QGraphicsItemGroup item, add it to the scene
    calling QGraphicsScene::addItem(), and then add items to the group
    manually, one at a time by calling addToGroup(). To dismantle
    ("ungroup") an item group, you can either call
    QGraphicsScene::destroyItemGroup(), or you can manually remove all
    items from the group by calling removeFromGroup().

    \snippet code/src_gui_graphicsview_qgraphicsitem.cpp 17

    The operation of adding and removing items preserves the items'
    scene-relative position and transformation, as opposed to calling
    setParentItem(), where only the child item's parent-relative
    position and transformation are kept.

    The addtoGroup() function reparents the target item to this item
    group, keeping the item's position and transformation intact
    relative to the scene. Visually, this means that items added via
    addToGroup() will remain completely unchanged as a result of this
    operation, regardless of the item or the group's current position
    or transformation; although the item's position and matrix are
    likely to change.

    The removeFromGroup() function has similar semantics to
    setParentItem(); it reparents the item to the parent item of the
    item group. As with addToGroup(), the item's scene-relative
    position and transformation remain intact.

    \sa QGraphicsItem, {Graphics View Framework}
*/

class QGraphicsItemGroupPrivate : public QGraphicsItemPrivate
{
public:
    QRectF itemsBoundingRect;
};

/*!
    Constructs a QGraphicsItemGroup. \a parent is passed to QGraphicsItem's
    constructor.

    \sa QGraphicsScene::addItem()
*/
QGraphicsItemGroup::QGraphicsItemGroup(QGraphicsItem *parent)
    : QGraphicsItem(*new QGraphicsItemGroupPrivate, parent)
{
    setHandlesChildEvents(true);
}

/*!
    Destroys the QGraphicsItemGroup.
*/
QGraphicsItemGroup::~QGraphicsItemGroup()
{
}

/*!
    Adds the given \a item and item's child items to this item group.
    The item and child items will be reparented to this group, but its
    position and transformation relative to the scene will stay intact.

    \sa removeFromGroup(), QGraphicsScene::createItemGroup()
*/
void QGraphicsItemGroup::addToGroup(QGraphicsItem *item)
{
    Q_D(QGraphicsItemGroup);
    if (!item) {
        qWarning("QGraphicsItemGroup::addToGroup: cannot add null item");
        return;
    }
    if (item == this) {
        qWarning("QGraphicsItemGroup::addToGroup: cannot add a group to itself");
        return;
    }

    // COMBINE
    bool ok;
    QTransform itemTransform = item->itemTransform(this, &ok);

    if (!ok) {
        qWarning("QGraphicsItemGroup::addToGroup: could not find a valid transformation from item to group coordinates");
        return;
    }

    QTransform newItemTransform(itemTransform);
    item->setPos(mapFromItem(item, 0, 0));
    item->setParentItem(this);

    // removing position from translation component of the new transform
    if (!item->pos().isNull())
        newItemTransform *= QTransform::fromTranslate(-item->x(), -item->y());

    // removing additional transformations properties applied with itemTransform()
    QPointF origin = item->transformOriginPoint();
    QMatrix4x4 m;
    QList<QGraphicsTransform*> transformList = item->transformations();
    for (int i = 0; i < transformList.size(); ++i)
        transformList.at(i)->applyTo(&m);
    newItemTransform *= m.toTransform().inverted();
    newItemTransform.translate(origin.x(), origin.y());
    newItemTransform.rotate(-item->rotation());
    newItemTransform.scale(1/item->scale(), 1/item->scale());
    newItemTransform.translate(-origin.x(), -origin.y());

    // ### Expensive, we could maybe use dirtySceneTransform bit for optimization

    item->setTransform(newItemTransform);
    item->d_func()->setIsMemberOfGroup(true);
    prepareGeometryChange();
    d->itemsBoundingRect |= itemTransform.mapRect(item->boundingRect() | item->childrenBoundingRect());
    update();
}

/*!
    Removes the specified \a item from this group. The item will be
    reparented to this group's parent item, or to 0 if this group has
    no parent.  Its position and transformation relative to the scene
    will stay intact.

    \sa addToGroup(), QGraphicsScene::destroyItemGroup()
*/
void QGraphicsItemGroup::removeFromGroup(QGraphicsItem *item)
{
    Q_D(QGraphicsItemGroup);
    if (!item) {
        qWarning("QGraphicsItemGroup::removeFromGroup: cannot remove null item");
        return;
    }

    QGraphicsItem *newParent = d_ptr->parent;

    // COMBINE
    bool ok;
    QTransform itemTransform;
    if (newParent)
        itemTransform = item->itemTransform(newParent, &ok);
    else
        itemTransform = item->sceneTransform();

    QPointF oldPos = item->mapToItem(newParent, 0, 0);
    item->setParentItem(newParent);
    item->setPos(oldPos);

    // removing position from translation component of the new transform
    if (!item->pos().isNull())
        itemTransform *= QTransform::fromTranslate(-item->x(), -item->y());

    // removing additional transformations properties applied
    // with itemTransform() or sceneTransform()
    QPointF origin = item->transformOriginPoint();
    QMatrix4x4 m;
    QList<QGraphicsTransform*> transformList = item->transformations();
    for (int i = 0; i < transformList.size(); ++i)
        transformList.at(i)->applyTo(&m);
    itemTransform *= m.toTransform().inverted();
    itemTransform.translate(origin.x(), origin.y());
    itemTransform.rotate(-item->rotation());
    itemTransform.scale(1 / item->scale(), 1 / item->scale());
    itemTransform.translate(-origin.x(), -origin.y());

    // ### Expensive, we could maybe use dirtySceneTransform bit for optimization

    item->setTransform(itemTransform);
    item->d_func()->setIsMemberOfGroup(item->group() != nullptr);

    // ### Quite expensive. But removeFromGroup() isn't called very often.
    prepareGeometryChange();
    d->itemsBoundingRect = childrenBoundingRect();
}

/*!
    \reimp

    Returns the bounding rect of this group item, and all its children.
*/
QRectF QGraphicsItemGroup::boundingRect() const
{
    Q_D(const QGraphicsItemGroup);
    return d->itemsBoundingRect;
}

/*!
    \reimp
*/
void QGraphicsItemGroup::paint(QPainter *painter, const QStyleOptionGraphicsItem *option,
                               QWidget *widget)
{
    Q_UNUSED(widget);
    if (option->state & QStyle::State_Selected) {
        Q_D(QGraphicsItemGroup);
        painter->setBrush(Qt::NoBrush);
        painter->drawRect(d->itemsBoundingRect);
    }
}

/*!
    \reimp
*/
bool QGraphicsItemGroup::isObscuredBy(const QGraphicsItem *item) const
{
    return QGraphicsItem::isObscuredBy(item);
}

/*!
    \reimp
*/
QPainterPath QGraphicsItemGroup::opaqueArea() const
{
    return QGraphicsItem::opaqueArea();
}

/*!
    \reimp
*/
int QGraphicsItemGroup::type() const
{
    return Type;
}

#if QT_CONFIG(graphicseffect)
QRectF QGraphicsItemEffectSourcePrivate::boundingRect(Qt::CoordinateSystem system) const
{
    const bool deviceCoordinates = (system == Qt::DeviceCoordinates);
    if (!info && deviceCoordinates) {
        // Device coordinates without info not yet supported.
        qWarning("QGraphicsEffectSource::boundingRect: Not yet implemented, lacking device context");
        return QRectF();
    }

    QRectF rect = item->boundingRect();
    if (!item->d_ptr->children.isEmpty())
        rect |= item->childrenBoundingRect();

    if (deviceCoordinates) {
        Q_ASSERT(info->painter);
        rect = info->painter->worldTransform().mapRect(rect);
    }

    return rect;
}

void QGraphicsItemEffectSourcePrivate::draw(QPainter *painter)
{
    if (!info) {
        qWarning("QGraphicsEffectSource::draw: Can only begin as a result of QGraphicsEffect::draw");
        return;
    }

    Q_ASSERT(item->d_ptr->scene);
    QGraphicsScenePrivate *scened = item->d_ptr->scene->d_func();
    if (painter == info->painter) {
        scened->draw(item, painter, info->viewTransform, info->transformPtr, info->exposedRegion,
                     info->widget, info->opacity, info->effectTransform, info->wasDirtySceneTransform,
                     info->drawItem);
    } else {
        QTransform effectTransform = info->painter->worldTransform().inverted();
        effectTransform *= painter->worldTransform();
        scened->draw(item, painter, info->viewTransform, info->transformPtr, info->exposedRegion,
                     info->widget, info->opacity, &effectTransform, info->wasDirtySceneTransform,
                     info->drawItem);
    }
}

// sourceRect must be in the given coordinate system
QRectF QGraphicsItemEffectSourcePrivate::paddedEffectRect(Qt::CoordinateSystem system, QGraphicsEffect::PixmapPadMode mode, const QRectF &sourceRect, bool *unpadded) const
{
    QRectF effectRectF;

    if (unpadded)
        *unpadded = false;

    if (mode == QGraphicsEffect::PadToEffectiveBoundingRect) {
        if (info) {
            QRectF deviceRect = system == Qt::DeviceCoordinates ? sourceRect : info->painter->worldTransform().mapRect(sourceRect);
            effectRectF = item->graphicsEffect()->boundingRectFor(deviceRect);
            if (unpadded)
                *unpadded = (effectRectF.size() == sourceRect.size());
            if (info && system == Qt::LogicalCoordinates)
                effectRectF = info->painter->worldTransform().inverted().mapRect(effectRectF);
        } else {
            // no choice but to send a logical coordinate bounding rect to boundingRectFor
            effectRectF = item->graphicsEffect()->boundingRectFor(sourceRect);
        }
    } else if (mode == QGraphicsEffect::PadToTransparentBorder) {
        // adjust by 1.5 to account for cosmetic pens
        effectRectF = sourceRect.adjusted(-1.5, -1.5, 1.5, 1.5);
    } else {
        effectRectF = sourceRect;
        if (unpadded)
            *unpadded = true;
    }

    return effectRectF;
}

QPixmap QGraphicsItemEffectSourcePrivate::pixmap(Qt::CoordinateSystem system, QPoint *offset,
                                                 QGraphicsEffect::PixmapPadMode mode) const
{
    const bool deviceCoordinates = (system == Qt::DeviceCoordinates);
    if (!info && deviceCoordinates) {
        // Device coordinates without info not yet supported.
        qWarning("QGraphicsEffectSource::pixmap: Not yet implemented, lacking device context");
        return QPixmap();
    }
    if (!item->d_ptr->scene)
        return QPixmap();
    QGraphicsScenePrivate *scened = item->d_ptr->scene->d_func();

    bool unpadded;
    const QRectF sourceRect = boundingRect(system);
    QRectF effectRectF = paddedEffectRect(system, mode, sourceRect, &unpadded);
    QRect effectRect = effectRectF.toAlignedRect();

    if (offset)
        *offset = effectRect.topLeft();

    bool untransformed = !deviceCoordinates
            || info->painter->worldTransform().type() <= QTransform::TxTranslate;
    if (untransformed && unpadded && isPixmap()) {
        if (offset)
            *offset = boundingRect(system).topLeft().toPoint();
        return static_cast<QGraphicsPixmapItem *>(item)->pixmap();
    }

    if (effectRect.isEmpty())
        return QPixmap();

    const auto dpr = info ? info->painter->device()->devicePixelRatioF() : 1.0;
    QPixmap pixmap(QRectF(effectRectF.topLeft(), effectRectF.size() * dpr).toAlignedRect().size());
    pixmap.setDevicePixelRatio(dpr);
    pixmap.fill(Qt::transparent);
    QPainter pixmapPainter(&pixmap);
    pixmapPainter.setRenderHints(info ? info->painter->renderHints() : QPainter::TextAntialiasing);

    QTransform effectTransform = QTransform::fromTranslate(-effectRect.x(), -effectRect.y());
    if (deviceCoordinates && info->effectTransform)
        effectTransform *= *info->effectTransform;

    if (!info) {
        // Logical coordinates without info.
        QTransform sceneTransform = item->sceneTransform();
        QTransform newEffectTransform = sceneTransform.inverted();
        newEffectTransform *= effectTransform;
        scened->draw(item, &pixmapPainter, nullptr, &sceneTransform, nullptr, nullptr, qreal(1.0),
                     &newEffectTransform, false, true);
    } else if (deviceCoordinates) {
        // Device coordinates with info.
        scened->draw(item, &pixmapPainter, info->viewTransform, info->transformPtr, nullptr,
                     info->widget, info->opacity, &effectTransform, info->wasDirtySceneTransform,
                     info->drawItem);
    } else {
        // Item coordinates with info.
        QTransform newEffectTransform = info->transformPtr->inverted();
        newEffectTransform *= effectTransform;
        scened->draw(item, &pixmapPainter, info->viewTransform, info->transformPtr, nullptr,
                     info->widget, info->opacity, &newEffectTransform, info->wasDirtySceneTransform,
                     info->drawItem);
    }

    pixmapPainter.end();

    return pixmap;
}
#endif // QT_CONFIG(graphicseffect)

#ifndef QT_NO_DEBUG_STREAM
static void formatGraphicsItemHelper(QDebug debug, const QGraphicsItem *item)
{
    if (const QGraphicsItem *parent = item->parentItem())
          debug << ", parent=" << static_cast<const void *>(parent);
    debug << ", pos=";
    QtDebugUtils::formatQPoint(debug, item->pos());
    if (const qreal z = item->zValue())
        debug << ", z=" << z;
    if (item->flags())
        debug <<  ", flags=" << item->flags();
}

// FIXME: Qt 6: Make this QDebug operator<<(QDebug debug, const QGraphicsItem *item)
QDebug operator<<(QDebug debug, QGraphicsItem *item)
{
    QDebugStateSaver saver(debug);
    debug.nospace();

    if (!item) {
        debug << "QGraphicsItem(0)";
        return debug;
    }

    if (QGraphicsObject *o = item->toGraphicsObject())
        debug << o->metaObject()->className();
    else
        debug << "QGraphicsItem";
    debug << '(' << static_cast<const void *>(item);
    if (const QGraphicsProxyWidget *pw = qgraphicsitem_cast<const QGraphicsProxyWidget *>(item)) {
        debug << ", widget=";
        if (const QWidget *w = pw->widget()) {
            debug << w->metaObject()->className() << '(' << static_cast<const void *>(w);
            if (!w->objectName().isEmpty())
                debug << ", name=" << w->objectName();
            debug << ')';
        } else {
            debug << "QWidget(0)";
        }
    }
    formatGraphicsItemHelper(debug, item);
    debug << ')';
    return debug;
}

// FIXME: Qt 6: Make this QDebug operator<<(QDebug debug, const QGraphicsObject *item)
QDebug operator<<(QDebug debug, QGraphicsObject *item)
{
    QDebugStateSaver saver(debug);
    debug.nospace();

    if (!item) {
        debug << "QGraphicsObject(0)";
        return debug;
    }

    debug << item->metaObject()->className() << '(' << static_cast<const void *>(item);
    if (!item->objectName().isEmpty())
        debug << ", name=" << item->objectName();
    formatGraphicsItemHelper(debug, item);
    debug << ')';
    return debug;
}

QDebug operator<<(QDebug debug, QGraphicsItem::GraphicsItemChange change)
{
    const char *str = "UnknownChange";
    switch (change) {
    case QGraphicsItem::ItemChildAddedChange:
        str = "ItemChildAddedChange";
        break;
    case QGraphicsItem::ItemChildRemovedChange:
        str = "ItemChildRemovedChange";
        break;
    case QGraphicsItem::ItemCursorChange:
        str = "ItemCursorChange";
        break;
    case QGraphicsItem::ItemCursorHasChanged:
        str = "ItemCursorHasChanged";
        break;
    case QGraphicsItem::ItemEnabledChange:
        str = "ItemEnabledChange";
        break;
    case QGraphicsItem::ItemEnabledHasChanged:
        str = "ItemEnabledHasChanged";
        break;
    case QGraphicsItem::ItemFlagsChange:
        str = "ItemFlagsChange";
        break;
    case QGraphicsItem::ItemFlagsHaveChanged:
        str = "ItemFlagsHaveChanged";
        break;
#if QT_DEPRECATED_SINCE(5, 14)
QT_WARNING_PUSH
QT_WARNING_DISABLE_DEPRECATED
    case QGraphicsItem::ItemMatrixChange:
        str = "ItemMatrixChange";
        break;
QT_WARNING_POP
#endif
    case QGraphicsItem::ItemParentChange:
        str = "ItemParentChange";
        break;
    case QGraphicsItem::ItemParentHasChanged:
        str = "ItemParentHasChanged";
        break;
    case QGraphicsItem::ItemPositionChange:
        str = "ItemPositionChange";
        break;
    case QGraphicsItem::ItemPositionHasChanged:
        str = "ItemPositionHasChanged";
        break;
    case QGraphicsItem::ItemSceneChange:
        str = "ItemSceneChange";
        break;
    case QGraphicsItem::ItemSceneHasChanged:
        str = "ItemSceneHasChanged";
        break;
    case QGraphicsItem::ItemSelectedChange:
        str = "ItemSelectedChange";
        break;
    case QGraphicsItem::ItemSelectedHasChanged:
        str = "ItemSelectedHasChanged";
        break;
    case QGraphicsItem::ItemToolTipChange:
        str = "ItemToolTipChange";
        break;
    case QGraphicsItem::ItemToolTipHasChanged:
        str = "ItemToolTipHasChanged";
        break;
    case QGraphicsItem::ItemTransformChange:
        str = "ItemTransformChange";
        break;
    case QGraphicsItem::ItemTransformHasChanged:
        str = "ItemTransformHasChanged";
        break;
    case QGraphicsItem::ItemVisibleChange:
        str = "ItemVisibleChange";
        break;
    case QGraphicsItem::ItemVisibleHasChanged:
        str = "ItemVisibleHasChanged";
        break;
    case QGraphicsItem::ItemZValueChange:
        str = "ItemZValueChange";
        break;
    case QGraphicsItem::ItemZValueHasChanged:
        str = "ItemZValueHasChanged";
        break;
    case QGraphicsItem::ItemOpacityChange:
        str = "ItemOpacityChange";
        break;
    case QGraphicsItem::ItemOpacityHasChanged:
        str = "ItemOpacityHasChanged";
        break;
    case QGraphicsItem::ItemScenePositionHasChanged:
        str = "ItemScenePositionHasChanged";
        break;
    case QGraphicsItem::ItemRotationChange:
        str = "ItemRotationChange";
        break;
    case QGraphicsItem::ItemRotationHasChanged:
        str = "ItemRotationHasChanged";
        break;
    case QGraphicsItem::ItemScaleChange:
        str = "ItemScaleChange";
        break;
    case QGraphicsItem::ItemScaleHasChanged:
        str = "ItemScaleHasChanged";
        break;
    case QGraphicsItem::ItemTransformOriginPointChange:
        str = "ItemTransformOriginPointChange";
        break;
    case QGraphicsItem::ItemTransformOriginPointHasChanged:
        str = "ItemTransformOriginPointHasChanged";
        break;
    }
    debug << str;
    return debug;
}

QDebug operator<<(QDebug debug, QGraphicsItem::GraphicsItemFlag flag)
{
    const char *str = "UnknownFlag";
    switch (flag) {
    case QGraphicsItem::ItemIsMovable:
        str = "ItemIsMovable";
        break;
    case QGraphicsItem::ItemIsSelectable:
        str = "ItemIsSelectable";
        break;
    case QGraphicsItem::ItemIsFocusable:
        str = "ItemIsFocusable";
        break;
    case QGraphicsItem::ItemClipsToShape:
        str = "ItemClipsToShape";
        break;
    case QGraphicsItem::ItemClipsChildrenToShape:
        str = "ItemClipsChildrenToShape";
        break;
    case QGraphicsItem::ItemIgnoresTransformations:
        str = "ItemIgnoresTransformations";
        break;
    case QGraphicsItem::ItemIgnoresParentOpacity:
        str = "ItemIgnoresParentOpacity";
        break;
    case QGraphicsItem::ItemDoesntPropagateOpacityToChildren:
        str = "ItemDoesntPropagateOpacityToChildren";
        break;
    case QGraphicsItem::ItemStacksBehindParent:
        str = "ItemStacksBehindParent";
        break;
    case QGraphicsItem::ItemUsesExtendedStyleOption:
        str = "ItemUsesExtendedStyleOption";
        break;
    case QGraphicsItem::ItemHasNoContents:
        str = "ItemHasNoContents";
        break;
    case QGraphicsItem::ItemSendsGeometryChanges:
        str = "ItemSendsGeometryChanges";
        break;
    case QGraphicsItem::ItemAcceptsInputMethod:
        str = "ItemAcceptsInputMethod";
        break;
    case QGraphicsItem::ItemNegativeZStacksBehindParent:
        str = "ItemNegativeZStacksBehindParent";
        break;
    case QGraphicsItem::ItemIsPanel:
        str = "ItemIsPanel";
        break;
    case QGraphicsItem::ItemIsFocusScope:
        str = "ItemIsFocusScope";
        break;
    case QGraphicsItem::ItemSendsScenePositionChanges:
        str = "ItemSendsScenePositionChanges";
        break;
    case QGraphicsItem::ItemStopsClickFocusPropagation:
        str = "ItemStopsClickFocusPropagation";
        break;
    case QGraphicsItem::ItemStopsFocusHandling:
        str = "ItemStopsFocusHandling";
        break;
    case QGraphicsItem::ItemContainsChildrenInShape:
        str = "ItemContainsChildrenInShape";
        break;
    }
    debug << str;
    return debug;
}

QDebug operator<<(QDebug debug, QGraphicsItem::GraphicsItemFlags flags)
{
    debug << '(';
    bool f = false;
    for (int i = 0; i < 17; ++i) {
        if (flags & (1 << i)) {
            if (f)
                debug << '|';
            f = true;
            debug << QGraphicsItem::GraphicsItemFlag(int(flags & (1 << i)));
        }
    }
    debug << ')';
    return debug;
}

#endif

QT_END_NAMESPACE

#include "moc_qgraphicsitem.cpp"<|MERGE_RESOLUTION|>--- conflicted
+++ resolved
@@ -1580,20 +1580,9 @@
         p->wasDeleted = true;
         if (p->declarativeData) {
             p->wasDeleted = true; // needed, so that destroying the declarative data does the right thing
-<<<<<<< HEAD
             if (QAbstractDeclarativeData::destroyed)
                 QAbstractDeclarativeData::destroyed(p->declarativeData, o);
-            p->declarativeData = 0;
-=======
-            if (static_cast<QAbstractDeclarativeDataImpl*>(p->declarativeData)->ownedByQml1) {
-                if (QAbstractDeclarativeData::destroyed_qml1)
-                    QAbstractDeclarativeData::destroyed_qml1(p->declarativeData, o);
-            } else {
-                if (QAbstractDeclarativeData::destroyed)
-                    QAbstractDeclarativeData::destroyed(p->declarativeData, o);
-            }
             p->declarativeData = nullptr;
->>>>>>> 4c3c63d4
             p->wasDeleted = false;
         }
     }
