--- conflicted
+++ resolved
@@ -588,8 +588,6 @@
 */
 void QApplicationPrivate::initialize()
 {
-    is_app_running = false; // Starting up.
-
     QWidgetPrivate::mapper = new QWidgetMapper;
     QWidgetPrivate::allWidgets = new QWidgetSet;
 
@@ -603,11 +601,7 @@
     qRegisterGuiStateMachine();
 #endif
 
-<<<<<<< HEAD
-    Q_Q(QApplication);
-=======
     is_app_running = true; // no longer starting up
->>>>>>> 36cb3f3f
 
     if (qgetenv("QT_USE_NATIVE_WINDOWS").toInt() > 0)
         QCoreApplication::setAttribute(Qt::AA_NativeWindows);
@@ -633,8 +627,6 @@
     if (QApplication::desktopSettingsAware())
         if (const QPlatformTheme *theme = QGuiApplicationPrivate::platformTheme())
             QApplicationPrivate::enabledAnimations = theme->themeHint(QPlatformTheme::UiEffects).toInt();
-
-    is_app_running = true; // no longer starting up
 }
 
 /*****************************************************************************
