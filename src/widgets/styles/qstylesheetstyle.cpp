--- conflicted
+++ resolved
@@ -2734,16 +2734,12 @@
     for (const QObject *object : objects) {
         if (auto widget = qobject_cast<QWidget*>(const_cast<QObject*>(object))) {
             widget->style()->polish(widget);
-<<<<<<< HEAD
             QCoreApplication::sendEvent(widget, &event);
-=======
-            QApplication::sendEvent(widget, &event);
             QList<const QObject *> children;
             children.reserve(widget->children().size() + 1);
             for (auto child: qAsConst(widget->children()))
                 children.append(child);
             updateObjects(children);
->>>>>>> ac5e198d
         }
     }
 }
