--- conflicted
+++ resolved
@@ -8,13 +8,9 @@
 win32-msvc*|win32-icc:QMAKE_LFLAGS += /BASE:0x65000000
 irix-cc*:QMAKE_CXXFLAGS += -no_prelink -ptused
 
-<<<<<<< HEAD
-=======
 MODULE_PLUGIN_TYPES += \
-    styles \
-    accessible/libqtaccessiblewidgets.so
+    styles
 
->>>>>>> 6f3bb0aa
 QMAKE_DOCS = $$PWD/doc/qtwidgets.qdocconf
 
 load(qt_module)
