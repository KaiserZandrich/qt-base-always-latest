--- conflicted
+++ resolved
@@ -76,46 +76,4 @@
 #   - any git symbolic ref resolvable from the module's repository (e.g. "refs/heads/master" to track master branch)
 #
 %dependencies = (
-<<<<<<< HEAD
-    "QtCore" => {
-    },
-    "QtOpenGL" => {
-        "QtCore" => "THIS_REPOSITORY",
-        "QtGui" => "THIS_REPOSITORY",
-        "QtWidgets" => "THIS_REPOSITORY",
-    },
-    "QtXml" => {
-        "QtCore" => "THIS_REPOSITORY",
-    },
-    "QtNetwork" => {
-        "QtCore" => "THIS_REPOSITORY",
-    },
-    "QtTest" => {
-        "QtCore" => "THIS_REPOSITORY",
-    },
-    "QtDBus" => {
-        "QtCore" => "THIS_REPOSITORY",
-        "QtXml" => "THIS_REPOSITORY",
-    },
-    "QtSql" => {
-        "QtCore" => "THIS_REPOSITORY",
-    },
-    "QtGui" => {
-        "QtCore" => "THIS_REPOSITORY",
-    },
-    "QtWidgets" => {
-        "QtCore" => "THIS_REPOSITORY",
-        "QtGui" => "THIS_REPOSITORY",
-    },
-    "QtUiTools" => {
-        "QtCore" => "THIS_REPOSITORY",
-        "QtGui" => "THIS_REPOSITORY",
-        "QtWidgets" => "THIS_REPOSITORY",
-    },
-    "QtPlatformSupport" => {
-        "QtCore" => "THIS_REPOSITORY",
-        "QtGui" => "THIS_REPOSITORY",
-    },
-=======
->>>>>>> 82454b60
 );