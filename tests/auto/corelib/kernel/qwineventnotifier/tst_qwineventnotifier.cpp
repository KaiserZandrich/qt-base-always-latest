/****************************************************************************
**
** Copyright (C) 2016 The Qt Company Ltd.
** Contact: https://www.qt.io/licensing/
**
** This file is part of the test suite of the Qt Toolkit.
**
** $QT_BEGIN_LICENSE:GPL-EXCEPT$
** Commercial License Usage
** Licensees holding valid commercial Qt licenses may use this file in
** accordance with the commercial license agreement provided with the
** Software or, alternatively, in accordance with the terms contained in
** a written agreement between you and The Qt Company. For licensing terms
** and conditions see https://www.qt.io/terms-conditions. For further
** information use the contact form at https://www.qt.io/contact-us.
**
** GNU General Public License Usage
** Alternatively, this file may be used under the terms of the GNU
** General Public License version 3 as published by the Free Software
** Foundation with exceptions as appearing in the file LICENSE.GPL3-EXCEPT
** included in the packaging of this file. Please review the following
** information to ensure the GNU General Public License requirements will
** be met: https://www.gnu.org/licenses/gpl-3.0.html.
**
** $QT_END_LICENSE$
**
****************************************************************************/

#include <QtTest/QtTest>
#include <qwineventnotifier.h>
#include <qtimer.h>
#include <qvarlengtharray.h>
#include <qvector.h>
#include <qt_windows.h>

<<<<<<< HEAD
=======
#include <algorithm>
>>>>>>> 4ba53561
#include <memory>

class tst_QWinEventNotifier : public QObject
{
    Q_OBJECT

protected slots:
    void simple_activated();
    void simple_timerSet();
private slots:
    void simple_data();
    void simple();
    void manyNotifiers();
<<<<<<< HEAD
=======
    void disableNotifiersInActivatedSlot_data();
    void disableNotifiersInActivatedSlot();
>>>>>>> 4ba53561

private:
    HANDLE simpleHEvent;
    bool simpleActivated;
};

void tst_QWinEventNotifier::simple_activated()
{
    simpleActivated = true;
    ResetEvent((HANDLE)simpleHEvent);
    QTestEventLoop::instance().exitLoop();
}

void tst_QWinEventNotifier::simple_timerSet()
{
    SetEvent((HANDLE)simpleHEvent);
}

void tst_QWinEventNotifier::simple_data()
{
    QTest::addColumn<bool>("resetManually");
    QTest::newRow("manual_reset") << true;
    QTest::newRow("auto_reset") << false;
}

void tst_QWinEventNotifier::simple()
{
    QFETCH(bool, resetManually);
    simpleHEvent = CreateEvent(0, resetManually, false, 0);
    QVERIFY(simpleHEvent);

    QWinEventNotifier n(simpleHEvent);
    QObject::connect(&n, SIGNAL(activated(HANDLE)), this, SLOT(simple_activated()));
    simpleActivated = false;

    SetEvent((HANDLE)simpleHEvent);

    QTestEventLoop::instance().enterLoop(30);
    if (QTestEventLoop::instance().timeout())
        QFAIL("Timed out");

    QVERIFY(simpleActivated);


    simpleActivated = false;

    QTimer::singleShot(3000, this, SLOT(simple_timerSet()));

    QTestEventLoop::instance().enterLoop(30);
    if (QTestEventLoop::instance().timeout())
        QFAIL("Timed out");

    QVERIFY(simpleActivated);
}

class EventWithNotifier : public QObject
{
    Q_OBJECT
public:
    EventWithNotifier()
    {
        connect(&notifier, &QWinEventNotifier::activated,
                this, &EventWithNotifier::onNotifierActivated);
        notifier.setHandle(CreateEvent(0, TRUE, FALSE, 0));
        notifier.setEnabled(true);
<<<<<<< HEAD

        static int nextIndex = 0;
        idx = nextIndex++;
=======
>>>>>>> 4ba53561
    }

    ~EventWithNotifier()
    {
        notifier.setEnabled(false);
        CloseHandle(notifier.handle());
    }

    HANDLE eventHandle() const { return notifier.handle(); }
    int numberOfTimesActivated() const { return activatedCount; }
<<<<<<< HEAD
=======
    void setEnabled(bool b) { notifier.setEnabled(b); }
>>>>>>> 4ba53561

signals:
    void activated();

public slots:
    void onNotifierActivated()
    {
        ResetEvent(notifier.handle());
        activatedCount++;
        emit activated();
    }

private:
    QWinEventNotifier notifier;
    int activatedCount = 0;
<<<<<<< HEAD
    int idx = 0;
=======
>>>>>>> 4ba53561
};

void tst_QWinEventNotifier::manyNotifiers()
{
    const size_t maxEvents = 100;
    const size_t middleEvenEvent = maxEvents / 2;
    Q_ASSERT(middleEvenEvent % 2 == 0);
    using EventWithNotifierPtr = std::unique_ptr<EventWithNotifier>;
    std::vector<EventWithNotifierPtr> events(maxEvents);
    std::generate(events.begin(), events.end(), [] () {
        return EventWithNotifierPtr(new EventWithNotifier);
    });

    QTestEventLoop loop;
    auto connection = connect(events.at(8).get(), &EventWithNotifier::activated, &loop, &QTestEventLoop::exitLoop);
    for (const auto &ewn : events) {
        connect(ewn.get(), &EventWithNotifier::activated, [&events, &loop] () {
            if (std::all_of(events.cbegin(), events.cend(),
                    [] (const EventWithNotifierPtr &ewn) {
                            return ewn->numberOfTimesActivated() > 0; })) {
                loop.exitLoop();
            }
        });
    }

    // Activate all even events before running the event loop.
    for (size_t i = 0; i < events.size(); i += 2)
        SetEvent(events.at(i)->eventHandle());

    // Wait until event notifier with index 8 has been activated.
    loop.enterLoop(30);
    QObject::disconnect(connection);

    // Activate all odd events after the event loop has run for a bit.
    for (size_t i = 1; i < events.size(); i += 2)
        SetEvent(events.at(i)->eventHandle());

    // Wait until all event notifiers have fired.
    loop.enterLoop(30);

    // All notifiers must have been activated exactly once.
    QVERIFY(std::all_of(events.cbegin(), events.cend(), [] (const EventWithNotifierPtr &ewn) {
        return ewn->numberOfTimesActivated() == 1;
    }));
}

<<<<<<< HEAD
=======
using Indices = QVector<int>;

void tst_QWinEventNotifier::disableNotifiersInActivatedSlot_data()
{
    QTest::addColumn<int>("count");
    QTest::addColumn<Indices>("notifiersToSignal");
    QTest::addColumn<Indices>("notifiersToDisable");
    QTest::addColumn<bool>("deleteNotifiers");
    QTest::newRow("disable_signaled") << 3 << Indices{1} << Indices{1} << false;
    QTest::newRow("disable_signaled2") << 3 << Indices{1, 2} << Indices{1} << false;
    QTest::newRow("disable_before_signaled") << 3 << Indices{1} << Indices{0, 1} << false;
    QTest::newRow("disable_after_signaled") << 3 << Indices{1} << Indices{1, 2} << false;
    QTest::newRow("delete_signaled") << 3 << Indices{1} << Indices{1} << true;
    QTest::newRow("delete_before_signaled1") << 3 << Indices{1} << Indices{0} << true;
    QTest::newRow("delete_before_signaled2") << 3 << Indices{1} << Indices{0, 1} << true;
    QTest::newRow("delete_before_signaled3") << 4 << Indices{3, 1} << Indices{0, 1} << true;
    QTest::newRow("delete_after_signaled1") << 3 << Indices{1} << Indices{1, 2} << true;
    QTest::newRow("delete_after_signaled2") << 4 << Indices{1, 3} << Indices{1, 2} << true;
    QTest::newRow("delete_after_signaled3") << 5 << Indices{1} << Indices{1, 4} << true;
}

void tst_QWinEventNotifier::disableNotifiersInActivatedSlot()
{
    QFETCH(int, count);
    QFETCH(Indices, notifiersToSignal);
    QFETCH(Indices, notifiersToDisable);
    QFETCH(bool, deleteNotifiers);

    QVarLengthArray<std::unique_ptr<EventWithNotifier>, 10> events(count);
    for (int i = 0; i < count; ++i)
        events[i].reset(new EventWithNotifier);

    auto isActivatedOrNull = [&events](int i) {
        return !events.at(i) || events.at(i)->numberOfTimesActivated() > 0;
    };

    for (auto &e : events) {
        connect(e.get(), &EventWithNotifier::activated, [&]() {
            for (int i : notifiersToDisable) {
                if (deleteNotifiers)
                    events[i].reset();
                else
                    events.at(i)->setEnabled(false);
            }
            if (std::all_of(notifiersToSignal.begin(), notifiersToSignal.end(), isActivatedOrNull))
                QTimer::singleShot(0, &QTestEventLoop::instance(), SLOT(exitLoop()));
        });
    }
    for (int i : notifiersToSignal)
        SetEvent(events.at(i)->eventHandle());
    QTestEventLoop::instance().enterLoop(30);
    QVERIFY(!QTestEventLoop::instance().timeout());
}

>>>>>>> 4ba53561
QTEST_MAIN(tst_QWinEventNotifier)

#include "tst_qwineventnotifier.moc"<|MERGE_RESOLUTION|>--- conflicted
+++ resolved
@@ -33,10 +33,7 @@
 #include <qvector.h>
 #include <qt_windows.h>
 
-<<<<<<< HEAD
-=======
 #include <algorithm>
->>>>>>> 4ba53561
 #include <memory>
 
 class tst_QWinEventNotifier : public QObject
@@ -50,11 +47,8 @@
     void simple_data();
     void simple();
     void manyNotifiers();
-<<<<<<< HEAD
-=======
     void disableNotifiersInActivatedSlot_data();
     void disableNotifiersInActivatedSlot();
->>>>>>> 4ba53561
 
 private:
     HANDLE simpleHEvent;
@@ -120,12 +114,6 @@
                 this, &EventWithNotifier::onNotifierActivated);
         notifier.setHandle(CreateEvent(0, TRUE, FALSE, 0));
         notifier.setEnabled(true);
-<<<<<<< HEAD
-
-        static int nextIndex = 0;
-        idx = nextIndex++;
-=======
->>>>>>> 4ba53561
     }
 
     ~EventWithNotifier()
@@ -136,10 +124,7 @@
 
     HANDLE eventHandle() const { return notifier.handle(); }
     int numberOfTimesActivated() const { return activatedCount; }
-<<<<<<< HEAD
-=======
     void setEnabled(bool b) { notifier.setEnabled(b); }
->>>>>>> 4ba53561
 
 signals:
     void activated();
@@ -155,10 +140,6 @@
 private:
     QWinEventNotifier notifier;
     int activatedCount = 0;
-<<<<<<< HEAD
-    int idx = 0;
-=======
->>>>>>> 4ba53561
 };
 
 void tst_QWinEventNotifier::manyNotifiers()
@@ -205,8 +186,6 @@
     }));
 }
 
-<<<<<<< HEAD
-=======
 using Indices = QVector<int>;
 
 void tst_QWinEventNotifier::disableNotifiersInActivatedSlot_data()
@@ -261,7 +240,6 @@
     QVERIFY(!QTestEventLoop::instance().timeout());
 }
 
->>>>>>> 4ba53561
 QTEST_MAIN(tst_QWinEventNotifier)
 
 #include "tst_qwineventnotifier.moc"