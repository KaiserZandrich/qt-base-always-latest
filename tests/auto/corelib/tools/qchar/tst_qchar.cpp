/****************************************************************************
**
** Copyright (C) 2016 The Qt Company Ltd.
** Contact: https://www.qt.io/licensing/
**
** This file is part of the test suite of the Qt Toolkit.
**
** $QT_BEGIN_LICENSE:GPL-EXCEPT$
** Commercial License Usage
** Licensees holding valid commercial Qt licenses may use this file in
** accordance with the commercial license agreement provided with the
** Software or, alternatively, in accordance with the terms contained in
** a written agreement between you and The Qt Company. For licensing terms
** and conditions see https://www.qt.io/terms-conditions. For further
** information use the contact form at https://www.qt.io/contact-us.
**
** GNU General Public License Usage
** Alternatively, this file may be used under the terms of the GNU
** General Public License version 3 as published by the Free Software
** Foundation with exceptions as appearing in the file LICENSE.GPL3-EXCEPT
** included in the packaging of this file. Please review the following
** information to ensure the GNU General Public License requirements will
** be met: https://www.gnu.org/licenses/gpl-3.0.html.
**
** $QT_END_LICENSE$
**
****************************************************************************/

#include <QtTest/QtTest>
#include <qchar.h>
#include <qfile.h>
#include <qstringlist.h>
#include <private/qunicodetables_p.h>

class tst_QChar : public QObject
{
    Q_OBJECT
private slots:
<<<<<<< HEAD
    void fromChar16_t();
    void fromWchar_t();
    void operator_eqeq_int();
=======
    void operator_eqeq_null();
>>>>>>> 15fe60cf
    void operators_data();
    void operators();
    void toUpper();
    void toLower();
    void toTitle();
    void toCaseFolded();
    void isDigit_data();
    void isDigit();
    void isLetter_data();
    void isLetter();
    void isLetterOrNumber_data();
    void isLetterOrNumber();
    void isPrint();
    void isUpper();
    void isLower();
    void isTitleCase();
    void isSpace_data();
    void isSpace();
    void isSpaceSpecial();
    void category();
    void direction();
    void joiningType();
    void combiningClass();
    void digitValue();
    void mirroredChar();
    void decomposition();
    void lineBreakClass();
    void script();
    void normalization_data();
    void normalization();
    void normalization_manual();
    void normalizationCorrections();
    void unicodeVersion();
};

<<<<<<< HEAD
QT_WARNING_PUSH
QT_WARNING_DISABLE_DEPRECATED

void tst_QChar::fromChar16_t()
{
#if !defined(Q_OS_WIN) || defined(Q_COMPILER_UNICODE_STRINGS)
    QChar aUmlaut = u'\u00E4'; // German small letter a-umlaut
    QCOMPARE(aUmlaut, QChar(0xE4));
    QChar replacementCharacter = u'\uFFFD';
    QCOMPARE(replacementCharacter, QChar(QChar::ReplacementCharacter));
#else
    QSKIP("This test requires C++11 char16_t support enabled in the compiler.");
#endif
}

void tst_QChar::fromWchar_t()
{
#if defined(Q_OS_WIN)
    QChar aUmlaut = L'\u00E4'; // German small letter a-umlaut
    QCOMPARE(aUmlaut, QChar(0xE4));
    QChar replacementCharacter = L'\uFFFD';
    QCOMPARE(replacementCharacter, QChar(QChar::ReplacementCharacter));
#else
    QSKIP("This is a Windows-only test.");
#endif
}

void tst_QChar::operator_eqeq_int()
=======
void tst_QChar::operator_eqeq_null()
>>>>>>> 15fe60cf
{
    {
        const QChar ch = QLatin1Char(' ');
#define CHECK(NUL) \
        do { \
            QVERIFY(!(ch  == NUL)); \
            QVERIFY(  ch  != NUL ); \
            QVERIFY(!(ch  <  NUL)); \
            QVERIFY(  ch  >  NUL ); \
            QVERIFY(!(ch  <= NUL)); \
            QVERIFY(  ch  >= NUL ); \
            QVERIFY(!(NUL == ch )); \
            QVERIFY(  NUL != ch  ); \
            QVERIFY(  NUL <  ch  ); \
            QVERIFY(!(NUL >  ch )); \
            QVERIFY(  NUL <= ch  ); \
            QVERIFY(!(NUL >= ch )); \
        } while (0)

        CHECK(0);
        CHECK('\0');
#undef CHECK
    }
    {
        const QChar ch = QLatin1Char('\0');
#define CHECK(NUL) \
        do { \
            QVERIFY(  ch  == NUL ); \
            QVERIFY(!(ch  != NUL)); \
            QVERIFY(!(ch  <  NUL)); \
            QVERIFY(!(ch  >  NUL)); \
            QVERIFY(  ch  <= NUL ); \
            QVERIFY(  ch  >= NUL ); \
            QVERIFY(  NUL == ch  ); \
            QVERIFY(!(NUL != ch )); \
            QVERIFY(!(NUL <  ch )); \
            QVERIFY(!(NUL >  ch )); \
            QVERIFY(  NUL <= ch  ); \
            QVERIFY(  NUL >= ch  ); \
        } while (0)

        CHECK(0);
        CHECK('\0');
#undef CHECK
    }
}

void tst_QChar::operators_data()
{
    QTest::addColumn<QChar>("lhs");
    QTest::addColumn<QChar>("rhs");

    for (int i = 0; i < 3; ++i) {
        for (int j = 0; j < 3; ++j)
            QTest::addRow("'\\%d' (op) '\\%d'", i, j)
                    << QChar(ushort(i)) << QChar(ushort(j));
    }
}

void tst_QChar::operators()
{
    QFETCH(QChar, lhs);
    QFETCH(QChar, rhs);

#define CHECK(op) QCOMPARE((lhs op rhs), (lhs.unicode() op rhs.unicode()))
    CHECK(==);
    CHECK(!=);
    CHECK(< );
    CHECK(> );
    CHECK(<=);
    CHECK(>=);
#undef CHECK
}

void tst_QChar::toUpper()
{
    QVERIFY(QChar('a').toUpper() == 'A');
    QVERIFY(QChar('A').toUpper() == 'A');
    QVERIFY(QChar(0x1c7).toUpper().unicode() == 0x1c7);
    QVERIFY(QChar(0x1c8).toUpper().unicode() == 0x1c7);
    QVERIFY(QChar(0x1c9).toUpper().unicode() == 0x1c7);
    QVERIFY(QChar(0x25c).toUpper().unicode() == 0xa7ab);
    QVERIFY(QChar(0x29e).toUpper().unicode() == 0xa7b0);
    QVERIFY(QChar(0x1d79).toUpper().unicode() == 0xa77d);
    QVERIFY(QChar(0x0265).toUpper().unicode() == 0xa78d);

    QVERIFY(QChar::toUpper('a') == 'A');
    QVERIFY(QChar::toUpper('A') == 'A');
    QVERIFY(QChar::toUpper(0xdf) == 0xdf); // german sharp s
    QVERIFY(QChar::toUpper(0x1c7) == 0x1c7);
    QVERIFY(QChar::toUpper(0x1c8) == 0x1c7);
    QVERIFY(QChar::toUpper(0x1c9) == 0x1c7);
    QVERIFY(QChar::toUpper(0x25c) == 0xa7ab);
    QVERIFY(QChar::toUpper(0x29e) == 0xa7b0);
    QVERIFY(QChar::toUpper(0x1d79) == 0xa77d);
    QVERIFY(QChar::toUpper(0x0265) == 0xa78d);

    QVERIFY(QChar::toUpper(0x10400) == 0x10400);
    QVERIFY(QChar::toUpper(0x10428) == 0x10400);
}

void tst_QChar::toLower()
{
    QVERIFY(QChar('A').toLower() == 'a');
    QVERIFY(QChar('a').toLower() == 'a');
    QVERIFY(QChar(0x1c7).toLower().unicode() == 0x1c9);
    QVERIFY(QChar(0x1c8).toLower().unicode() == 0x1c9);
    QVERIFY(QChar(0x1c9).toLower().unicode() == 0x1c9);
    QVERIFY(QChar(0xa77d).toLower().unicode() == 0x1d79);
    QVERIFY(QChar(0xa78d).toLower().unicode() == 0x0265);
    QVERIFY(QChar(0xa7ab).toLower().unicode() == 0x25c);
    QVERIFY(QChar(0xa7b1).toLower().unicode() == 0x287);

    QVERIFY(QChar::toLower('a') == 'a');
    QVERIFY(QChar::toLower('A') == 'a');
    QVERIFY(QChar::toLower(0x1c7) == 0x1c9);
    QVERIFY(QChar::toLower(0x1c8) == 0x1c9);
    QVERIFY(QChar::toLower(0x1c9) == 0x1c9);
    QVERIFY(QChar::toLower(0xa77d) == 0x1d79);
    QVERIFY(QChar::toLower(0xa78d) == 0x0265);
    QVERIFY(QChar::toLower(0xa7ab) == 0x25c);
    QVERIFY(QChar::toLower(0xa7b1) == 0x287);

    QVERIFY(QChar::toLower(0x10400) == 0x10428);
    QVERIFY(QChar::toLower(0x10428) == 0x10428);
}

void tst_QChar::toTitle()
{
    QVERIFY(QChar('a').toTitleCase() == 'A');
    QVERIFY(QChar('A').toTitleCase() == 'A');
    QVERIFY(QChar(0x1c7).toTitleCase().unicode() == 0x1c8);
    QVERIFY(QChar(0x1c8).toTitleCase().unicode() == 0x1c8);
    QVERIFY(QChar(0x1c9).toTitleCase().unicode() == 0x1c8);
    QVERIFY(QChar(0x1d79).toTitleCase().unicode() == 0xa77d);
    QVERIFY(QChar(0x0265).toTitleCase().unicode() == 0xa78d);

    QVERIFY(QChar::toTitleCase('a') == 'A');
    QVERIFY(QChar::toTitleCase('A') == 'A');
    QVERIFY(QChar::toTitleCase(0xdf) == 0xdf); // german sharp s
    QVERIFY(QChar::toTitleCase(0x1c7) == 0x1c8);
    QVERIFY(QChar::toTitleCase(0x1c8) == 0x1c8);
    QVERIFY(QChar::toTitleCase(0x1c9) == 0x1c8);
    QVERIFY(QChar::toTitleCase(0x1d79) == 0xa77d);
    QVERIFY(QChar::toTitleCase(0x0265) == 0xa78d);

    QVERIFY(QChar::toTitleCase(0x10400) == 0x10400);
    QVERIFY(QChar::toTitleCase(0x10428) == 0x10400);
}

void tst_QChar::toCaseFolded()
{
    QVERIFY(QChar('a').toCaseFolded() == 'a');
    QVERIFY(QChar('A').toCaseFolded() == 'a');
    QVERIFY(QChar(0x1c7).toCaseFolded().unicode() == 0x1c9);
    QVERIFY(QChar(0x1c8).toCaseFolded().unicode() == 0x1c9);
    QVERIFY(QChar(0x1c9).toCaseFolded().unicode() == 0x1c9);
    QVERIFY(QChar(0xa77d).toCaseFolded().unicode() == 0x1d79);
    QVERIFY(QChar(0xa78d).toCaseFolded().unicode() == 0x0265);
    QVERIFY(QChar(0xa7ab).toCaseFolded().unicode() == 0x25c);
    QVERIFY(QChar(0xa7b1).toCaseFolded().unicode() == 0x287);

    QVERIFY(QChar::toCaseFolded('a') == 'a');
    QVERIFY(QChar::toCaseFolded('A') == 'a');
    QVERIFY(QChar::toCaseFolded(0x1c7) == 0x1c9);
    QVERIFY(QChar::toCaseFolded(0x1c8) == 0x1c9);
    QVERIFY(QChar::toCaseFolded(0x1c9) == 0x1c9);
    QVERIFY(QChar::toCaseFolded(0xa77d) == 0x1d79);
    QVERIFY(QChar::toCaseFolded(0xa78d) == 0x0265);
    QVERIFY(QChar::toCaseFolded(0xa7ab) == 0x25c);
    QVERIFY(QChar::toCaseFolded(0xa7b1) == 0x287);

    QVERIFY(QChar::toCaseFolded(0x10400) == 0x10428);
    QVERIFY(QChar::toCaseFolded(0x10428) == 0x10428);

    QVERIFY(QChar::toCaseFolded(0xb5) == 0x3bc);
}

void tst_QChar::isDigit_data()
{
    QTest::addColumn<ushort>("ucs");
    QTest::addColumn<bool>("expected");

    for (ushort ucs = 0; ucs < 256; ++ucs) {
        bool isDigit = (ucs <= '9' && ucs >= '0');
        const QByteArray tag = "0x" + QByteArray::number(ucs, 16);
        QTest::newRow(tag.constData()) << ucs << isDigit;
    }
}

void tst_QChar::isDigit()
{
    QFETCH(ushort, ucs);
    QFETCH(bool, expected);
    QCOMPARE(QChar(ucs).isDigit(), expected);
}

static bool isExpectedLetter(ushort ucs)
{
    return (ucs >= 'a' && ucs <= 'z') || (ucs >= 'A' && ucs <= 'Z')
            || ucs == 0xAA || ucs == 0xB5 || ucs == 0xBA
            || (ucs >= 0xC0 && ucs <= 0xD6)
            || (ucs >= 0xD8 && ucs <= 0xF6)
            || (ucs >= 0xF8 && ucs <= 0xFF);
}

void tst_QChar::isLetter_data()
{
    QTest::addColumn<ushort>("ucs");
    QTest::addColumn<bool>("expected");

    for (ushort ucs = 0; ucs < 256; ++ucs) {
        const QByteArray tag = "0x" + QByteArray::number(ucs, 16);
        QTest::newRow(tag.constData()) << ucs << isExpectedLetter(ucs);
    }
}

void tst_QChar::isLetter()
{
    QFETCH(ushort, ucs);
    QFETCH(bool, expected);
    QCOMPARE(QChar(ucs).isLetter(), expected);
}

void tst_QChar::isLetterOrNumber_data()
{
    QTest::addColumn<ushort>("ucs");
    QTest::addColumn<bool>("expected");

    for (ushort ucs = 0; ucs < 256; ++ucs) {
        bool isLetterOrNumber = isExpectedLetter(ucs)
                || (ucs >= '0' && ucs <= '9')
                || ucs == 0xB2 || ucs == 0xB3 || ucs == 0xB9
                || (ucs >= 0xBC && ucs <= 0xBE);
        const QByteArray tag = "0x" + QByteArray::number(ucs, 16);
        QTest::newRow(tag.constData()) << ucs << isLetterOrNumber;
    }
}

void tst_QChar::isLetterOrNumber()
{
    QFETCH(ushort, ucs);
    QFETCH(bool, expected);
    QCOMPARE(QChar(ucs).isLetterOrNumber(), expected);
}

void tst_QChar::isPrint()
{
    // noncharacters, reserved (General_Gategory =Cn)
    QVERIFY(!QChar(0x2064).isPrint());
    QVERIFY(!QChar(0x2069).isPrint());
    QVERIFY(!QChar(0xfdd0).isPrint());
    QVERIFY(!QChar(0xfdef).isPrint());
    QVERIFY(!QChar(0xfff0).isPrint());
    QVERIFY(!QChar(0xfff8).isPrint());
    QVERIFY(!QChar(0xfffe).isPrint());
    QVERIFY(!QChar(0xffff).isPrint());
    QVERIFY(!QChar::isPrint(0xe0000));
    QVERIFY(!QChar::isPrint(0xe0002));
    QVERIFY(!QChar::isPrint(0xe001f));
    QVERIFY(!QChar::isPrint(0xe0080));
    QVERIFY(!QChar::isPrint(0xe00ff));

    // Other_Default_Ignorable_Code_Point, Variation_Selector
    QVERIFY(QChar(0x034f).isPrint());
    QVERIFY(QChar(0x115f).isPrint());
    QVERIFY(QChar(0x180b).isPrint());
    QVERIFY(QChar(0x180d).isPrint());
    QVERIFY(QChar(0x3164).isPrint());
    QVERIFY(QChar(0xfe00).isPrint());
    QVERIFY(QChar(0xfe0f).isPrint());
    QVERIFY(QChar(0xffa0).isPrint());
    QVERIFY(QChar::isPrint(0xe0100));
    QVERIFY(QChar::isPrint(0xe01ef));

    // Cf, Cs, Cc, White_Space, Annotation Characters
    QVERIFY(!QChar(0x0008).isPrint());
    QVERIFY(!QChar(0x000a).isPrint());
    QVERIFY(QChar(0x0020).isPrint());
    QVERIFY(QChar(0x00a0).isPrint());
    QVERIFY(!QChar(0x00ad).isPrint());
    QVERIFY(!QChar(0x0085).isPrint());
    QVERIFY(!QChar(0xd800).isPrint());
    QVERIFY(!QChar(0xdc00).isPrint());
    QVERIFY(!QChar(0xfeff).isPrint());
    QVERIFY(!QChar::isPrint(0x1d173));

    QVERIFY(QChar('0').isPrint());
    QVERIFY(QChar('A').isPrint());
    QVERIFY(QChar('a').isPrint());

    QVERIFY(QChar(0x0370).isPrint()); // assigned in 5.1
    QVERIFY(QChar(0x0524).isPrint()); // assigned in 5.2
    QVERIFY(QChar(0x0526).isPrint()); // assigned in 6.0
    QVERIFY(QChar(0x08a0).isPrint()); // assigned in 6.1
    QVERIFY(!QChar(0x1aff).isPrint()); // not assigned
    QVERIFY(QChar(0x1e9e).isPrint()); // assigned in 5.1
    QVERIFY(QChar::isPrint(0x1b000)); // assigned in 6.0
    QVERIFY(QChar::isPrint(0x110d0)); // assigned in 5.1
    QVERIFY(!QChar::isPrint(0x1bca0)); // assigned in 7.0
}

void tst_QChar::isUpper()
{
    QVERIFY(QChar('A').isUpper());
    QVERIFY(QChar('Z').isUpper());
    QVERIFY(!QChar('a').isUpper());
    QVERIFY(!QChar('z').isUpper());
    QVERIFY(!QChar('?').isUpper());
    QVERIFY(QChar(0xC2).isUpper());   // A with ^
    QVERIFY(!QChar(0xE2).isUpper());  // a with ^

    for (uint codepoint = 0; codepoint <= QChar::LastValidCodePoint; ++codepoint) {
        if (QChar::isUpper(codepoint))
            QVERIFY(codepoint == QChar::toUpper(codepoint));
    }
}

void tst_QChar::isLower()
{
    QVERIFY(!QChar('A').isLower());
    QVERIFY(!QChar('Z').isLower());
    QVERIFY(QChar('a').isLower());
    QVERIFY(QChar('z').isLower());
    QVERIFY(!QChar('?').isLower());
    QVERIFY(!QChar(0xC2).isLower());   // A with ^
    QVERIFY(QChar(0xE2).isLower());  // a with ^

    for (uint codepoint = 0; codepoint <= QChar::LastValidCodePoint; ++codepoint) {
        if (QChar::isLower(codepoint))
            QVERIFY(codepoint == QChar::toLower(codepoint));
    }
}

void tst_QChar::isTitleCase()
{
    for (uint codepoint = 0; codepoint <= QChar::LastValidCodePoint; ++codepoint) {
        if (QChar::isTitleCase(codepoint))
            QVERIFY(codepoint == QChar::toTitleCase(codepoint));
    }
}

void tst_QChar::isSpace_data()
{
    QTest::addColumn<ushort>("ucs");
    QTest::addColumn<bool>("expected");

    for (ushort ucs = 0; ucs < 256; ++ucs) {
        bool isSpace = (ucs <= 0x0D && ucs >= 0x09) || ucs == 0x20 || ucs == 0xA0 || ucs == 0x85;
        const QByteArray tag = "0x" + QByteArray::number(ucs, 16);
        QTest::newRow(tag.constData()) << ucs << isSpace;
    }
}

void tst_QChar::isSpace()
{
    QFETCH(ushort, ucs);
    QFETCH(bool, expected);
    QCOMPARE(QChar(ucs).isSpace(), expected);
}

void tst_QChar::isSpaceSpecial()
{
    QVERIFY(!QChar(QChar::Null).isSpace());
    QVERIFY(QChar(QChar::Nbsp).isSpace());
    QVERIFY(QChar(QChar::ParagraphSeparator).isSpace());
    QVERIFY(QChar(QChar::LineSeparator).isSpace());
    QVERIFY(QChar(0x1680).isSpace());
}

void tst_QChar::category()
{
    QVERIFY(QChar('a').category() == QChar::Letter_Lowercase);
    QVERIFY(QChar('A').category() == QChar::Letter_Uppercase);

    QVERIFY(QChar::category('a') == QChar::Letter_Lowercase);
    QVERIFY(QChar::category('A') == QChar::Letter_Uppercase);

    QVERIFY(QChar::category(0xe0100) == QChar::Mark_NonSpacing);
    QVERIFY(QChar::category(0xeffff) != QChar::Other_PrivateUse);
    QVERIFY(QChar::category(0xf0000) == QChar::Other_PrivateUse);
    QVERIFY(QChar::category(0xf0001) == QChar::Other_PrivateUse);

    QVERIFY(QChar::category(0xd900) == QChar::Other_Surrogate);
    QVERIFY(QChar::category(0xdc00) == QChar::Other_Surrogate);
    QVERIFY(QChar::category(0xdc01) == QChar::Other_Surrogate);

    QVERIFY(QChar::category(0x1aff) == QChar::Other_NotAssigned);
    QVERIFY(QChar::category(0x10fffd) == QChar::Other_PrivateUse);
    QVERIFY(QChar::category(0x10ffff) == QChar::Other_NotAssigned);
    QVERIFY(QChar::category(0x110000) == QChar::Other_NotAssigned);
}

void tst_QChar::direction()
{
    QVERIFY(QChar::direction(0x200E) == QChar::DirL);
    QVERIFY(QChar::direction(0x200F) == QChar::DirR);
    QVERIFY(QChar::direction(0x202A) == QChar::DirLRE);
    QVERIFY(QChar::direction(0x202B) == QChar::DirRLE);
    QVERIFY(QChar::direction(0x202C) == QChar::DirPDF);
    QVERIFY(QChar::direction(0x202D) == QChar::DirLRO);
    QVERIFY(QChar::direction(0x202E) == QChar::DirRLO);
    QVERIFY(QChar::direction(0x2066) == QChar::DirLRI);
    QVERIFY(QChar::direction(0x2067) == QChar::DirRLI);
    QVERIFY(QChar::direction(0x2068) == QChar::DirFSI);
    QVERIFY(QChar::direction(0x2069) == QChar::DirPDI);

    QVERIFY(QChar('a').direction() == QChar::DirL);
    QVERIFY(QChar('0').direction() == QChar::DirEN);
    QVERIFY(QChar(0x627).direction() == QChar::DirAL);
    QVERIFY(QChar(0x5d0).direction() == QChar::DirR);

    QVERIFY(QChar::direction('a') == QChar::DirL);
    QVERIFY(QChar::direction('0') == QChar::DirEN);
    QVERIFY(QChar::direction(0x627) == QChar::DirAL);
    QVERIFY(QChar::direction(0x5d0) == QChar::DirR);

    QVERIFY(QChar::direction(0xE01DA) == QChar::DirNSM);
    QVERIFY(QChar::direction(0xf0000) == QChar::DirL);
    QVERIFY(QChar::direction(0xE0030) == QChar::DirBN);
    QVERIFY(QChar::direction(0x2FA17) == QChar::DirL);
}

void tst_QChar::joiningType()
{
    QVERIFY(QChar('a').joiningType() == QChar::Joining_None);
    QVERIFY(QChar('0').joiningType() == QChar::Joining_None);
    QVERIFY(QChar(0x0627).joiningType() == QChar::Joining_Right);
    QVERIFY(QChar(0x05d0).joiningType() == QChar::Joining_None);
    QVERIFY(QChar(0x00ad).joiningType() == QChar::Joining_Transparent);
    QVERIFY(QChar(0xA872).joiningType() == QChar::Joining_Left);

    QVERIFY(QChar::joiningType('a') == QChar::Joining_None);
    QVERIFY(QChar::joiningType('0') == QChar::Joining_None);
    QVERIFY(QChar::joiningType(0x0627) == QChar::Joining_Right);
    QVERIFY(QChar::joiningType(0x05d0) == QChar::Joining_None);
    QVERIFY(QChar::joiningType(0x00ad) == QChar::Joining_Transparent);

    QVERIFY(QChar::joiningType(0xE01DA) == QChar::Joining_Transparent);
    QVERIFY(QChar::joiningType(0xf0000) == QChar::Joining_None);
    QVERIFY(QChar::joiningType(0xE0030) == QChar::Joining_Transparent);
    QVERIFY(QChar::joiningType(0x2FA17) == QChar::Joining_None);

    QVERIFY(QChar::joiningType(0xA872) == QChar::Joining_Left);
    QVERIFY(QChar::joiningType(0x10ACD) == QChar::Joining_Left);
    QVERIFY(QChar::joiningType(0x10AD7) == QChar::Joining_Left);
}

void tst_QChar::combiningClass()
{
    QVERIFY(QChar('a').combiningClass() == 0);
    QVERIFY(QChar('0').combiningClass() == 0);
    QVERIFY(QChar(0x627).combiningClass() == 0);
    QVERIFY(QChar(0x5d0).combiningClass() == 0);

    QVERIFY(QChar::combiningClass('a') == 0);
    QVERIFY(QChar::combiningClass('0') == 0);
    QVERIFY(QChar::combiningClass(0x627) == 0);
    QVERIFY(QChar::combiningClass(0x5d0) == 0);

    QVERIFY(QChar::combiningClass(0xE01DA) == 0);
    QVERIFY(QChar::combiningClass(0xf0000) == 0);
    QVERIFY(QChar::combiningClass(0xE0030) == 0);
    QVERIFY(QChar::combiningClass(0x2FA17) == 0);

    QVERIFY(QChar::combiningClass(0x300) == 230);

    QVERIFY(QChar::combiningClass(0x1d244) == 230);

}

void tst_QChar::unicodeVersion()
{
    QVERIFY(QChar('a').unicodeVersion() == QChar::Unicode_1_1);
    QVERIFY(QChar('0').unicodeVersion() == QChar::Unicode_1_1);
    QVERIFY(QChar(0x627).unicodeVersion() == QChar::Unicode_1_1);
    QVERIFY(QChar(0x5d0).unicodeVersion() == QChar::Unicode_1_1);

    QVERIFY(QChar::unicodeVersion('a') == QChar::Unicode_1_1);
    QVERIFY(QChar::unicodeVersion('0') == QChar::Unicode_1_1);
    QVERIFY(QChar::unicodeVersion(0x627) == QChar::Unicode_1_1);
    QVERIFY(QChar::unicodeVersion(0x5d0) == QChar::Unicode_1_1);

    QVERIFY(QChar(0x0591).unicodeVersion() == QChar::Unicode_2_0);
    QVERIFY(QChar::unicodeVersion(0x0591) == QChar::Unicode_2_0);

    QVERIFY(QChar(0x20AC).unicodeVersion() == QChar::Unicode_2_1_2);
    QVERIFY(QChar::unicodeVersion(0x20AC) == QChar::Unicode_2_1_2);
    QVERIFY(QChar(0xfffc).unicodeVersion() == QChar::Unicode_2_1_2);
    QVERIFY(QChar::unicodeVersion(0xfffc) == QChar::Unicode_2_1_2);

    QVERIFY(QChar(0x01f6).unicodeVersion() == QChar::Unicode_3_0);
    QVERIFY(QChar::unicodeVersion(0x01f6) == QChar::Unicode_3_0);

    QVERIFY(QChar(0x03F4).unicodeVersion() == QChar::Unicode_3_1);
    QVERIFY(QChar::unicodeVersion(0x03F4) == QChar::Unicode_3_1);
    QVERIFY(QChar::unicodeVersion(0x10300) == QChar::Unicode_3_1);

    QVERIFY(QChar(0x0220).unicodeVersion() == QChar::Unicode_3_2);
    QVERIFY(QChar::unicodeVersion(0x0220) == QChar::Unicode_3_2);
    QVERIFY(QChar::unicodeVersion(0xFF5F) == QChar::Unicode_3_2);

    QVERIFY(QChar(0x0221).unicodeVersion() == QChar::Unicode_4_0);
    QVERIFY(QChar::unicodeVersion(0x0221) == QChar::Unicode_4_0);
    QVERIFY(QChar::unicodeVersion(0x10000) == QChar::Unicode_4_0);

    QVERIFY(QChar(0x0237).unicodeVersion() == QChar::Unicode_4_1);
    QVERIFY(QChar::unicodeVersion(0x0237) == QChar::Unicode_4_1);
    QVERIFY(QChar::unicodeVersion(0x10140) == QChar::Unicode_4_1);

    QVERIFY(QChar(0x0242).unicodeVersion() == QChar::Unicode_5_0);
    QVERIFY(QChar::unicodeVersion(0x0242) == QChar::Unicode_5_0);
    QVERIFY(QChar::unicodeVersion(0x12000) == QChar::Unicode_5_0);

    QVERIFY(QChar(0x0370).unicodeVersion() == QChar::Unicode_5_1);
    QVERIFY(QChar::unicodeVersion(0x0370) == QChar::Unicode_5_1);
    QVERIFY(QChar::unicodeVersion(0x1f093) == QChar::Unicode_5_1);

    QVERIFY(QChar(0x0524).unicodeVersion() == QChar::Unicode_5_2);
    QVERIFY(QChar::unicodeVersion(0x0524) == QChar::Unicode_5_2);
    QVERIFY(QChar::unicodeVersion(0x2b734) == QChar::Unicode_5_2);

    QVERIFY(QChar(0x26ce).unicodeVersion() == QChar::Unicode_6_0);
    QVERIFY(QChar::unicodeVersion(0x26ce) == QChar::Unicode_6_0);
    QVERIFY(QChar::unicodeVersion(0x1f618) == QChar::Unicode_6_0);

    QVERIFY(QChar(0xa69f).unicodeVersion() == QChar::Unicode_6_1);
    QVERIFY(QChar::unicodeVersion(0xa69f) == QChar::Unicode_6_1);
    QVERIFY(QChar::unicodeVersion(0x1f600) == QChar::Unicode_6_1);

    QVERIFY(QChar(0x20ba).unicodeVersion() == QChar::Unicode_6_2);
    QVERIFY(QChar::unicodeVersion(0x20ba) == QChar::Unicode_6_2);

    QVERIFY(QChar(0x061c).unicodeVersion() == QChar::Unicode_6_3);
    QVERIFY(QChar::unicodeVersion(0x061c) == QChar::Unicode_6_3);

    QVERIFY(QChar(0x20bd).unicodeVersion() == QChar::Unicode_7_0);
    QVERIFY(QChar::unicodeVersion(0x20bd) == QChar::Unicode_7_0);
    QVERIFY(QChar::unicodeVersion(0x16b00) == QChar::Unicode_7_0);

    QVERIFY(QChar(0x08b3).unicodeVersion() == QChar::Unicode_8_0);
    QVERIFY(QChar::unicodeVersion(0x08b3) == QChar::Unicode_8_0);
    QVERIFY(QChar::unicodeVersion(0x108e0) == QChar::Unicode_8_0);

    QVERIFY(QChar(0x09ff).unicodeVersion() == QChar::Unicode_Unassigned);
    QVERIFY(QChar::unicodeVersion(0x09ff) == QChar::Unicode_Unassigned);
    QVERIFY(QChar::unicodeVersion(0x110000) == QChar::Unicode_Unassigned);
}

void tst_QChar::digitValue()
{
    QVERIFY(QChar('9').digitValue() == 9);
    QVERIFY(QChar('0').digitValue() == 0);
    QVERIFY(QChar('a').digitValue() == -1);

    QVERIFY(QChar::digitValue('9') == 9);
    QVERIFY(QChar::digitValue('0') == 0);

    QVERIFY(QChar::digitValue(0x1049) == 9);
    QVERIFY(QChar::digitValue(0x1040) == 0);

    QVERIFY(QChar::digitValue(0xd800) == -1);
    QVERIFY(QChar::digitValue(0x110000) == -1);
}

void tst_QChar::mirroredChar()
{
    QVERIFY(QChar(0x169B).hasMirrored());
    QVERIFY(QChar(0x169B).mirroredChar() == QChar(0x169C));
    QVERIFY(QChar(0x169C).hasMirrored());
    QVERIFY(QChar(0x169C).mirroredChar() == QChar(0x169B));

    QVERIFY(QChar(0x301A).hasMirrored());
    QVERIFY(QChar(0x301A).mirroredChar() == QChar(0x301B));
    QVERIFY(QChar(0x301B).hasMirrored());
    QVERIFY(QChar(0x301B).mirroredChar() == QChar(0x301A));
}

void tst_QChar::decomposition()
{
    // Hangul syllables
    for (uint ucs = 0xac00; ucs <= 0xd7af; ++ucs) {
        QChar::Decomposition expected = QChar::unicodeVersion(ucs) > QChar::Unicode_Unassigned ? QChar::Canonical : QChar::NoDecomposition;
        QString desc = QString::fromLatin1("ucs = 0x%1, tag = %2, expected = %3")
                .arg(QString::number(ucs, 16)).arg(QChar::decompositionTag(ucs)).arg(expected);
        QVERIFY2(QChar::decompositionTag(ucs) == expected, desc.toLatin1());
    }

    QVERIFY(QChar(0xa0).decompositionTag() == QChar::NoBreak);
    QVERIFY(QChar(0xa8).decompositionTag() == QChar::Compat);
    QVERIFY(QChar(0x41).decompositionTag() == QChar::NoDecomposition);

    QVERIFY(QChar::decompositionTag(0xa0) == QChar::NoBreak);
    QVERIFY(QChar::decompositionTag(0xa8) == QChar::Compat);
    QVERIFY(QChar::decompositionTag(0x41) == QChar::NoDecomposition);

    QVERIFY(QChar::decomposition(0xa0) == QString(QChar(0x20)));
    QVERIFY(QChar::decomposition(0xc0) == (QString(QChar(0x41)) + QString(QChar(0x300))));

    {
        QString str;
        str += QChar(QChar::highSurrogate(0x1D157));
        str += QChar(QChar::lowSurrogate(0x1D157));
        str += QChar(QChar::highSurrogate(0x1D165));
        str += QChar(QChar::lowSurrogate(0x1D165));
        QVERIFY(QChar::decomposition(0x1D15e) == str);
    }

    {
        QString str;
        str += QChar(0x1100);
        str += QChar(0x1161);
        QVERIFY(QChar::decomposition(0xac00) == str);
    }
    {
        QString str;
        str += QChar(0x110c);
        str += QChar(0x1165);
        str += QChar(0x11b7);
        QVERIFY(QChar::decomposition(0xc810) == str);
    }
}

void tst_QChar::lineBreakClass()
{
    QVERIFY(QUnicodeTables::lineBreakClass(0x0029) == QUnicodeTables::LineBreak_CP);
    QVERIFY(QUnicodeTables::lineBreakClass(0x0041) == QUnicodeTables::LineBreak_AL);
    QVERIFY(QUnicodeTables::lineBreakClass(0x0033) == QUnicodeTables::LineBreak_NU);
    QVERIFY(QUnicodeTables::lineBreakClass(0x00ad) == QUnicodeTables::LineBreak_BA);
    QVERIFY(QUnicodeTables::lineBreakClass(0x05d0) == QUnicodeTables::LineBreak_HL);
    QVERIFY(QUnicodeTables::lineBreakClass(0xfffc) == QUnicodeTables::LineBreak_CB);
    QVERIFY(QUnicodeTables::lineBreakClass(0xe0164) == QUnicodeTables::LineBreak_CM);
    QVERIFY(QUnicodeTables::lineBreakClass(0x2f9a4) == QUnicodeTables::LineBreak_ID);
    QVERIFY(QUnicodeTables::lineBreakClass(0x10000) == QUnicodeTables::LineBreak_AL);
    QVERIFY(QUnicodeTables::lineBreakClass(0x1f1e6) == QUnicodeTables::LineBreak_RI);

    // mapped to AL:
    QVERIFY(QUnicodeTables::lineBreakClass(0xfffd) == QUnicodeTables::LineBreak_AL); // AI -> AL
    QVERIFY(QUnicodeTables::lineBreakClass(0x100000) == QUnicodeTables::LineBreak_AL); // XX -> AL
}

void tst_QChar::script()
{
    QVERIFY(QChar::script(0x0020) == QChar::Script_Common);
    QVERIFY(QChar::script(0x0041) == QChar::Script_Latin);
    QVERIFY(QChar::script(0x0375) == QChar::Script_Greek);
    QVERIFY(QChar::script(0x0400) == QChar::Script_Cyrillic);
    QVERIFY(QChar::script(0x0531) == QChar::Script_Armenian);
    QVERIFY(QChar::script(0x0591) == QChar::Script_Hebrew);
    QVERIFY(QChar::script(0x0600) == QChar::Script_Arabic);
    QVERIFY(QChar::script(0x0700) == QChar::Script_Syriac);
    QVERIFY(QChar::script(0x0780) == QChar::Script_Thaana);
    QVERIFY(QChar::script(0x07c0) == QChar::Script_Nko);
    QVERIFY(QChar::script(0x0900) == QChar::Script_Devanagari);
    QVERIFY(QChar::script(0x0981) == QChar::Script_Bengali);
    QVERIFY(QChar::script(0x0a01) == QChar::Script_Gurmukhi);
    QVERIFY(QChar::script(0x0a81) == QChar::Script_Gujarati);
    QVERIFY(QChar::script(0x0b01) == QChar::Script_Oriya);
    QVERIFY(QChar::script(0x0b82) == QChar::Script_Tamil);
    QVERIFY(QChar::script(0x0c01) == QChar::Script_Telugu);
    QVERIFY(QChar::script(0x0c82) == QChar::Script_Kannada);
    QVERIFY(QChar::script(0x0d02) == QChar::Script_Malayalam);
    QVERIFY(QChar::script(0x0d82) == QChar::Script_Sinhala);
    QVERIFY(QChar::script(0x0e01) == QChar::Script_Thai);
    QVERIFY(QChar::script(0x0e81) == QChar::Script_Lao);
    QVERIFY(QChar::script(0x0f00) == QChar::Script_Tibetan);
    QVERIFY(QChar::script(0x1000) == QChar::Script_Myanmar);
    QVERIFY(QChar::script(0x10a0) == QChar::Script_Georgian);
    QVERIFY(QChar::script(0x1100) == QChar::Script_Hangul);
    QVERIFY(QChar::script(0x1680) == QChar::Script_Ogham);
    QVERIFY(QChar::script(0x16a0) == QChar::Script_Runic);
    QVERIFY(QChar::script(0x1780) == QChar::Script_Khmer);
    QVERIFY(QChar::script(0x200c) == QChar::Script_Inherited);
    QVERIFY(QChar::script(0x200d) == QChar::Script_Inherited);
    QVERIFY(QChar::script(0x1018a) == QChar::Script_Greek);
    QVERIFY(QChar::script(0x1f130) == QChar::Script_Common);
    QVERIFY(QChar::script(0xe0100) == QChar::Script_Inherited);
}

void tst_QChar::normalization_data()
{
    QTest::addColumn<QStringList>("columns");
    QTest::addColumn<int>("part");

    int linenum = 0;
    int part = 0;

    QString testFile = QFINDTESTDATA("data/NormalizationTest.txt");
    QVERIFY2(!testFile.isEmpty(), "data/NormalizationTest.txt not found!");
    QFile f(testFile);
    QVERIFY(f.exists());

    f.open(QIODevice::ReadOnly);

    while (!f.atEnd()) {
        linenum++;

        QByteArray line;
        line.resize(1024);
        int len = f.readLine(line.data(), 1024);
        line.resize(len-1);

        int comment = line.indexOf('#');
        if (comment >= 0)
            line = line.left(comment);

        if (line.startsWith('@')) {
            if (line.startsWith("@Part") && line.size() > 5 && QChar(line.at(5)).isDigit())
                part = QChar(line.at(5)).digitValue();
            continue;
        }

        if (line.isEmpty())
            continue;

        line = line.trimmed();
        if (line.endsWith(';'))
            line.truncate(line.length()-1);

        QList<QByteArray> l = line.split(';');

        QCOMPARE(l.size(), 5);

        QStringList columns;
        for (int i = 0; i < 5; ++i) {
            columns.append(QString());

            QList<QByteArray> c = l.at(i).split(' ');
            QVERIFY(!c.isEmpty());

            for (int j = 0; j < c.size(); ++j) {
                bool ok;
                uint uc = c.at(j).toInt(&ok, 16);
                if (!QChar::requiresSurrogates(uc)) {
                    columns[i].append(QChar(uc));
                } else {
                    // convert to utf16
                    columns[i].append(QChar(QChar::highSurrogate(uc)));
                    columns[i].append(QChar(QChar::lowSurrogate(uc)));
                }
            }
        }


        const QByteArray nm = "line #" + QByteArray::number(linenum) + " (part "
            + QByteArray::number(part);
        QTest::newRow(nm.constData()) << columns << part;
    }
}

void tst_QChar::normalization()
{
    QFETCH(QStringList, columns);
    QFETCH(int, part);

    Q_UNUSED(part)

        // CONFORMANCE:
        // 1. The following invariants must be true for all conformant implementations
        //
        //    NFC
        //      c2 ==  NFC(c1) ==  NFC(c2) ==  NFC(c3)
        //      c4 ==  NFC(c4) ==  NFC(c5)

        QVERIFY(columns[1] == columns[0].normalized(QString::NormalizationForm_C));
        QVERIFY(columns[1] == columns[1].normalized(QString::NormalizationForm_C));
        QVERIFY(columns[1] == columns[2].normalized(QString::NormalizationForm_C));
        QVERIFY(columns[3] == columns[3].normalized(QString::NormalizationForm_C));
        QVERIFY(columns[3] == columns[4].normalized(QString::NormalizationForm_C));

        //    NFD
        //      c3 ==  NFD(c1) ==  NFD(c2) ==  NFD(c3)
        //      c5 ==  NFD(c4) ==  NFD(c5)

        QVERIFY(columns[2] == columns[0].normalized(QString::NormalizationForm_D));
        QVERIFY(columns[2] == columns[1].normalized(QString::NormalizationForm_D));
        QVERIFY(columns[2] == columns[2].normalized(QString::NormalizationForm_D));
        QVERIFY(columns[4] == columns[3].normalized(QString::NormalizationForm_D));
        QVERIFY(columns[4] == columns[4].normalized(QString::NormalizationForm_D));

        //    NFKC
        //      c4 == NFKC(c1) == NFKC(c2) == NFKC(c3) == NFKC(c4) == NFKC(c5)

        QVERIFY(columns[3] == columns[0].normalized(QString::NormalizationForm_KC));
        QVERIFY(columns[3] == columns[1].normalized(QString::NormalizationForm_KC));
        QVERIFY(columns[3] == columns[2].normalized(QString::NormalizationForm_KC));
        QVERIFY(columns[3] == columns[3].normalized(QString::NormalizationForm_KC));
        QVERIFY(columns[3] == columns[4].normalized(QString::NormalizationForm_KC));

        //    NFKD
        //      c5 == NFKD(c1) == NFKD(c2) == NFKD(c3) == NFKD(c4) == NFKD(c5)

        QVERIFY(columns[4] == columns[0].normalized(QString::NormalizationForm_KD));
        QVERIFY(columns[4] == columns[1].normalized(QString::NormalizationForm_KD));
        QVERIFY(columns[4] == columns[2].normalized(QString::NormalizationForm_KD));
        QVERIFY(columns[4] == columns[3].normalized(QString::NormalizationForm_KD));
        QVERIFY(columns[4] == columns[4].normalized(QString::NormalizationForm_KD));

        // 2. For every code point X assigned in this version of Unicode that is not specifically
        //    listed in Part 1, the following invariants must be true for all conformant
        //    implementations:
        //
        //      X == NFC(X) == NFD(X) == NFKC(X) == NFKD(X)

        // #################

}

void tst_QChar::normalization_manual()
{
    {
        QString decomposed;
        decomposed += QChar(0x41);
        decomposed += QChar(0x0221); // assigned in 4.0
        decomposed += QChar(0x300);

        QVERIFY(decomposed.normalized(QString::NormalizationForm_C, QChar::Unicode_3_2) == decomposed);

        decomposed[1] = QChar(0x037f); // unassigned in 6.1

        QVERIFY(decomposed.normalized(QString::NormalizationForm_C) == decomposed);
    }
    {
        QString composed;
        composed += QChar(0xc0);
        QString decomposed;
        decomposed += QChar(0x41);
        decomposed += QChar(0x300);

        QVERIFY(composed.normalized(QString::NormalizationForm_D) == decomposed);
        QVERIFY(composed.normalized(QString::NormalizationForm_C) == composed);
        QVERIFY(composed.normalized(QString::NormalizationForm_KD) == decomposed);
        QVERIFY(composed.normalized(QString::NormalizationForm_KC) == composed);
    }
    {
        QString composed;
        composed += QChar(0xa0);
        QString decomposed;
        decomposed += QChar(0x20);

        QVERIFY(composed.normalized(QString::NormalizationForm_D) == composed);
        QVERIFY(composed.normalized(QString::NormalizationForm_C) == composed);
        QVERIFY(composed.normalized(QString::NormalizationForm_KD) == decomposed);
        QVERIFY(composed.normalized(QString::NormalizationForm_KC) == decomposed);
    }
    {
        QString composed;
        composed += QChar(0x0061);
        composed += QChar(0x00f2);
        QString decomposed;
        decomposed += QChar(0x0061);
        decomposed += QChar(0x006f);
        decomposed += QChar(0x0300);

        QVERIFY(decomposed.normalized(QString::NormalizationForm_D) == decomposed);
        QVERIFY(decomposed.normalized(QString::NormalizationForm_C) == composed);
        QVERIFY(decomposed.normalized(QString::NormalizationForm_KD) == decomposed);
        QVERIFY(decomposed.normalized(QString::NormalizationForm_KC) == composed);
    }
    {   // hangul
        QString composed;
        composed += QChar(0xc154);
        composed += QChar(0x11f0);
        QString decomposed;
        decomposed += QChar(0x1109);
        decomposed += QChar(0x1167);
        decomposed += QChar(0x11f0);

        QVERIFY(composed.normalized(QString::NormalizationForm_D) == decomposed);
        QVERIFY(composed.normalized(QString::NormalizationForm_C) == composed);
        QVERIFY(composed.normalized(QString::NormalizationForm_KD) == decomposed);
        QVERIFY(composed.normalized(QString::NormalizationForm_KC) == composed);

        QVERIFY(decomposed.normalized(QString::NormalizationForm_D) == decomposed);
        QVERIFY(decomposed.normalized(QString::NormalizationForm_C) == composed);
        QVERIFY(decomposed.normalized(QString::NormalizationForm_KD) == decomposed);
        QVERIFY(decomposed.normalized(QString::NormalizationForm_KC) == composed);
    }
}

void tst_QChar::normalizationCorrections()
{
    QString s;
    s.append(QChar(0xf951));

    QString n = s.normalized(QString::NormalizationForm_D);
    QString res;
    res.append(QChar(0x964b));
    QCOMPARE(n, res);

    n = s.normalized(QString::NormalizationForm_D, QChar::Unicode_3_1);
    res.clear();
    res.append(QChar(0x96fb));
    QCOMPARE(n, res);

    s.clear();
    s += QChar(QChar::highSurrogate(0x2f868));
    s += QChar(QChar::lowSurrogate(0x2f868));

    n = s.normalized(QString::NormalizationForm_C);
    res.clear();
    res += QChar(0x36fc);
    QCOMPARE(n, res);

    n = s.normalized(QString::NormalizationForm_C, QChar::Unicode_3_1);
    res.clear();
    res += QChar(0xd844);
    res += QChar(0xdf6a);
    QCOMPARE(n, res);

    n = s.normalized(QString::NormalizationForm_C, QChar::Unicode_3_2);
    QCOMPARE(n, res);
}


QTEST_APPLESS_MAIN(tst_QChar)
#include "tst_qchar.moc"<|MERGE_RESOLUTION|>--- conflicted
+++ resolved
@@ -36,13 +36,9 @@
 {
     Q_OBJECT
 private slots:
-<<<<<<< HEAD
     void fromChar16_t();
     void fromWchar_t();
-    void operator_eqeq_int();
-=======
     void operator_eqeq_null();
->>>>>>> 15fe60cf
     void operators_data();
     void operators();
     void toUpper();
@@ -78,7 +74,6 @@
     void unicodeVersion();
 };
 
-<<<<<<< HEAD
 QT_WARNING_PUSH
 QT_WARNING_DISABLE_DEPRECATED
 
@@ -106,10 +101,7 @@
 #endif
 }
 
-void tst_QChar::operator_eqeq_int()
-=======
 void tst_QChar::operator_eqeq_null()
->>>>>>> 15fe60cf
 {
     {
         const QChar ch = QLatin1Char(' ');
