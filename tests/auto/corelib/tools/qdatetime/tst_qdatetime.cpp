--- conflicted
+++ resolved
@@ -2288,10 +2288,7 @@
     QTest::newRow("ISO short") << QString::fromLatin1("2017-07-01T") << Qt::ISODate << invalidDateTime();
     QTest::newRow("ISO zoned date") << QString::fromLatin1("2017-07-01Z") << Qt::ISODate << invalidDateTime();
     QTest::newRow("ISO zoned empty time") << QString::fromLatin1("2017-07-01TZ") << Qt::ISODate << invalidDateTime();
-<<<<<<< HEAD
-=======
     QTest::newRow("ISO mis-punctuated") << QString::fromLatin1("2018/01/30 ") << Qt::ISODate << invalidDateTime();
->>>>>>> b44df993
 
     // Test Qt::RFC2822Date format (RFC 2822).
     QTest::newRow("RFC 2822 +0100") << QString::fromLatin1("13 Feb 1987 13:24:51 +0100")
