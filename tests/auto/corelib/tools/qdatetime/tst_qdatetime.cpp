/****************************************************************************
**
** Copyright (C) 2015 The Qt Company Ltd.
** Contact: http://www.qt.io/licensing/
**
** This file is part of the test suite of the Qt Toolkit.
**
** $QT_BEGIN_LICENSE:LGPL21$
** Commercial License Usage
** Licensees holding valid commercial Qt licenses may use this file in
** accordance with the commercial license agreement provided with the
** Software or, alternatively, in accordance with the terms contained in
** a written agreement between you and The Qt Company. For licensing terms
** and conditions see http://www.qt.io/terms-conditions. For further
** information use the contact form at http://www.qt.io/contact-us.
**
** GNU Lesser General Public License Usage
** Alternatively, this file may be used under the terms of the GNU Lesser
** General Public License version 2.1 or version 3 as published by the Free
** Software Foundation and appearing in the file LICENSE.LGPLv21 and
** LICENSE.LGPLv3 included in the packaging of this file. Please review the
** following information to ensure the GNU Lesser General Public License
** requirements will be met: https://www.gnu.org/licenses/lgpl.html and
** http://www.gnu.org/licenses/old-licenses/lgpl-2.1.html.
**
** As a special exception, The Qt Company gives you certain additional
** rights. These rights are described in The Qt Company LGPL Exception
** version 1.1, included in the file LGPL_EXCEPTION.txt in this package.
**
** $QT_END_LICENSE$
**
****************************************************************************/

#include <QtTest/QtTest>
#ifndef Q_OS_WINCE
#include <time.h>
#endif

#include <qdatetime.h>
#include <private/qdatetime_p.h>

#ifdef Q_OS_WIN
#   include <qt_windows.h>
#  if defined(Q_OS_WINRT)
#    define tzset()
#  endif
#endif

class tst_QDateTime : public QObject
{
    Q_OBJECT

public:
    tst_QDateTime();

    static QString str( int y, int month, int d, int h, int min, int s );
    static QDateTime dt( const QString& str );
public slots:
    void initTestCase();
    void init();
private slots:
    void ctor();
    void operator_eq();
    void isNull();
    void isValid();
    void date();
    void time();
    void timeSpec();
    void toTime_t_data();
    void toTime_t();
    void daylightSavingsTimeChange_data();
    void daylightSavingsTimeChange();
    void springForward_data();
    void springForward();
    void setDate();
    void setTime_data();
    void setTime();
    void setTimeSpec_data();
    void setTimeSpec();
    void setTime_t();
    void setMSecsSinceEpoch_data();
    void setMSecsSinceEpoch();
    void fromMSecsSinceEpoch_data();
    void fromMSecsSinceEpoch();
    void toString_isoDate_data();
    void toString_isoDate();
    void toString_textDate_data();
    void toString_textDate();
    void toString_rfcDate_data();
    void toString_rfcDate();
    void toString_enumformat();
    void toString_strformat();
    void addDays();
    void addMonths();
    void addMonths_data();
    void addYears();
    void addYears_data();
    void addSecs_data();
    void addSecs();
    void addMSecs_data();
    void addMSecs();
    void toTimeSpec_data();
    void toTimeSpec();
    void toLocalTime_data();
    void toLocalTime();
    void toUTC_data();
    void toUTC();
    void daysTo();
    void secsTo_data();
    void secsTo();
    void msecsTo_data();
    void msecsTo();
    void operator_eqeq_data();
    void operator_eqeq();
#ifndef Q_OS_WINCE
    void operator_insert_extract_data();
    void operator_insert_extract();
#endif
    void currentDateTime();
    void currentDateTimeUtc();
    void currentDateTimeUtc2();
    void fromStringDateFormat_data();
    void fromStringDateFormat();
    void fromStringStringFormat_data();
    void fromStringStringFormat();
#ifdef Q_OS_WIN
    void fromString_LOCALE_ILDATE();
#endif
    void fromStringToStringLocale_data();
    void fromStringToStringLocale();

    void offsetFromUtc();
    void setOffsetFromUtc();
    void toOffsetFromUtc();

    void timeZoneAbbreviation();

    void getDate();

    void fewDigitsInYear() const;
    void printNegativeYear() const;
    void roundtripGermanLocale() const;
    void utcOffsetLessThan() const;

    void isDaylightTime() const;
    void daylightTransitions() const;
    void timeZones() const;
#if defined(Q_OS_UNIX)
    void systemTimeZoneChange() const;
#endif

    void invalid() const;

    void macTypes();

private:
    enum { LocalTimeIsUtc = 0, LocalTimeAheadOfUtc = 1, LocalTimeBehindUtc = -1} localTimeType;
    bool zoneIsCET;
    QDate defDate() const { return QDate(1900, 1, 1); }
    QTime defTime() const { return QTime(0, 0, 0); }
    QDateTime defDateTime() const { return QDateTime(defDate(), defTime()); }
    QDateTime invalidDateTime() const { return QDateTime(invalidDate(), invalidTime()); }
    QDate invalidDate() const { return QDate(); }
    QTime invalidTime() const { return QTime(-1, -1, -1); }
    qint64 minJd() const { return QDateTimePrivate::minJd(); }
    qint64 maxJd() const { return QDateTimePrivate::maxJd(); }
};

Q_DECLARE_METATYPE(Qt::TimeSpec)
Q_DECLARE_METATYPE(Qt::DateFormat)

tst_QDateTime::tst_QDateTime()
{
    /*
      Due to some jurisdictions changing their zones and rules, it's possible
      for a non-CET zone to accidentally match CET at a few tested moments but
      be different a few years later or earlier.  This would lead to tests
      failing if run in the partially-aliasing zone (e.g. Algeria, Lybia).  So
      test thoroughly; ideally at every mid-winter or mid-summer in whose
      half-year any test below assumes zoneIsCET means what it says.  (Tests at
      or near a DST transition implicate both of the half-years that meet
      there.)  Years outside the 1970--2038 range, however, are likely not
      properly handled by the TZ-database; and QDateTime explicitly handles them
      differently, so don't probe them here.
    */
    const uint day = 24 * 3600; // in seconds
    zoneIsCET = (QDateTime(QDate(2038, 1, 19), QTime(4, 14, 7)).toTime_t() == 0x7fffffff
                 // Entries a year apart robustly differ by multiples of day.
                 && QDateTime(QDate(2015, 7, 1), QTime()).toTime_t() == 1435701600
                 && QDateTime(QDate(2015, 1, 1), QTime()).toTime_t() == 1420066800
                 && QDateTime(QDate(2013, 7, 1), QTime()).toTime_t() == 1372629600
                 && QDateTime(QDate(2013, 1, 1), QTime()).toTime_t() == 1356994800
                 && QDateTime(QDate(2012, 7, 1), QTime()).toTime_t() == 1341093600
                 && QDateTime(QDate(2012, 1, 1), QTime()).toTime_t() == 1325372400
                 && QDateTime(QDate(2008, 7, 1), QTime()).toTime_t() == 1214863200
                 && QDateTime(QDate(2004, 1, 1), QTime()).toTime_t() == 1072911600
                 && QDateTime(QDate(2000, 1, 1), QTime()).toTime_t() == 946681200
                 && QDateTime(QDate(1990, 7, 1), QTime()).toTime_t() == 646783200
                 && QDateTime(QDate(1990, 1, 1), QTime()).toTime_t() == 631148400
                 && QDateTime(QDate(1979, 1, 1), QTime()).toTime_t() == 283993200
                 // .toTime_t() returns -1 for everything before this:
                 && QDateTime(QDate(1970, 1, 1), QTime(1, 0, 0)).toTime_t() == 0);
    // Use .toMSecsSinceEpoch() if you really need to test anything earlier.

    /*
      Again, rule changes can cause a TZ to look like UTC at some sample dates
      but deviate at some date relevant to a test using localTimeType.  These
      tests mostly use years outside the 1970--2038 range for which TZ data is
      credible, so we can't helpfully be exhaustive.  So scan a sample of years'
      starts and middles.
    */
    const int sampled = 3;
    // UTC starts of months in 2004, 2038 and 1970:
    uint jans[sampled] = { 12418 * day, 24837 * day, 0 };
    uint juls[sampled] = { 12600 * day, 25018 * day, 181 * day };
    localTimeType = LocalTimeIsUtc;
    for (int i = sampled; i-- > 0; ) {
        QDateTime jan = QDateTime::fromTime_t(jans[i]);
        QDateTime jul = QDateTime::fromTime_t(juls[i]);
        if (jan.date().year() < 1970 || jul.date().month() < 7) {
            localTimeType = LocalTimeBehindUtc;
            break;
        } else if (jan.time().hour() > 0 || jul.time().hour() > 0
                   || jan.date().day() > 1 || jul.date().day() > 1) {
            localTimeType = LocalTimeAheadOfUtc;
            break;
        }
    }
    /*
      Even so, TZ=Africa/Algiers will fail fromMSecsSinceEpoch(-1) because it
      switched from WET without DST (i.e. UTC) in the late 1960s to WET with DST
      for all of 1970 - so they had a DST transition *on the epoch*.  They've
      since switched to CET with no DST, making life simple; but our tests for
      mistakes around the epoch can't tell the difference between what Algeria
      really did and the symptoms we can believe a bug might produce: there's
      not much we can do about that, that wouldn't hide real bugs.
    */
}

void tst_QDateTime::initTestCase()
{
    // Never construct a message like this in an i18n context...
    const char *typemsg1 = "exactly";
    const char *typemsg2 = "and therefore not";
    switch (localTimeType) {
    case LocalTimeIsUtc:
        break;
    case LocalTimeBehindUtc:
        typemsg1 = "behind";
        break;
    case LocalTimeAheadOfUtc:
        typemsg1 = "ahead of";
        typemsg2 = zoneIsCET ? "and is" : "but isn't";
        break;
    }

    qDebug() << "Current local time detected to be"
             << typemsg1
             << "UTC"
             << typemsg2
             << "the Central European timezone";
}

void tst_QDateTime::init()
{
#if defined(Q_OS_WINCE)
    SetUserDefaultLCID(MAKELCID(MAKELANGID(LANG_ENGLISH, SUBLANG_ENGLISH_US), SORT_DEFAULT));
#elif defined(Q_OS_WIN32)
    SetThreadLocale(MAKELCID(MAKELANGID(LANG_ENGLISH, SUBLANG_ENGLISH_US), SORT_DEFAULT));
#endif
}

QString tst_QDateTime::str( int y, int month, int d, int h, int min, int s )
{
    return QDateTime( QDate(y, month, d), QTime(h, min, s) ).toString( Qt::ISODate );
}

QDateTime tst_QDateTime::dt( const QString& str )
{
    if ( str == "INVALID" ) {
        return QDateTime();
    } else {
        return QDateTime::fromString( str, Qt::ISODate );
    }
}

void tst_QDateTime::ctor()
{
    QDateTime dt1(QDate(2004, 1, 2), QTime(1, 2, 3));
    QCOMPARE(dt1.timeSpec(), Qt::LocalTime);
    QDateTime dt2(QDate(2004, 1, 2), QTime(1, 2, 3), Qt::LocalTime);
    QCOMPARE(dt2.timeSpec(), Qt::LocalTime);
    QDateTime dt3(QDate(2004, 1, 2), QTime(1, 2, 3), Qt::UTC);
    QCOMPARE(dt3.timeSpec(), Qt::UTC);

    QVERIFY(dt1 == dt2);
    if (zoneIsCET) {
        QVERIFY(dt1 != dt3);
        QVERIFY(dt1 < dt3);
        QVERIFY(dt1.addSecs(3600).toUTC() == dt3);
    }

    // Test OffsetFromUTC constructors
    QDate offsetDate(2013, 1, 1);
    QTime offsetTime(1, 2, 3);

    QDateTime offset1(offsetDate, offsetTime, Qt::OffsetFromUTC);
    QCOMPARE(offset1.timeSpec(), Qt::UTC);
    QCOMPARE(offset1.offsetFromUtc(), 0);
    QCOMPARE(offset1.date(), offsetDate);
    QCOMPARE(offset1.time(), offsetTime);

    QDateTime offset2(offsetDate, offsetTime, Qt::OffsetFromUTC, 0);
    QCOMPARE(offset2.timeSpec(), Qt::UTC);
    QCOMPARE(offset2.offsetFromUtc(), 0);
    QCOMPARE(offset2.date(), offsetDate);
    QCOMPARE(offset2.time(), offsetTime);

    QDateTime offset3(offsetDate, offsetTime, Qt::OffsetFromUTC, 60 * 60);
    QCOMPARE(offset3.timeSpec(), Qt::OffsetFromUTC);
    QCOMPARE(offset3.offsetFromUtc(), 60 * 60);
    QCOMPARE(offset3.date(), offsetDate);
    QCOMPARE(offset3.time(), offsetTime);

    QDateTime offset4(offsetDate, QTime(), Qt::OffsetFromUTC, 60 * 60);
    QCOMPARE(offset4.timeSpec(), Qt::OffsetFromUTC);
    QCOMPARE(offset4.offsetFromUtc(), 60 * 60);
    QCOMPARE(offset4.date(), offsetDate);
    QCOMPARE(offset4.time(), QTime(0, 0, 0));
}

void tst_QDateTime::operator_eq()
{
    QDateTime dt1(QDate(2004, 3, 24), QTime(23, 45, 57), Qt::UTC);
    QDateTime dt2(QDate(2005, 3, 11), QTime(), Qt::UTC);
    dt2 = dt1;
    QVERIFY(dt1 == dt2);
}

void tst_QDateTime::isNull()
{
    QDateTime dt1;
    QVERIFY(dt1.isNull());
    dt1.setDate(QDate());
    QVERIFY(dt1.isNull());
    dt1.setTime(QTime());
    QVERIFY(dt1.isNull());
    dt1.setTimeSpec(Qt::UTC);
    QVERIFY(dt1.isNull());   // maybe it should return false?

    dt1.setDate(QDate(2004, 1, 2));
    QVERIFY(!dt1.isNull());
    dt1.setTime(QTime(12, 34, 56));
    QVERIFY(!dt1.isNull());
    dt1.setTime(QTime());
    QVERIFY(!dt1.isNull());
}

void tst_QDateTime::isValid()
{
    QDateTime dt1;
    QVERIFY(!dt1.isValid());
    dt1.setDate(QDate());
    QVERIFY(!dt1.isValid());
    dt1.setTime(QTime());
    QVERIFY(!dt1.isValid());
    dt1.setTimeSpec(Qt::UTC);
    QVERIFY(!dt1.isValid());

    dt1.setDate(QDate(2004, 1, 2));
    QVERIFY(dt1.isValid());
    dt1.setDate(QDate());
    QVERIFY(!dt1.isValid());
    dt1.setTime(QTime(12, 34, 56));
    QVERIFY(!dt1.isValid());
    dt1.setTime(QTime());
    QVERIFY(!dt1.isValid());
}

void tst_QDateTime::date()
{
    QDateTime dt1(QDate(2004, 3, 24), QTime(23, 45, 57), Qt::LocalTime);
    QCOMPARE(dt1.date(), QDate(2004, 3, 24));

    QDateTime dt2(QDate(2004, 3, 25), QTime(0, 45, 57), Qt::LocalTime);
    QCOMPARE(dt2.date(), QDate(2004, 3, 25));

    QDateTime dt3(QDate(2004, 3, 24), QTime(23, 45, 57), Qt::UTC);
    QCOMPARE(dt3.date(), QDate(2004, 3, 24));

    QDateTime dt4(QDate(2004, 3, 25), QTime(0, 45, 57), Qt::UTC);
    QCOMPARE(dt4.date(), QDate(2004, 3, 25));
}

void tst_QDateTime::time()
{
    QDateTime dt1(QDate(2004, 3, 24), QTime(23, 45, 57), Qt::LocalTime);
    QCOMPARE(dt1.time(), QTime(23, 45, 57));

    QDateTime dt2(QDate(2004, 3, 25), QTime(0, 45, 57), Qt::LocalTime);
    QCOMPARE(dt2.time(), QTime(0, 45, 57));

    QDateTime dt3(QDate(2004, 3, 24), QTime(23, 45, 57), Qt::UTC);
    QCOMPARE(dt3.time(), QTime(23, 45, 57));

    QDateTime dt4(QDate(2004, 3, 25), QTime(0, 45, 57), Qt::UTC);
    QCOMPARE(dt4.time(), QTime(0, 45, 57));
}

void tst_QDateTime::timeSpec()
{
    QDateTime dt1(QDate(2004, 1, 24), QTime(23, 45, 57));
    QCOMPARE(dt1.timeSpec(), Qt::LocalTime);
    QCOMPARE(dt1.addDays(0).timeSpec(), Qt::LocalTime);
    QCOMPARE(dt1.addMonths(0).timeSpec(), Qt::LocalTime);
    QCOMPARE(dt1.addMonths(6).timeSpec(), Qt::LocalTime);
    QCOMPARE(dt1.addYears(0).timeSpec(), Qt::LocalTime);
    QCOMPARE(dt1.addSecs(0).timeSpec(), Qt::LocalTime);
    QCOMPARE(dt1.addSecs(86400 * 185).timeSpec(), Qt::LocalTime);
    QCOMPARE(dt1.toTimeSpec(Qt::LocalTime).timeSpec(), Qt::LocalTime);
    QCOMPARE(dt1.toTimeSpec(Qt::UTC).timeSpec(), Qt::UTC);

    QDateTime dt2(QDate(2004, 1, 24), QTime(23, 45, 57), Qt::LocalTime);
    QCOMPARE(dt2.timeSpec(), Qt::LocalTime);

    QDateTime dt3(QDate(2004, 1, 25), QTime(0, 45, 57), Qt::UTC);
    QCOMPARE(dt3.timeSpec(), Qt::UTC);

    QDateTime dt4 = QDateTime::currentDateTime();
    QCOMPARE(dt4.timeSpec(), Qt::LocalTime);
}

void tst_QDateTime::setDate()
{
    QDateTime dt1(QDate(2004, 3, 25), QTime(0, 45, 57), Qt::UTC);
    dt1.setDate(QDate(2004, 6, 25));
    QCOMPARE(dt1.date(), QDate(2004, 6, 25));
    QCOMPARE(dt1.time(), QTime(0, 45, 57));
    QCOMPARE(dt1.timeSpec(), Qt::UTC);

    QDateTime dt2(QDate(2004, 3, 25), QTime(0, 45, 57), Qt::LocalTime);
    dt2.setDate(QDate(2004, 6, 25));
    QCOMPARE(dt2.date(), QDate(2004, 6, 25));
    QCOMPARE(dt2.time(), QTime(0, 45, 57));
    QCOMPARE(dt2.timeSpec(), Qt::LocalTime);

    QDateTime dt3(QDate(4004, 3, 25), QTime(0, 45, 57), Qt::UTC);
    dt3.setDate(QDate(4004, 6, 25));
    QCOMPARE(dt3.date(), QDate(4004, 6, 25));
    QCOMPARE(dt3.time(), QTime(0, 45, 57));
    QCOMPARE(dt3.timeSpec(), Qt::UTC);

    QDateTime dt4(QDate(4004, 3, 25), QTime(0, 45, 57), Qt::LocalTime);
    dt4.setDate(QDate(4004, 6, 25));
    QCOMPARE(dt4.date(), QDate(4004, 6, 25));
    QCOMPARE(dt4.time(), QTime(0, 45, 57));
    QCOMPARE(dt4.timeSpec(), Qt::LocalTime);

    QDateTime dt5(QDate(1760, 3, 25), QTime(0, 45, 57), Qt::UTC);
    dt5.setDate(QDate(1760, 6, 25));
    QCOMPARE(dt5.date(), QDate(1760, 6, 25));
    QCOMPARE(dt5.time(), QTime(0, 45, 57));
    QCOMPARE(dt5.timeSpec(), Qt::UTC);

    QDateTime dt6(QDate(1760, 3, 25), QTime(0, 45, 57), Qt::LocalTime);
    dt6.setDate(QDate(1760, 6, 25));
    QCOMPARE(dt6.date(), QDate(1760, 6, 25));
    QCOMPARE(dt6.time(), QTime(0, 45, 57));
    QCOMPARE(dt6.timeSpec(), Qt::LocalTime);
}

void tst_QDateTime::setTime_data()
{
    QTest::addColumn<QDateTime>("dateTime");
    QTest::addColumn<QTime>("newTime");

    QTest::newRow("data0") << QDateTime(QDate(2004, 3, 25), QTime(0, 45, 57), Qt::UTC) << QTime(23, 11, 22);
    QTest::newRow("data1") << QDateTime(QDate(2004, 3, 25), QTime(0, 45, 57), Qt::LocalTime) << QTime(23, 11, 22);
    QTest::newRow("data2") << QDateTime(QDate(4004, 3, 25), QTime(0, 45, 57), Qt::UTC) << QTime(23, 11, 22);
    QTest::newRow("data3") << QDateTime(QDate(4004, 3, 25), QTime(0, 45, 57), Qt::LocalTime) << QTime(23, 11, 22);
    QTest::newRow("data4") << QDateTime(QDate(1760, 3, 25), QTime(0, 45, 57), Qt::UTC) << QTime(23, 11, 22);
    QTest::newRow("data5") << QDateTime(QDate(1760, 3, 25), QTime(0, 45, 57), Qt::LocalTime) << QTime(23, 11, 22);

    QTest::newRow("set on std/dst") << QDateTime::currentDateTime() << QTime(23, 11, 22);
}

void tst_QDateTime::setTime()
{
    QFETCH(QDateTime, dateTime);
    QFETCH(QTime, newTime);

    const QDate expectedDate(dateTime.date());
    const Qt::TimeSpec expectedTimeSpec(dateTime.timeSpec());

    dateTime.setTime(newTime);

    QCOMPARE(dateTime.date(), expectedDate);
    QCOMPARE(dateTime.time(), newTime);
    QCOMPARE(dateTime.timeSpec(), expectedTimeSpec);
}

void tst_QDateTime::setTimeSpec_data()
{
    QTest::addColumn<QDateTime>("dateTime");
    QTest::addColumn<Qt::TimeSpec>("newTimeSpec");

    QTest::newRow("UTC => UTC") << QDateTime(QDate(2004, 3, 25), QTime(0, 45, 57), Qt::UTC) << Qt::UTC;
    QTest::newRow("UTC => LocalTime") << QDateTime(QDate(2004, 3, 25), QTime(0, 45, 57), Qt::UTC) << Qt::LocalTime;
    QTest::newRow("UTC => OffsetFromUTC") << QDateTime(QDate(2004, 3, 25), QTime(0, 45, 57), Qt::UTC) << Qt::OffsetFromUTC;
}

void tst_QDateTime::setTimeSpec()
{
    QFETCH(QDateTime, dateTime);
    QFETCH(Qt::TimeSpec, newTimeSpec);

    const QDate expectedDate(dateTime.date());
    const QTime expectedTime(dateTime.time());

    dateTime.setTimeSpec(newTimeSpec);

    QCOMPARE(dateTime.date(), expectedDate);
    QCOMPARE(dateTime.time(), expectedTime);
    if (newTimeSpec == Qt::OffsetFromUTC)
        QCOMPARE(dateTime.timeSpec(), Qt::UTC);
    else
        QCOMPARE(dateTime.timeSpec(), newTimeSpec);
}

void tst_QDateTime::setTime_t()
{
    QDateTime dt1;
    dt1.setTime_t(0);
    QCOMPARE(dt1.toUTC(), QDateTime(QDate(1970, 1, 1), QTime(), Qt::UTC));
    QCOMPARE(dt1.timeSpec(), Qt::LocalTime);

    dt1.setTimeSpec(Qt::UTC);
    dt1.setTime_t(0);
    QCOMPARE(dt1, QDateTime(QDate(1970, 1, 1), QTime(), Qt::UTC));
    QCOMPARE(dt1.timeSpec(), Qt::UTC);

    dt1.setTime_t(123456);
    QCOMPARE(dt1, QDateTime(QDate(1970, 1, 2), QTime(10, 17, 36), Qt::UTC));
    if (zoneIsCET) {
        QDateTime dt2;
        dt2.setTime_t(123456);
        QCOMPARE(dt2, QDateTime(QDate(1970, 1, 2), QTime(11, 17, 36), Qt::LocalTime));
    }

    dt1.setTime_t((uint)(quint32)-123456);
    QCOMPARE(dt1, QDateTime(QDate(2106, 2, 5), QTime(20, 10, 40), Qt::UTC));
    if (zoneIsCET) {
        QDateTime dt2;
        dt2.setTime_t((uint)(quint32)-123456);
        QCOMPARE(dt2, QDateTime(QDate(2106, 2, 5), QTime(21, 10, 40), Qt::LocalTime));
    }

    dt1.setTime_t(1214567890);
    QCOMPARE(dt1, QDateTime(QDate(2008, 6, 27), QTime(11, 58, 10), Qt::UTC));
    if (zoneIsCET) {
        QDateTime dt2;
        dt2.setTime_t(1214567890);
        QCOMPARE(dt2, QDateTime(QDate(2008, 6, 27), QTime(13, 58, 10), Qt::LocalTime));
    }

    dt1.setTime_t(0x7FFFFFFF);
    QCOMPARE(dt1, QDateTime(QDate(2038, 1, 19), QTime(3, 14, 7), Qt::UTC));
    if (zoneIsCET) {
        QDateTime dt2;
        dt2.setTime_t(0x7FFFFFFF);
        QCOMPARE(dt2, QDateTime(QDate(2038, 1, 19), QTime(4, 14, 7), Qt::LocalTime));
    }

    dt1 = QDateTime(QDate(2013, 1, 1), QTime(0, 0, 0), Qt::OffsetFromUTC, 60 * 60);
    dt1.setTime_t(123456);
    QCOMPARE(dt1, QDateTime(QDate(1970, 1, 2), QTime(10, 17, 36), Qt::UTC));
    QCOMPARE(dt1.timeSpec(), Qt::OffsetFromUTC);
    QCOMPARE(dt1.offsetFromUtc(), 60 * 60);
}

void tst_QDateTime::setMSecsSinceEpoch_data()
{
    QTest::addColumn<qint64>("msecs");
    QTest::addColumn<QDateTime>("utc");
    QTest::addColumn<QDateTime>("cet");

    QTest::newRow("zero")
            << Q_INT64_C(0)
            << QDateTime(QDate(1970, 1, 1), QTime(), Qt::UTC)
            << QDateTime(QDate(1970, 1, 1), QTime(1, 0));
    QTest::newRow("-1")
            << Q_INT64_C(-1)
            << QDateTime(QDate(1969, 12, 31), QTime(23, 59, 59, 999), Qt::UTC)
            << QDateTime(QDate(1970, 1, 1), QTime(0, 59, 59, 999));
    QTest::newRow("123456789")
            << Q_INT64_C(123456789)
            << QDateTime(QDate(1970, 1, 2), QTime(10, 17, 36, 789), Qt::UTC)
            << QDateTime(QDate(1970, 1, 2), QTime(11, 17, 36, 789), Qt::LocalTime);
    QTest::newRow("-123456789")
            << Q_INT64_C(-123456789)
            << QDateTime(QDate(1969, 12, 30), QTime(13, 42, 23, 211), Qt::UTC)
            << QDateTime(QDate(1969, 12, 30), QTime(14, 42, 23, 211), Qt::LocalTime);
    QTest::newRow("non-time_t")
            << (Q_INT64_C(1000) << 32)
            << QDateTime(QDate(2106, 2, 7), QTime(6, 28, 16), Qt::UTC)
            << QDateTime(QDate(2106, 2, 7), QTime(7, 28, 16));
    QTest::newRow("very-large")
            << (Q_INT64_C(123456) << 32)
            << QDateTime(QDate(18772, 8, 15), QTime(1, 8, 14, 976), Qt::UTC)
            << QDateTime(QDate(18772, 8, 15), QTime(3, 8, 14, 976));
    QTest::newRow("old min (Tue Nov 25 00:00:00 -4714)")
            << Q_INT64_C(-210866716800000)
            << QDateTime(QDate::fromJulianDay(1), QTime(), Qt::UTC)
            << QDateTime(QDate::fromJulianDay(1), QTime(1, 0));
    QTest::newRow("old max (Tue Jun 3 21:59:59 5874898)")
            << Q_INT64_C(185331720376799999)
            << QDateTime(QDate::fromJulianDay(0x7fffffff), QTime(21, 59, 59, 999), Qt::UTC)
            << QDateTime(QDate::fromJulianDay(0x7fffffff), QTime(23, 59, 59, 999));
    QTest::newRow("min")
            // + 1 because, in the reference check below, calling addMSecs(qint64min)
            // will internally apply unary minus to -qint64min, resulting in a
            // positive value 1 too big for qint64max, causing an overflow.
            << std::numeric_limits<qint64>::min() + 1
            << QDateTime(QDate(-292275056, 5, 16), QTime(16, 47, 4, 193), Qt::UTC)
            << QDateTime(QDate(-292275056, 5, 16), QTime(17, 47, 4, 193), Qt::LocalTime);
    QTest::newRow("max")
            << std::numeric_limits<qint64>::max()
            << QDateTime(QDate(292278994, 8, 17), QTime(7, 12, 55, 807), Qt::UTC)
            << QDateTime(QDate(292278994, 8, 17), QTime(9, 12, 55, 807), Qt::LocalTime);
}

void tst_QDateTime::setMSecsSinceEpoch()
{
    QFETCH(qint64, msecs);
    QFETCH(QDateTime, utc);
    QFETCH(QDateTime, cet);

    QDateTime dt;
    dt.setTimeSpec(Qt::UTC);
    dt.setMSecsSinceEpoch(msecs);

    QCOMPARE(dt, utc);
    QCOMPARE(dt.date(), utc.date());
    QCOMPARE(dt.time(), utc.time());
    QCOMPARE(dt.timeSpec(), Qt::UTC);

    if (zoneIsCET) {
        QCOMPARE(dt.toLocalTime(), cet);

        // Test converting from LocalTime to UTC back to LocalTime.
        QDateTime localDt;
        localDt.setTimeSpec(Qt::LocalTime);
        localDt.setMSecsSinceEpoch(msecs);

        // LocalTime will overflow for max
        if (msecs != std::numeric_limits<qint64>::max())
            QCOMPARE(localDt, utc);
        QCOMPARE(localDt.timeSpec(), Qt::LocalTime);

        // Compare result for LocalTime to TimeZone
        QTimeZone europe("Europe/Oslo");
        QDateTime dt2;
        dt2.setTimeZone(europe);
        dt2.setMSecsSinceEpoch(msecs);
        QCOMPARE(dt2.date(), cet.date());

        // don't compare the time if the date is too early or too late: prior
        // to 1916, timezones in Europe were not standardised and some OS APIs
        // have hard limits. Let's restrict it to the 32-bit Unix range
        if (dt2.date().year() >= 1970 && dt2.date().year() <= 2037)
            QCOMPARE(dt2.time(), cet.time());
        QCOMPARE(dt2.timeSpec(), Qt::TimeZone);
        QCOMPARE(dt2.timeZone(), europe);
    }

    QCOMPARE(dt.toMSecsSinceEpoch(), msecs);

    if (quint64(msecs / 1000) < 0xFFFFFFFF) {
        QCOMPARE(qint64(dt.toTime_t()), msecs / 1000);
    }

    QDateTime reference(QDate(1970, 1, 1), QTime(), Qt::UTC);
    QCOMPARE(dt, reference.addMSecs(msecs));
}

void tst_QDateTime::fromMSecsSinceEpoch_data()
{
    setMSecsSinceEpoch_data();
}

void tst_QDateTime::fromMSecsSinceEpoch()
{
    QFETCH(qint64, msecs);
    QFETCH(QDateTime, utc);
    QFETCH(QDateTime, cet);

    QDateTime dtLocal = QDateTime::fromMSecsSinceEpoch(msecs, Qt::LocalTime);
    QDateTime dtUtc = QDateTime::fromMSecsSinceEpoch(msecs, Qt::UTC);
    QDateTime dtOffset = QDateTime::fromMSecsSinceEpoch(msecs, Qt::OffsetFromUTC, 60*60);

    // LocalTime will overflow for min or max, depending on whether you're
    // East or West of Greenwich. The test passes at GMT.
    if (localTimeType == LocalTimeIsUtc
            || msecs != std::numeric_limits<qint64>::max() * localTimeType)
        QCOMPARE(dtLocal, utc);

    QCOMPARE(dtUtc, utc);
    QCOMPARE(dtUtc.date(), utc.date());
    QCOMPARE(dtUtc.time(), utc.time());

    QCOMPARE(dtOffset, utc);
    QCOMPARE(dtOffset.offsetFromUtc(), 60*60);
    // // OffsetFromUTC will overflow for max
    if (msecs != std::numeric_limits<qint64>::max())
        QCOMPARE(dtOffset.time(), utc.time().addMSecs(60*60*1000));

    if (zoneIsCET) {
        QCOMPARE(dtLocal.toLocalTime(), cet);
        QCOMPARE(dtUtc.toLocalTime(), cet);
        QCOMPARE(dtOffset.toLocalTime(), cet);
    } else {
        QSKIP("You must test using Central European (CET/CEST) time zone, e.g. TZ=Europe/Oslo");
    }

    // LocalTime will overflow for max
    if (msecs != std::numeric_limits<qint64>::max())
        QCOMPARE(dtLocal.toMSecsSinceEpoch(), msecs);
    QCOMPARE(dtUtc.toMSecsSinceEpoch(), msecs);
    QCOMPARE(dtOffset.toMSecsSinceEpoch(), msecs);

    if (quint64(msecs / 1000) < 0xFFFFFFFF) {
        QCOMPARE(qint64(dtLocal.toTime_t()), msecs / 1000);
        QCOMPARE(qint64(dtUtc.toTime_t()), msecs / 1000);
        QCOMPARE(qint64(dtOffset.toTime_t()), msecs / 1000);
    }

    QDateTime reference(QDate(1970, 1, 1), QTime(), Qt::UTC);
    // LocalTime will overflow for max
    if (msecs != std::numeric_limits<qint64>::max())
        QCOMPARE(dtLocal, reference.addMSecs(msecs));
    QCOMPARE(dtUtc, reference.addMSecs(msecs));
    QCOMPARE(dtOffset, reference.addMSecs(msecs));
}

void tst_QDateTime::toString_isoDate_data()
{
    QTest::addColumn<QDateTime>("datetime");
    QTest::addColumn<QString>("expected");

    QTest::newRow("localtime")
            << QDateTime(QDate(1978, 11, 9), QTime(13, 28, 34))
            << QString("1978-11-09T13:28:34");
    QTest::newRow("UTC")
            << QDateTime(QDate(1978, 11, 9), QTime(13, 28, 34), Qt::UTC)
            << QString("1978-11-09T13:28:34Z");
    QDateTime dt(QDate(1978, 11, 9), QTime(13, 28, 34));
    dt.setOffsetFromUtc(19800);
    QTest::newRow("positive OffsetFromUTC")
            << dt
            << QString("1978-11-09T13:28:34+05:30");
    dt.setUtcOffset(-7200);
    QTest::newRow("negative OffsetFromUTC")
            << dt
            << QString("1978-11-09T13:28:34-02:00");
    dt.setUtcOffset(-900);
    QTest::newRow("negative non-integral OffsetFromUTC")
            << dt
            << QString("1978-11-09T13:28:34-00:15");
    QTest::newRow("invalid")
            << QDateTime(QDate(-1, 11, 9), QTime(13, 28, 34), Qt::UTC)
            << QString();
}

void tst_QDateTime::toString_isoDate()
{
    QFETCH(QDateTime, datetime);
    QFETCH(QString, expected);

    QLocale oldLocale;
    QLocale::setDefault(QLocale("en_US"));

    QString result = datetime.toString(Qt::ISODate);
    QCOMPARE(result, expected);

    QDateTime resultDatetime = QDateTime::fromString(result, Qt::ISODate);
    // If expecting invalid result the datetime may still be valid, i.e. year < 0 or > 9999
    if (!expected.isEmpty()) {
        QCOMPARE(resultDatetime, datetime);
        QCOMPARE(resultDatetime.date(), datetime.date());
        QCOMPARE(resultDatetime.time(), datetime.time());
        QCOMPARE(resultDatetime.timeSpec(), datetime.timeSpec());
        QCOMPARE(resultDatetime.utcOffset(), datetime.utcOffset());
    } else {
        QCOMPARE(resultDatetime, QDateTime());
    }

    QLocale::setDefault(oldLocale);
}

void tst_QDateTime::toString_textDate_data()
{
    QTest::addColumn<QDateTime>("datetime");
    QTest::addColumn<QString>("expected");

    QString wednesdayJanuary = QDate::shortDayName(3) + ' ' + QDate::shortMonthName(1);

    QTest::newRow("localtime")  << QDateTime(QDate(2013, 1, 2), QTime(1, 2, 3), Qt::LocalTime)
                                << wednesdayJanuary + QString(" 2 01:02:03 2013");
    QTest::newRow("utc")        << QDateTime(QDate(2013, 1, 2), QTime(1, 2, 3), Qt::UTC)
                                << wednesdayJanuary + QString(" 2 01:02:03 2013 GMT");
    QTest::newRow("offset+")    << QDateTime(QDate(2013, 1, 2), QTime(1, 2, 3), Qt::OffsetFromUTC,
                                             10 * 60 * 60)
                                << wednesdayJanuary + QString(" 2 01:02:03 2013 GMT+1000");
    QTest::newRow("offset-")    << QDateTime(QDate(2013, 1, 2), QTime(1, 2, 3), Qt::OffsetFromUTC,
                                             -10 * 60 * 60)
                                << wednesdayJanuary + QString(" 2 01:02:03 2013 GMT-1000");
    QTest::newRow("invalid")    << QDateTime()
                                << QString("");
}

void tst_QDateTime::toString_textDate()
{
    QFETCH(QDateTime, datetime);
    QFETCH(QString, expected);

    QString result = datetime.toString(Qt::TextDate);
    QCOMPARE(result, expected);

    QDateTime resultDatetime = QDateTime::fromString(result, Qt::TextDate);
    QCOMPARE(resultDatetime, datetime);
    QCOMPARE(resultDatetime.date(), datetime.date());
    QCOMPARE(resultDatetime.time(), datetime.time());
    QCOMPARE(resultDatetime.timeSpec(), datetime.timeSpec());
    QCOMPARE(resultDatetime.utcOffset(), datetime.utcOffset());
}

void tst_QDateTime::toString_rfcDate_data()
{
    QTest::addColumn<QDateTime>("dt");
    QTest::addColumn<QString>("formatted");

    if (zoneIsCET) {
        QTest::newRow("localtime")
                << QDateTime(QDate(1978, 11, 9), QTime(13, 28, 34))
                << QString("09 Nov 1978 13:28:34 +0100");
    }
    QTest::newRow("UTC")
            << QDateTime(QDate(1978, 11, 9), QTime(13, 28, 34), Qt::UTC)
            << QString("09 Nov 1978 13:28:34 +0000");
    QDateTime dt(QDate(1978, 11, 9), QTime(13, 28, 34));
    dt.setUtcOffset(19800);
    QTest::newRow("positive OffsetFromUTC")
            << dt
            << QString("09 Nov 1978 13:28:34 +0530");
    dt.setUtcOffset(-7200);
    QTest::newRow("negative OffsetFromUTC")
            << dt
            << QString("09 Nov 1978 13:28:34 -0200");
    QTest::newRow("invalid")
            << QDateTime(QDate(1978, 13, 9), QTime(13, 28, 34), Qt::UTC)
            << QString();
    QTest::newRow("999 milliseconds UTC")
            << QDateTime(QDate(2000, 1, 1), QTime(13, 28, 34, 999), Qt::UTC)
            << QString("01 Jan 2000 13:28:34 +0000");
}

void tst_QDateTime::toString_rfcDate()
{
    QFETCH(QDateTime, dt);
    QFETCH(QString, formatted);

    // Set to non-English locale to confirm still uses English
    QLocale oldLocale;
    QLocale::setDefault(QLocale("de_DE"));
    QCOMPARE(dt.toString(Qt::RFC2822Date), formatted);
    QLocale::setDefault(oldLocale);
}

void tst_QDateTime::toString_enumformat()
{
    QDateTime dt1(QDate(1995, 5, 20), QTime(12, 34, 56));


    QString str1 = dt1.toString(Qt::TextDate);
    QVERIFY(!str1.isEmpty()); // It's locale dependent everywhere

    QString str2 = dt1.toString(Qt::ISODate);
    QCOMPARE(str2, QString("1995-05-20T12:34:56"));

    QString str3 = dt1.toString(Qt::LocalDate);
    QVERIFY(!str3.isEmpty());
    //check for date/time components in any order
    //year may be 2 or 4 digits
    QVERIFY(str3.contains("95"));
    //day and month may be in numeric or word form
    QVERIFY(str3.contains("12"));
    QVERIFY(str3.contains("34"));
    //seconds may be absent
}

void tst_QDateTime::addDays()
{
    for (int pass = 0; pass < 2; ++pass) {
        QDateTime dt(QDate(2004, 1, 1), QTime(12, 34, 56), pass == 0 ? Qt::LocalTime : Qt::UTC);
        dt = dt.addDays(185);
        QVERIFY(dt.date().year() == 2004 && dt.date().month() == 7 && dt.date().day() == 4);
        QVERIFY(dt.time().hour() == 12 && dt.time().minute() == 34 && dt.time().second() == 56
               && dt.time().msec() == 0);
        QCOMPARE(dt.timeSpec(), (pass == 0 ? Qt::LocalTime : Qt::UTC));

        dt = dt.addDays(-185);
        QCOMPARE(dt.date(), QDate(2004, 1, 1));
        QCOMPARE(dt.time(), QTime(12, 34, 56));
    }

    QDateTime dt(QDate(1752, 9, 14), QTime(12, 34, 56));
    while (dt.date().year() < 8000) {
        int year = dt.date().year();
        if (QDate::isLeapYear(year + 1))
            dt = dt.addDays(366);
        else
            dt = dt.addDays(365);
        QCOMPARE(dt.date(), QDate(year + 1, 9, 14));
        QCOMPARE(dt.time(), QTime(12, 34, 56));
    }

    // Test preserves TimeSpec
    QDateTime dt1(QDate(2013, 1, 1), QTime(0, 0, 0), Qt::UTC);
    QDateTime dt2 = dt1.addDays(2);
    QCOMPARE(dt2.date(), QDate(2013, 1, 3));
    QCOMPARE(dt2.time(), QTime(0, 0, 0));
    QCOMPARE(dt2.timeSpec(), Qt::UTC);

    dt1 = QDateTime(QDate(2013, 1, 1), QTime(0, 0, 0), Qt::LocalTime);
    dt2 = dt1.addDays(2);
    QCOMPARE(dt2.date(), QDate(2013, 1, 3));
    QCOMPARE(dt2.time(), QTime(0, 0, 0));
    QCOMPARE(dt2.timeSpec(), Qt::LocalTime);

    dt1 = QDateTime(QDate(2013, 1, 1), QTime(0, 0, 0), Qt::OffsetFromUTC, 60*60);
    dt2 = dt1.addDays(2);
    QCOMPARE(dt2.date(), QDate(2013, 1, 3));
    QCOMPARE(dt2.time(), QTime(0, 0, 0));
    QCOMPARE(dt2.timeSpec(), Qt::OffsetFromUTC);
    QCOMPARE(dt2.offsetFromUtc(), 60 * 60);

    // ### test invalid QDateTime()
}


void tst_QDateTime::addMonths_data()
{
    QTest::addColumn<int>("months");
    QTest::addColumn<QDate>("resultDate");

    QTest::newRow("-15") << -15 << QDate(2002, 10, 31);
    QTest::newRow("-14") << -14 << QDate(2002, 11, 30);
    QTest::newRow("-13") << -13 << QDate(2002, 12, 31);
    QTest::newRow("-12") << -12 << QDate(2003, 1, 31);

    QTest::newRow("-11") << -11 << QDate(2003, 2, 28);
    QTest::newRow("-10") << -10 << QDate(2003, 3, 31);
    QTest::newRow("-9") << -9 << QDate(2003, 4, 30);
    QTest::newRow("-8") << -8 << QDate(2003, 5, 31);
    QTest::newRow("-7") << -7 << QDate(2003, 6, 30);
    QTest::newRow("-6") << -6 << QDate(2003, 7, 31);
    QTest::newRow("-5") << -5 << QDate(2003, 8, 31);
    QTest::newRow("-4") << -4 << QDate(2003, 9, 30);
    QTest::newRow("-3") << -3 << QDate(2003, 10, 31);
    QTest::newRow("-2") << -2 << QDate(2003, 11, 30);
    QTest::newRow("-1") << -1 << QDate(2003, 12, 31);
    QTest::newRow("0") << 0 << QDate(2004, 1, 31);
    QTest::newRow("1") << 1 << QDate(2004, 2, 29);
    QTest::newRow("2") << 2 << QDate(2004, 3, 31);
    QTest::newRow("3") << 3 << QDate(2004, 4, 30);
    QTest::newRow("4") << 4 << QDate(2004, 5, 31);
    QTest::newRow("5") << 5 << QDate(2004, 6, 30);
    QTest::newRow("6") << 6 << QDate(2004, 7, 31);
    QTest::newRow("7") << 7 << QDate(2004, 8, 31);
    QTest::newRow("8") << 8 << QDate(2004, 9, 30);
    QTest::newRow("9") << 9 << QDate(2004, 10, 31);
    QTest::newRow("10") << 10 << QDate(2004, 11, 30);
    QTest::newRow("11") << 11 << QDate(2004, 12, 31);
    QTest::newRow("12") << 12 << QDate(2005, 1, 31);
    QTest::newRow("13") << 13 << QDate(2005, 2, 28);
    QTest::newRow("14") << 14 << QDate(2005, 3, 31);
    QTest::newRow("15") << 15 << QDate(2005, 4, 30);
}

void tst_QDateTime::addMonths()
{
    QFETCH(int, months);
    QFETCH(QDate, resultDate);

    QDate testDate(2004, 1, 31);
    QTime testTime(12, 34, 56);
    QDateTime start(testDate, testTime);
    QDateTime end = start.addMonths(months);
    QCOMPARE(end.date(), resultDate);
    QCOMPARE(end.time(), testTime);
    QCOMPARE(end.timeSpec(), Qt::LocalTime);

    start = QDateTime(testDate, testTime, Qt::UTC);
    end = start.addMonths(months);
    QCOMPARE(end.date(), resultDate);
    QCOMPARE(end.time(), testTime);
    QCOMPARE(end.timeSpec(), Qt::UTC);

    start = QDateTime(testDate, testTime, Qt::OffsetFromUTC, 60 * 60);
    end = start.addMonths(months);
    QCOMPARE(end.date(), resultDate);
    QCOMPARE(end.time(), testTime);
    QCOMPARE(end.timeSpec(), Qt::OffsetFromUTC);
    QCOMPARE(end.offsetFromUtc(), 60 * 60);
}

void tst_QDateTime::addYears_data()
{
    QTest::addColumn<int>("years1");
    QTest::addColumn<int>("years2");
    QTest::addColumn<QDate>("startDate");
    QTest::addColumn<QDate>("resultDate");

    QTest::newRow("0") << 0 << 0 << QDate(1752, 9, 14) << QDate(1752, 9, 14);
    QTest::newRow("4000 - 4000") << 4000 << -4000 << QDate(1752, 9, 14) << QDate(1752, 9, 14);
    QTest::newRow("10") << 10 << 0 << QDate(1752, 9, 14) << QDate(1762, 9, 14);
    QTest::newRow("0 leap year") << 0 << 0 << QDate(1760, 2, 29) << QDate(1760, 2, 29);
    QTest::newRow("1 leap year") << 1 << 0 << QDate(1760, 2, 29) << QDate(1761, 2, 28);
    QTest::newRow("2 leap year") << 2 << 0 << QDate(1760, 2, 29) << QDate(1762, 2, 28);
    QTest::newRow("3 leap year") << 3 << 0 << QDate(1760, 2, 29) << QDate(1763, 2, 28);
    QTest::newRow("4 leap year") << 4 << 0 << QDate(1760, 2, 29) << QDate(1764, 2, 29);

    QTest::newRow("toNegative1") << -2000 << 0 << QDate(1752, 9, 14) << QDate(-249, 9, 14);
    QTest::newRow("toNegative2") << -1752 << 0 << QDate(1752, 9, 14) << QDate(-1, 9, 14);
    QTest::newRow("toNegative3") << -1751 << 0 << QDate(1752, 9, 14) << QDate(1, 9, 14);
    QTest::newRow("toPositive1") << 2000 << 0 << QDate(-1752, 9, 14) << QDate(249, 9, 14);
    QTest::newRow("toPositive2") << 1752 << 0 << QDate(-1752, 9, 14) << QDate(1, 9, 14);
    QTest::newRow("toPositive3") << 1751 << 0 << QDate(-1752, 9, 14) << QDate(-1, 9, 14);
}

void tst_QDateTime::addYears()
{
    QFETCH(int, years1);
    QFETCH(int, years2);
    QFETCH(QDate, startDate);
    QFETCH(QDate, resultDate);

    QTime testTime(14, 25, 36);
    QDateTime start(startDate, testTime);
    QDateTime end = start.addYears(years1).addYears(years2);
    QCOMPARE(end.date(), resultDate);
    QCOMPARE(end.time(), testTime);
    QCOMPARE(end.timeSpec(), Qt::LocalTime);

    start = QDateTime(startDate, testTime, Qt::UTC);
    end = start.addYears(years1).addYears(years2);
    QCOMPARE(end.date(), resultDate);
    QCOMPARE(end.time(), testTime);
    QCOMPARE(end.timeSpec(), Qt::UTC);

    start = QDateTime(startDate, testTime, Qt::OffsetFromUTC, 60 * 60);
    end = start.addYears(years1).addYears(years2);
    QCOMPARE(end.date(), resultDate);
    QCOMPARE(end.time(), testTime);
    QCOMPARE(end.timeSpec(), Qt::OffsetFromUTC);
    QCOMPARE(end.offsetFromUtc(), 60 * 60);
}

void tst_QDateTime::addSecs_data()
{
    QTest::addColumn<QDateTime>("dt");
    QTest::addColumn<int>("nsecs");
    QTest::addColumn<QDateTime>("result");

    QTime standardTime(12, 34, 56);
    QTime daylightTime(13, 34, 56);

    QTest::newRow("utc0") << QDateTime(QDate(2004, 1, 1), standardTime, Qt::UTC) << 86400
                       << QDateTime(QDate(2004, 1, 2), standardTime, Qt::UTC);
    QTest::newRow("utc1") << QDateTime(QDate(2004, 1, 1), standardTime, Qt::UTC) << (86400 * 185)
                       << QDateTime(QDate(2004, 7, 4), standardTime, Qt::UTC);
    QTest::newRow("utc2") << QDateTime(QDate(2004, 1, 1), standardTime, Qt::UTC) << (86400 * 366)
                       << QDateTime(QDate(2005, 1, 1), standardTime, Qt::UTC);
    QTest::newRow("utc3") << QDateTime(QDate(1760, 1, 1), standardTime, Qt::UTC) << 86400
                       << QDateTime(QDate(1760, 1, 2), standardTime, Qt::UTC);
    QTest::newRow("utc4") << QDateTime(QDate(1760, 1, 1), standardTime, Qt::UTC) << (86400 * 185)
                       << QDateTime(QDate(1760, 7, 4), standardTime, Qt::UTC);
    QTest::newRow("utc5") << QDateTime(QDate(1760, 1, 1), standardTime, Qt::UTC) << (86400 * 366)
                       << QDateTime(QDate(1761, 1, 1), standardTime, Qt::UTC);
    QTest::newRow("utc6") << QDateTime(QDate(4000, 1, 1), standardTime, Qt::UTC) << 86400
                       << QDateTime(QDate(4000, 1, 2), standardTime, Qt::UTC);
    QTest::newRow("utc7") << QDateTime(QDate(4000, 1, 1), standardTime, Qt::UTC) << (86400 * 185)
                       << QDateTime(QDate(4000, 7, 4), standardTime, Qt::UTC);
    QTest::newRow("utc8") << QDateTime(QDate(4000, 1, 1), standardTime, Qt::UTC) << (86400 * 366)
                       << QDateTime(QDate(4001, 1, 1), standardTime, Qt::UTC);
    QTest::newRow("utc9") << QDateTime(QDate(4000, 1, 1), standardTime, Qt::UTC) << 0
                       << QDateTime(QDate(4000, 1, 1), standardTime, Qt::UTC);

    if (zoneIsCET) {
        QTest::newRow("cet0") << QDateTime(QDate(2004, 1, 1), standardTime, Qt::LocalTime) << 86400
                           << QDateTime(QDate(2004, 1, 2), standardTime, Qt::LocalTime);
        QTest::newRow("cet1") << QDateTime(QDate(2004, 1, 1), standardTime, Qt::LocalTime) << (86400 * 185)
                           << QDateTime(QDate(2004, 7, 4), daylightTime, Qt::LocalTime);
        QTest::newRow("cet2") << QDateTime(QDate(2004, 1, 1), standardTime, Qt::LocalTime) << (86400 * 366)
                           << QDateTime(QDate(2005, 1, 1), standardTime, Qt::LocalTime);
        QTest::newRow("cet3") << QDateTime(QDate(1760, 1, 1), standardTime, Qt::LocalTime) << 86400
                           << QDateTime(QDate(1760, 1, 2), standardTime, Qt::LocalTime);
        QTest::newRow("cet4") << QDateTime(QDate(1760, 1, 1), standardTime, Qt::LocalTime) << (86400 * 185)
                           << QDateTime(QDate(1760, 7, 4), standardTime, Qt::LocalTime);
        QTest::newRow("cet5") << QDateTime(QDate(1760, 1, 1), standardTime, Qt::LocalTime) << (86400 * 366)
                           << QDateTime(QDate(1761, 1, 1), standardTime, Qt::LocalTime);
        QTest::newRow("cet6") << QDateTime(QDate(4000, 1, 1), standardTime, Qt::LocalTime) << 86400
                           << QDateTime(QDate(4000, 1, 2), standardTime, Qt::LocalTime);
        QTest::newRow("cet7") << QDateTime(QDate(4000, 1, 1), standardTime, Qt::LocalTime) << (86400 * 185)
                           << QDateTime(QDate(4000, 7, 4), daylightTime, Qt::LocalTime);
        QTest::newRow("cet8") << QDateTime(QDate(4000, 1, 1), standardTime, Qt::LocalTime) << (86400 * 366)
                           << QDateTime(QDate(4001, 1, 1), standardTime, Qt::LocalTime);
        QTest::newRow("cet9") << QDateTime(QDate(4000, 1, 1), standardTime, Qt::LocalTime) << 0
                           << QDateTime(QDate(4000, 1, 1), standardTime, Qt::LocalTime);
    }

    // Year sign change
    QTest::newRow("toNegative") << QDateTime(QDate(1, 1, 1), QTime(0, 0, 0), Qt::UTC)
                                << -1
                                << QDateTime(QDate(-1, 12, 31), QTime(23, 59, 59), Qt::UTC);
    QTest::newRow("toPositive") << QDateTime(QDate(-1, 12, 31), QTime(23, 59, 59), Qt::UTC)
                                << 1
                                << QDateTime(QDate(1, 1, 1), QTime(0, 0, 0), Qt::UTC);

    QTest::newRow("invalid") << invalidDateTime() << 1 << invalidDateTime();

    // Check Offset details are preserved
    QTest::newRow("offset0") << QDateTime(QDate(2013, 1, 1), QTime(1, 2, 3),
                                          Qt::OffsetFromUTC, 60 * 60)
                             << 60 * 60
                             << QDateTime(QDate(2013, 1, 1), QTime(2, 2, 3),
                                          Qt::OffsetFromUTC, 60 * 60);
}

void tst_QDateTime::addSecs()
{
    QFETCH(QDateTime, dt);
    QFETCH(int, nsecs);
    QFETCH(QDateTime, result);
#ifdef Q_OS_IRIX
    QEXPECT_FAIL("cet4", "IRIX databases say 1970 had DST", Abort);
#endif
    QDateTime test = dt.addSecs(nsecs);
    QCOMPARE(test, result);
    QCOMPARE(test.timeSpec(), dt.timeSpec());
    if (test.timeSpec() == Qt::OffsetFromUTC)
        QCOMPARE(test.offsetFromUtc(), dt.offsetFromUtc());
    QCOMPARE(result.addSecs(-nsecs), dt);
}

void tst_QDateTime::addMSecs_data()
{
    addSecs_data();
}

void tst_QDateTime::addMSecs()
{
    QFETCH(QDateTime, dt);
    QFETCH(int, nsecs);
    QFETCH(QDateTime, result);

#ifdef Q_OS_IRIX
    QEXPECT_FAIL("cet4", "IRIX databases say 1970 had DST", Abort);
#endif
    QDateTime test = dt.addMSecs(qint64(nsecs) * 1000);
    QCOMPARE(test, result);
    QCOMPARE(test.timeSpec(), dt.timeSpec());
    if (test.timeSpec() == Qt::OffsetFromUTC)
        QCOMPARE(test.offsetFromUtc(), dt.offsetFromUtc());
    QCOMPARE(result.addMSecs(qint64(-nsecs) * 1000), dt);
}

void tst_QDateTime::toTimeSpec_data()
{
    QTest::addColumn<QDateTime>("fromUtc");
    QTest::addColumn<QDateTime>("fromLocal");

    QTime utcTime(4, 20, 30);
    QTime localStandardTime(5, 20, 30);
    QTime localDaylightTime(6, 20, 30);

    QTest::newRow("winter1") << QDateTime(QDate(2004, 1, 1), utcTime, Qt::UTC)
                          << QDateTime(QDate(2004, 1, 1), localStandardTime, Qt::LocalTime);
    QTest::newRow("winter2") << QDateTime(QDate(2004, 2, 29), utcTime, Qt::UTC)
                          << QDateTime(QDate(2004, 2, 29), localStandardTime, Qt::LocalTime);
    QTest::newRow("winter3") << QDateTime(QDate(1760, 2, 29), utcTime, Qt::UTC)
                          << QDateTime(QDate(1760, 2, 29), localStandardTime, Qt::LocalTime);
    QTest::newRow("winter4") << QDateTime(QDate(6000, 2, 29), utcTime, Qt::UTC)
                          << QDateTime(QDate(6000, 2, 29), localStandardTime, Qt::LocalTime);

    // Test mktime boundaries (1970 - 2038) and adjustDate().
    QTest::newRow("1969/12/31 23:00 UTC")
        << QDateTime(QDate(1969, 12, 31), QTime(23, 0, 0), Qt::UTC)
        << QDateTime(QDate(1970, 1, 1), QTime(0, 0, 0), Qt::LocalTime);
    QTest::newRow("2037/12/31 23:00 UTC")
        << QDateTime(QDate(2037, 12, 31), QTime(23, 0, 0), Qt::UTC)
        << QDateTime(QDate(2038, 1, 1), QTime(0, 0, 0), Qt::LocalTime);

    QTest::newRow("-271821/4/20 00:00 UTC (JavaScript min date, start of day)")
        << QDateTime(QDate(-271821, 4, 20), QTime(0, 0, 0), Qt::UTC)
        << QDateTime(QDate(-271821, 4, 20), QTime(1, 0, 0), Qt::LocalTime);
    QTest::newRow("-271821/4/20 23:00 UTC (JavaScript min date, end of day)")
        << QDateTime(QDate(-271821, 4, 20), QTime(23, 0, 0), Qt::UTC)
        << QDateTime(QDate(-271821, 4, 21), QTime(0, 0, 0), Qt::LocalTime);

    if (zoneIsCET) {
        QTest::newRow("summer1") << QDateTime(QDate(2004, 6, 30), utcTime, Qt::UTC)
                                 << QDateTime(QDate(2004, 6, 30), localDaylightTime, Qt::LocalTime);
        QTest::newRow("summer2") << QDateTime(QDate(1760, 6, 30), utcTime, Qt::UTC)
                                 << QDateTime(QDate(1760, 6, 30), localStandardTime, Qt::LocalTime);
        QTest::newRow("summer3") << QDateTime(QDate(4000, 6, 30), utcTime, Qt::UTC)
                                 << QDateTime(QDate(4000, 6, 30), localDaylightTime, Qt::LocalTime);

        QTest::newRow("275760/9/23 00:00 UTC (JavaScript max date, start of day)")
            << QDateTime(QDate(275760, 9, 23), QTime(0, 0, 0), Qt::UTC)
            << QDateTime(QDate(275760, 9, 23), QTime(2, 0, 0), Qt::LocalTime);

        QTest::newRow("275760/9/23 22:00 UTC (JavaScript max date, end of day)")
            << QDateTime(QDate(275760, 9, 23), QTime(22, 0, 0), Qt::UTC)
            << QDateTime(QDate(275760, 9, 24), QTime(0, 0, 0), Qt::LocalTime);
    }

    QTest::newRow("msec") << QDateTime(QDate(4000, 6, 30), utcTime.addMSecs(1), Qt::UTC)
                       << QDateTime(QDate(4000, 6, 30), localDaylightTime.addMSecs(1), Qt::LocalTime);
}

void tst_QDateTime::toTimeSpec()
{
    if (zoneIsCET) {
        QFETCH(QDateTime, fromUtc);
        QFETCH(QDateTime, fromLocal);

        QDateTime utcToUtc = fromUtc.toTimeSpec(Qt::UTC);
        QDateTime localToLocal = fromLocal.toTimeSpec(Qt::LocalTime);
        QDateTime utcToLocal = fromUtc.toTimeSpec(Qt::LocalTime);
        QDateTime localToUtc = fromLocal.toTimeSpec(Qt::UTC);
        QDateTime utcToOffset = fromUtc.toTimeSpec(Qt::OffsetFromUTC);
        QDateTime localToOffset = fromLocal.toTimeSpec(Qt::OffsetFromUTC);

        QCOMPARE(utcToUtc, fromUtc);
        QCOMPARE(utcToUtc.date(), fromUtc.date());
        QCOMPARE(utcToUtc.time(), fromUtc.time());
        QCOMPARE(utcToUtc.timeSpec(), Qt::UTC);

        QCOMPARE(localToLocal, fromLocal);
        QCOMPARE(localToLocal.date(), fromLocal.date());
        QCOMPARE(localToLocal.time(), fromLocal.time());
        QCOMPARE(localToLocal.timeSpec(), Qt::LocalTime);

#ifdef Q_OS_IRIX
        QEXPECT_FAIL("summer2", "IRIX databases say 1970 had DST", Abort);
#endif
        QCOMPARE(utcToLocal, fromLocal);
        QCOMPARE(utcToLocal.date(), fromLocal.date());
        QCOMPARE(utcToLocal.time(), fromLocal.time());
        QCOMPARE(utcToLocal.timeSpec(), Qt::LocalTime);

        QCOMPARE(localToUtc, fromUtc);
        QCOMPARE(localToUtc.date(), fromUtc.date());
        QCOMPARE(localToUtc.time(), fromUtc.time());
        QCOMPARE(localToUtc.timeSpec(), Qt::UTC);

        QCOMPARE(utcToUtc, localToUtc);
        QCOMPARE(utcToUtc.date(), localToUtc.date());
        QCOMPARE(utcToUtc.time(), localToUtc.time());
        QCOMPARE(utcToUtc.timeSpec(), Qt::UTC);

        QCOMPARE(utcToLocal, localToLocal);
        QCOMPARE(utcToLocal.date(), localToLocal.date());
        QCOMPARE(utcToLocal.time(), localToLocal.time());
        QCOMPARE(utcToLocal.timeSpec(), Qt::LocalTime);

        // OffsetToUTC becomes UTC
        QCOMPARE(utcToOffset, fromUtc);
        QCOMPARE(utcToOffset.date(), fromUtc.date());
        QCOMPARE(utcToOffset.time(), fromUtc.time());
        QCOMPARE(utcToOffset.timeSpec(), Qt::UTC);

        QCOMPARE(localToOffset, fromUtc);
        QCOMPARE(localToOffset.date(), fromUtc.date());
        QCOMPARE(localToOffset.time(), fromUtc.time());
        QCOMPARE(localToOffset.timeSpec(), Qt::UTC);
    } else {
        QSKIP("Not tested with timezone other than Central European (CET/CEST)");
    }
}

void tst_QDateTime::toLocalTime_data()
{
    toTimeSpec_data();
}

void tst_QDateTime::toLocalTime()
{
    if (zoneIsCET) {
        QFETCH(QDateTime, fromUtc);
        QFETCH(QDateTime, fromLocal);

        QCOMPARE(fromLocal.toLocalTime(), fromLocal);
#ifdef Q_OS_IRIX
        QEXPECT_FAIL("summer2", "IRIX databases say 1970 had DST", Abort);
#endif
        QCOMPARE(fromUtc.toLocalTime(), fromLocal);
        QCOMPARE(fromUtc.toLocalTime(), fromLocal.toLocalTime());
    } else {
        QSKIP("Not tested with timezone other than Central European (CET/CEST)");
    }
}

void tst_QDateTime::toUTC_data()
{
    toTimeSpec_data();
}

void tst_QDateTime::toUTC()
{
    if (zoneIsCET) {
        QFETCH(QDateTime, fromUtc);
        QFETCH(QDateTime, fromLocal);

        QCOMPARE(fromUtc.toUTC(), fromUtc);
#ifdef Q_OS_IRIX
        QEXPECT_FAIL("summer2", "IRIX databases say 1970 had DST", Abort);
#endif
        QCOMPARE(fromLocal.toUTC(), fromUtc);
        QCOMPARE(fromUtc.toUTC(), fromLocal.toUTC());
    } else {
        QSKIP("Not tested with timezone other than Central European (CET/CEST)");
    }

    QDateTime dt = QDateTime::currentDateTime();
    if(dt.time().msec() == 0){
        dt.setTime(dt.time().addMSecs(1));
    }
    QString s = dt.toString("zzz");
    QString t = dt.toUTC().toString("zzz");
    QCOMPARE(s, t);
}

void tst_QDateTime::daysTo()
{
    QDateTime dt1(QDate(1760, 1, 2), QTime());
    QDateTime dt2(QDate(1760, 2, 2), QTime());
    QDateTime dt3(QDate(1760, 3, 2), QTime());

    QCOMPARE(dt1.daysTo(dt2), (qint64) 31);
    QCOMPARE(dt1.addDays(31), dt2);

    QCOMPARE(dt2.daysTo(dt3), (qint64) 29);
    QCOMPARE(dt2.addDays(29), dt3);

    QCOMPARE(dt1.daysTo(dt3), (qint64) 60);
    QCOMPARE(dt1.addDays(60), dt3);

    QCOMPARE(dt2.daysTo(dt1), (qint64) -31);
    QCOMPARE(dt2.addDays(-31), dt1);

    QCOMPARE(dt3.daysTo(dt2), (qint64) -29);
    QCOMPARE(dt3.addDays(-29), dt2);

    QCOMPARE(dt3.daysTo(dt1), (qint64) -60);
    QCOMPARE(dt3.addDays(-60), dt1);
}

void tst_QDateTime::secsTo_data()
{
    addSecs_data();

    QTest::newRow("disregard milliseconds #1")
        << QDateTime(QDate(2012, 3, 7), QTime(0, 58, 0, 0)) << 60
        << QDateTime(QDate(2012, 3, 7), QTime(0, 59, 0, 400));

    QTest::newRow("disregard milliseconds #2")
        << QDateTime(QDate(2012, 3, 7), QTime(0, 59, 0, 0)) << 60
        << QDateTime(QDate(2012, 3, 7), QTime(1, 0, 0, 400));
}

void tst_QDateTime::secsTo()
{
    QFETCH(QDateTime, dt);
    QFETCH(int, nsecs);
    QFETCH(QDateTime, result);

    if (dt.isValid()) {
    #ifdef Q_OS_IRIX
        QEXPECT_FAIL("cet4", "IRIX databases say 1970 had DST", Abort);
    #endif
        QCOMPARE(dt.secsTo(result), (qint64)nsecs);
        QCOMPARE(result.secsTo(dt), (qint64)-nsecs);
        QVERIFY((dt == result) == (0 == nsecs));
        QVERIFY((dt != result) == (0 != nsecs));
        QVERIFY((dt < result) == (0 < nsecs));
        QVERIFY((dt <= result) == (0 <= nsecs));
        QVERIFY((dt > result) == (0 > nsecs));
        QVERIFY((dt >= result) == (0 >= nsecs));
    } else {
        QVERIFY(dt.secsTo(result) == 0);
        QVERIFY(result.secsTo(dt) == 0);
    }
}

void tst_QDateTime::msecsTo_data()
{
    addMSecs_data();
}

void tst_QDateTime::msecsTo()
{
    QFETCH(QDateTime, dt);
    QFETCH(int, nsecs);
    QFETCH(QDateTime, result);

    if (dt.isValid()) {
    #ifdef Q_OS_IRIX
        QEXPECT_FAIL("cet4", "IRIX databases say 1970 had DST", Abort);
    #endif
        QCOMPARE(dt.msecsTo(result), qint64(nsecs) * 1000);
        QCOMPARE(result.msecsTo(dt), -qint64(nsecs) * 1000);
        QVERIFY((dt == result) == (0 == (qint64(nsecs) * 1000)));
        QVERIFY((dt != result) == (0 != (qint64(nsecs) * 1000)));
        QVERIFY((dt < result) == (0 < (qint64(nsecs) * 1000)));
        QVERIFY((dt <= result) == (0 <= (qint64(nsecs) * 1000)));
        QVERIFY((dt > result) == (0 > (qint64(nsecs) * 1000)));
        QVERIFY((dt >= result) == (0 >= (qint64(nsecs) * 1000)));
    } else {
        QVERIFY(dt.msecsTo(result) == 0);
        QVERIFY(result.msecsTo(dt) == 0);
    }
}

void tst_QDateTime::currentDateTime()
{
#if defined(Q_OS_WINCE)
    __time64_t buf1, buf2;
    ::_time64(&buf1);
#else
    time_t buf1, buf2;
    ::time(&buf1);
#endif
    QDateTime lowerBound;
    lowerBound.setTime_t(buf1);

    QDateTime dt1 = QDateTime::currentDateTime();
    QDateTime dt2 = QDateTime::currentDateTime().toLocalTime();
    QDateTime dt3 = QDateTime::currentDateTime().toUTC();

#if defined(Q_OS_WINCE)
    ::_time64(&buf2);
#else
    ::time(&buf2);
#endif
    QDateTime upperBound;
    upperBound.setTime_t(buf2);
    // Note we must add 2 seconds here because time() may return up to
    // 1 second difference from the more accurate method used by QDateTime::currentDateTime()
    upperBound = upperBound.addSecs(2);

    QString details = QString("\n"
        "lowerBound: %1\n"
        "dt1:        %2\n"
        "dt2:        %3\n"
        "dt3:        %4\n"
        "upperBound: %5\n")
        .arg(lowerBound.toTime_t())
        .arg(dt1.toTime_t())
        .arg(dt2.toTime_t())
        .arg(dt3.toTime_t())
        .arg(upperBound.toTime_t());

    QVERIFY2(lowerBound < upperBound, qPrintable(details));

    QVERIFY2(lowerBound <= dt1, qPrintable(details));
    QVERIFY2(dt1 < upperBound, qPrintable(details));
    QVERIFY2(lowerBound <= dt2, qPrintable(details));
    QVERIFY2(dt2 < upperBound, qPrintable(details));
    QVERIFY2(lowerBound <= dt3, qPrintable(details));
    QVERIFY2(dt3 < upperBound, qPrintable(details));

    QVERIFY(dt1.timeSpec() == Qt::LocalTime);
    QVERIFY(dt2.timeSpec() == Qt::LocalTime);
    QVERIFY(dt3.timeSpec() == Qt::UTC);
}

void tst_QDateTime::currentDateTimeUtc()
{
#if defined(Q_OS_WINCE)
    __time64_t buf1, buf2;
    ::_time64(&buf1);
#else
    time_t buf1, buf2;
    ::time(&buf1);
#endif
    QDateTime lowerBound;
    lowerBound.setTime_t(buf1);

    QDateTime dt1 = QDateTime::currentDateTimeUtc();
    QDateTime dt2 = QDateTime::currentDateTimeUtc().toLocalTime();
    QDateTime dt3 = QDateTime::currentDateTimeUtc().toUTC();

#if defined(Q_OS_WINCE)
    ::_time64(&buf2);
#else
    ::time(&buf2);
#endif
    QDateTime upperBound;
    upperBound.setTime_t(buf2);
    // Note we must add 2 seconds here because time() may return up to
    // 1 second difference from the more accurate method used by QDateTime::currentDateTime()
    upperBound = upperBound.addSecs(2);

    QString details = QString("\n"
        "lowerBound: %1\n"
        "dt1:        %2\n"
        "dt2:        %3\n"
        "dt3:        %4\n"
        "upperBound: %5\n")
        .arg(lowerBound.toTime_t())
        .arg(dt1.toTime_t())
        .arg(dt2.toTime_t())
        .arg(dt3.toTime_t())
        .arg(upperBound.toTime_t());

    QVERIFY2(lowerBound < upperBound, qPrintable(details));

    QVERIFY2(lowerBound <= dt1, qPrintable(details));
    QVERIFY2(dt1 < upperBound, qPrintable(details));
    QVERIFY2(lowerBound <= dt2, qPrintable(details));
    QVERIFY2(dt2 < upperBound, qPrintable(details));
    QVERIFY2(lowerBound <= dt3, qPrintable(details));
    QVERIFY2(dt3 < upperBound, qPrintable(details));

    QVERIFY(dt1.timeSpec() == Qt::UTC);
    QVERIFY(dt2.timeSpec() == Qt::LocalTime);
    QVERIFY(dt3.timeSpec() == Qt::UTC);
}

void tst_QDateTime::currentDateTimeUtc2()
{
    QDateTime local, utc;
    qint64 msec;

    // check that we got all down to the same milliseconds
    int i = 20;
    bool ok = false;
    do {
        local = QDateTime::currentDateTime();
        utc = QDateTime::currentDateTimeUtc();
        msec = QDateTime::currentMSecsSinceEpoch();
        ok = local.time().msec() == utc.time().msec()
            && utc.time().msec() == (msec % 1000);
    } while (--i && !ok);

    if (!i)
        QSKIP("Failed to get the dates within 1 ms of each other");

    // seconds and milliseconds should be the same:
    QCOMPARE(utc.time().second(), local.time().second());
    QCOMPARE(utc.time().msec(), local.time().msec());
    QCOMPARE(msec % 1000, qint64(local.time().msec()));
    QCOMPARE(msec / 1000 % 60, qint64(local.time().second()));

    // the two dates should be equal, actually
    QCOMPARE(local.toUTC(), utc);
    QCOMPARE(utc.toLocalTime(), local);

    // and finally, the time_t should equal our number
    QCOMPARE(qint64(utc.toTime_t()), msec / 1000);
    QCOMPARE(qint64(local.toTime_t()), msec / 1000);
    QCOMPARE(utc.toMSecsSinceEpoch(), msec);
    QCOMPARE(local.toMSecsSinceEpoch(), msec);
}

void tst_QDateTime::toTime_t_data()
{
    QTest::addColumn<QString>("dateTimeStr");
    QTest::addColumn<bool>("res");

    QTest::newRow( "data1" ) << str( 1800, 1, 1, 12, 0, 0 ) << false;
    QTest::newRow( "data2" ) << str( 1969, 1, 1, 12, 0, 0 ) << false;
    QTest::newRow( "data3" ) << str( 2002, 1, 1, 12, 0, 0 ) << true;
    QTest::newRow( "data4" ) << str( 2002, 6, 1, 12, 0, 0 ) << true;
    QTest::newRow( "data5" ) << QString("INVALID") << false;
    QTest::newRow( "data6" ) << str( 2038, 1, 1, 12, 0, 0 ) << true;
    QTest::newRow( "data7" ) << str( 2063, 4, 5, 12, 0, 0 ) << true; // the day of First Contact
    QTest::newRow( "data8" ) << str( 2107, 1, 1, 12, 0, 0 )
                          << bool( sizeof(uint) > 32 && sizeof(time_t) > 32 );
}

void tst_QDateTime::toTime_t()
{
    QFETCH( QString, dateTimeStr );
    QDateTime datetime = dt( dateTimeStr );

    uint asTime_t = datetime.toTime_t();
    QFETCH( bool, res );
    if (res) {
        QVERIFY( asTime_t != (uint)-1 );
    } else {
        QVERIFY( asTime_t == (uint)-1 );
    }

    if ( asTime_t != (uint) -1 ) {
        QDateTime datetime2 = QDateTime::fromTime_t( asTime_t );
        QCOMPARE(datetime, datetime2);
    }
}

void tst_QDateTime::daylightSavingsTimeChange_data()
{
    QTest::addColumn<QDate>("inDST");
    QTest::addColumn<QDate>("outDST");
<<<<<<< HEAD
    QTest::newRow("Autumn") << QDate(2006, 8, 1) << QDate(2006, 12, 1);
    QTest::newRow("Spring") << QDate(2006, 5, 1) << QDate(2006, 2, 1);
=======
    QTest::addColumn<int>("days"); // from in to out; -ve if reversed
    QTest::addColumn<int>("months");

    QTest::newRow("Autumn") << QDate(2006, 8, 1) << QDate(2006, 12, 1)
                            << 122 << 4;

    QTest::newRow("Spring") << QDate(2006, 5, 1) << QDate(2006, 2, 1)
                            << -89 << -3;
>>>>>>> ba8d3430
}

void tst_QDateTime::daylightSavingsTimeChange()
{
    // This has grown from a regression test for an old bug where starting with
    // a date in DST and then moving to a date outside it (or vice-versa) caused
    // 1-hour jumps in time when addSecs() was called.
    //
    // The bug was caused by QDateTime knowing more than it lets show.
    // Internally, if it knows, QDateTime stores a flag indicating if the time is
    // DST or not. If it doesn't, it sets to "LocalUnknown".  The problem happened
    // because some functions did not reset the flag when moving in or out of DST.

    // WARNING: This only tests anything if there's a Daylight Savings Time change
    // in the current locale between inDST and outDST.
    // This is true for Central European Time and may be elsewhere.

    QFETCH(QDate, inDST);
    QFETCH(QDate, outDST);
<<<<<<< HEAD

    // First with simple construction
    QDateTime dt = QDateTime(outDST, QTime(0, 0, 0), Qt::LocalTime);
    int outDSTsecs = dt.toTime_t();

    dt.setDate(inDST);
    dt = dt.addSecs(1);
    QCOMPARE(dt, QDateTime(inDST, QTime(0, 0, 1)));
=======
    QFETCH(int, days);
    QFETCH(int, months);

    // First with simple construction
    QDateTime dt = QDateTime(outDST, QTime(0, 0, 0), Qt::LocalTime);
    int outDSTsecs = dt.toTime_t();

    dt.setDate(inDST);
    dt = dt.addSecs(1);
    QCOMPARE(dt, QDateTime(inDST, QTime(0, 0, 1)));

    // now using addDays:
    dt = dt.addDays(days).addSecs(1);
    QCOMPARE(dt, QDateTime(outDST, QTime(0, 0, 2)));

    // ... and back again:
    dt = dt.addDays(-days).addSecs(1);
    QCOMPARE(dt, QDateTime(inDST, QTime(0, 0, 3)));

    // now using addMonths:
    dt = dt.addMonths(months).addSecs(1);
    QCOMPARE(dt, QDateTime(outDST, QTime(0, 0, 4)));

    // ... and back again:
    dt = dt.addMonths(-months).addSecs(1);
    QCOMPARE(dt, QDateTime(inDST, QTime(0, 0, 5)));
>>>>>>> ba8d3430

    // now using fromTime_t
    dt = QDateTime::fromTime_t(outDSTsecs);
    QCOMPARE(dt, QDateTime(outDST, QTime(0, 0, 0)));

    dt.setDate(inDST);
    dt = dt.addSecs(60);
    QCOMPARE(dt, QDateTime(inDST, QTime(0, 1, 0)));
<<<<<<< HEAD
=======

    // using addMonths:
    dt = dt.addMonths(months).addSecs(60);
    QCOMPARE(dt, QDateTime(outDST, QTime(0, 2, 0)));
    // back again:
    dt = dt.addMonths(-months).addSecs(60);
    QCOMPARE(dt, QDateTime(inDST, QTime(0, 3, 0)));

    // using addDays:
    dt = dt.addDays(days).addSecs(60);
    QCOMPARE(dt, QDateTime(outDST, QTime(0, 4, 0)));
    // back again:
    dt = dt.addDays(-days).addSecs(60);
    QCOMPARE(dt, QDateTime(inDST, QTime(0, 5, 0)));

    // Now use the result of a UTC -> LocalTime conversion
    dt = QDateTime(outDST, QTime(0, 0, 0), Qt::LocalTime).toUTC();
    dt = QDateTime(dt.date(), dt.time(), Qt::UTC).toLocalTime();
    QCOMPARE(dt, QDateTime(outDST, QTime(0, 0, 0)));

    // using addDays:
    dt = dt.addDays(-days).addSecs(3600);
    QCOMPARE(dt, QDateTime(inDST, QTime(1, 0, 0)));
    // back again
    dt = dt.addDays(days).addSecs(3600);
    QCOMPARE(dt, QDateTime(outDST, QTime(2, 0, 0)));

    // using addMonths:
    dt = dt.addMonths(-months).addSecs(3600);
    QCOMPARE(dt, QDateTime(inDST, QTime(3, 0, 0)));
    // back again:
    dt = dt.addMonths(months).addSecs(3600);
    QCOMPARE(dt, QDateTime(outDST, QTime(4, 0, 0)));

    // using setDate:
    dt.setDate(inDST);
    dt = dt.addSecs(3600);
    QCOMPARE(dt, QDateTime(inDST, QTime(5, 0, 0)));
>>>>>>> ba8d3430
}

void tst_QDateTime::springForward_data()
{
    QTest::addColumn<QDate>("day"); // day of DST transition
    QTest::addColumn<QTime>("time"); // in the "missing hour"
    QTest::addColumn<int>("step"); // days to step; +ve from before, -ve from after
    QTest::addColumn<int>("adjust"); // minutes ahead of UTC on day stepped from

    /*
      Zone tests compare a summer and winter moment's time_t to known values.
      This could in principle be flawed (two DST-using zones in the same
      hemisphere with the same DST and standard times but different transition
      times) but no actual example is known where this is a problem.  Please
      document any such conflicts, if discovered.

      See http://www.timeanddate.com/time/zones/ for data on more candidates to
      test.
     */

    uint winter = QDateTime(QDate(2015, 1, 1), QTime()).toTime_t();
    uint summer = QDateTime(QDate(2015, 7, 1), QTime()).toTime_t();

    if (winter == 1420066800 && summer == 1435701600) {
        QTest::newRow("CET from day before") << QDate(2015, 3, 29) << QTime(2, 30, 0) << 1 << 60;
        QTest::newRow("CET from day after") << QDate(2015, 3, 29) << QTime(2, 30, 0) << -1 << 120;
    } else if (winter == 1420063200 && summer == 1435698000) {
        // e.g. Finland, where our CI runs ...
        QTest::newRow("EET from day before") << QDate(2015, 3, 29) << QTime(3, 30, 0) << 1 << 120;
        QTest::newRow("EET from day after") << QDate(2015, 3, 29) << QTime(3, 30, 0) << -1 << 180;
    } else if (winter == 1420070400 && summer == 1435705200) {
        // Western European Time, WET/WEST; a.k.a. GMT/BST
        QTest::newRow("WET from day before") << QDate(2015, 3, 29) << QTime(1, 30, 0) << 1 << 0;
        QTest::newRow("WET from day after") << QDate(2015, 3, 29) << QTime(1, 30, 0) << -1 << 60;
    } else if (winter == 1420099200 && summer == 1435734000) {
        // Western USA, Canada: Pacific Time (e.g. US/Pacific)
        QTest::newRow("PT from day before") << QDate(2015, 3, 8) << QTime(2, 30, 0) << 1 << -480;
        QTest::newRow("PT from day after") << QDate(2015, 3, 8) << QTime(2, 30, 0) << -1 << -420;
    } else if (winter == 1420088400 && summer == 1435723200) {
        // Eastern USA, Canada: Eastern Time (e.g. US/Eastern)
        QTest::newRow("ET from day before") << QDate(2015, 3, 8) << QTime(2, 30, 0) << 1 << -300;
        QTest::newRow("ET from day after") << QDate(2015, 3, 8) << QTime(2, 30, 0) << -1 << -240;
    } else {
        // Includes the numbers you need to test for your zone, as above:
        QString msg(QString::fromLatin1("No spring forward test data for this TZ (%1, %2)"
                        ).arg(winter).arg(summer));
        QSKIP(qPrintable(msg));
    }
}

void tst_QDateTime::springForward()
{
    QFETCH(QDate, day);
    QFETCH(QTime, time);
    QFETCH(int, step);
    QFETCH(int, adjust);

    QDateTime direct = QDateTime(day.addDays(-step), time, Qt::LocalTime).addDays(step);
    QCOMPARE(direct.date(), day);
    QCOMPARE(direct.time().minute(), time.minute());
    QCOMPARE(direct.time().second(), time.second());
    int off = direct.time().hour() - time.hour();
    QVERIFY(off == 1 || off == -1);
    // Note: function doc claims always +1, but this should be reviewed !

    // Repeat, but getting there via .toLocalTime():
    QDateTime detour = QDateTime(day.addDays(-step),
                                 time.addSecs(-60 * adjust),
                                 Qt::UTC).toLocalTime();
    QCOMPARE(detour.time(), time);
    detour = detour.addDays(step);
    QCOMPARE(detour, direct); // Insist on consistency.
}

void tst_QDateTime::operator_eqeq_data()
{
    QTest::addColumn<QDateTime>("dt1");
    QTest::addColumn<QDateTime>("dt2");
    QTest::addColumn<bool>("expectEqual");
    QTest::addColumn<bool>("checkEuro");

    QDateTime dateTime1(QDate(2012, 6, 20), QTime(14, 33, 2, 500));
    QDateTime dateTime1a = dateTime1.addMSecs(1);
    QDateTime dateTime2(QDate(2012, 20, 6), QTime(14, 33, 2, 500));
    QDateTime dateTime2a = dateTime2.addMSecs(-1);
    QDateTime dateTime3(QDate(1970, 1, 1), QTime(0, 0, 0, 0), Qt::UTC);
    QDateTime dateTime3a = dateTime3.addDays(1);
    QDateTime dateTime3b = dateTime3.addDays(-1);
    // Ensure that different times may be equal when considering timezone.
    QDateTime dateTime3c(dateTime3.addSecs(3600));
    dateTime3c.setOffsetFromUtc(3600);
    QDateTime dateTime3d(dateTime3.addSecs(-3600));
    dateTime3d.setOffsetFromUtc(-3600);
    // Convert from UTC to local.
    QDateTime dateTime3e(dateTime3.date(), dateTime3.time());

    QTest::newRow("data0") << dateTime1 << dateTime1 << true << false;
    QTest::newRow("data1") << dateTime2 << dateTime2 << true << false;
    QTest::newRow("data2") << dateTime1a << dateTime1a << true << false;
    QTest::newRow("data3") << dateTime1 << dateTime2 << false << false;
    QTest::newRow("data4") << dateTime1 << dateTime1a << false << false;
    QTest::newRow("data5") << dateTime2 << dateTime2a << false << false;
    QTest::newRow("data6") << dateTime2 << dateTime3 << false << false;
    QTest::newRow("data7") << dateTime3 << dateTime3a << false << false;
    QTest::newRow("data8") << dateTime3 << dateTime3b << false << false;
    QTest::newRow("data9") << dateTime3a << dateTime3b << false << false;
    QTest::newRow("data10") << dateTime3 << dateTime3c << true << false;
    QTest::newRow("data11") << dateTime3 << dateTime3d << true << false;
    QTest::newRow("data12") << dateTime3c << dateTime3d << true << false;
    QTest::newRow("data13") << dateTime3 << dateTime3e
                            << (localTimeType == LocalTimeIsUtc) << false;
    QTest::newRow("invalid == invalid") << invalidDateTime() << invalidDateTime() << true << false;
    QTest::newRow("invalid == valid #1") << invalidDateTime() << dateTime1 << false << false;

    if (zoneIsCET) {
        QTest::newRow("data14") << QDateTime(QDate(2004, 1, 2), QTime(2, 2, 3), Qt::LocalTime)
             << QDateTime(QDate(2004, 1, 2), QTime(1, 2, 3), Qt::UTC) << true << true;
    }
}

void tst_QDateTime::operator_eqeq()
{
    QFETCH(QDateTime, dt1);
    QFETCH(QDateTime, dt2);
    QFETCH(bool, expectEqual);
    QFETCH(bool, checkEuro);

    QVERIFY(dt1 == dt1);
    QVERIFY(!(dt1 != dt1));

    QVERIFY(dt2 == dt2);
    QVERIFY(!(dt2 != dt2));

    QVERIFY(dt1 != QDateTime::currentDateTime());
    QVERIFY(dt2 != QDateTime::currentDateTime());

    QVERIFY(dt1.toUTC() == dt1.toUTC());

    bool equal = dt1 == dt2;
    QCOMPARE(equal, expectEqual);
    bool notEqual = dt1 != dt2;
    QCOMPARE(notEqual, !expectEqual);

    if (equal)
        QVERIFY(qHash(dt1) == qHash(dt2));

    if (checkEuro && zoneIsCET) {
        QVERIFY(dt1.toUTC() == dt2);
        QVERIFY(dt1 == dt2.toLocalTime());
    }
}

#ifndef Q_OS_WINCE
Q_DECLARE_METATYPE(QDataStream::Version)

void tst_QDateTime::operator_insert_extract_data()
{
    QTest::addColumn<QDateTime>("dateTime");
    QTest::addColumn<QString>("serialiseAs");
    QTest::addColumn<QString>("deserialiseAs");
    QTest::addColumn<QDataStream::Version>("dataStreamVersion");

    const QDateTime positiveYear(QDateTime(QDate(2012, 8, 14), QTime(8, 0, 0), Qt::LocalTime));
    const QDateTime negativeYear(QDateTime(QDate(-2012, 8, 14), QTime(8, 0, 0), Qt::LocalTime));

    const QString westernAustralia(QString::fromLatin1("AWST-8AWDT-9,M10.5.0,M3.5.0/03:00:00"));
    const QString hawaii(QString::fromLatin1("HAW10"));

    const QDataStream tmpDataStream;
    const int thisVersion = tmpDataStream.version();
    for (int version = QDataStream::Qt_1_0; version <= thisVersion; ++version) {
        const QDataStream::Version dataStreamVersion = static_cast<QDataStream::Version>(version);
        QTest::newRow(QString::fromLatin1("v%1 WA => HAWAII %2").arg(dataStreamVersion).arg(positiveYear.toString()).toLocal8Bit().constData())
            << positiveYear << westernAustralia << hawaii << dataStreamVersion;
        QTest::newRow(QString::fromLatin1("v%1 WA => WA %2").arg(dataStreamVersion).arg(positiveYear.toString()).toLocal8Bit().constData())
            << positiveYear << westernAustralia << westernAustralia << dataStreamVersion;
        QTest::newRow(QString::fromLatin1("v%1 HAWAII => WA %2").arg(dataStreamVersion).arg(negativeYear.toString()).toLocal8Bit().constData())
            << negativeYear << hawaii << westernAustralia << dataStreamVersion;
        QTest::newRow(QString::fromLatin1("v%1 HAWAII => HAWAII %2").arg(dataStreamVersion).arg(positiveYear.toString()).toLocal8Bit().constData())
            << positiveYear << hawaii << hawaii << dataStreamVersion;
    }
}

void tst_QDateTime::operator_insert_extract()
{
    QFETCH(QDateTime, dateTime);
    QFETCH(QString, serialiseAs);
    QFETCH(QString, deserialiseAs);
    QFETCH(QDataStream::Version, dataStreamVersion);

    // Save the previous timezone so we can restore it afterwards, otherwise later tests will break
    QByteArray previousTimeZone = qgetenv("TZ");

    // Start off in a certain timezone.
    qputenv("TZ", serialiseAs.toLocal8Bit().constData());
    tzset();
    QDateTime dateTimeAsUTC(dateTime.toUTC());

    QByteArray byteArray;
    {
        QDataStream dataStream(&byteArray, QIODevice::WriteOnly);
        dataStream.setVersion(dataStreamVersion);
        if (dataStreamVersion == QDataStream::Qt_5_0) {
            // Qt 5 serialises as UTC and converts back to the stored timeSpec when
            // deserialising; we don't need to do it ourselves...
            dataStream << dateTime << dateTime;
        } else {
            // ... but other versions don't, so we have to here.
            dataStream << dateTimeAsUTC << dateTimeAsUTC;
            // We'll also make sure that a deserialised local datetime is the same
            // time of day (potentially different UTC time), regardless of which
            // timezone it was serialised in. E.g.: Tue Aug 14 08:00:00 2012
            // serialised in WST should be deserialised as Tue Aug 14 08:00:00 2012
            // HST.
            dataStream << dateTime;
        }
    }

    // Ensure that a change in timezone between serialisation and deserialisation
    // still results in identical UTC-converted datetimes.
    qputenv("TZ", deserialiseAs.toLocal8Bit().constData());
    tzset();
    QDateTime expectedLocalTime(dateTimeAsUTC.toLocalTime());
    {
        // Deserialise whole QDateTime at once.
        QDataStream dataStream(&byteArray, QIODevice::ReadOnly);
        dataStream.setVersion(dataStreamVersion);
        QDateTime deserialised;
        dataStream >> deserialised;

        if (dataStreamVersion == QDataStream::Qt_5_0) {
            // Ensure local time is still correct. Again, Qt 5 handles the timeSpec
            // conversion (in this case, UTC => LocalTime) for us when deserialising.
            QCOMPARE(deserialised, expectedLocalTime);
        } else {
            if (dataStreamVersion < QDataStream::Qt_4_0) {
                // Versions lower than Qt 4 don't serialise the timeSpec, instead
                // assuming that everything is LocalTime.
                deserialised.setTimeSpec(Qt::UTC);
            }
            // Qt 4.* versions do serialise the timeSpec, so we only need to convert from UTC here.
            deserialised = deserialised.toLocalTime();

            QCOMPARE(deserialised, expectedLocalTime);
        }
        // Sanity check UTC times (operator== already converts its operands to UTC before comparing).
        QCOMPARE(deserialised.toUTC(), expectedLocalTime.toUTC());

        // Deserialise each component individually.
        QDate deserialisedDate;
        dataStream >> deserialisedDate;
        QTime deserialisedTime;
        dataStream >> deserialisedTime;
        qint8 deserialisedSpec;
        if (dataStreamVersion >= QDataStream::Qt_4_0)
            dataStream >> deserialisedSpec;
        deserialised = QDateTime(deserialisedDate, deserialisedTime, Qt::UTC);
        if (dataStreamVersion >= QDataStream::Qt_4_0)
            deserialised = deserialised.toTimeSpec(static_cast<Qt::TimeSpec>(deserialisedSpec));
        // Ensure local time is still correct.
        QCOMPARE(deserialised, expectedLocalTime);
        // Sanity check UTC times.
        QCOMPARE(deserialised.toUTC(), expectedLocalTime.toUTC());

        if (dataStreamVersion != QDataStream::Qt_5_0) {
            // Deserialised local datetime should be the same time of day,
            // regardless of which timezone it was serialised in.
            QDateTime localDeserialized;
            dataStream >> localDeserialized;
            QCOMPARE(localDeserialized, dateTime);
        }
    }

    if (previousTimeZone.isNull())
        qunsetenv("TZ");
    else
        qputenv("TZ", previousTimeZone.constData());
    tzset();
}
#endif

void tst_QDateTime::toString_strformat()
{
    // Most tests are in QLocale, just test that the api works.
    QDate testDate(2013, 1, 1);
    QTime testTime(1, 2, 3);
    QDateTime testDateTime(testDate, testTime, Qt::UTC);
    QCOMPARE(testDate.toString("yyyy-MM-dd"), QString("2013-01-01"));
    QCOMPARE(testTime.toString("hh:mm:ss"), QString("01:02:03"));
    QCOMPARE(testDateTime.toString("yyyy-MM-dd hh:mm:ss t"), QString("2013-01-01 01:02:03 UTC"));
}

void tst_QDateTime::fromStringDateFormat_data()
{
    QTest::addColumn<QString>("dateTimeStr");
    QTest::addColumn<Qt::DateFormat>("dateFormat");
    QTest::addColumn<QDateTime>("expected");

    // Test Qt::TextDate format.
    QTest::newRow("text date") << QString::fromLatin1("Tue Jun 17 08:00:10 2003")
        << Qt::TextDate << QDateTime(QDate(2003, 6, 17), QTime(8, 0, 10, 0), Qt::LocalTime);
    QTest::newRow("text date Year 0999") << QString::fromLatin1("Tue Jun 17 08:00:10 0999")
        << Qt::TextDate << QDateTime(QDate(999, 6, 17), QTime(8, 0, 10, 0), Qt::LocalTime);
    QTest::newRow("text date Year 999") << QString::fromLatin1("Tue Jun 17 08:00:10 999")
        << Qt::TextDate << QDateTime(QDate(999, 6, 17), QTime(8, 0, 10, 0), Qt::LocalTime);
    QTest::newRow("text date Year 12345") << QString::fromLatin1("Tue Jun 17 08:00:10 12345")
        << Qt::TextDate << QDateTime(QDate(12345, 6, 17), QTime(8, 0, 10, 0), Qt::LocalTime);
    QTest::newRow("text date Year -4712") << QString::fromLatin1("Tue Jan 1 00:01:02 -4712")
        << Qt::TextDate << QDateTime(QDate(-4712, 1, 1), QTime(0, 1, 2, 0), Qt::LocalTime);
    QTest::newRow("text data0") << QString::fromLatin1("Thu Jan 1 00:00:00 1970")
        << Qt::TextDate << QDateTime(QDate(1970, 1, 1), QTime(0, 0, 0), Qt::LocalTime);
    QTest::newRow("text data1") << QString::fromLatin1("Thu Jan 2 12:34 1970")
        << Qt::TextDate << QDateTime(QDate(1970, 1, 2), QTime(12, 34, 0), Qt::LocalTime);
    QTest::newRow("text data2") << QString::fromLatin1("Thu Jan 1 00 1970")
        << Qt::TextDate << invalidDateTime();
    QTest::newRow("text data3") << QString::fromLatin1("Thu Jan 1 00:00:00:00 1970")
        << Qt::TextDate << invalidDateTime();
    QTest::newRow("text data4") << QString::fromLatin1("Thu 1. Jan 00:00:00 1970")
        << Qt::TextDate << QDateTime(QDate(1970, 1, 1), QTime(0, 0), Qt::LocalTime);
    QTest::newRow("text data5") << QString::fromLatin1(" Thu   Jan   1    00:00:00    1970  ")
        << Qt::TextDate << QDateTime(QDate(1970, 1, 1), QTime(0, 0, 0), Qt::LocalTime);
    QTest::newRow("text data6") << QString::fromLatin1("Thu Jan 1 00:00:00")
        << Qt::TextDate << invalidDateTime();
    QTest::newRow("text data7") << QString::fromLatin1("Thu Jan 1 1970 00:00:00")
        << Qt::TextDate << QDateTime(QDate(1970, 1, 1), QTime(0, 0, 0), Qt::LocalTime);
    QTest::newRow("text data8") << QString::fromLatin1("Thu Jan 1 00:12:34 1970 GMT+foo")
        << Qt::TextDate << invalidDateTime();
    QTest::newRow("text data9") << QString::fromLatin1("Thu Jan 1 00:12:34 1970 GMT")
        << Qt::TextDate << QDateTime(QDate(1970, 1, 1), QTime(0, 12, 34), Qt::UTC);
    QTest::newRow("text data10") << QString::fromLatin1("Thu Jan 1 00:12:34 1970 GMT-0300")
        << Qt::TextDate << QDateTime(QDate(1970, 1, 1), QTime(3, 12, 34), Qt::UTC);
    QTest::newRow("text data11") << QString::fromLatin1("Thu Jan 1 00:12:34 1970 GMT+0300")
        << Qt::TextDate << QDateTime(QDate(1969, 12, 31), QTime(21, 12, 34), Qt::UTC);
    QTest::newRow("text data12") << QString::fromLatin1("Thu Jan 1 00:12:34 1970 gmt")
        << Qt::TextDate << QDateTime(QDate(1970, 1, 1), QTime(0, 12, 34), Qt::UTC);
    QTest::newRow("text data13") << QString::fromLatin1("Thu Jan 1 1970 00:12:34 GMT+0100")
        << Qt::TextDate << QDateTime(QDate(1969, 12, 31), QTime(23, 12, 34), Qt::UTC);
    QTest::newRow("text empty") << QString::fromLatin1("")
        << Qt::TextDate << invalidDateTime();
    QTest::newRow("text too many parts") << QString::fromLatin1("Thu Jan 1 00:12:34 1970 gmt +0100")
        << Qt::TextDate << invalidDateTime();
    QTest::newRow("text invalid month name") << QString::fromLatin1("Thu Jaz 1 1970 00:12:34")
        << Qt::TextDate << invalidDateTime();
    QTest::newRow("text invalid date") << QString::fromLatin1("Thu Jan 32 1970 00:12:34")
        << Qt::TextDate << invalidDateTime();
    QTest::newRow("text invalid day #1") << QString::fromLatin1("Thu Jan XX 1970 00:12:34")
        << Qt::TextDate << invalidDateTime();
    QTest::newRow("text invalid day #2") << QString::fromLatin1("Thu X. Jan 00:00:00 1970")
        << Qt::TextDate << invalidDateTime();
    QTest::newRow("text invalid day #3") << QString::fromLatin1("Thu 1 Jan 00:00:00 1970")
        << Qt::TextDate << invalidDateTime();
    QTest::newRow("text invalid year #1") << QString::fromLatin1("Thu 1. Jan 00:00:00 19X0")
        << Qt::TextDate << invalidDateTime();
    QTest::newRow("text invalid year #2") << QString::fromLatin1("Thu 1. Jan 19X0 00:00:00")
        << Qt::TextDate << invalidDateTime();
    QTest::newRow("text invalid hour") << QString::fromLatin1("Thu 1. Jan 1970 0X:00:00")
        << Qt::TextDate << invalidDateTime();
    QTest::newRow("text invalid minute") << QString::fromLatin1("Thu 1. Jan 1970 00:0X:00")
        << Qt::TextDate << invalidDateTime();
    QTest::newRow("text invalid second") << QString::fromLatin1("Thu 1. Jan 1970 00:00:0X")
        << Qt::TextDate << invalidDateTime();
    QTest::newRow("text invalid gmt specifier #1") << QString::fromLatin1("Thu 1. Jan 1970 00:00:00 DMT")
        << Qt::TextDate << invalidDateTime();
    QTest::newRow("text invalid gmt specifier #2") << QString::fromLatin1("Thu 1. Jan 1970 00:00:00 GMTx0200")
        << Qt::TextDate << invalidDateTime();
    QTest::newRow("text invalid gmt hour") << QString::fromLatin1("Thu 1. Jan 1970 00:00:00 GMT+0X00")
        << Qt::TextDate << invalidDateTime();
    QTest::newRow("text invalid gmt minute") << QString::fromLatin1("Thu 1. Jan 1970 00:00:00 GMT+000X")
        << Qt::TextDate << invalidDateTime();
    QTest::newRow("text second fraction") << QString::fromLatin1("Mon 6. May 2013 01:02:03.456")
        << Qt::TextDate << QDateTime(QDate(2013, 5, 6), QTime(1, 2, 3, 456));

    // Test Qt::ISODate format.
    QTest::newRow("ISO +01:00") << QString::fromLatin1("1987-02-13T13:24:51+01:00")
        << Qt::ISODate << QDateTime(QDate(1987, 2, 13), QTime(12, 24, 51), Qt::UTC);
    QTest::newRow("ISO +00:01") << QString::fromLatin1("1987-02-13T13:24:51+00:01")
        << Qt::ISODate << QDateTime(QDate(1987, 2, 13), QTime(13, 23, 51), Qt::UTC);
    QTest::newRow("ISO -01:00") << QString::fromLatin1("1987-02-13T13:24:51-01:00")
        << Qt::ISODate << QDateTime(QDate(1987, 2, 13), QTime(14, 24, 51), Qt::UTC);
    QTest::newRow("ISO -00:01") << QString::fromLatin1("1987-02-13T13:24:51-00:01")
        << Qt::ISODate << QDateTime(QDate(1987, 2, 13), QTime(13, 25, 51), Qt::UTC);
    QTest::newRow("ISO +0000") << QString::fromLatin1("1970-01-01T00:12:34+0000")
        << Qt::ISODate << QDateTime(QDate(1970, 1, 1), QTime(0, 12, 34), Qt::UTC);
    QTest::newRow("ISO +00:00") << QString::fromLatin1("1970-01-01T00:12:34+00:00")
        << Qt::ISODate << QDateTime(QDate(1970, 1, 1), QTime(0, 12, 34), Qt::UTC);
    QTest::newRow("ISO -03") << QString::fromLatin1("2014-12-15T12:37:09-03")
        << Qt::ISODate << QDateTime(QDate(2014, 12, 15), QTime(15, 37, 9), Qt::UTC);
    QTest::newRow("ISO zzz-03") << QString::fromLatin1("2014-12-15T12:37:09.745-03")
        << Qt::ISODate << QDateTime(QDate(2014, 12, 15), QTime(15, 37, 9, 745), Qt::UTC);
    QTest::newRow("ISO -3") << QString::fromLatin1("2014-12-15T12:37:09-3")
        << Qt::ISODate << QDateTime(QDate(2014, 12, 15), QTime(15, 37, 9), Qt::UTC);
    QTest::newRow("ISO zzz-3") << QString::fromLatin1("2014-12-15T12:37:09.745-3")
        << Qt::ISODate << QDateTime(QDate(2014, 12, 15), QTime(15, 37, 9, 745), Qt::UTC);
    // No time specified - defaults to Qt::LocalTime.
    QTest::newRow("ISO data3") << QString::fromLatin1("2002-10-01")
        << Qt::ISODate << QDateTime(QDate(2002, 10, 1), QTime(0, 0, 0, 0), Qt::LocalTime);
    QTest::newRow("ISO") << QString::fromLatin1("2005-06-28T07:57:30.0010000000Z")
        << Qt::ISODate << QDateTime(QDate(2005, 6, 28), QTime(7, 57, 30, 1), Qt::UTC);
    QTest::newRow("ISO with comma 1") << QString::fromLatin1("2005-06-28T07:57:30,0040000000Z")
        << Qt::ISODate << QDateTime(QDate(2005, 6, 28), QTime(7, 57, 30, 4), Qt::UTC);
    QTest::newRow("ISO with comma 2") << QString::fromLatin1("2005-06-28T07:57:30,0015Z")
        << Qt::ISODate << QDateTime(QDate(2005, 6, 28), QTime(7, 57, 30, 2), Qt::UTC);
    QTest::newRow("ISO with comma 3") << QString::fromLatin1("2005-06-28T07:57:30,0014Z")
        << Qt::ISODate << QDateTime(QDate(2005, 6, 28), QTime(7, 57, 30, 1), Qt::UTC);
    QTest::newRow("ISO with comma 4") << QString::fromLatin1("2005-06-28T07:57:30,1Z")
        << Qt::ISODate << QDateTime(QDate(2005, 6, 28), QTime(7, 57, 30, 100), Qt::UTC);
    QTest::newRow("ISO with comma 5") << QString::fromLatin1("2005-06-28T07:57:30,11")
        << Qt::ISODate << QDateTime(QDate(2005, 6, 28), QTime(7, 57, 30, 110), Qt::LocalTime);
    // 24:00:00 Should be next day according to ISO 8601 section 4.2.3.
    QTest::newRow("ISO 24:00") << QString::fromLatin1("2012-06-04T24:00:00")
        << Qt::ISODate << QDateTime(QDate(2012, 6, 5), QTime(0, 0, 0, 0), Qt::LocalTime);
    QTest::newRow("ISO 24:00 end of month") << QString::fromLatin1("2012-06-30T24:00:00")
        << Qt::ISODate << QDateTime(QDate(2012, 7, 1), QTime(0, 0, 0, 0), Qt::LocalTime);
    QTest::newRow("ISO 24:00 end of year") << QString::fromLatin1("2012-12-31T24:00:00")
        << Qt::ISODate << QDateTime(QDate(2013, 1, 1), QTime(0, 0, 0, 0), Qt::LocalTime);
    QTest::newRow("ISO 24:00, fract ms") << QString::fromLatin1("2012-01-01T24:00:00.000")
        << Qt::ISODate << QDateTime(QDate(2012, 1, 2), QTime(0, 0, 0, 0), Qt::LocalTime);
    QTest::newRow("ISO 24:00 end of year, fract ms") << QString::fromLatin1("2012-12-31T24:00:00.000")
        << Qt::ISODate << QDateTime(QDate(2013, 1, 1), QTime(0, 0, 0, 0), Qt::LocalTime);
    // Test fractional seconds.
    QTest::newRow("ISO .0 of a second (period)") << QString::fromLatin1("2012-01-01T08:00:00.0")
        << Qt::ISODate << QDateTime(QDate(2012, 1, 1), QTime(8, 0, 0, 0), Qt::LocalTime);
    QTest::newRow("ISO .00 of a second (period)") << QString::fromLatin1("2012-01-01T08:00:00.00")
        << Qt::ISODate << QDateTime(QDate(2012, 1, 1), QTime(8, 0, 0, 0), Qt::LocalTime);
    QTest::newRow("ISO .000 of a second (period)") << QString::fromLatin1("2012-01-01T08:00:00.000")
        << Qt::ISODate << QDateTime(QDate(2012, 1, 1), QTime(8, 0, 0, 0), Qt::LocalTime);
    QTest::newRow("ISO .1 of a second (comma)") << QString::fromLatin1("2012-01-01T08:00:00,1")
        << Qt::ISODate << QDateTime(QDate(2012, 1, 1), QTime(8, 0, 0, 100), Qt::LocalTime);
    QTest::newRow("ISO .99 of a second (comma)") << QString::fromLatin1("2012-01-01T08:00:00,99")
        << Qt::ISODate << QDateTime(QDate(2012, 1, 1), QTime(8, 0, 0, 990), Qt::LocalTime);
    QTest::newRow("ISO .998 of a second (comma)") << QString::fromLatin1("2012-01-01T08:00:00,998")
        << Qt::ISODate << QDateTime(QDate(2012, 1, 1), QTime(8, 0, 0, 998), Qt::LocalTime);
    QTest::newRow("ISO .999 of a second (comma)") << QString::fromLatin1("2012-01-01T08:00:00,999")
        << Qt::ISODate << QDateTime(QDate(2012, 1, 1), QTime(8, 0, 0, 999), Qt::LocalTime);
    QTest::newRow("ISO .3335 of a second (comma)") << QString::fromLatin1("2012-01-01T08:00:00,3335")
        << Qt::ISODate << QDateTime(QDate(2012, 1, 1), QTime(8, 0, 0, 334), Qt::LocalTime);
    QTest::newRow("ISO .333333 of a second (comma)") << QString::fromLatin1("2012-01-01T08:00:00,333333")
        << Qt::ISODate << QDateTime(QDate(2012, 1, 1), QTime(8, 0, 0, 333), Qt::LocalTime);
    QTest::newRow("ISO .00009 of a second (period)") << QString::fromLatin1("2012-01-01T08:00:00.00009")
        << Qt::ISODate << QDateTime(QDate(2012, 1, 1), QTime(8, 0, 0, 0), Qt::LocalTime);
    QTest::newRow("ISO no fract specified") << QString::fromLatin1("2012-01-01T08:00:00.")
        << Qt::ISODate << QDateTime(QDate(2012, 1, 1), QTime(8, 0, 0, 0), Qt::LocalTime);
    // Test invalid characters (should ignore invalid characters at end of string).
    QTest::newRow("ISO invalid character at end") << QString::fromLatin1("2012-01-01T08:00:00!")
        << Qt::ISODate << QDateTime(QDate(2012, 1, 1), QTime(8, 0, 0, 0), Qt::LocalTime);
    QTest::newRow("ISO invalid character at front") << QString::fromLatin1("!2012-01-01T08:00:00")
        << Qt::ISODate << invalidDateTime();
    QTest::newRow("ISO invalid character both ends") << QString::fromLatin1("!2012-01-01T08:00:00!")
        << Qt::ISODate << invalidDateTime();
    QTest::newRow("ISO invalid character at front, 2 at back") << QString::fromLatin1("!2012-01-01T08:00:00..")
        << Qt::ISODate << invalidDateTime();
    QTest::newRow("ISO invalid character 2 at front") << QString::fromLatin1("!!2012-01-01T08:00:00")
        << Qt::ISODate << invalidDateTime();
    // Test fractional minutes.
    QTest::newRow("ISO .0 of a minute (period)") << QString::fromLatin1("2012-01-01T08:00.0")
        << Qt::ISODate << QDateTime(QDate(2012, 1, 1), QTime(8, 0, 0, 0), Qt::LocalTime);
    QTest::newRow("ISO .8 of a minute (period)") << QString::fromLatin1("2012-01-01T08:00.8")
        << Qt::ISODate << QDateTime(QDate(2012, 1, 1), QTime(8, 0, 48, 0), Qt::LocalTime);
    QTest::newRow("ISO .99999 of a minute (period)") << QString::fromLatin1("2012-01-01T08:00.99999")
        << Qt::ISODate << QDateTime(QDate(2012, 1, 1), QTime(8, 0, 59, 999), Qt::LocalTime);
    QTest::newRow("ISO .0 of a minute (comma)") << QString::fromLatin1("2012-01-01T08:00,0")
        << Qt::ISODate << QDateTime(QDate(2012, 1, 1), QTime(8, 0, 0, 0), Qt::LocalTime);
    QTest::newRow("ISO .8 of a minute (comma)") << QString::fromLatin1("2012-01-01T08:00,8")
        << Qt::ISODate << QDateTime(QDate(2012, 1, 1), QTime(8, 0, 48, 0), Qt::LocalTime);
    QTest::newRow("ISO .99999 of a minute (comma)") << QString::fromLatin1("2012-01-01T08:00,99999")
        << Qt::ISODate << QDateTime(QDate(2012, 1, 1), QTime(8, 0, 59, 999), Qt::LocalTime);
    QTest::newRow("ISO empty") << QString::fromLatin1("") << Qt::ISODate << invalidDateTime();

    // Test Qt::RFC2822Date format (RFC 2822).
    QTest::newRow("RFC 2822 +0100") << QString::fromLatin1("13 Feb 1987 13:24:51 +0100")
        << Qt::RFC2822Date << QDateTime(QDate(1987, 2, 13), QTime(12, 24, 51), Qt::UTC);
    QTest::newRow("RFC 2822 with day +0100") << QString::fromLatin1("Fri, 13 Feb 1987 13:24:51 +0100")
        << Qt::RFC2822Date << QDateTime(QDate(1987, 2, 13), QTime(12, 24, 51), Qt::UTC);
    QTest::newRow("RFC 2822 -0100") << QString::fromLatin1("13 Feb 1987 13:24:51 -0100")
        << Qt::RFC2822Date << QDateTime(QDate(1987, 2, 13), QTime(14, 24, 51), Qt::UTC);
    QTest::newRow("RFC 2822 with day -0100") << QString::fromLatin1("Fri, 13 Feb 1987 13:24:51 -0100")
        << Qt::RFC2822Date << QDateTime(QDate(1987, 2, 13), QTime(14, 24, 51), Qt::UTC);
    QTest::newRow("RFC 2822 +0000") << QString::fromLatin1("01 Jan 1970 00:12:34 +0000")
        << Qt::RFC2822Date << QDateTime(QDate(1970, 1, 1), QTime(0, 12, 34), Qt::UTC);
    QTest::newRow("RFC 2822 with day +0000") << QString::fromLatin1("Thu, 01 Jan 1970 00:12:34 +0000")
        << Qt::RFC2822Date << QDateTime(QDate(1970, 1, 1), QTime(0, 12, 34), Qt::UTC);
    QTest::newRow("RFC 2822 +0000") << QString::fromLatin1("01 Jan 1970 00:12:34 +0000")
        << Qt::RFC2822Date << QDateTime(QDate(1970, 1, 1), QTime(0, 12, 34), Qt::UTC);
    QTest::newRow("RFC 2822 with day +0000") << QString::fromLatin1("Thu, 01 Jan 1970 00:12:34 +0000")
        << Qt::RFC2822Date << QDateTime(QDate(1970, 1, 1), QTime(0, 12, 34), Qt::UTC);
    // No timezone assume UTC
    QTest::newRow("RFC 2822 no timezone") << QString::fromLatin1("01 Jan 1970 00:12:34")
        << Qt::RFC2822Date << QDateTime(QDate(1970, 1, 1), QTime(0, 12, 34), Qt::UTC);
    // No time specified
    QTest::newRow("RFC 2822 date only") << QString::fromLatin1("01 Nov 2002")
        << Qt::RFC2822Date << invalidDateTime();
    QTest::newRow("RFC 2822 with day date only") << QString::fromLatin1("Fri, 01 Nov 2002")
        << Qt::RFC2822Date << invalidDateTime();
    // Test invalid month, day, year
    QTest::newRow("RFC 2822 invalid month name") << QString::fromLatin1("13 Fev 1987 13:24:51 +0100")
        << Qt::RFC2822Date << invalidDateTime();
    QTest::newRow("RFC 2822 invalid day") << QString::fromLatin1("36 Fev 1987 13:24:51 +0100")
        << Qt::RFC2822Date << invalidDateTime();
    QTest::newRow("RFC 2822 invalid year") << QString::fromLatin1("13 Fev 0000 13:24:51 +0100")
        << Qt::RFC2822Date << invalidDateTime();
    // Test invalid characters (should ignore invalid characters at end of string).
    QTest::newRow("RFC 2822 invalid character at end") << QString::fromLatin1("01 Jan 2012 08:00:00 +0100!")
        << Qt::RFC2822Date << QDateTime(QDate(2012, 1, 1), QTime(7, 0, 0, 0), Qt::UTC);
    QTest::newRow("RFC 2822 invalid character at front") << QString::fromLatin1("!01 Jan 2012 08:00:00 +0000")
        << Qt::RFC2822Date << invalidDateTime();
    QTest::newRow("RFC 2822 invalid character both ends") << QString::fromLatin1("!01 Jan 2012 08:00:00 +0000!")
        << Qt::RFC2822Date << invalidDateTime();
    QTest::newRow("RFC 2822 invalid character at front, 2 at back") << QString::fromLatin1("!01 Jan 2012 08:00:00 +0000..")
        << Qt::RFC2822Date << invalidDateTime();
    QTest::newRow("RFC 2822 invalid character 2 at front") << QString::fromLatin1("!!01 Jan 2012 08:00:00 +0000")
        << Qt::RFC2822Date << invalidDateTime();

    // Test Qt::RFC2822Date format (RFC 850 and 1036).
    QTest::newRow("RFC 850 and 1036 +0100") << QString::fromLatin1("Fri Feb 13 13:24:51 1987 +0100")
        << Qt::RFC2822Date << QDateTime(QDate(1987, 2, 13), QTime(12, 24, 51), Qt::UTC);
    QTest::newRow("RFC 850 and 1036 -0100") << QString::fromLatin1("Fri Feb 13 13:24:51 1987 -0100")
        << Qt::RFC2822Date << QDateTime(QDate(1987, 2, 13), QTime(14, 24, 51), Qt::UTC);
    QTest::newRow("RFC 850 and 1036 +0000") << QString::fromLatin1("Thu Jan 01 00:12:34 1970 +0000")
        << Qt::RFC2822Date << QDateTime(QDate(1970, 1, 1), QTime(0, 12, 34), Qt::UTC);
    QTest::newRow("RFC 850 and 1036 +0000") << QString::fromLatin1("Thu Jan 01 00:12:34 1970 +0000")
        << Qt::RFC2822Date << QDateTime(QDate(1970, 1, 1), QTime(0, 12, 34), Qt::UTC);
    // No timezone assume UTC
    QTest::newRow("RFC 850 and 1036 no timezone") << QString::fromLatin1("Thu Jan 01 00:12:34 1970")
        << Qt::RFC2822Date << QDateTime(QDate(1970, 1, 1), QTime(0, 12, 34), Qt::UTC);
    // No time specified
    QTest::newRow("RFC 850 and 1036 date only") << QString::fromLatin1("Fri Nov 01 2002")
        << Qt::RFC2822Date << invalidDateTime();
    // Test invalid characters (should ignore invalid characters at end of string).
    QTest::newRow("RFC 850 and 1036 invalid character at end") << QString::fromLatin1("Sun Jan 01 08:00:00 2012 +0100!")
        << Qt::RFC2822Date << QDateTime(QDate(2012, 1, 1), QTime(7, 0, 0, 0), Qt::UTC);
    QTest::newRow("RFC 850 and 1036 invalid character at front") << QString::fromLatin1("!Sun Jan 01 08:00:00 2012 +0000")
        << Qt::RFC2822Date << invalidDateTime();
    QTest::newRow("RFC 850 and 1036 invalid character both ends") << QString::fromLatin1("!Sun Jan 01 08:00:00 2012 +0000!")
        << Qt::RFC2822Date << invalidDateTime();
    QTest::newRow("RFC 850 and 1036 invalid character at front, 2 at back") << QString::fromLatin1("!Sun Jan 01 08:00:00 2012 +0000..")
        << Qt::RFC2822Date << invalidDateTime();
    QTest::newRow("RFC 850 and 1036 invalid character 2 at front") << QString::fromLatin1("!!Sun Jan 01 08:00:00 2012 +0000")
        << Qt::RFC2822Date << invalidDateTime();

    QTest::newRow("RFC empty") << QString::fromLatin1("") << Qt::RFC2822Date << invalidDateTime();
}

void tst_QDateTime::fromStringDateFormat()
{
    QFETCH(QString, dateTimeStr);
    QFETCH(Qt::DateFormat, dateFormat);
    QFETCH(QDateTime, expected);

    QDateTime dateTime = QDateTime::fromString(dateTimeStr, dateFormat);
    QCOMPARE(dateTime, expected);
}

void tst_QDateTime::fromStringStringFormat_data()
{
    QTest::addColumn<QString>("string");
    QTest::addColumn<QString>("format");
    QTest::addColumn<QDateTime>("expected");

    QString january = QDate::longMonthName(1);
    QString oct = QDate::shortMonthName(10);
    QString december = QDate::longMonthName(12);
    QString thu = QDate::shortDayName(4);
    QString fri = QDate::shortDayName(5);
    QString date = "10 " + oct + " 10";

    QTest::newRow("data0") << QString("101010") << QString("dMyy") << QDateTime(QDate(1910, 10, 10), QTime());
    QTest::newRow("data1") << QString("1020") << QString("sss") << invalidDateTime();
    QTest::newRow("data2") << QString("1010") << QString("sss") << QDateTime(defDate(), QTime(0, 0, 10));
    QTest::newRow("data3") << QString("10hello20") << QString("ss'hello'ss") << invalidDateTime();
    QTest::newRow("data4") << QString("10") << QString("''") << invalidDateTime();
    QTest::newRow("data5") << QString("10") << QString("'") << invalidDateTime();
    QTest::newRow("data6") << QString("pm") << QString("ap") << QDateTime(defDate(), QTime(12, 0, 0));
    QTest::newRow("data7") << QString("foo") << QString("ap") << invalidDateTime();
    // Day non-conflict should not hide earlier year conflict (1963-03-01 was a
    // Friday; asking for Thursday moves this, without conflict, to the 7th):
    QTest::newRow("data8") << QString("77 03 1963 " + thu) << QString("yy MM yyyy ddd") << invalidDateTime();
    QTest::newRow("data9") << QString("101010") << QString("dMyy") << QDateTime(QDate(1910, 10, 10), QTime());
    QTest::newRow("data10") << QString("101010") << QString("dMyy") << QDateTime(QDate(1910, 10, 10), QTime());
    QTest::newRow("data11") << date << QString("dd MMM yy") << QDateTime(QDate(1910, 10, 10), QTime());
    date = fri + " " + december + " 3 2004";
    QTest::newRow("data12") << date << QString("ddd MMMM d yyyy") << QDateTime(QDate(2004, 12, 3), QTime());
    QTest::newRow("data13") << QString("30.02.2004") << QString("dd.MM.yyyy") << invalidDateTime();
    QTest::newRow("data14") << QString("32.01.2004") << QString("dd.MM.yyyy") << invalidDateTime();
    date = thu + " " + january + " 2004";
    QTest::newRow("data15") << date << QString("ddd MMMM yyyy") << QDateTime(QDate(2004, 1, 1), QTime());
    QTest::newRow("data16") << QString("2005-06-28T07:57:30.001Z")
                            << QString("yyyy-MM-ddThh:mm:ss.zZ")
                            << QDateTime(QDate(2005, 06, 28), QTime(07, 57, 30, 1));
}

void tst_QDateTime::fromStringStringFormat()
{
    QFETCH(QString, string);
    QFETCH(QString, format);
    QFETCH(QDateTime, expected);

    QDateTime dt = QDateTime::fromString(string, format);

    QCOMPARE(dt, expected);
}

#ifdef Q_OS_WIN
// Windows only
void tst_QDateTime::fromString_LOCALE_ILDATE()
{
    QString date1 = QLatin1String("Sun 1. Dec 13:02:00 1974");
    QString date2 = QLatin1String("Sun Dec 1 13:02:00 1974");

    QDateTime ref(QDate(1974, 12, 1), QTime(13, 2));
    QCOMPARE(ref, QDateTime::fromString(date2, Qt::TextDate));
    QCOMPARE(ref, QDateTime::fromString(date1, Qt::TextDate));
}
#endif

void tst_QDateTime::fromStringToStringLocale_data()
{
    QTest::addColumn<QDateTime>("dateTime");

    QTest::newRow("data0") << QDateTime(QDate(1999, 1, 18), QTime(11, 49, 00));
}

void tst_QDateTime::fromStringToStringLocale()
{
    QFETCH(QDateTime, dateTime);

    QLocale def;
    QLocale::setDefault(QLocale(QLocale::French, QLocale::France));

    QCOMPARE(QDateTime::fromString(dateTime.toString(Qt::DefaultLocaleShortDate), Qt::DefaultLocaleShortDate), dateTime);
    QCOMPARE(QDateTime::fromString(dateTime.toString(Qt::SystemLocaleShortDate), Qt::SystemLocaleShortDate), dateTime);

    // obsolete
    QCOMPARE(QDateTime::fromString(dateTime.toString(Qt::SystemLocaleDate), Qt::SystemLocaleDate), dateTime);
    QCOMPARE(QDateTime::fromString(dateTime.toString(Qt::LocaleDate), Qt::LocaleDate), dateTime);

    QEXPECT_FAIL("data0", "This format is apparently failing because of a bug in the datetime parser. (QTBUG-22833)", Continue);
    QCOMPARE(QDateTime::fromString(dateTime.toString(Qt::DefaultLocaleLongDate), Qt::DefaultLocaleLongDate), dateTime);
#ifndef Q_OS_WIN
    QEXPECT_FAIL("data0", "This format is apparently failing because of a bug in the datetime parser. (QTBUG-22833)", Continue);
#endif
    QCOMPARE(QDateTime::fromString(dateTime.toString(Qt::SystemLocaleLongDate), Qt::SystemLocaleLongDate), dateTime);

    QLocale::setDefault(def);
}

void tst_QDateTime::offsetFromUtc()
{
    /* Check default value. */
    QCOMPARE(QDateTime().offsetFromUtc(), 0);

    // Offset constructor
    QDateTime dt1(QDate(2013, 1, 1), QTime(1, 0, 0), Qt::OffsetFromUTC, 60 * 60);
    QCOMPARE(dt1.offsetFromUtc(), 60 * 60);
    QVERIFY(dt1.timeZone().isValid());
    dt1 = QDateTime(QDate(2013, 1, 1), QTime(1, 0, 0), Qt::OffsetFromUTC, -60 * 60);
    QCOMPARE(dt1.offsetFromUtc(), -60 * 60);

    // UTC should be 0 offset
    QDateTime dt2(QDate(2013, 1, 1), QTime(0, 0, 0), Qt::UTC);
    QCOMPARE(dt2.offsetFromUtc(), 0);

    // LocalTime should vary
    if (zoneIsCET) {
        // Time definitely in Standard Time so 1 hour ahead
        QDateTime dt3(QDate(2013, 1, 1), QTime(0, 0, 0), Qt::LocalTime);
        QCOMPARE(dt3.offsetFromUtc(), 1 * 60 * 60);
        // Time definitely in Daylight Time so 2 hours ahead
        QDateTime dt4(QDate(2013, 6, 1), QTime(0, 0, 0), Qt::LocalTime);
        QCOMPARE(dt4.offsetFromUtc(), 2 * 60 * 60);
     } else {
         QSKIP("You must test using Central European (CET/CEST) time zone, e.g. TZ=Europe/Oslo");
     }

    QDateTime dt5(QDate(2013, 1, 1), QTime(0, 0, 0), QTimeZone("Pacific/Auckland"));
    QCOMPARE(dt5.offsetFromUtc(), 46800);

    QDateTime dt6(QDate(2013, 6, 1), QTime(0, 0, 0), QTimeZone("Pacific/Auckland"));
    QCOMPARE(dt6.offsetFromUtc(), 43200);
}

void tst_QDateTime::setOffsetFromUtc()
{
    /* Basic tests. */
    {
        QDateTime dt(QDateTime::currentDateTime());
        dt.setTimeSpec(Qt::LocalTime);

        dt.setOffsetFromUtc(0);
        QCOMPARE(dt.offsetFromUtc(), 0);
        QCOMPARE(dt.timeSpec(), Qt::UTC);

        dt.setOffsetFromUtc(-100);
        QCOMPARE(dt.offsetFromUtc(), -100);
        QCOMPARE(dt.timeSpec(), Qt::OffsetFromUTC);
    }

    /* Test detaching. */
    {
        QDateTime dt(QDateTime::currentDateTime());
        QDateTime dt2(dt);
        int offset2 = dt2.offsetFromUtc();

        dt.setOffsetFromUtc(501);

        QCOMPARE(dt.offsetFromUtc(), 501);
        QCOMPARE(dt2.offsetFromUtc(), offset2);
    }

    /* Check copying. */
    {
        QDateTime dt(QDateTime::currentDateTime());
        dt.setOffsetFromUtc(502);
        QCOMPARE(dt.offsetFromUtc(), 502);

        QDateTime dt2(dt);
        QCOMPARE(dt2.offsetFromUtc(), 502);
    }

    /* Check assignment. */
    {
        QDateTime dt(QDateTime::currentDateTime());
        dt.setOffsetFromUtc(502);
        QDateTime dt2;
        dt2 = dt;

        QCOMPARE(dt2.offsetFromUtc(), 502);
    }

    // Check spec persists
    QDateTime dt1(QDate(2013, 1, 1), QTime(0, 0, 0), Qt::OffsetFromUTC, 60 * 60);
    dt1.setMSecsSinceEpoch(123456789);
    QCOMPARE(dt1.timeSpec(), Qt::OffsetFromUTC);
    QCOMPARE(dt1.offsetFromUtc(), 60 * 60);
    dt1.setTime_t(123456789);
    QCOMPARE(dt1.timeSpec(), Qt::OffsetFromUTC);
    QCOMPARE(dt1.offsetFromUtc(), 60 * 60);

    // Check datastream serialises the offset seconds
    QByteArray tmp;
    {
        QDataStream ds(&tmp, QIODevice::WriteOnly);
        ds << dt1;
    }
    QDateTime dt2;
    {
        QDataStream ds(&tmp, QIODevice::ReadOnly);
        ds >> dt2;
    }
    QCOMPARE(dt2, dt1);
    QCOMPARE(dt2.timeSpec(), Qt::OffsetFromUTC);
    QCOMPARE(dt2.offsetFromUtc(), 60 * 60);
}

void tst_QDateTime::toOffsetFromUtc()
{
    QDateTime dt1(QDate(2013, 1, 1), QTime(0, 0, 0), Qt::UTC);

    QDateTime dt2 = dt1.toOffsetFromUtc(60 * 60);
    QCOMPARE(dt2, dt1);
    QCOMPARE(dt2.timeSpec(), Qt::OffsetFromUTC);
    QCOMPARE(dt2.date(), QDate(2013, 1, 1));
    QCOMPARE(dt2.time(), QTime(1, 0, 0));

    dt2 = dt1.toOffsetFromUtc(0);
    QCOMPARE(dt2, dt1);
    QCOMPARE(dt2.timeSpec(), Qt::UTC);
    QCOMPARE(dt2.date(), QDate(2013, 1, 1));
    QCOMPARE(dt2.time(), QTime(0, 0, 0));

    dt2 = dt1.toTimeSpec(Qt::OffsetFromUTC);
    QCOMPARE(dt2, dt1);
    QCOMPARE(dt2.timeSpec(), Qt::UTC);
    QCOMPARE(dt2.date(), QDate(2013, 1, 1));
    QCOMPARE(dt2.time(), QTime(0, 0, 0));
}

void tst_QDateTime::timeZoneAbbreviation()
{
    QDateTime dt1(QDate(2013, 1, 1), QTime(1, 0, 0), Qt::OffsetFromUTC, 60 * 60);
    QCOMPARE(dt1.timeZoneAbbreviation(), QString("UTC+01:00"));
    QDateTime dt2(QDate(2013, 1, 1), QTime(1, 0, 0), Qt::OffsetFromUTC, -60 * 60);
    QCOMPARE(dt2.timeZoneAbbreviation(), QString("UTC-01:00"));

    QDateTime dt3(QDate(2013, 1, 1), QTime(0, 0, 0), Qt::UTC);
    QCOMPARE(dt3.timeZoneAbbreviation(), QString("UTC"));

    // LocalTime should vary
    if (zoneIsCET) {
        // Time definitely in Standard Time
        QDateTime dt4(QDate(2013, 1, 1), QTime(0, 0, 0), Qt::LocalTime);
#ifdef Q_OS_WIN
        QEXPECT_FAIL("", "Windows only returns long name (QTBUG-32759)", Continue);
#endif // Q_OS_WIN
        QCOMPARE(dt4.timeZoneAbbreviation(), QString("CET"));
        // Time definitely in Daylight Time
        QDateTime dt5(QDate(2013, 6, 1), QTime(0, 0, 0), Qt::LocalTime);
#ifdef Q_OS_WIN
        QEXPECT_FAIL("", "Windows only returns long name (QTBUG-32759)", Continue);
#endif // Q_OS_WIN
        QCOMPARE(dt5.timeZoneAbbreviation(), QString("CEST"));
    } else {
        QSKIP("You must test using Central European (CET/CEST) time zone, e.g. TZ=Europe/Oslo");
    }

    QDateTime dt5(QDate(2013, 1, 1), QTime(0, 0, 0), QTimeZone("Europe/Berlin"));
#ifdef Q_OS_WIN
    QEXPECT_FAIL("", "QTimeZone windows backend only returns long name", Continue);
#endif
    QCOMPARE(dt5.timeZoneAbbreviation(), QString("CET"));
    QDateTime dt6(QDate(2013, 6, 1), QTime(0, 0, 0), QTimeZone("Europe/Berlin"));
#ifdef Q_OS_WIN
    QEXPECT_FAIL("", "QTimeZone windows backend only returns long name", Continue);
#endif
    QCOMPARE(dt6.timeZoneAbbreviation(), QString("CEST"));
}

void tst_QDateTime::getDate()
{
    {
    int y = -33, m = -44, d = -55;
    QDate date;
    date.getDate(&y, &m, &d);
    QVERIFY(date.year() == y);
    QVERIFY(date.month() == m);
    QVERIFY(date.day() == d);

    date.getDate(0, 0, 0);
    }

    {
    int y = -33, m = -44, d = -55;
    QDate date(1998, 5, 24);
    date.getDate(0, &m, 0);
    date.getDate(&y, 0, 0);
    date.getDate(0, 0, &d);

    QVERIFY(date.year() == y);
    QVERIFY(date.month() == m);
    QVERIFY(date.day() == d);
    }
}

void tst_QDateTime::fewDigitsInYear() const
{
    const QDateTime three(QDate(300, 10, 11), QTime());
    QCOMPARE(three.toString(QLatin1String("yyyy-MM-dd")), QString::fromLatin1("0300-10-11"));

    const QDateTime two(QDate(20, 10, 11), QTime());
    QCOMPARE(two.toString(QLatin1String("yyyy-MM-dd")), QString::fromLatin1("0020-10-11"));

    const QDateTime yyTwo(QDate(30, 10, 11), QTime());
    QCOMPARE(yyTwo.toString(QLatin1String("yy-MM-dd")), QString::fromLatin1("30-10-11"));

    const QDateTime yyOne(QDate(4, 10, 11), QTime());
    QCOMPARE(yyOne.toString(QLatin1String("yy-MM-dd")), QString::fromLatin1("04-10-11"));
}

void tst_QDateTime::printNegativeYear() const
{
    {
        QDateTime date(QDate(-20, 10, 11));
        QVERIFY(date.isValid());
        QCOMPARE(date.toString(QLatin1String("yyyy")), QString::fromLatin1("-0020"));
    }

    {
        QDateTime date(QDate(-3, 10, 11));
        QVERIFY(date.isValid());
        QCOMPARE(date.toString(QLatin1String("yyyy")), QString::fromLatin1("-0003"));
    }

    {
        QDateTime date(QDate(-400, 10, 11));
        QVERIFY(date.isValid());
        QCOMPARE(date.toString(QLatin1String("yyyy")), QString::fromLatin1("-0400"));
    }
}

void tst_QDateTime::roundtripGermanLocale() const
{
    /* This code path should not result in warnings. */
    const QDateTime theDateTime(QDateTime::currentDateTime());
    theDateTime.fromString(theDateTime.toString(Qt::TextDate), Qt::TextDate);
}

void tst_QDateTime::utcOffsetLessThan() const
{
    QDateTime dt1(QDate(2002, 10, 10), QTime(0, 0, 0));
    QDateTime dt2(dt1);

    dt1.setOffsetFromUtc(-(2 * 60 * 60)); // Minus two hours.
    dt2.setOffsetFromUtc(-(3 * 60 * 60)); // Minus three hours.

    QVERIFY(dt1 != dt2);
    QVERIFY(!(dt1 == dt2));
    QVERIFY(dt1 < dt2);
    QVERIFY(!(dt2 < dt1));
}

void tst_QDateTime::isDaylightTime() const
{
    QDateTime utc1(QDate(2012, 1, 1), QTime(0, 0, 0), Qt::UTC);
    QVERIFY(!utc1.isDaylightTime());
    QDateTime utc2(QDate(2012, 6, 1), QTime(0, 0, 0), Qt::UTC);
    QVERIFY(!utc2.isDaylightTime());

    QDateTime offset1(QDate(2012, 1, 1), QTime(0, 0, 0), Qt::OffsetFromUTC, 1 * 60 * 60);
    QVERIFY(!offset1.isDaylightTime());
    QDateTime offset2(QDate(2012, 6, 1), QTime(0, 0, 0), Qt::OffsetFromUTC, 1 * 60 * 60);
    QVERIFY(!offset2.isDaylightTime());

    if (zoneIsCET) {
        QDateTime cet1(QDate(2012, 1, 1), QTime(0, 0, 0));
        QVERIFY(!cet1.isDaylightTime());
        QDateTime cet2(QDate(2012, 6, 1), QTime(0, 0, 0));
        QVERIFY(cet2.isDaylightTime());
    } else {
        QSKIP("You must test using Central European (CET/CEST) time zone, e.g. TZ=Europe/Oslo");
    }
}

void tst_QDateTime::daylightTransitions() const
{
    if (zoneIsCET) {
        // CET transitions occur at 01:00:00 UTC on last Sunday in March and October
        // 2011-03-27 02:00:00 CET  became 03:00:00 CEST at msecs = 1301187600000
        // 2011-10-30 03:00:00 CEST became 02:00:00 CET  at msecs = 1319936400000
        // 2012-03-25 02:00:00 CET  became 03:00:00 CEST at msecs = 1332637200000
        // 2012-10-28 03:00:00 CEST became 02:00:00 CET  at msecs = 1351386000000
        const qint64 daylight2012 = 1332637200000;
        const qint64 standard2012 = 1351386000000;
        const qint64 msecsOneHour = 3600000;

        // Test for correct behviour for StandardTime -> DaylightTime transition, i.e. missing hour

        // Test setting date, time in missing hour will be invalid

        QDateTime before(QDate(2012, 3, 25), QTime(1, 59, 59, 999));
        QVERIFY(before.isValid());
        QCOMPARE(before.date(), QDate(2012, 3, 25));
        QCOMPARE(before.time(), QTime(1, 59, 59, 999));
        QCOMPARE(before.toMSecsSinceEpoch(), daylight2012 - 1);

        QDateTime missing(QDate(2012, 3, 25), QTime(2, 0, 0));
        QVERIFY(!missing.isValid());
        QCOMPARE(missing.date(), QDate(2012, 3, 25));
        QCOMPARE(missing.time(), QTime(2, 0, 0));

        QDateTime after(QDate(2012, 3, 25), QTime(3, 0, 0));
        QVERIFY(after.isValid());
        QCOMPARE(after.date(), QDate(2012, 3, 25));
        QCOMPARE(after.time(), QTime(3, 0, 0));
        QCOMPARE(after.toMSecsSinceEpoch(), daylight2012);

        // Test round-tripping of msecs

        before.setMSecsSinceEpoch(daylight2012 - 1);
        QVERIFY(before.isValid());
        QCOMPARE(before.date(), QDate(2012, 3, 25));
        QCOMPARE(before.time(), QTime(1, 59, 59, 999));
        QCOMPARE(before.toMSecsSinceEpoch(), daylight2012 -1);

        after.setMSecsSinceEpoch(daylight2012);
        QVERIFY(after.isValid());
        QCOMPARE(after.date(), QDate(2012, 3, 25));
        QCOMPARE(after.time(), QTime(3, 0, 0));
        QCOMPARE(after.toMSecsSinceEpoch(), daylight2012);

        // Test changing time spec re-validates the date/time

        QDateTime utc(QDate(2012, 3, 25), QTime(2, 00, 0), Qt::UTC);
        QVERIFY(utc.isValid());
        QCOMPARE(utc.date(), QDate(2012, 3, 25));
        QCOMPARE(utc.time(), QTime(2, 0, 0));
        utc.setTimeSpec(Qt::LocalTime);
        QVERIFY(!utc.isValid());
        QCOMPARE(utc.date(), QDate(2012, 3, 25));
        QCOMPARE(utc.time(), QTime(2, 0, 0));
        utc.setTimeSpec(Qt::UTC);
        QVERIFY(utc.isValid());
        QCOMPARE(utc.date(), QDate(2012, 3, 25));
        QCOMPARE(utc.time(), QTime(2, 0, 0));

        // Test date maths, if result falls in missing hour then becomes next hour

        QDateTime test(QDate(2011, 3, 25), QTime(2, 0, 0));
        QVERIFY(test.isValid());
        test = test.addYears(1);
        QVERIFY(test.isValid());
        QCOMPARE(test.date(), QDate(2012, 3, 25));
        QCOMPARE(test.time(), QTime(3, 0, 0));

        test = QDateTime(QDate(2012, 2, 25), QTime(2, 0, 0));
        QVERIFY(test.isValid());
        test = test.addMonths(1);
        QVERIFY(test.isValid());
        QCOMPARE(test.date(), QDate(2012, 3, 25));
        QCOMPARE(test.time(), QTime(3, 0, 0));

        test = QDateTime(QDate(2012, 3, 24), QTime(2, 0, 0));
        QVERIFY(test.isValid());
        test = test.addDays(1);
        QVERIFY(test.isValid());
        QCOMPARE(test.date(), QDate(2012, 3, 25));
        QCOMPARE(test.time(), QTime(3, 0, 0));

        test = QDateTime(QDate(2012, 3, 25), QTime(1, 0, 0));
        QVERIFY(test.isValid());
        QCOMPARE(test.toMSecsSinceEpoch(), daylight2012 - msecsOneHour);
        test = test.addMSecs(msecsOneHour);
        QVERIFY(test.isValid());
        QCOMPARE(test.date(), QDate(2012, 3, 25));
        QCOMPARE(test.time(), QTime(3, 0, 0));
        QCOMPARE(test.toMSecsSinceEpoch(), daylight2012);


        // Test for correct behviour for DaylightTime -> StandardTime transition, i.e. second occurrence

        // Test setting date and time in first and second occurrence will be valid

        // 1 hour before transition is 2:00:00 FirstOccurrence
        QDateTime hourBefore(QDate(2012, 10, 28), QTime(2, 0, 0));
        QVERIFY(hourBefore.isValid());
        QCOMPARE(hourBefore.date(), QDate(2012, 10, 28));
        QCOMPARE(hourBefore.time(), QTime(2, 0, 0));
#ifdef Q_OS_WIN
        // Windows uses SecondOccurrence
        QEXPECT_FAIL("", "QDateTime doesn't properly support Daylight Transitions", Continue);
#endif // Q_OS_WIN
        QCOMPARE(hourBefore.toMSecsSinceEpoch(), standard2012 - msecsOneHour);

        // 1 msec before transition is 2:59:59.999 FirstOccurrence
        QDateTime msecBefore(QDate(2012, 10, 28), QTime(2, 59, 59, 999));
        QVERIFY(msecBefore.isValid());
        QCOMPARE(msecBefore.date(), QDate(2012, 10, 28));
        QCOMPARE(msecBefore.time(), QTime(2, 59, 59, 999));
#if defined(Q_OS_MAC) || defined(Q_OS_WIN) || defined(Q_OS_QNX)
        // Win and Mac uses SecondOccurrence here
        QEXPECT_FAIL("", "QDateTime doesn't properly support Daylight Transitions", Continue);
#endif // Q_OS_MAC
        QCOMPARE(msecBefore.toMSecsSinceEpoch(), standard2012 - 1);

        // At transition is 2:00:00 SecondOccurrence
        QDateTime atTran(QDate(2012, 10, 28), QTime(2, 0, 0));
        QVERIFY(atTran.isValid());
        QCOMPARE(atTran.date(), QDate(2012, 10, 28));
        QCOMPARE(atTran.time(), QTime(2, 0, 0));
#ifndef Q_OS_WIN
        // Windows uses SecondOccurrence
        QEXPECT_FAIL("", "QDateTime doesn't properly support Daylight Transitions", Continue);
#endif // Q_OS_WIN
        QCOMPARE(atTran.toMSecsSinceEpoch(), standard2012);

        // 59:59.999 after transition is 2:59:59.999 SecondOccurrence
        QDateTime afterTran(QDate(2012, 10, 28), QTime(2, 59, 59, 999));
        QVERIFY(afterTran.isValid());
        QCOMPARE(afterTran.date(), QDate(2012, 10, 28));
        QCOMPARE(afterTran.time(), QTime(2, 59, 59, 999));
#if defined (Q_OS_UNIX) && !defined(Q_OS_MAC) && !defined(Q_OS_QNX)
        // Linux mktime bug uses last calculation
        QEXPECT_FAIL("", "QDateTime doesn't properly support Daylight Transitions", Continue);
#endif // Q_OS_UNIX
        QCOMPARE(afterTran.toMSecsSinceEpoch(), standard2012 + msecsOneHour - 1);

        // 1 hour after transition is 3:00:00 FirstOccurrence
        QDateTime hourAfter(QDate(2012, 10, 28), QTime(3, 0, 0));
        QVERIFY(hourAfter.isValid());
        QCOMPARE(hourAfter.date(), QDate(2012, 10, 28));
        QCOMPARE(hourAfter.time(), QTime(3, 0, 0));
        QCOMPARE(hourAfter.toMSecsSinceEpoch(), standard2012 + msecsOneHour);

        // Test round-tripping of msecs

        // 1 hour before transition is 2:00:00 FirstOccurrence
        hourBefore.setMSecsSinceEpoch(standard2012 - msecsOneHour);
        QVERIFY(hourBefore.isValid());
        QCOMPARE(hourBefore.date(), QDate(2012, 10, 28));
        QCOMPARE(hourBefore.time(), QTime(2, 0, 0));
        QCOMPARE(hourBefore.toMSecsSinceEpoch(), standard2012 - msecsOneHour);

        // 1 msec before transition is 2:59:59.999 FirstOccurrence
        msecBefore.setMSecsSinceEpoch(standard2012 - 1);
        QVERIFY(msecBefore.isValid());
        QCOMPARE(msecBefore.date(), QDate(2012, 10, 28));
        QCOMPARE(msecBefore.time(), QTime(2, 59, 59, 999));
        QCOMPARE(msecBefore.toMSecsSinceEpoch(), standard2012 - 1);

        // At transition is 2:00:00 SecondOccurrence
        atTran.setMSecsSinceEpoch(standard2012);
        QVERIFY(atTran.isValid());
        QCOMPARE(atTran.date(), QDate(2012, 10, 28));
        QCOMPARE(atTran.time(), QTime(2, 0, 0));
        QCOMPARE(atTran.toMSecsSinceEpoch(), standard2012);

        // 59:59.999 after transition is 2:59:59.999 SecondOccurrence
        afterTran.setMSecsSinceEpoch(standard2012 + msecsOneHour - 1);
        QVERIFY(afterTran.isValid());
        QCOMPARE(afterTran.date(), QDate(2012, 10, 28));
        QCOMPARE(afterTran.time(), QTime(2, 59, 59, 999));
        QCOMPARE(afterTran.toMSecsSinceEpoch(), standard2012 + msecsOneHour - 1);

        // 1 hour after transition is 3:00:00 FirstOccurrence
        hourAfter.setMSecsSinceEpoch(standard2012 + msecsOneHour);
        QVERIFY(hourAfter.isValid());
        QCOMPARE(hourAfter.date(), QDate(2012, 10, 28));
        QCOMPARE(hourAfter.time(), QTime(3, 0, 0));
        QCOMPARE(hourAfter.toMSecsSinceEpoch(), standard2012 + msecsOneHour);

        // Test date maths, result is always FirstOccurrence

        // Add year to get to tran FirstOccurrence
        test = QDateTime(QDate(2011, 10, 28), QTime(2, 0, 0));
        test = test.addYears(1);
        QVERIFY(test.isValid());
        QCOMPARE(test.date(), QDate(2012, 10, 28));
        QCOMPARE(test.time(), QTime(2, 0, 0));
#ifdef Q_OS_WIN
        // Windows uses SecondOccurrence
        QEXPECT_FAIL("", "QDateTime doesn't properly support Daylight Transitions", Continue);
#endif // Q_OS_WIN
        QCOMPARE(test.toMSecsSinceEpoch(), standard2012 - msecsOneHour);

        // Add year to get to after tran FirstOccurrence
        test = QDateTime(QDate(2011, 10, 28), QTime(3, 0, 0));
        test = test.addYears(1);
        QVERIFY(test.isValid());
        QCOMPARE(test.date(), QDate(2012, 10, 28));
        QCOMPARE(test.time(), QTime(3, 0, 0));
        QCOMPARE(test.toMSecsSinceEpoch(), standard2012 + msecsOneHour);

        // Add year to tran FirstOccurrence
        test = QDateTime(QDate(2011, 10, 30), QTime(2, 0, 0));
        test = test.addYears(1);
        QVERIFY(test.isValid());
        QCOMPARE(test.date(), QDate(2012, 10, 30));
        QCOMPARE(test.time(), QTime(2, 0, 0));

        // Add year to tran SecondOccurrence
        test = QDateTime(QDate(2011, 10, 30), QTime(2, 0, 0)); // TODO SecondOccurrence
        test = test.addYears(1);
        QVERIFY(test.isValid());
        QCOMPARE(test.date(), QDate(2012, 10, 30));
        QCOMPARE(test.time(), QTime(2, 0, 0));

        // Add year to after tran FirstOccurrence
        test = QDateTime(QDate(2011, 10, 30), QTime(3, 0, 0));
        test = test.addYears(1);
        QVERIFY(test.isValid());
        QCOMPARE(test.date(), QDate(2012, 10, 30));
        QCOMPARE(test.time(), QTime(3, 0, 0));


        // Add month to get to tran FirstOccurrence
        test = QDateTime(QDate(2012, 9, 28), QTime(2, 0, 0));
        test = test.addMonths(1);
        QVERIFY(test.isValid());
        QCOMPARE(test.date(), QDate(2012, 10, 28));
        QCOMPARE(test.time(), QTime(2, 0, 0));
#ifdef Q_OS_WIN
        // Windows uses SecondOccurrence
        QEXPECT_FAIL("", "QDateTime doesn't properly support Daylight Transitions", Continue);
#endif // Q_OS_WIN
        QCOMPARE(test.toMSecsSinceEpoch(), standard2012 - msecsOneHour);

        // Add month to get to after tran FirstOccurrence
        test = QDateTime(QDate(2012, 9, 28), QTime(3, 0, 0));
        test = test.addMonths(1);
        QVERIFY(test.isValid());
        QCOMPARE(test.date(), QDate(2012, 10, 28));
        QCOMPARE(test.time(), QTime(3, 0, 0));
        QCOMPARE(test.toMSecsSinceEpoch(), standard2012 + msecsOneHour);

        // Add month to tran FirstOccurrence
        test = QDateTime(QDate(2011, 10, 30), QTime(2, 0, 0));
        test = test.addMonths(1);
        QVERIFY(test.isValid());
        QCOMPARE(test.date(), QDate(2011, 11, 30));
        QCOMPARE(test.time(), QTime(2, 0, 0));

        // Add month to tran SecondOccurrence
        test = QDateTime(QDate(2011, 10, 30), QTime(2, 0, 0)); // TODO SecondOccurrence
        test = test.addMonths(1);
        QVERIFY(test.isValid());
        QCOMPARE(test.date(), QDate(2011, 11, 30));
        QCOMPARE(test.time(), QTime(2, 0, 0));

        // Add month to after tran FirstOccurrence
        test = QDateTime(QDate(2011, 10, 30), QTime(3, 0, 0));
        test = test.addMonths(1);
        QVERIFY(test.isValid());
        QCOMPARE(test.date(), QDate(2011, 11, 30));
        QCOMPARE(test.time(), QTime(3, 0, 0));


        // Add day to get to tran FirstOccurrence
        test = QDateTime(QDate(2012, 10, 27), QTime(2, 0, 0));
        test = test.addDays(1);
        QVERIFY(test.isValid());
        QCOMPARE(test.date(), QDate(2012, 10, 28));
        QCOMPARE(test.time(), QTime(2, 0, 0));
#ifdef Q_OS_WIN
        // Windows uses SecondOccurrence
        QEXPECT_FAIL("", "QDateTime doesn't properly support Daylight Transitions", Continue);
#endif // Q_OS_WIN
        QCOMPARE(test.toMSecsSinceEpoch(), standard2012 - msecsOneHour);

        // Add day to get to after tran FirstOccurrence
        test = QDateTime(QDate(2012, 10, 27), QTime(3, 0, 0));
        test = test.addDays(1);
        QVERIFY(test.isValid());
        QCOMPARE(test.date(), QDate(2012, 10, 28));
        QCOMPARE(test.time(), QTime(3, 0, 0));
        QCOMPARE(test.toMSecsSinceEpoch(), standard2012 + msecsOneHour);

        // Add day to tran FirstOccurrence
        test = QDateTime(QDate(2011, 10, 30), QTime(2, 0, 0));
        test = test.addDays(1);
        QVERIFY(test.isValid());
        QCOMPARE(test.date(), QDate(2011, 10, 31));
        QCOMPARE(test.time(), QTime(2, 0, 0));

        // Add day to tran SecondOccurrence
        test = QDateTime(QDate(2011, 10, 30), QTime(2, 0, 0)); // TODO SecondOccurrence
        test = test.addDays(1);
        QVERIFY(test.isValid());
        QCOMPARE(test.date(), QDate(2011, 10, 31));
        QCOMPARE(test.time(), QTime(2, 0, 0));

        // Add day to after tran FirstOccurrence
        test = QDateTime(QDate(2011, 10, 30), QTime(3, 0, 0));
        test = test.addDays(1);
        QVERIFY(test.isValid());
        QCOMPARE(test.date(), QDate(2011, 10, 31));
        QCOMPARE(test.time(), QTime(3, 0, 0));


        // Add hour to get to tran FirstOccurrence
        test = QDateTime(QDate(2012, 10, 28), QTime(1, 0, 0));
        test = test.addMSecs(msecsOneHour);
        QVERIFY(test.isValid());
        QCOMPARE(test.date(), QDate(2012, 10, 28));
        QCOMPARE(test.time(), QTime(2, 0, 0));
        QCOMPARE(test.toMSecsSinceEpoch(), standard2012 - msecsOneHour);

        // Add hour to tran FirstOccurrence to get to tran SecondOccurrence
        test = QDateTime(QDate(2012, 10, 28), QTime(2, 0, 0));
        test = test.addMSecs(msecsOneHour);
        QVERIFY(test.isValid());
        QCOMPARE(test.date(), QDate(2012, 10, 28));
#ifdef Q_OS_WIN
        // Windows uses SecondOccurrence
        QEXPECT_FAIL("", "QDateTime doesn't properly support Daylight Transitions", Continue);
#endif // Q_OS_WIN
        QCOMPARE(test.time(), QTime(2, 0, 0));
#ifdef Q_OS_WIN
        // Windows uses SecondOccurrence
        QEXPECT_FAIL("", "QDateTime doesn't properly support Daylight Transitions", Continue);
#endif // Q_OS_WIN
        QCOMPARE(test.toMSecsSinceEpoch(), standard2012);

        // Add hour to tran SecondOccurrence to get to after tran FirstOccurrence
        test = QDateTime(QDate(2012, 10, 28), QTime(2, 0, 0)); // TODO SecondOccurrence
        test = test.addMSecs(msecsOneHour);
        QVERIFY(test.isValid());
        QCOMPARE(test.date(), QDate(2012, 10, 28));
#if defined(Q_OS_MAC) || defined(Q_OS_QNX)
        // Mac uses FirstOccurrence, Windows uses SecondOccurrence, Linux uses last calculation
        QEXPECT_FAIL("", "QDateTime doesn't properly support Daylight Transitions", Continue);
#endif // Q_OS_WIN
        QCOMPARE(test.time(), QTime(3, 0, 0));
#if defined(Q_OS_MAC) || defined(Q_OS_QNX)
        // Mac uses FirstOccurrence, Windows uses SecondOccurrence, Linux uses last calculation
        QEXPECT_FAIL("", "QDateTime doesn't properly support Daylight Transitions", Continue);
#endif // Q_OS_WIN
        QCOMPARE(test.toMSecsSinceEpoch(), standard2012 + msecsOneHour);

    } else {
        QSKIP("You must test using Central European (CET/CEST) time zone, e.g. TZ=Europe/Oslo");
    }
}

void tst_QDateTime::timeZones() const
{
    QTimeZone invalidTz = QTimeZone("Vulcan/ShiKahr");
    QCOMPARE(invalidTz.isValid(), false);
    QDateTime invalidDateTime = QDateTime(QDate(2000, 1, 1), QTime(0, 0, 0), invalidTz);
    QCOMPARE(invalidDateTime.isValid(), false);
    QCOMPARE(invalidDateTime.date(), QDate(2000, 1, 1));
    QCOMPARE(invalidDateTime.time(), QTime(0, 0, 0));

    QTimeZone nzTz = QTimeZone("Pacific/Auckland");
    QTimeZone nzTzOffset = QTimeZone(12 * 3600);

    // During Standard Time NZ is +12:00
    QDateTime utcStd(QDate(2012, 6, 1), QTime(0, 0, 0), Qt::UTC);
    QDateTime nzStd(QDate(2012, 6, 1), QTime(12, 0, 0), nzTz);
    QDateTime nzStdOffset(QDate(2012, 6, 1), QTime(12, 0, 0), nzTzOffset);

    QCOMPARE(nzStd.isValid(), true);
    QCOMPARE(nzStd.timeSpec(), Qt::TimeZone);
    QCOMPARE(nzStd.date(), QDate(2012, 6, 1));
    QCOMPARE(nzStd.time(), QTime(12, 0, 0));
    QVERIFY(nzStd.timeZone() == nzTz);
    QCOMPARE(nzStd.timeZone().id(), QByteArray("Pacific/Auckland"));
    QCOMPARE(nzStd.offsetFromUtc(), 43200);
    QCOMPARE(nzStd.isDaylightTime(), false);
    QCOMPARE(nzStd.toMSecsSinceEpoch(), utcStd.toMSecsSinceEpoch());

    QCOMPARE(nzStdOffset.isValid(), true);
    QCOMPARE(nzStdOffset.timeSpec(), Qt::TimeZone);
    QCOMPARE(nzStdOffset.date(), QDate(2012, 6, 1));
    QCOMPARE(nzStdOffset.time(), QTime(12, 0, 0));
    QVERIFY(nzStdOffset.timeZone() == nzTzOffset);
    QCOMPARE(nzStdOffset.timeZone().id(), QByteArray("UTC+12:00"));
    QCOMPARE(nzStdOffset.offsetFromUtc(), 43200);
    QCOMPARE(nzStdOffset.isDaylightTime(), false);
    QCOMPARE(nzStdOffset.toMSecsSinceEpoch(), utcStd.toMSecsSinceEpoch());

    // During Daylight Time NZ is +13:00
    QDateTime utcDst(QDate(2012, 1, 1), QTime(0, 0, 0), Qt::UTC);
    QDateTime nzDst(QDate(2012, 1, 1), QTime(13, 0, 0), nzTz);

    QCOMPARE(nzDst.isValid(), true);
    QCOMPARE(nzDst.date(), QDate(2012, 1, 1));
    QCOMPARE(nzDst.time(), QTime(13, 0, 0));
    QCOMPARE(nzDst.offsetFromUtc(), 46800);
    QCOMPARE(nzDst.isDaylightTime(), true);
    QCOMPARE(nzDst.toMSecsSinceEpoch(), utcDst.toMSecsSinceEpoch());

    QDateTime utc = nzStd.toUTC();
    QCOMPARE(utc.date(), utcStd.date());
    QCOMPARE(utc.time(), utcStd.time());

    utc = nzDst.toUTC();
    QCOMPARE(utc.date(), utcDst.date());
    QCOMPARE(utc.time(), utcDst.time());

    // Sydney is 2 hours behind New Zealand
    QTimeZone ausTz = QTimeZone("Australia/Sydney");
    QDateTime aus = nzStd.toTimeZone(ausTz);
    QCOMPARE(aus.date(), QDate(2012, 6, 1));
    QCOMPARE(aus.time(), QTime(10, 0, 0));

    QDateTime dt1(QDate(2012, 6, 1), QTime(0, 0, 0), Qt::UTC);
    QCOMPARE(dt1.timeSpec(), Qt::UTC);
    dt1.setTimeZone(nzTz);
    QCOMPARE(dt1.timeSpec(), Qt::TimeZone);
    QCOMPARE(dt1.date(), QDate(2012, 6, 1));
    QCOMPARE(dt1.time(), QTime(0, 0, 0));
    QCOMPARE(dt1.timeZone(), nzTz);

    QDateTime dt2 = QDateTime::fromTime_t(1338465600, nzTz);
    QCOMPARE(dt2.date(), dt1.date());
    QCOMPARE(dt2.time(), dt1.time());
    QCOMPARE(dt2.timeSpec(), dt1.timeSpec());
    QCOMPARE(dt2.timeZone(), dt1.timeZone());

    QDateTime dt3 = QDateTime::fromMSecsSinceEpoch(1338465600000, nzTz);
    QCOMPARE(dt3.date(), dt1.date());
    QCOMPARE(dt3.time(), dt1.time());
    QCOMPARE(dt3.timeSpec(), dt1.timeSpec());
    QCOMPARE(dt3.timeZone(), dt1.timeZone());

    // Check datastream serialises the time zone
    QByteArray tmp;
    {
        QDataStream ds(&tmp, QIODevice::WriteOnly);
        ds << dt1;
    }
    QDateTime dt4;
    {
        QDataStream ds(&tmp, QIODevice::ReadOnly);
        ds >> dt4;
    }
    QCOMPARE(dt4, dt1);
    QCOMPARE(dt4.timeSpec(), Qt::TimeZone);
    QCOMPARE(dt4.timeZone(), nzTz);

    // Check handling of transition times
    QTimeZone cet("Europe/Oslo");

    // Standard Time to Daylight Time 2013 on 2013-03-31 is 2:00 local time / 1:00 UTC
    qint64 stdToDstMSecs = 1364691600000;

    // Test MSecs to local
    // - Test 1 msec before tran = 01:59:59.999
    QDateTime beforeDst = QDateTime::fromMSecsSinceEpoch(stdToDstMSecs - 1, cet);
    QCOMPARE(beforeDst.date(), QDate(2013, 3, 31));
    QCOMPARE(beforeDst.time(), QTime(1, 59, 59, 999));
    // - Test at tran = 03:00:00
    QDateTime atDst = QDateTime::fromMSecsSinceEpoch(stdToDstMSecs, cet);
    QCOMPARE(atDst.date(), QDate(2013, 3, 31));
    QCOMPARE(atDst.time(), QTime(3, 0, 0));

    // Test local to MSecs
    // - Test 1 msec before tran = 01:59:59.999
    beforeDst = QDateTime(QDate(2013, 3, 31), QTime(1, 59, 59, 999), cet);
    QCOMPARE(beforeDst.toMSecsSinceEpoch(), stdToDstMSecs - 1);
    // - Test at tran = 03:00:00
    atDst = QDateTime(QDate(2013, 3, 31), QTime(3, 0, 0), cet);
    QCOMPARE(atDst.toMSecsSinceEpoch(), stdToDstMSecs);
    // - Test transition hole, setting 03:00:00 is valid
    atDst = QDateTime(QDate(2013, 3, 31), QTime(3, 0, 0), cet);
    QVERIFY(atDst.isValid());
    QCOMPARE(atDst.date(), QDate(2013, 3, 31));
    QCOMPARE(atDst.time(), QTime(3, 0, 0));
    QCOMPARE(atDst.toMSecsSinceEpoch(), stdToDstMSecs);
    // - Test transition hole, setting 02:00:00 is invalid
    atDst = QDateTime(QDate(2013, 3, 31), QTime(2, 0, 0), cet);
    QVERIFY(!atDst.isValid());
    QCOMPARE(atDst.date(), QDate(2013, 3, 31));
    QCOMPARE(atDst.time(), QTime(2, 0, 0));
    // - Test transition hole, setting 02:59:59.999 is invalid
    atDst = QDateTime(QDate(2013, 3, 31), QTime(2, 59, 59, 999), cet);
    QVERIFY(!atDst.isValid());
    QCOMPARE(atDst.date(), QDate(2013, 3, 31));
    QCOMPARE(atDst.time(), QTime(2, 59, 59, 999));

    // Standard Time to Daylight Time 2013 on 2013-10-27 is 3:00 local time / 1:00 UTC
    qint64 dstToStdMSecs = 1382835600000;

    // Test MSecs to local
    // - Test 1 hour before tran = 02:00:00 local first occurrence
    QDateTime hourBeforeStd = QDateTime::fromMSecsSinceEpoch(dstToStdMSecs - 3600000, cet);
    QCOMPARE(hourBeforeStd.date(), QDate(2013, 10, 27));
    QCOMPARE(hourBeforeStd.time(), QTime(2, 0, 0));
    // - Test 1 msec before tran = 02:59:59.999 local first occurrence
    QDateTime msecBeforeStd = QDateTime::fromMSecsSinceEpoch(dstToStdMSecs - 1, cet);
    QCOMPARE(msecBeforeStd.date(), QDate(2013, 10, 27));
    QCOMPARE(msecBeforeStd.time(), QTime(2, 59, 59, 999));
    // - Test at tran = 03:00:00 local becomes 02:00:00 local second occurrence
    QDateTime atStd = QDateTime::fromMSecsSinceEpoch(dstToStdMSecs, cet);
    QCOMPARE(atStd.date(), QDate(2013, 10, 27));
    QCOMPARE(atStd.time(), QTime(2, 0, 0));
    // - Test 59 mins after tran = 02:59:59.999 local second occurrence
    QDateTime afterStd = QDateTime::fromMSecsSinceEpoch(dstToStdMSecs + 3600000 -1, cet);
    QCOMPARE(afterStd.date(), QDate(2013, 10, 27));
    QCOMPARE(afterStd.time(), QTime(2, 59, 59, 999));
    // - Test 1 hour after tran = 03:00:00 local
    QDateTime hourAfterStd = QDateTime::fromMSecsSinceEpoch(dstToStdMSecs + 3600000, cet);
    QCOMPARE(hourAfterStd.date(), QDate(2013, 10, 27));
    QCOMPARE(hourAfterStd.time(), QTime(3, 00, 00));

    // Test local to MSecs
    // - Test first occurrence 02:00:00 = 1 hour before tran
    hourBeforeStd = QDateTime(QDate(2013, 10, 27), QTime(2, 0, 0), cet);
    QCOMPARE(hourBeforeStd.toMSecsSinceEpoch(), dstToStdMSecs - 3600000);
    // - Test first occurrence 02:59:59.999 = 1 msec before tran
    msecBeforeStd = QDateTime(QDate(2013, 10, 27), QTime(2, 59, 59, 999), cet);
    QCOMPARE(msecBeforeStd.toMSecsSinceEpoch(), dstToStdMSecs - 1);
    // - Test second occurrence 02:00:00 = at tran
    atStd = QDateTime(QDate(2013, 10, 27), QTime(2, 0, 0), cet);
    QEXPECT_FAIL("", "QDateTime doesn't properly support Daylight Transitions", Continue);
    QCOMPARE(atStd.toMSecsSinceEpoch(), dstToStdMSecs);
    // - Test second occurrence 03:00:00 = 59 mins after tran
    afterStd = QDateTime(QDate(2013, 10, 27), QTime(2, 59, 59, 999), cet);
    QEXPECT_FAIL("", "QDateTime doesn't properly support Daylight Transitions", Continue);
    QCOMPARE(afterStd.toMSecsSinceEpoch(), dstToStdMSecs + 3600000 - 1);
    // - Test 03:00:00 = 1 hour after tran
    hourAfterStd = QDateTime(QDate(2013, 10, 27), QTime(3, 0, 0), cet);
    QCOMPARE(hourAfterStd.toMSecsSinceEpoch(), dstToStdMSecs + 3600000);

    // Test Time Zone that has transitions but no future transitions afer a given date
    QTimeZone sgt("Asia/Singapore");
    QDateTime future(QDate(2015, 1, 1), QTime(0, 0, 0), sgt);
    QVERIFY(future.isValid());
    QCOMPARE(future.offsetFromUtc(), 28800);
}

#if defined(Q_OS_UNIX)
// Currently disabled on Windows as adjusting the timezone
// requires additional privileges that aren't normally
// enabled for a process. This can be achieved by calling
// AdjustTokenPrivileges() and then SetTimeZoneInformation(),
// which will require linking to a different library to access that API.
static void setTimeZone(const QByteArray &tz)
{
    qputenv("TZ", tz);
    ::tzset();

// following left for future reference, see comment above
// #if defined(Q_OS_WIN32)
//     ::_tzset();
// #endif
}

void tst_QDateTime::systemTimeZoneChange() const
{
    struct ResetTZ {
        QByteArray original;
        ResetTZ() : original(qgetenv("TZ")) {}
        ~ResetTZ() { setTimeZone(original); }
    } scopedReset;

    // Set the timezone to Brisbane time
    setTimeZone(QByteArray("AEST-10:00"));

    QDateTime localDate = QDateTime(QDate(2012, 6, 1), QTime(2, 15, 30), Qt::LocalTime);
    QDateTime utcDate = QDateTime(QDate(2012, 6, 1), QTime(2, 15, 30), Qt::UTC);
    QDateTime tzDate = QDateTime(QDate(2012, 6, 1), QTime(2, 15, 30), QTimeZone("Australia/Brisbane"));
    qint64 localMsecs = localDate.toMSecsSinceEpoch();
    qint64 utcMsecs = utcDate.toMSecsSinceEpoch();
    qint64 tzMsecs = tzDate.toMSecsSinceEpoch();

    // check that Australia/Brisbane is known
    QVERIFY(tzDate.timeZone().isValid());

    // Change to Indian time
    setTimeZone(QByteArray("IST-05:30"));

    QCOMPARE(localDate, QDateTime(QDate(2012, 6, 1), QTime(2, 15, 30), Qt::LocalTime));
    QVERIFY(localMsecs != localDate.toMSecsSinceEpoch());
    QCOMPARE(utcDate, QDateTime(QDate(2012, 6, 1), QTime(2, 15, 30), Qt::UTC));
    QCOMPARE(utcDate.toMSecsSinceEpoch(), utcMsecs);
    QCOMPARE(tzDate, QDateTime(QDate(2012, 6, 1), QTime(2, 15, 30), QTimeZone("Australia/Brisbane")));
    QCOMPARE(tzDate.toMSecsSinceEpoch(), tzMsecs);
}
#endif

void tst_QDateTime::invalid() const
{
    QDateTime invalidDate = QDateTime(QDate(0, 0, 0), QTime(-1, -1, -1));
    QCOMPARE(invalidDate.isValid(), false);
    QCOMPARE(invalidDate.timeSpec(), Qt::LocalTime);

    QDateTime utcDate = invalidDate.toUTC();
    QCOMPARE(utcDate.isValid(), false);
    QCOMPARE(utcDate.timeSpec(), Qt::UTC);

    QDateTime offsetDate = invalidDate.toOffsetFromUtc(3600);
    QCOMPARE(offsetDate.isValid(), false);
    QCOMPARE(offsetDate.timeSpec(), Qt::OffsetFromUTC);

    QDateTime tzDate = invalidDate.toTimeZone(QTimeZone("Europe/Oslo"));
    QCOMPARE(tzDate.isValid(), false);
    QCOMPARE(tzDate.timeSpec(), Qt::TimeZone);
}

void tst_QDateTime::macTypes()
{
#ifndef Q_OS_MAC
    QSKIP("This is a Apple-only test");
#else
    extern void tst_QDateTime_macTypes(); // in qdatetime_mac.mm
    tst_QDateTime_macTypes();
#endif
}

QTEST_APPLESS_MAIN(tst_QDateTime)
#include "tst_qdatetime.moc"<|MERGE_RESOLUTION|>--- conflicted
+++ resolved
@@ -1614,10 +1614,6 @@
 {
     QTest::addColumn<QDate>("inDST");
     QTest::addColumn<QDate>("outDST");
-<<<<<<< HEAD
-    QTest::newRow("Autumn") << QDate(2006, 8, 1) << QDate(2006, 12, 1);
-    QTest::newRow("Spring") << QDate(2006, 5, 1) << QDate(2006, 2, 1);
-=======
     QTest::addColumn<int>("days"); // from in to out; -ve if reversed
     QTest::addColumn<int>("months");
 
@@ -1626,7 +1622,6 @@
 
     QTest::newRow("Spring") << QDate(2006, 5, 1) << QDate(2006, 2, 1)
                             << -89 << -3;
->>>>>>> ba8d3430
 }
 
 void tst_QDateTime::daylightSavingsTimeChange()
@@ -1646,7 +1641,8 @@
 
     QFETCH(QDate, inDST);
     QFETCH(QDate, outDST);
-<<<<<<< HEAD
+    QFETCH(int, days);
+    QFETCH(int, months);
 
     // First with simple construction
     QDateTime dt = QDateTime(outDST, QTime(0, 0, 0), Qt::LocalTime);
@@ -1655,17 +1651,6 @@
     dt.setDate(inDST);
     dt = dt.addSecs(1);
     QCOMPARE(dt, QDateTime(inDST, QTime(0, 0, 1)));
-=======
-    QFETCH(int, days);
-    QFETCH(int, months);
-
-    // First with simple construction
-    QDateTime dt = QDateTime(outDST, QTime(0, 0, 0), Qt::LocalTime);
-    int outDSTsecs = dt.toTime_t();
-
-    dt.setDate(inDST);
-    dt = dt.addSecs(1);
-    QCOMPARE(dt, QDateTime(inDST, QTime(0, 0, 1)));
 
     // now using addDays:
     dt = dt.addDays(days).addSecs(1);
@@ -1682,7 +1667,6 @@
     // ... and back again:
     dt = dt.addMonths(-months).addSecs(1);
     QCOMPARE(dt, QDateTime(inDST, QTime(0, 0, 5)));
->>>>>>> ba8d3430
 
     // now using fromTime_t
     dt = QDateTime::fromTime_t(outDSTsecs);
@@ -1691,8 +1675,6 @@
     dt.setDate(inDST);
     dt = dt.addSecs(60);
     QCOMPARE(dt, QDateTime(inDST, QTime(0, 1, 0)));
-<<<<<<< HEAD
-=======
 
     // using addMonths:
     dt = dt.addMonths(months).addSecs(60);
@@ -1731,7 +1713,6 @@
     dt.setDate(inDST);
     dt = dt.addSecs(3600);
     QCOMPARE(dt, QDateTime(inDST, QTime(5, 0, 0)));
->>>>>>> ba8d3430
 }
 
 void tst_QDateTime::springForward_data()
