CONFIG += testcase
TARGET = tst_qdbusconnection
QT = core dbus testlib
<<<<<<< HEAD
SOURCES += tst_qdbusconnection.cpp
=======
SOURCES += tst_qdbusconnection.cpp
HEADERS += tst_qdbusconnection.h
DEFINES += QT_DISABLE_DEPRECATED_BEFORE=0
>>>>>>> 462f355e
<|MERGE_RESOLUTION|>--- conflicted
+++ resolved
@@ -1,10 +1,5 @@
 CONFIG += testcase
 TARGET = tst_qdbusconnection
 QT = core dbus testlib
-<<<<<<< HEAD
 SOURCES += tst_qdbusconnection.cpp
-=======
-SOURCES += tst_qdbusconnection.cpp
-HEADERS += tst_qdbusconnection.h
-DEFINES += QT_DISABLE_DEPRECATED_BEFORE=0
->>>>>>> 462f355e
+HEADERS += tst_qdbusconnection.h