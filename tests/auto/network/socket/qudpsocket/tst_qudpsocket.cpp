--- conflicted
+++ resolved
@@ -435,18 +435,8 @@
 
     char peterBuffer[16*1024];
     char paulBuffer[16*1024];
-<<<<<<< HEAD
     QVERIFY(peter.waitForReadyRead(5000));
     QVERIFY(paul.waitForReadyRead(5000));
-=======
-#if !defined(Q_OS_WINCE)
-        QVERIFY2(peter.waitForReadyRead(5000), QtNetworkSettings::msgSocketError(peter).constData());
-        QVERIFY2(paul.waitForReadyRead(5000), QtNetworkSettings::msgSocketError(paul).constData());
-#else
-        QVERIFY(peter.waitForReadyRead(15000));
-        QVERIFY(paul.waitForReadyRead(15000));
-#endif
->>>>>>> e64b2234
     if (success) {
         QCOMPARE(peter.readDatagram(peterBuffer, sizeof(peterBuffer)), qint64(paulMessage.length()));
         QCOMPARE(paul.readDatagram(paulBuffer, sizeof(peterBuffer)), qint64(peterMessage.length()));
