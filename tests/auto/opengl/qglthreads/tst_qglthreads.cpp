--- conflicted
+++ resolved
@@ -343,14 +343,9 @@
 
 void renderAScene(int w, int h)
 {
-<<<<<<< HEAD
     QOpenGLFunctions *funcs = QOpenGLContext::currentContext()->functions();
 
-    if (QOpenGLContext::currentContext()->isES()) {
-=======
     if (QOpenGLContext::currentContext()->isOpenGLES()) {
-        QGLFunctions funcs(QGLContext::currentContext());
->>>>>>> beb7258a
         Q_UNUSED(w);
         Q_UNUSED(h);
         QGLShaderProgram program;
