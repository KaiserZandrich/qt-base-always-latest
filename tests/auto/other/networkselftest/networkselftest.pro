CONFIG += testcase
TARGET = tst_networkselftest

SOURCES += tst_networkselftest.cpp
QT = core core-private network testlib

<<<<<<< HEAD
win32:CONFIG += insignificant_test # QTBUG-27571
=======
DEFINES += QT_DISABLE_DEPRECATED_BEFORE=0
>>>>>>> c8c39ecc
<|MERGE_RESOLUTION|>--- conflicted
+++ resolved
@@ -2,10 +2,4 @@
 TARGET = tst_networkselftest
 
 SOURCES += tst_networkselftest.cpp
-QT = core core-private network testlib
-
-<<<<<<< HEAD
-win32:CONFIG += insignificant_test # QTBUG-27571
-=======
-DEFINES += QT_DISABLE_DEPRECATED_BEFORE=0
->>>>>>> c8c39ecc
+QT = core core-private network testlib