--- conflicted
+++ resolved
@@ -1613,13 +1613,8 @@
         for (int j = 0; j < page; ++j)
             wizard->next();
     }
-<<<<<<< HEAD
     QString describe() const { return QLatin1String("set page ") + QString::number(page); }
-    const int page;
-=======
-    QString describe() const { return QString("set page %1").arg(page); }
     int page;
->>>>>>> 4e196159
 public:
     static QSharedPointer<SetPage> create(int page)
     {
@@ -1632,13 +1627,8 @@
 class SetStyle : public Operation
 {
     void apply(QWizard *wizard) const { wizard->setWizardStyle(style); }
-<<<<<<< HEAD
     QString describe() const { return QLatin1String("set style ") + QString::number(style); }
-    const QWizard::WizardStyle style;
-=======
-    QString describe() const { return QString("set style %1").arg(style); }
     QWizard::WizardStyle style;
->>>>>>> 4e196159
 public:
     static QSharedPointer<SetStyle> create(QWizard::WizardStyle style)
     {
@@ -1741,13 +1731,8 @@
     void createTestRows()
     {
         for (int i = 0; i < combinations.count(); ++i) {
-<<<<<<< HEAD
             QTest::newRow((name.toLatin1() + ", row " + QByteArray::number(i)).constData())
-                << (i == 0) << (type == Equality) << *(combinations.at(i));
-=======
-            QTest::newRow((name + QString(", row %1").arg(i)).toLatin1().data())
                 << (i == 0) << (type == Equality) << combinations.at(i);
->>>>>>> 4e196159
             ++nRows_;
         }
     }
