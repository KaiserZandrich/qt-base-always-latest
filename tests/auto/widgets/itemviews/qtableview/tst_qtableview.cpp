--- conflicted
+++ resolved
@@ -4453,7 +4453,6 @@
     QCOMPARE(scrollToBottomOffset, doItemsLayoutOffset);
 }
 
-<<<<<<< HEAD
 void tst_QTableView::taskQTBUG_7232_AllowUserToControlSingleStep()
 {
     // When we set the scrollMode to ScrollPerPixel it will adjust the scrollbars singleStep automatically
@@ -4488,7 +4487,8 @@
     t.horizontalScrollBar()->setSingleStep(-1);
     QCOMPARE(vStep1, t.verticalScrollBar()->singleStep());
     QCOMPARE(hStep1, t.horizontalScrollBar()->singleStep());
-=======
+}
+
 void tst_QTableView::taskQTBUG_50171_selectRowAfterSwapColumns()
 {
     {
@@ -4522,7 +4522,6 @@
         QCOMPARE(sModel->isSelected(tableView.model()->index(1, 0)), false);
         QCOMPARE(sModel->isSelected(tableView.model()->index(2, 0)), false);
     }
->>>>>>> 64044188
 }
 
 QTEST_MAIN(tst_QTableView)
