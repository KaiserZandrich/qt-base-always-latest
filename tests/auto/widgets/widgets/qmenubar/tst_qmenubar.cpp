--- conflicted
+++ resolved
@@ -920,11 +920,6 @@
 //     QCOMPARE(m_complexActionTriggerCount['h'], (uint)itemH_count);
 // }
 
-<<<<<<< HEAD
-#if !defined(Q_OS_DARWIN)
-=======
-#ifndef Q_OS_WINCE
->>>>>>> e9183340
 void tst_QMenuBar::allowActiveAndDisabled()
 {
     QMenuBar menuBar;
@@ -964,7 +959,6 @@
     else
         QCOMPARE(menuBar.activeAction()->text(), fileMenu.title());
 }
-#endif
 
 void tst_QMenuBar::check_altPress()
 {
