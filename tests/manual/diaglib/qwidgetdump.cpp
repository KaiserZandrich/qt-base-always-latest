/****************************************************************************
**
** Copyright (C) 2016 The Qt Company Ltd.
** Contact: https://www.qt.io/licensing/
**
** This file is part of the test suite of the Qt Toolkit.
**
** $QT_BEGIN_LICENSE:GPL-EXCEPT$
** Commercial License Usage
** Licensees holding valid commercial Qt licenses may use this file in
** accordance with the commercial license agreement provided with the
** Software or, alternatively, in accordance with the terms contained in
** a written agreement between you and The Qt Company. For licensing terms
** and conditions see https://www.qt.io/terms-conditions. For further
** information use the contact form at https://www.qt.io/contact-us.
**
** GNU General Public License Usage
** Alternatively, this file may be used under the terms of the GNU
** General Public License version 3 as published by the Free Software
** Foundation with exceptions as appearing in the file LICENSE.GPL3-EXCEPT
** included in the packaging of this file. Please review the following
** information to ensure the GNU General Public License requirements will
** be met: https://www.gnu.org/licenses/gpl-3.0.html.
**
** $QT_END_LICENSE$
**
****************************************************************************/

#include "qwidgetdump.h"

#include <QWidget>
#if QT_VERSION > 0x050000
#  include <QtGui/QScreen>
#  include <QtGui/QWindow>
#endif
#include <QApplication>
#include <QtCore/QMetaObject>
#include <QtCore/QDebug>
#include <QtCore/QTextStream>

namespace QtDiag {

static const char *qtWidgetClasses[] = {
    "QAbstractItemView", "QAbstractScrollArea", "QAbstractSlider", "QAbstractSpinBox",
    "QCalendarWidget", "QCheckBox", "QColorDialog", "QColumnView", "QComboBox",
    "QCommandLinkButton", "QDateEdit", "QDateTimeEdit", "QDesktopWidget", "QDial",
    "QDialog", "QDialogButtonBox", "QDockWidget", "QDoubleSpinBox", "QErrorMessage",
    "QFileDialog", "QFontComboBox", "QFontDialog", "QFrame", "QGraphicsView",
    "QGroupBox", "QHeaderView", "QInputDialog", "QLCDNumber", "QLabel", "QLineEdit",
    "QListView", "QListWidget", "QMainWindow", "QMdiArea", "QMdiSubWindow", "QMenu",
    "QMenuBar", "QMessageBox", "QOpenGLWidget", "QPlainTextEdit", "QProgressBar",
    "QProgressDialog", "QPushButton", "QRadioButton", "QRubberBand", "QScrollArea",
    "QScrollBar", "QSlider", "QSpinBox", "QSplashScreen", "QSplitter",
    "QStackedWidget", "QStatusBar", "QTabBar", "QTabWidget", "QTableView",
    "QTableWidget", "QTextBrowser", "QTextEdit", "QTimeEdit", "QToolBar",
    "QToolBox", "QToolButton", "QTreeView", "QTreeWidget", "QWidget",
    "QWizard", "QWizardPage"
};

static bool isQtWidget(const char *className)
{
    for (auto qtWidgetClass : qtWidgetClasses) {
        if (qstrcmp(className, qtWidgetClass) == 0)
            return true;
    }
    return false;
}

static void formatWidgetClass(QTextStream &str, const QWidget *w)
{
    const QMetaObject *mo = w->metaObject();
    str << mo->className();
    while (!isQtWidget(mo->className())) {
        mo = mo->superClass();
        str << ':' << mo->className();
    }
    const QString on = w->objectName();
    if (!on.isEmpty())
        str << "/\"" << on << '"';
}

static void dumpWidgetRecursion(QTextStream &str, const QWidget *w,
                                FormatWindowOptions options, int depth = 0)
{
    indentStream(str, 2 * depth);
    formatWidgetClass(str, w);
    str << ' ' << (w->isVisible() ? "[visible] " : "[hidden] ");
    if (const WId nativeWinId = w->internalWinId())
<<<<<<< HEAD
        str << "[native: " << Qt::hex << Qt::showbase << nativeWinId << Qt::dec << Qt::noshowbase
            << "] ";
=======
        str << "[native: " << Qt::hex << Qt::showbase << nativeWinId << Qt::dec << Qt::noshowbase << "] ";
>>>>>>> 14c55e29
    if (w->isWindow())
        str << "[top] ";
    str << (w->testAttribute(Qt::WA_Mapped) ? "[mapped] " : "[not mapped] ");
    if (w->testAttribute(Qt::WA_DontCreateNativeAncestors))
        str << "[NoNativeAncestors] ";
    if (const int states = w->windowState())
<<<<<<< HEAD
        str << "windowState=" << Qt::hex << Qt::showbase << states << Qt::dec << Qt::noshowbase
            << ' ';
=======
        str << "windowState=" << Qt::hex << Qt::showbase << states << Qt::dec << Qt::noshowbase << ' ';
>>>>>>> 14c55e29
    formatRect(str, w->geometry());
    if (w->isWindow()) {
        str << ' ' << w->logicalDpiX() << "DPI";
#if QT_VERSION > 0x050600
        const qreal dpr = w->devicePixelRatioF();
        if (!qFuzzyCompare(dpr, qreal(1)))
            str << " dpr=" << dpr;
#endif // Qt 5.6
        const QRect normalGeometry = w->normalGeometry();
        if (normalGeometry.isValid() && !normalGeometry.isEmpty() && normalGeometry != w->geometry()) {
            str << " normal=";
            formatRect(str, w->normalGeometry());
        }
    }
    if (!(options & DontPrintWindowFlags)) {
        str << ' ';
        formatWindowFlags(str, w->windowFlags());
    }
    if (options & PrintSizeConstraints) {
        str << ' ';
        const QSize minimumSize = w->minimumSize();
        if (minimumSize.width() > 0 || minimumSize.height() > 0)
            str << "minimumSize=" << minimumSize.width() << 'x' << minimumSize.height() << ' ';
        const QSize sizeHint = w->sizeHint();
        const QSize minimumSizeHint = w->minimumSizeHint();
        if (minimumSizeHint.isValid() && !(sizeHint.isValid() && minimumSizeHint == sizeHint))
            str << "minimumSizeHint=" << minimumSizeHint.width() << 'x' << minimumSizeHint.height() << ' ';
        if (sizeHint.isValid())
            str << "sizeHint=" << sizeHint.width() << 'x' << sizeHint.height() << ' ';
        const QSize maximumSize = w->maximumSize();
        if (maximumSize.width() < QWIDGETSIZE_MAX || maximumSize.height() < QWIDGETSIZE_MAX)
            str << "maximumSize=" << maximumSize.width() << 'x' << maximumSize.height() << ' ';
    }
    str << '\n';
#if QT_VERSION > 0x050000
    if (const QWindow *win = w->windowHandle()) {
        indentStream(str, 2 * (1 + depth));
        formatWindow(str, win, options);
        str << '\n';
    }
#endif // Qt 5
    for (const QObject *co : w->children()) {
        if (co->isWidgetType())
            dumpWidgetRecursion(str, static_cast<const QWidget *>(co), options, depth + 1);
    }
}

void dumpAllWidgets(FormatWindowOptions options, const QWidget *root)
{
    QString d;
    QTextStream str(&d);
    str << "### QWidgets:\n";
    QWidgetList topLevels;
    if (root)
        topLevels.append(const_cast<QWidget *>(root));
    else
        topLevels = QApplication::topLevelWidgets();
    for (QWidget *tw : qAsConst(topLevels))
        dumpWidgetRecursion(str, tw, options);
#if QT_VERSION >= 0x050400
    {
        for (const QString &line : d.split(QLatin1Char('\n')))
            qDebug().noquote() << line;
    }
#else
    qDebug("%s", qPrintable(d));
#endif
}

} // namespace QtDiag<|MERGE_RESOLUTION|>--- conflicted
+++ resolved
@@ -1,6 +1,6 @@
 /****************************************************************************
 **
-** Copyright (C) 2016 The Qt Company Ltd.
+** Copyright (C) 2020 The Qt Company Ltd.
 ** Contact: https://www.qt.io/licensing/
 **
 ** This file is part of the test suite of the Qt Toolkit.
@@ -86,24 +86,16 @@
     formatWidgetClass(str, w);
     str << ' ' << (w->isVisible() ? "[visible] " : "[hidden] ");
     if (const WId nativeWinId = w->internalWinId())
-<<<<<<< HEAD
         str << "[native: " << Qt::hex << Qt::showbase << nativeWinId << Qt::dec << Qt::noshowbase
             << "] ";
-=======
-        str << "[native: " << Qt::hex << Qt::showbase << nativeWinId << Qt::dec << Qt::noshowbase << "] ";
->>>>>>> 14c55e29
     if (w->isWindow())
         str << "[top] ";
     str << (w->testAttribute(Qt::WA_Mapped) ? "[mapped] " : "[not mapped] ");
     if (w->testAttribute(Qt::WA_DontCreateNativeAncestors))
         str << "[NoNativeAncestors] ";
     if (const int states = w->windowState())
-<<<<<<< HEAD
         str << "windowState=" << Qt::hex << Qt::showbase << states << Qt::dec << Qt::noshowbase
             << ' ';
-=======
-        str << "windowState=" << Qt::hex << Qt::showbase << states << Qt::dec << Qt::noshowbase << ' ';
->>>>>>> 14c55e29
     formatRect(str, w->geometry());
     if (w->isWindow()) {
         str << ' ' << w->logicalDpiX() << "DPI";
