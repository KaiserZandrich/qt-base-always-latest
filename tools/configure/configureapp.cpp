/****************************************************************************
**
** Copyright (C) 2016 The Qt Company Ltd.
** Copyright (C) 2016 Intel Corporation.
** Contact: https://www.qt.io/licensing/
**
** This file is part of the tools applications of the Qt Toolkit.
**
** $QT_BEGIN_LICENSE:GPL-EXCEPT$
** Commercial License Usage
** Licensees holding valid commercial Qt licenses may use this file in
** accordance with the commercial license agreement provided with the
** Software or, alternatively, in accordance with the terms contained in
** a written agreement between you and The Qt Company. For licensing terms
** and conditions see https://www.qt.io/terms-conditions. For further
** information use the contact form at https://www.qt.io/contact-us.
**
** GNU General Public License Usage
** Alternatively, this file may be used under the terms of the GNU
** General Public License version 3 as published by the Free Software
** Foundation with exceptions as appearing in the file LICENSE.GPL3-EXCEPT
** included in the packaging of this file. Please review the following
** information to ensure the GNU General Public License requirements will
** be met: https://www.gnu.org/licenses/gpl-3.0.html.
**
** $QT_END_LICENSE$
**
****************************************************************************/

#include "configureapp.h"
#include "environment.h"
#include "tools.h"

#include <qdir.h>
#include <qdiriterator.h>
#include <qtemporaryfile.h>
#include <qstandardpaths.h>
#include <qstack.h>
#include <qdebug.h>
#include <qfileinfo.h>
#include <qtextstream.h>
#include <qregexp.h>
#include <qhash.h>

#include <iostream>
#include <string>
#include <fstream>
#include <windows.h>
#include <conio.h>

QT_BEGIN_NAMESPACE

enum Platforms {
    WINDOWS,
    WINDOWS_RT,
    QNX,
    ANDROID,
    OTHER
};

std::ostream &operator<<(std::ostream &s, const QString &val) {
    s << val.toLocal8Bit().data();
    return s;
}


using namespace std;

// Macros to simplify options marking
#define MARK_OPTION(x,y) ( dictionary[ #x ] == #y ? "*" : " " )

static inline void promptKeyPress()
{
    cout << "(Press any key to continue...)";
    if (_getch() == 3) // _Any_ keypress w/no echo(eat <Enter> for stdout)
        exit(0);      // Exit cleanly for Ctrl+C
}

Configure::Configure(int& argc, char** argv) : verbose(0)
{
    // Default values for indentation
    optionIndent = 4;
    descIndent   = 25;
    outputWidth  = 0;
    // Get console buffer output width
    CONSOLE_SCREEN_BUFFER_INFO info;
    HANDLE hStdout = GetStdHandle(STD_OUTPUT_HANDLE);
    if (GetConsoleScreenBufferInfo(hStdout, &info))
        outputWidth = info.dwSize.X - 1;
    outputWidth = qMin(outputWidth, 79); // Anything wider gets unreadable
    if (outputWidth < 35) // Insanely small, just use 79
        outputWidth = 79;
    int i;

    /*
    ** Set up the initial state, the default
    */
    dictionary[ "CONFIGCMD" ] = argv[ 0 ];

    for (i = 1; i < argc; i++)
        configCmdLine += argv[ i ];

    if (configCmdLine.size() >= 2 && configCmdLine.at(0) == "-srcdir") {
        sourcePath = QDir::cleanPath(configCmdLine.at(1));
        sourceDir = QDir(sourcePath);
        configCmdLine.erase(configCmdLine.begin(), configCmdLine.begin() + 2);
    } else {
        // Get the path to the executable
        wchar_t module_name[MAX_PATH];
        GetModuleFileName(0, module_name, sizeof(module_name) / sizeof(wchar_t));
        QFileInfo sourcePathInfo = QString::fromWCharArray(module_name);
        sourcePath = sourcePathInfo.absolutePath();
        sourceDir = sourcePathInfo.dir();
    }
    buildPath = QDir::currentPath();
#if 0
    const QString installPath = QString("C:\\Qt\\%1").arg(QT_VERSION_STR);
#else
    const QString installPath = buildPath;
#endif
    if (sourceDir != buildDir) { //shadow builds!
        QDir(buildPath).mkpath("bin");

        buildDir.mkpath("mkspecs");
    }

    defaultBuildParts << QStringLiteral("libs") << QStringLiteral("tools") << QStringLiteral("examples");
    allBuildParts = defaultBuildParts;
    allBuildParts << QStringLiteral("tests");
    dictionary[ "QT_INSTALL_PREFIX" ] = installPath;

    dictionary[ "QMAKESPEC" ] = getenv("QMAKESPEC");
    if (dictionary[ "QMAKESPEC" ].size() == 0) {
        dictionary[ "QMAKESPEC" ] = Environment::detectQMakeSpec();
        dictionary[ "QMAKESPEC_FROM" ] = "detected";
    } else {
        dictionary[ "QMAKESPEC_FROM" ] = "env";
    }

    dictionary[ "QCONFIG" ]         = "full";
    dictionary[ "EMBEDDED" ]        = "no";
    dictionary[ "BUILD_QMAKE" ]     = "yes";
    dictionary[ "QMAKE_INTERNAL" ]  = "no";
    dictionary[ "WIDGETS" ]         = "yes";
    dictionary[ "GUI" ]             = "yes";
    dictionary[ "RTTI" ]            = "yes";
    dictionary[ "STRIP" ]           = "yes";
    dictionary[ "PCH" ]             = "yes";
    dictionary[ "SEPARATE_DEBUG_INFO" ] = "no";
    dictionary[ "SSE2" ]            = "auto";
    dictionary[ "SSE3" ]            = "auto";
    dictionary[ "SSSE3" ]           = "auto";
    dictionary[ "SSE4_1" ]          = "auto";
    dictionary[ "SSE4_2" ]          = "auto";
    dictionary[ "AVX" ]             = "auto";
    dictionary[ "AVX2" ]            = "auto";
    dictionary[ "AVX512" ]          = "auto";
    dictionary[ "SYNCQT" ]          = "auto";
    dictionary[ "AUDIO_BACKEND" ]   = "auto";
    dictionary[ "WMF_BACKEND" ]     = "no";
    dictionary[ "WMSDK" ]           = "auto";
    dictionary[ "QML_DEBUG" ]       = "yes";
    dictionary[ "PLUGIN_MANIFESTS" ] = "no";
    dictionary[ "DIRECTWRITE" ]     = "auto";
    dictionary[ "DIRECTWRITE2" ]    = "auto";
    dictionary[ "DIRECT2D" ]        = "no";
    dictionary[ "NIS" ]             = "no";
    dictionary[ "NEON" ]            = "auto";
    dictionary[ "LARGE_FILE" ]      = "yes";
    dictionary[ "FONT_CONFIG" ]     = "no";
    dictionary[ "POSIX_IPC" ]       = "no";
    dictionary[ "QT_GLIB" ]         = "no";
    dictionary[ "QT_ICONV" ]        = "auto";
    dictionary[ "QT_EVDEV" ]        = "auto";
    dictionary[ "QT_MTDEV" ]        = "auto";
    dictionary[ "QT_TSLIB" ]        = "auto";
    dictionary[ "QT_INOTIFY" ]      = "auto";
    dictionary[ "QT_EVENTFD" ]      = "auto";
    dictionary[ "QT_CUPS" ]         = "auto";
    dictionary[ "CFG_GCC_SYSROOT" ] = "yes";
    dictionary[ "SLOG2" ]           = "no";
    dictionary[ "QNX_IMF" ]         = "no";
    dictionary[ "PPS" ]             = "no";
    dictionary[ "LGMON" ]           = "no";
    dictionary[ "SYSTEM_PROXIES" ]  = "no";
    dictionary[ "WERROR" ]          = "auto";
    dictionary[ "QREAL" ]           = "double";
    dictionary[ "ATOMIC64" ]        = "auto";

    //Only used when cross compiling.
    dictionary[ "QT_INSTALL_SETTINGS" ] = "/etc/xdg";

    QString version;
    QFile qmake_conf(sourcePath + "/.qmake.conf");
    if (qmake_conf.open(QFile::ReadOnly)) {
        while (!qmake_conf.atEnd()) {
            static const char beginning[] = "MODULE_VERSION = ";
            QByteArray line = qmake_conf.readLine();
            if (!line.startsWith(beginning))
                continue;

            version = qMove(line).mid(int(strlen(beginning))).trimmed();
            break;
        }
        qmake_conf.close();
    }

    if (version.isEmpty())
        version = QString("%1.%2.%3").arg(QT_VERSION>>16).arg(((QT_VERSION>>8)&0xff)).arg(QT_VERSION&0xff);

    dictionary[ "VERSION" ]         = version;
    {
        QRegExp version_re("([0-9]*)\\.([0-9]*)\\.([0-9]*)(|-.*)");
        if (version_re.exactMatch(version)) {
            dictionary[ "VERSION_MAJOR" ] = version_re.cap(1);
            dictionary[ "VERSION_MINOR" ] = version_re.cap(2);
            dictionary[ "VERSION_PATCH" ] = version_re.cap(3);
        }
    }

    dictionary[ "REDO" ]            = "no";

    dictionary[ "BUILD" ]           = "debug";
    dictionary[ "BUILDALL" ]        = "auto"; // Means yes, but not explicitly
    dictionary[ "FORCEDEBUGINFO" ]  = "no";
    dictionary[ "RELEASE_TOOLS" ]   = "no";

    dictionary[ "BUILDTYPE" ]      = "none";

    dictionary[ "BUILDDEV" ]        = "no";

    dictionary[ "COMPILE_EXAMPLES" ] = "yes";

    dictionary[ "C++STD" ]          = "auto";

    dictionary[ "USE_GOLD_LINKER" ] = "no";

    dictionary[ "ENABLE_NEW_DTAGS" ] = "no";

    dictionary[ "SHARED" ]          = "yes";

    dictionary[ "STATIC_RUNTIME" ]  = "no";

    dictionary[ "ZLIB" ]            = "auto";

    dictionary[ "PCRE" ]            = "auto";

    dictionary[ "ICU" ]             = "no";

    dictionary[ "ANGLE" ]           = "auto";
    dictionary[ "DYNAMICGL" ]       = "auto";

    dictionary[ "GIF" ]             = "auto";
    dictionary[ "JPEG" ]            = "auto";
    dictionary[ "PNG" ]             = "auto";
    dictionary[ "LIBJPEG" ]         = "auto";
    dictionary[ "LIBPNG" ]          = "auto";
    dictionary[ "DOUBLECONVERSION" ] = "auto";
    dictionary[ "FREETYPE" ]        = "yes";
    dictionary[ "HARFBUZZ" ]        = "qt";

    dictionary[ "ACCESSIBILITY" ]   = "yes";
    dictionary[ "OPENGL" ]          = "yes";
    dictionary[ "OPENGL_ES_2" ]     = "yes";
    dictionary[ "OPENVG" ]          = "no";
    dictionary[ "SSL" ]             = "auto";
    dictionary[ "OPENSSL" ]         = "auto";
    dictionary[ "LIBPROXY" ]        = "auto";
    dictionary[ "DBUS" ]            = "auto";

    dictionary[ "STYLE_WINDOWS" ]   = "yes";
    dictionary[ "STYLE_WINDOWSXP" ] = "auto";
    dictionary[ "STYLE_WINDOWSVISTA" ] = "auto";
    dictionary[ "STYLE_FUSION" ]    = "yes";

    dictionary[ "SQL_MYSQL" ]       = "no";
    dictionary[ "SQL_ODBC" ]        = "no";
    dictionary[ "SQL_OCI" ]         = "no";
    dictionary[ "SQL_PSQL" ]        = "no";
    dictionary[ "SQL_TDS" ]         = "no";
    dictionary[ "SQL_DB2" ]         = "no";
    dictionary[ "SQL_SQLITE" ]      = "auto";
    dictionary[ "SQL_SQLITE_LIB" ]  = "qt";
    dictionary[ "SQL_SQLITE2" ]     = "no";
    dictionary[ "SQL_IBASE" ]       = "no";

    QString tmp = dictionary[ "QMAKESPEC" ];
    if (tmp.contains("\\")) {
        tmp = tmp.mid(tmp.lastIndexOf("\\") + 1);
    } else {
        tmp = tmp.mid(tmp.lastIndexOf("/") + 1);
    }
    dictionary[ "QMAKESPEC" ] = tmp;

    dictionary[ "INCREDIBUILD_XGE" ] = "auto";
    dictionary[ "LTCG" ]            = "no";
    dictionary[ "NATIVE_GESTURES" ] = "yes";
    dictionary[ "MSVC_MP" ] = "no";

    if (dictionary["QMAKESPEC"].startsWith("win32-g++")) {
        const QString zero = QStringLiteral("0");
        const QStringList parts = Environment::gccVersion().split(QLatin1Char('.'));
        dictionary["QT_GCC_MAJOR_VERSION"] = parts.value(0, zero);
        dictionary["QT_GCC_MINOR_VERSION"] = parts.value(1, zero);
        dictionary["QT_GCC_PATCH_VERSION"] = parts.value(2, zero);
    }
}

Configure::~Configure()
{
}

QString Configure::formatPath(const QString &path)
{
    QString ret = QDir::cleanPath(path);
    // This amount of quoting is deemed sufficient.
    if (ret.contains(QLatin1Char(' '))) {
        ret.prepend(QLatin1Char('"'));
        ret.append(QLatin1Char('"'));
    }
    return ret;
}

QString Configure::formatPaths(const QStringList &paths)
{
    QString ret;
    foreach (const QString &path, paths) {
        if (!ret.isEmpty())
            ret += QLatin1Char(' ');
        ret += formatPath(path);
    }
    return ret;
}

// We could use QDir::homePath() + "/.qt-license", but
// that will only look in the first of $HOME,$USERPROFILE
// or $HOMEDRIVE$HOMEPATH. So, here we try'em all to be
// more forgiving for the end user..
QString Configure::firstLicensePath()
{
    QStringList allPaths;
    allPaths << "./.qt-license"
             << QString::fromLocal8Bit(getenv("HOME")) + "/.qt-license"
             << QString::fromLocal8Bit(getenv("USERPROFILE")) + "/.qt-license"
             << QString::fromLocal8Bit(getenv("HOMEDRIVE")) + QString::fromLocal8Bit(getenv("HOMEPATH")) + "/.qt-license";
    for (int i = 0; i< allPaths.count(); ++i)
        if (QFile::exists(allPaths.at(i)))
            return allPaths.at(i);
    return QString();
}

// #### somehow I get a compiler error about vc++ reaching the nesting limit without
// undefining the ansi for scoping.
#ifdef for
#undef for
#endif

void Configure::parseCmdLine()
{
    if (configCmdLine.size() && configCmdLine.at(0) == "-top-level") {
        dictionary[ "TOPLEVEL" ] = "yes";
        configCmdLine.removeAt(0);
    }

    int argCount = configCmdLine.size();
    int i = 0;
    const QStringList imageFormats = QStringList() << "gif" << "png" << "jpeg";

    if (argCount < 1) // skip rest if no arguments
        ;
    else if (configCmdLine.at(i) == "-redo") {
        dictionary[ "REDO" ] = "yes";
        configCmdLine.clear();
        reloadCmdLine();
    }

    else if (configCmdLine.at(i) == "-loadconfig") {
        ++i;
        if (i != argCount) {
            dictionary[ "REDO" ] = "yes";
            dictionary[ "CUSTOMCONFIG" ] = "_" + configCmdLine.at(i);
            configCmdLine.clear();
            reloadCmdLine();
        } else {
            dictionary[ "DONE" ] = "error";
        }
        i = 0;
    }
    argCount = configCmdLine.size();

    bool isDeviceMkspec = false;

    // Look first for XQMAKESPEC
    for (int j = 0 ; j < argCount; ++j)
    {
        if ((configCmdLine.at(j) == "-xplatform") || (configCmdLine.at(j) == "-device")) {
            isDeviceMkspec = (configCmdLine.at(j) == "-device");
            ++j;
            if (j == argCount)
                break;
            dictionary["XQMAKESPEC"] = configCmdLine.at(j);
            applySpecSpecifics();
            break;
        }
    }

    for (; i<configCmdLine.size(); ++i) {
        bool continueElse[] = {false, false};
        if (configCmdLine.at(i) == "-help"
            || configCmdLine.at(i) == "-h"
            || configCmdLine.at(i) == "-?")
            dictionary[ "HELP" ] = "yes";

        else if (configCmdLine.at(i) == "-v" || configCmdLine.at(i) == "-verbose") {
            ++verbose;
        }

        else if (configCmdLine.at(i) == "-qconfig") {
            ++i;
            if (i == argCount)
                break;
            dictionary[ "QCONFIG" ] = configCmdLine.at(i);
        }
        else if (configCmdLine.at(i) == "-qreal") {
            ++i;
            if (i == argCount)
                break;
            QString s = dictionary[ "QREAL" ] = configCmdLine.at(i);
            if (s == "float") {
                dictionary[ "QREAL_STRING" ] = "\"float\"";
            } else {
                // escape
                s = s.simplified();
                s = '"' + s.toLatin1().toPercentEncoding(QByteArray(), "-._~", '_') + '"';
                dictionary[ "QREAL_STRING" ] = s;
            }
        }

        else if (configCmdLine.at(i) == "-release") {
            dictionary[ "BUILD" ] = "release";
            if (dictionary[ "BUILDALL" ] == "auto")
                dictionary[ "BUILDALL" ] = "no";
        } else if (configCmdLine.at(i) == "-debug") {
            dictionary[ "BUILD" ] = "debug";
            if (dictionary[ "BUILDALL" ] == "auto")
                dictionary[ "BUILDALL" ] = "no";
        } else if (configCmdLine.at(i) == "-debug-and-release")
            dictionary[ "BUILDALL" ] = "yes";
        else if (configCmdLine.at(i) == "-force-debug-info")
            dictionary[ "FORCEDEBUGINFO" ] = "yes";
        else if (configCmdLine.at(i) == "-no-separate-debug-info")
            dictionary[ "SEPARATE_DEBUG_INFO" ] = "no";
        else if (configCmdLine.at(i) == "-separate-debug-info")
            dictionary[ "SEPARATE_DEBUG_INFO" ] = "yes";
        else if (configCmdLine.at(i) == "-optimized-tools")
            dictionary[ "RELEASE_TOOLS" ] = "yes";
        else if (configCmdLine.at(i) == "-no-optimized-tools")
            dictionary[ "RELEASE_TOOLS" ] = "no";

        else if (configCmdLine.at(i) == "-compile-examples") {
            dictionary[ "COMPILE_EXAMPLES" ] = "yes";
        } else if (configCmdLine.at(i) == "-no-compile-examples") {
            dictionary[ "COMPILE_EXAMPLES" ] = "no";
        }

        else if (configCmdLine.at(i) == "-c++std") {
            ++i;
            if (i == argCount)
                break;

            QString level = configCmdLine.at(i);
            if (level == "c++11" || level == "c++14" || level == "c++1z"
                    || level == "auto") {
                dictionary[ "C++STD" ] = level;
            } else if (level == "11" || level == "14" || level == "1z") {
                dictionary[ "C++STD" ] = "c++" + level;
            } else {
                dictionary[ "DONE" ] = "error";
                cout << "ERROR: invalid C++ standard " << level
                     << "; valid options are: c++11 c++14 c++1z auto" << endl;
                return;
            }
        }


        else if (configCmdLine.at(i) == "-use-gold-linker")
            dictionary[ "USE_GOLD_LINKER" ] = "yes";
        else if (configCmdLine.at(i) == "-no-use-gold-linker")
            dictionary[ "USE_GOLD_LINKER" ] = "no";
        else if (configCmdLine.at(i) == "-enable-new-dtags")
            dictionary[ "ENABLE_NEW_DTAGS" ] = "yes";
        else if (configCmdLine.at(i) == "-disable-new-dtags")
            dictionary[ "ENABLE_NEW_DTAGS" ] = "no";
        else if (configCmdLine.at(i) == "-shared")
            dictionary[ "SHARED" ] = "yes";
        else if (configCmdLine.at(i) == "-static")
            dictionary[ "SHARED" ] = "no";
        else if (configCmdLine.at(i) == "-static-runtime")
            dictionary[ "STATIC_RUNTIME" ] = "yes";
        else if (configCmdLine.at(i) == "-developer-build")
            dictionary[ "BUILDDEV" ] = "yes";
        else if (configCmdLine.at(i) == "-opensource") {
            dictionary[ "BUILDTYPE" ] = "opensource";
        }
        else if (configCmdLine.at(i) == "-commercial") {
            dictionary[ "BUILDTYPE" ] = "commercial";
        }
        else if (configCmdLine.at(i) == "-ltcg") {
            dictionary[ "LTCG" ] = "yes";
        }
        else if (configCmdLine.at(i) == "-no-ltcg") {
            dictionary[ "LTCG" ] = "no";
        }
        else if (configCmdLine.at(i) == "-mp") {
            dictionary[ "MSVC_MP" ] = "yes";
        }
        else if (configCmdLine.at(i) == "-no-mp") {
            dictionary[ "MSVC_MP" ] = "no";
        }
        else if (configCmdLine.at(i) == "-force-asserts") {
            dictionary[ "FORCE_ASSERTS" ] = "yes";
        }
        else if (configCmdLine.at(i) == "-target") {
            ++i;
            if (i == argCount)
                break;
            const QString option = configCmdLine.at(i);
            if (option != "xp") {
                cout << "ERROR: invalid argument for -target option" << endl;
                dictionary["DONE"] = "error";
                return;
            }
            dictionary["TARGET_OS"] = option;
        }
        else if (configCmdLine.at(i) == "-platform") {
            ++i;
            if (i == argCount)
                break;
            dictionary[ "QMAKESPEC" ] = configCmdLine.at(i);
        dictionary[ "QMAKESPEC_FROM" ] = "commandline";
        } else if (configCmdLine.at(i) == "-arch") {
            ++i;
            if (i == argCount)
                break;
            dictionary["OBSOLETE_ARCH_ARG"] = "yes";
        } else if (configCmdLine.at(i) == "-embedded") {
            dictionary[ "EMBEDDED" ] = "yes";
        } else if (configCmdLine.at(i) == "-xplatform"
                || configCmdLine.at(i) == "-device") {
            ++i;
            // do nothing
        } else if (configCmdLine.at(i) == "-device-option") {
            ++i;
            const QString option = configCmdLine.at(i);
            QString &devOpt = dictionary["DEVICE_OPTION"];
            if (!devOpt.isEmpty())
                devOpt.append("\n").append(option);
            else
                devOpt = option;
        }

        else if (configCmdLine.at(i) == "-no-zlib") {
            // No longer supported since Qt 4.4.0
            // But save the information for later so that we can print a warning
            //
            // If you REALLY really need no zlib support, you can still disable
            // it by doing the following:
            //   add "no-zlib" to mkspecs/qconfig.pri
            //   #define QT_NO_COMPRESS (probably by adding to src/corelib/global/qconfig.h)
            //
            // There's no guarantee that Qt will build under those conditions

            dictionary[ "ZLIB_FORCED" ] = "yes";
        } else if (configCmdLine.at(i) == "-qt-zlib") {
            dictionary[ "ZLIB" ] = "qt";
        } else if (configCmdLine.at(i) == "-system-zlib") {
            dictionary[ "ZLIB" ] = "system";
        }

        else if (configCmdLine.at(i) == "-qt-pcre") {
            dictionary[ "PCRE" ] = "qt";
        } else if (configCmdLine.at(i) == "-system-pcre") {
            dictionary[ "PCRE" ] = "system";
        }

        else if (configCmdLine.at(i) == "-icu") {
            dictionary[ "ICU" ] = "yes";
        } else if (configCmdLine.at(i) == "-no-icu") {
            dictionary[ "ICU" ] = "no";
        }

        else if (configCmdLine.at(i) == "-angle") {
            dictionary[ "ANGLE" ] = "yes";
            dictionary[ "ANGLE_FROM" ] = "commandline";
        } else if (configCmdLine.at(i) == "-no-angle") {
            dictionary[ "ANGLE" ] = "no";
            dictionary[ "ANGLE_FROM" ] = "commandline";
        }

        // Image formats --------------------------------------------
        else if (configCmdLine.at(i) == "-no-gif")
            dictionary[ "GIF" ] = "no";

        else if (configCmdLine.at(i) == "-no-libjpeg") {
            dictionary[ "JPEG" ] = "no";
            dictionary[ "LIBJPEG" ] = "no";
        } else if (configCmdLine.at(i) == "-qt-libjpeg") {
            dictionary[ "LIBJPEG" ] = "qt";
        } else if (configCmdLine.at(i) == "-system-libjpeg") {
            dictionary[ "LIBJPEG" ] = "system";
        }

        else if (configCmdLine.at(i) == "-no-libpng") {
            dictionary[ "PNG" ] = "no";
            dictionary[ "LIBPNG" ] = "no";
        } else if (configCmdLine.at(i) == "-qt-libpng") {
            dictionary[ "LIBPNG" ] = "qt";
        } else if (configCmdLine.at(i) == "-system-libpng") {
            dictionary[ "LIBPNG" ] = "system";
        }

        // Double Conversion -----------------------------------------
        else if (configCmdLine.at(i) == "-no-doubleconversion")
            dictionary[ "DOUBLECONVERSION" ] = "no";
        else if (configCmdLine.at(i) == "-qt-doubleconversion")
            dictionary[ "DOUBLECONVERSION" ] = "qt";
        else if (configCmdLine.at(i) == "-system-doubleconversion")
            dictionary[ "DOUBLECONVERSION" ] = "system";

        // Text Rendering --------------------------------------------
        else if (configCmdLine.at(i) == "-no-freetype")
            dictionary[ "FREETYPE" ] = "no";
        else if (configCmdLine.at(i) == "-qt-freetype")
            dictionary[ "FREETYPE" ] = "yes";
        else if (configCmdLine.at(i) == "-system-freetype")
            dictionary[ "FREETYPE" ] = "system";

        else if (configCmdLine.at(i) == "-no-harfbuzz")
            dictionary[ "HARFBUZZ" ] = "no";
        else if (configCmdLine.at(i) == "-qt-harfbuzz")
            dictionary[ "HARFBUZZ" ] = "qt";
        else if (configCmdLine.at(i) == "-system-harfbuzz")
            dictionary[ "HARFBUZZ" ] = "system";

        // Styles ---------------------------------------------------
        else if (configCmdLine.at(i) == "-qt-style-windows")
            dictionary[ "STYLE_WINDOWS" ] = "yes";
        else if (configCmdLine.at(i) == "-no-style-windows")
            dictionary[ "STYLE_WINDOWS" ] = "no";

        else if (configCmdLine.at(i) == "-qt-style-windowsxp")
            dictionary[ "STYLE_WINDOWSXP" ] = "yes";
        else if (configCmdLine.at(i) == "-no-style-windowsxp")
            dictionary[ "STYLE_WINDOWSXP" ] = "no";

        else if (configCmdLine.at(i) == "-qt-style-windowsvista")
            dictionary[ "STYLE_WINDOWSVISTA" ] = "yes";
        else if (configCmdLine.at(i) == "-no-style-windowsvista")
            dictionary[ "STYLE_WINDOWSVISTA" ] = "no";

        else if (configCmdLine.at(i) == "-qt-style-fusion")
            dictionary[ "STYLE_FUSION" ] = "yes";
        else if (configCmdLine.at(i) == "-no-style-fusion")
            dictionary[ "STYLE_FUSION" ] = "no";

        // Work around compiler nesting limitation
        else
            continueElse[1] = true;
        if (!continueElse[1]) {
        }

        // OpenGL Support -------------------------------------------
        else if (configCmdLine.at(i) == "-no-opengl") {
            dictionary[ "OPENGL" ]    = "no";
            dictionary[ "OPENGL_ES_2" ]     = "no";
        } else if (configCmdLine.at(i) == "-opengl-es-2") {
            dictionary[ "OPENGL" ]          = "yes";
            dictionary[ "OPENGL_ES_2" ]     = "yes";
        } else if (configCmdLine.at(i) == "-opengl") {
            dictionary[ "OPENGL" ]          = "yes";
            i++;
            if (i == argCount)
                break;

            dictionary[ "OPENGL_ES_2" ]         = "no";
            if ( configCmdLine.at(i) == "es2" ) {
                dictionary[ "OPENGL_ES_2" ]     = "yes";
            } else if ( configCmdLine.at(i) == "desktop" ) {
                // OPENGL=yes suffices
            } else if ( configCmdLine.at(i) == "dynamic" ) {
                dictionary[ "DYNAMICGL" ] = "yes";
            } else {
                cout << "Argument passed to -opengl option is not valid." << endl;
                dictionary[ "DONE" ] = "error";
                break;
            }
        }

        // OpenVG Support -------------------------------------------
        else if (configCmdLine.at(i) == "-openvg") {
            dictionary[ "OPENVG" ]    = "yes";
        } else if (configCmdLine.at(i) == "-no-openvg") {
            dictionary[ "OPENVG" ]    = "no";
        }

        // Databases ------------------------------------------------
        else if (configCmdLine.at(i) == "-qt-sql-mysql")
            dictionary[ "SQL_MYSQL" ] = "yes";
        else if (configCmdLine.at(i) == "-plugin-sql-mysql")
            dictionary[ "SQL_MYSQL" ] = "plugin";
        else if (configCmdLine.at(i) == "-no-sql-mysql")
            dictionary[ "SQL_MYSQL" ] = "no";

        else if (configCmdLine.at(i) == "-qt-sql-odbc")
            dictionary[ "SQL_ODBC" ] = "yes";
        else if (configCmdLine.at(i) == "-plugin-sql-odbc")
            dictionary[ "SQL_ODBC" ] = "plugin";
        else if (configCmdLine.at(i) == "-no-sql-odbc")
            dictionary[ "SQL_ODBC" ] = "no";

        else if (configCmdLine.at(i) == "-qt-sql-oci")
            dictionary[ "SQL_OCI" ] = "yes";
        else if (configCmdLine.at(i) == "-plugin-sql-oci")
            dictionary[ "SQL_OCI" ] = "plugin";
        else if (configCmdLine.at(i) == "-no-sql-oci")
            dictionary[ "SQL_OCI" ] = "no";

        else if (configCmdLine.at(i) == "-qt-sql-psql")
            dictionary[ "SQL_PSQL" ] = "yes";
        else if (configCmdLine.at(i) == "-plugin-sql-psql")
            dictionary[ "SQL_PSQL" ] = "plugin";
        else if (configCmdLine.at(i) == "-no-sql-psql")
            dictionary[ "SQL_PSQL" ] = "no";

        else if (configCmdLine.at(i) == "-qt-sql-tds")
            dictionary[ "SQL_TDS" ] = "yes";
        else if (configCmdLine.at(i) == "-plugin-sql-tds")
            dictionary[ "SQL_TDS" ] = "plugin";
        else if (configCmdLine.at(i) == "-no-sql-tds")
            dictionary[ "SQL_TDS" ] = "no";

        else if (configCmdLine.at(i) == "-qt-sql-db2")
            dictionary[ "SQL_DB2" ] = "yes";
        else if (configCmdLine.at(i) == "-plugin-sql-db2")
            dictionary[ "SQL_DB2" ] = "plugin";
        else if (configCmdLine.at(i) == "-no-sql-db2")
            dictionary[ "SQL_DB2" ] = "no";

        else if (configCmdLine.at(i) == "-qt-sql-sqlite")
            dictionary[ "SQL_SQLITE" ] = "yes";
        else if (configCmdLine.at(i) == "-plugin-sql-sqlite")
            dictionary[ "SQL_SQLITE" ] = "plugin";
        else if (configCmdLine.at(i) == "-no-sql-sqlite")
            dictionary[ "SQL_SQLITE" ] = "no";
        else if (configCmdLine.at(i) == "-system-sqlite")
            dictionary[ "SQL_SQLITE_LIB" ] = "system";
        else if (configCmdLine.at(i) == "-qt-sql-sqlite2")
            dictionary[ "SQL_SQLITE2" ] = "yes";
        else if (configCmdLine.at(i) == "-plugin-sql-sqlite2")
            dictionary[ "SQL_SQLITE2" ] = "plugin";
        else if (configCmdLine.at(i) == "-no-sql-sqlite2")
            dictionary[ "SQL_SQLITE2" ] = "no";

        else if (configCmdLine.at(i) == "-qt-sql-ibase")
            dictionary[ "SQL_IBASE" ] = "yes";
        else if (configCmdLine.at(i) == "-plugin-sql-ibase")
            dictionary[ "SQL_IBASE" ] = "plugin";
        else if (configCmdLine.at(i) == "-no-sql-ibase")
            dictionary[ "SQL_IBASE" ] = "no";

        // Image formats --------------------------------------------
        else if (configCmdLine.at(i).startsWith("-qt-imageformat-") &&
                 imageFormats.contains(configCmdLine.at(i).section('-', 3)))
            dictionary[ configCmdLine.at(i).section('-', 3).toUpper() ] = "yes";
        else if (configCmdLine.at(i).startsWith("-plugin-imageformat-") &&
                 imageFormats.contains(configCmdLine.at(i).section('-', 3)))
            dictionary[ configCmdLine.at(i).section('-', 3).toUpper() ] = "plugin";
        else if (configCmdLine.at(i).startsWith("-no-imageformat-") &&
                 imageFormats.contains(configCmdLine.at(i).section('-', 3)))
            dictionary[ configCmdLine.at(i).section('-', 3).toUpper() ] = "no";

        else if (configCmdLine.at(i) == "-no-incredibuild-xge")
            dictionary[ "INCREDIBUILD_XGE" ] = "no";
        else if (configCmdLine.at(i) == "-incredibuild-xge")
            dictionary[ "INCREDIBUILD_XGE" ] = "yes";
        else if (configCmdLine.at(i) == "-native-gestures")
            dictionary[ "NATIVE_GESTURES" ] = "yes";
        else if (configCmdLine.at(i) == "-no-native-gestures")
            dictionary[ "NATIVE_GESTURES" ] = "no";
        // Others ---------------------------------------------------
        else if (configCmdLine.at(i) == "-widgets")
            dictionary[ "WIDGETS" ] = "yes";
        else if (configCmdLine.at(i) == "-no-widgets")
            dictionary[ "WIDGETS" ] = "no";

        else if (configCmdLine.at(i) == "-gui")
            dictionary[ "GUI" ] = "yes";
        else if (configCmdLine.at(i) == "-no-gui")
            dictionary[ "GUI" ] = "no";

        else if (configCmdLine.at(i) == "-rtti")
            dictionary[ "RTTI" ] = "yes";
        else if (configCmdLine.at(i) == "-no-rtti")
            dictionary[ "RTTI" ] = "no";

        else if (configCmdLine.at(i) == "-strip")
            dictionary[ "STRIP" ] = "yes";
        else if (configCmdLine.at(i) == "-no-strip")
            dictionary[ "STRIP" ] = "no";

        else if (configCmdLine.at(i) == "-pch")
            dictionary[ "PCH" ] = "yes";
        else if (configCmdLine.at(i) == "-no-pch")
            dictionary[ "PCH" ] = "no";

        else if (configCmdLine.at(i) == "-accessibility")
            dictionary[ "ACCESSIBILITY" ] = "yes";
        else if (configCmdLine.at(i) == "-no-accessibility") {
            dictionary[ "ACCESSIBILITY" ] = "no";
            cout << "Setting accessibility to NO" << endl;
        }

        else if (configCmdLine.at(i) == "-no-sse2")
            dictionary[ "SSE2" ] = "no";
        else if (configCmdLine.at(i) == "-sse2")
            dictionary[ "SSE2" ] = "yes";
        else if (configCmdLine.at(i) == "-no-sse3")
            dictionary[ "SSE3" ] = "no";
        else if (configCmdLine.at(i) == "-sse3")
            dictionary[ "SSE3" ] = "yes";
        else if (configCmdLine.at(i) == "-no-ssse3")
            dictionary[ "SSSE3" ] = "no";
        else if (configCmdLine.at(i) == "-ssse3")
            dictionary[ "SSSE3" ] = "yes";
        else if (configCmdLine.at(i) == "-no-sse4.1")
            dictionary[ "SSE4_1" ] = "no";
        else if (configCmdLine.at(i) == "-sse4.1")
            dictionary[ "SSE4_1" ] = "yes";
        else if (configCmdLine.at(i) == "-no-sse4.2")
            dictionary[ "SSE4_2" ] = "no";
        else if (configCmdLine.at(i) == "-sse4.2")
            dictionary[ "SSE4_2" ] = "yes";
        else if (configCmdLine.at(i) == "-no-avx")
            dictionary[ "AVX" ] = "no";
        else if (configCmdLine.at(i) == "-avx")
            dictionary[ "AVX" ] = "yes";
        else if (configCmdLine.at(i) == "-no-avx2")
            dictionary[ "AVX2" ] = "no";
        else if (configCmdLine.at(i) == "-avx2")
            dictionary[ "AVX2" ] = "yes";
        else if (configCmdLine.at(i) == "-no-avx512")
            dictionary[ "AVX512" ] = "";
        else if (configCmdLine.at(i) == "-avx512")
            dictionary[ "AVX512" ] = "auto";

        else if (configCmdLine.at(i) == "-no-ssl") {
            dictionary[ "SSL"] = "no";
        } else if (configCmdLine.at(i) == "-ssl") {
            dictionary[ "SSL" ] = "yes";
        } else if (configCmdLine.at(i) == "-no-openssl") {
              dictionary[ "OPENSSL"] = "no";
        } else if (configCmdLine.at(i) == "-openssl") {
              dictionary[ "OPENSSL" ] = "yes";
              dictionary[ "SSL" ] = "yes";
        } else if (configCmdLine.at(i) == "-openssl-linked") {
              dictionary[ "OPENSSL" ] = "linked";
              dictionary[ "SSL" ] = "yes";
        } else if (configCmdLine.at(i) == "-no-libproxy") {
              dictionary[ "LIBPROXY"] = "no";
        } else if (configCmdLine.at(i) == "-libproxy") {
              dictionary[ "LIBPROXY" ] = "yes";
        } else if (configCmdLine.at(i) == "-no-qdbus") {
            dictionary[ "DBUS" ] = "no";
        } else if (configCmdLine.at(i) == "-qdbus") {
            dictionary[ "DBUS" ] = "auto";
        } else if (configCmdLine.at(i) == "-no-dbus") {
            dictionary[ "DBUS" ] = "no";
        } else if (configCmdLine.at(i) == "-dbus") {
            dictionary[ "DBUS" ] = "auto";
        } else if (configCmdLine.at(i) == "-dbus-linked") {
            dictionary[ "DBUS" ] = "linked";
        } else if (configCmdLine.at(i) == "-dbus-runtime") {
            dictionary[ "DBUS" ] = "runtime";
        } else if (configCmdLine.at(i) == "-audio-backend") {
            dictionary[ "AUDIO_BACKEND" ] = "yes";
        } else if (configCmdLine.at(i) == "-no-audio-backend") {
            dictionary[ "AUDIO_BACKEND" ] = "no";
        } else if (configCmdLine.at(i) == "-wmf-backend") {
            dictionary[ "WMF_BACKEND" ] = "yes";
        } else if (configCmdLine.at(i) == "-no-wmf-backend") {
            dictionary[ "WMF_BACKEND" ] = "no";
        } else if (configCmdLine.at(i) == "-no-qml-debug") {
            dictionary[ "QML_DEBUG" ] = "no";
        } else if (configCmdLine.at(i) == "-qml-debug") {
            dictionary[ "QML_DEBUG" ] = "yes";
        } else if (configCmdLine.at(i) == "-no-plugin-manifests") {
            dictionary[ "PLUGIN_MANIFESTS" ] = "no";
        } else if (configCmdLine.at(i) == "-plugin-manifests") {
            dictionary[ "PLUGIN_MANIFESTS" ] = "yes";
        } else if (configCmdLine.at(i) == "-no-slog2") {
            dictionary[ "SLOG2" ] = "no";
        } else if (configCmdLine.at(i) == "-slog2") {
            dictionary[ "SLOG2" ] = "yes";
        } else if (configCmdLine.at(i) == "-no-imf") {
            dictionary[ "QNX_IMF" ] = "no";
        } else if (configCmdLine.at(i) == "-imf") {
            dictionary[ "QNX_IMF" ] = "yes";
        } else if (configCmdLine.at(i) == "-no-pps") {
            dictionary[ "PPS" ] = "no";
        } else if (configCmdLine.at(i) == "-pps") {
            dictionary[ "PPS" ] = "yes";
        } else if (configCmdLine.at(i) == "-no-lgmon") {
            dictionary[ "LGMON" ] = "no";
        } else if (configCmdLine.at(i) == "-lgmon") {
            dictionary[ "LGMON" ] = "yes";
        } else if (configCmdLine.at(i) == "-no-system-proxies") {
            dictionary[ "SYSTEM_PROXIES" ] = "no";
        } else if (configCmdLine.at(i) == "-system-proxies") {
            dictionary[ "SYSTEM_PROXIES" ] = "yes";
        } else if (configCmdLine.at(i) == "-warnings-are-errors" ||
                   configCmdLine.at(i) == "-Werror") {
            dictionary[ "WERROR" ] = "yes";
        } else if (configCmdLine.at(i) == "-no-warnings-are-errors") {
            dictionary[ "WERROR" ] = "no";
        } else if (configCmdLine.at(i) == "-no-headersclean") {
            dictionary[ "HEADERSCLEAN" ] = "no";
        } else if (configCmdLine.at(i) == "-headersclean") {
            dictionary[ "HEADERSCLEAN" ] = "yes";
        } else if (configCmdLine.at(i) == "-no-eventfd") {
            dictionary[ "QT_EVENTFD" ] = "no";
        } else if (configCmdLine.at(i) == "-eventfd") {
            dictionary[ "QT_EVENTFD" ] = "yes";
        }

        // Work around compiler nesting limitation
        else
            continueElse[0] = true;
        if (!continueElse[0]) {
        }

        else if (configCmdLine.at(i) == "-internal")
            dictionary[ "QMAKE_INTERNAL" ] = "yes";

        else if (configCmdLine.at(i) == "-no-syncqt")
            dictionary[ "SYNCQT" ] = "no";

        else if (configCmdLine.at(i) == "-no-qmake")
            dictionary[ "BUILD_QMAKE" ] = "no";
        else if (configCmdLine.at(i) == "-qmake")
            dictionary[ "BUILD_QMAKE" ] = "yes";

        else if (configCmdLine.at(i) == "-qtnamespace") {
            ++i;
            if (i == argCount)
                break;
            dictionary[ "QT_NAMESPACE" ] = configCmdLine.at(i);
        } else if (configCmdLine.at(i) == "-qtlibinfix") {
            ++i;
            if (i == argCount)
                break;
            dictionary[ "QT_LIBINFIX" ] = configCmdLine.at(i);
        } else if (configCmdLine.at(i) == "-D") {
            ++i;
            if (i == argCount)
                break;
            qmakeDefines += configCmdLine.at(i);
        } else if (configCmdLine.at(i) == "-I") {
            ++i;
            if (i == argCount)
                break;
            qmakeIncludes += configCmdLine.at(i);
        } else if (configCmdLine.at(i) == "-L") {
            ++i;
            if (i == argCount)
                break;
            QFileInfo checkDirectory(configCmdLine.at(i));
            if (!checkDirectory.isDir()) {
                cout << "Argument passed to -L option is not a directory path. Did you mean the -l option?" << endl;
                dictionary[ "DONE" ] = "error";
                break;
            }
            qmakeLibs += QString("-L" + configCmdLine.at(i));
        } else if (configCmdLine.at(i) == "-l") {
            ++i;
            if (i == argCount)
                break;
            qmakeLibs += QString("-l" + configCmdLine.at(i));
        } else if (configCmdLine.at(i).startsWith("OPENSSL_LIBS=")) {
            opensslLibs = configCmdLine.at(i);
        } else if (configCmdLine.at(i).startsWith("OPENSSL_LIBS_DEBUG=")) {
            opensslLibsDebug = configCmdLine.at(i);
        } else if (configCmdLine.at(i).startsWith("OPENSSL_LIBS_RELEASE=")) {
            opensslLibsRelease = configCmdLine.at(i);
        } else if (configCmdLine.at(i).startsWith("OPENSSL_PATH=")) {
            opensslPath = QDir::fromNativeSeparators(configCmdLine.at(i).section("=", 1));
        } else if (configCmdLine.at(i).startsWith("PSQL_LIBS=")) {
            psqlLibs = configCmdLine.at(i);
        } else if (configCmdLine.at(i).startsWith("SYBASE=")) {
            sybase = configCmdLine.at(i);
        } else if (configCmdLine.at(i).startsWith("SYBASE_LIBS=")) {
            sybaseLibs = configCmdLine.at(i);
        } else if (configCmdLine.at(i).startsWith("DBUS_PATH=")) {
            dbusPath = QDir::fromNativeSeparators(configCmdLine.at(i).section("=", 1));
        } else if (configCmdLine.at(i).startsWith("DBUS_HOST_PATH=")) {
            dbusHostPath = QDir::fromNativeSeparators(configCmdLine.at(i).section("=", 1));
        } else if (configCmdLine.at(i).startsWith("MYSQL_PATH=")) {
            mysqlPath = QDir::fromNativeSeparators(configCmdLine.at(i).section("=", 1));
        } else if (configCmdLine.at(i).startsWith("ZLIB_LIBS=")) {
            zlibLibs = QDir::fromNativeSeparators(configCmdLine.at(i));
        }

        else if ((configCmdLine.at(i) == "-override-version") || (configCmdLine.at(i) == "-version-override")){
            ++i;
            if (i == argCount)
                break;
            dictionary[ "VERSION" ] = configCmdLine.at(i);
        }

        else if (configCmdLine.at(i) == "-saveconfig") {
            ++i;
            if (i == argCount)
                break;
            dictionary[ "CUSTOMCONFIG" ] = "_" + configCmdLine.at(i);
        }

        else if (configCmdLine.at(i) == "-confirm-license") {
            dictionary["LICENSE_CONFIRMED"] = "yes";
        }

        else if (configCmdLine.at(i) == "-make") {
            ++i;
            if (i == argCount)
                break;
            QString part = configCmdLine.at(i);
            if (!allBuildParts.contains(part)) {
                cout << "Unknown part " << part << " passed to -make." << endl;
                dictionary["DONE"] = "error";
            }
            buildParts += part;
        } else if (configCmdLine.at(i) == "-nomake") {
            ++i;
            if (i == argCount)
                break;
            QString part = configCmdLine.at(i);
            if (!allBuildParts.contains(part)) {
                cout << "Unknown part " << part << " passed to -nomake." << endl;
                dictionary["DONE"] = "error";
            }
            nobuildParts += part;
        }

        else if (configCmdLine.at(i) == "-skip") {
            ++i;
            if (i == argCount)
                break;
            QString mod = configCmdLine.at(i);
            if (!mod.startsWith(QLatin1String("qt")))
                mod.insert(0, QStringLiteral("qt"));
            if (!QFileInfo(sourcePath + "/../" + mod).isDir()) {
                cout << "Attempting to skip non-existent module " << mod << "." << endl;
                dictionary["DONE"] = "error";
            }
            skipModules += mod;
        }

        // Directories ----------------------------------------------
        else if (configCmdLine.at(i) == "-prefix") {
            ++i;
            if (i == argCount)
                break;
            dictionary[ "QT_INSTALL_PREFIX" ] = configCmdLine.at(i);
        }

        else if (configCmdLine.at(i) == "-bindir") {
            ++i;
            if (i == argCount)
                break;
            dictionary[ "QT_INSTALL_BINS" ] = configCmdLine.at(i);
        }

        else if (configCmdLine.at(i) == "-libexecdir") {
            ++i;
            if (i == argCount)
                break;
            dictionary[ "QT_INSTALL_LIBEXECS" ] = configCmdLine.at(i);
        }

        else if (configCmdLine.at(i) == "-libdir") {
            ++i;
            if (i == argCount)
                break;
            dictionary[ "QT_INSTALL_LIBS" ] = configCmdLine.at(i);
        }

        else if (configCmdLine.at(i) == "-docdir") {
            ++i;
            if (i == argCount)
                break;
            dictionary[ "QT_INSTALL_DOCS" ] = configCmdLine.at(i);
        }

        else if (configCmdLine.at(i) == "-headerdir") {
            ++i;
            if (i == argCount)
                break;
            dictionary[ "QT_INSTALL_HEADERS" ] = configCmdLine.at(i);
        }

        else if (configCmdLine.at(i) == "-plugindir") {
            ++i;
            if (i == argCount)
                break;
            dictionary[ "QT_INSTALL_PLUGINS" ] = configCmdLine.at(i);
        }

        else if (configCmdLine.at(i) == "-importdir") {
            ++i;
            if (i == argCount)
                break;
            dictionary[ "QT_INSTALL_IMPORTS" ] = configCmdLine.at(i);
        }

        else if (configCmdLine.at(i) == "-qmldir") {
            ++i;
            if (i == argCount)
                break;
            dictionary[ "QT_INSTALL_QML" ] = configCmdLine.at(i);
        }

        else if (configCmdLine.at(i) == "-archdatadir") {
            ++i;
            if (i == argCount)
                break;
            dictionary[ "QT_INSTALL_ARCHDATA" ] = configCmdLine.at(i);
        }

        else if (configCmdLine.at(i) == "-datadir") {
            ++i;
            if (i == argCount)
                break;
            dictionary[ "QT_INSTALL_DATA" ] = configCmdLine.at(i);
        }

        else if (configCmdLine.at(i) == "-translationdir") {
            ++i;
            if (i == argCount)
                break;
            dictionary[ "QT_INSTALL_TRANSLATIONS" ] = configCmdLine.at(i);
        }

        else if (configCmdLine.at(i) == "-examplesdir") {
            ++i;
            if (i == argCount)
                break;
            dictionary[ "QT_INSTALL_EXAMPLES" ] = configCmdLine.at(i);
        }

        else if (configCmdLine.at(i) == "-testsdir") {
            ++i;
            if (i == argCount)
                break;
            dictionary[ "QT_INSTALL_TESTS" ] = configCmdLine.at(i);
        }

        else if (configCmdLine.at(i) == "-sysroot") {
            ++i;
            if (i == argCount)
                break;
            dictionary[ "CFG_SYSROOT" ] = configCmdLine.at(i);
        }
        else if (configCmdLine.at(i) == "-no-gcc-sysroot") {
            dictionary[ "CFG_GCC_SYSROOT" ] = "no";
        }

        else if (configCmdLine.at(i) == "-hostprefix") {
            ++i;
            if (i == argCount || configCmdLine.at(i).startsWith('-'))
                dictionary[ "QT_HOST_PREFIX" ] = buildPath;
            else
                dictionary[ "QT_HOST_PREFIX" ] = configCmdLine.at(i);
        }

        else if (configCmdLine.at(i) == "-hostbindir") {
            ++i;
            if (i == argCount)
                break;
            dictionary[ "QT_HOST_BINS" ] = configCmdLine.at(i);
        }

        else if (configCmdLine.at(i) == "-hostlibdir") {
            ++i;
            if (i == argCount)
                break;
            dictionary[ "QT_HOST_LIBS" ] = configCmdLine.at(i);
        }

        else if (configCmdLine.at(i) == "-hostdatadir") {
            ++i;
            if (i == argCount)
                break;
            dictionary[ "QT_HOST_DATA" ] = configCmdLine.at(i);
        }

        else if (configCmdLine.at(i) == "-extprefix") {
            ++i;
            if (i == argCount)
                break;
            dictionary[ "QT_EXT_PREFIX" ] = configCmdLine.at(i);
        }

        else if (configCmdLine.at(i) == "-make-tool") {
            ++i;
            if (i == argCount)
                break;
            dictionary[ "MAKE" ] = configCmdLine.at(i);
        }

        else if (configCmdLine.at(i).indexOf(QRegExp("^-(en|dis)able-")) != -1) {
            // Scan to see if any specific modules and drivers are enabled or disabled
            for (QStringList::Iterator module = modules.begin(); module != modules.end(); ++module) {
                if (configCmdLine.at(i) == QString("-enable-") + (*module)) {
                    enabledModules += (*module);
                    break;
                }
                else if (configCmdLine.at(i) == QString("-disable-") + (*module)) {
                    disabledModules += (*module);
                    break;
                }
            }
        }

        else if (configCmdLine.at(i) == "-directwrite") {
            dictionary["DIRECTWRITE"] = "yes";
        } else if (configCmdLine.at(i) == "-no-directwrite") {
            dictionary["DIRECTWRITE"] = "no";
        }

        else if (configCmdLine.at(i) == "-direct2d") {
            dictionary["DIRECT2D"] = "yes";
        } else if (configCmdLine.at(i) == "-no-direct2d") {
            dictionary["DIRECT2D"] = "no";
        }

        else if (configCmdLine.at(i) == "-nis") {
            dictionary["NIS"] = "yes";
        } else if (configCmdLine.at(i) == "-no-nis") {
            dictionary["NIS"] = "no";
        }

        else if (configCmdLine.at(i) == "-cups") {
            dictionary["QT_CUPS"] = "yes";
        } else if (configCmdLine.at(i) == "-no-cups") {
            dictionary["QT_CUPS"] = "no";
        }

        else if (configCmdLine.at(i) == "-iconv") {
            dictionary["QT_ICONV"] = "yes";
        } else if (configCmdLine.at(i) == "-no-iconv") {
            dictionary["QT_ICONV"] = "no";
        } else if (configCmdLine.at(i) == "-sun-iconv") {
            dictionary["QT_ICONV"] = "sun";
        } else if (configCmdLine.at(i) == "-gnu-iconv") {
            dictionary["QT_ICONV"] = "gnu";
        }

        else if (configCmdLine.at(i) == "-no-evdev") {
            dictionary[ "QT_EVDEV" ] = "no";
        } else if (configCmdLine.at(i) == "-evdev") {
            dictionary[ "QT_EVDEV" ] = "yes";
        }

        else if (configCmdLine.at(i) == "-no-mtdev") {
            dictionary[ "QT_MTDEV" ] = "no";
        } else if (configCmdLine.at(i) == "-mtdev") {
            dictionary[ "QT_MTDEV" ] = "yes";
        }

        else if (configCmdLine.at(i) == "-inotify") {
            dictionary["QT_INOTIFY"] = "yes";
        } else if (configCmdLine.at(i) == "-no-inotify") {
            dictionary["QT_INOTIFY"] = "no";
        }

        else if (configCmdLine.at(i) == "-largefile") {
            dictionary["LARGE_FILE"] = "yes";
        }

        else if (configCmdLine.at(i) == "-fontconfig") {
            dictionary["FONT_CONFIG"] = "yes";
        } else if (configCmdLine.at(i) == "-no-fontconfig") {
            dictionary["FONT_CONFIG"] = "no";
        }

        else if (configCmdLine.at(i) == "-posix-ipc") {
            dictionary["POSIX_IPC"] = "yes";
        }

        else if (configCmdLine.at(i) == "-glib") {
            dictionary["QT_GLIB"] = "yes";
        }

        else if (configCmdLine.at(i) == "-sysconfdir") {
            ++i;
            if (i == argCount)
                break;

            dictionary["QT_INSTALL_SETTINGS"] = configCmdLine.at(i);
        }

        else if (configCmdLine.at(i) == "-android-ndk") {
            ++i;
            if (i == argCount)
                break;
            dictionary[ "ANDROID_NDK_ROOT" ] = configCmdLine.at(i);
        }

        else if (configCmdLine.at(i) == "-android-sdk") {
            ++i;
            if (i == argCount)
                break;
            dictionary[ "ANDROID_SDK_ROOT" ] = configCmdLine.at(i);
        }

        else if (configCmdLine.at(i) == "-android-ndk-platform") {
            ++i;
            if (i == argCount)
                break;
            dictionary[ "ANDROID_PLATFORM" ] = configCmdLine.at(i);
        }

        else if (configCmdLine.at(i) == "-android-ndk-host") {
            ++i;
            if (i == argCount)
                break;

            dictionary[ "ANDROID_HOST" ] = configCmdLine.at(i);
        }

        else if (configCmdLine.at(i) == "-android-arch") {
            ++i;
            if (i == argCount)
                break;
            dictionary[ "ANDROID_TARGET_ARCH" ] = configCmdLine.at(i);
        }

        else if (configCmdLine.at(i) == "-android-toolchain-version") {
            ++i;
            if (i == argCount)
                break;
            dictionary[ "ANDROID_NDK_TOOLCHAIN_VERSION" ] = configCmdLine.at(i);
        }

        else if (configCmdLine.at(i) == "-no-android-style-assets") {
            dictionary[ "ANDROID_STYLE_ASSETS" ] = "no";
        } else if (configCmdLine.at(i) == "-android-style-assets") {
            dictionary[ "ANDROID_STYLE_ASSETS" ] = "yes";
        }

        else {
            dictionary[ "DONE" ] = "error";
            cout << "Unknown option " << configCmdLine.at(i) << endl;
            break;
        }
    }

    // Ensure that QMAKESPEC exists in the mkspecs folder
    const QString mkspecPath(sourcePath + "/mkspecs");
    QDirIterator itMkspecs(mkspecPath, QDir::AllDirs | QDir::NoDotAndDotDot, QDirIterator::Subdirectories);
    QStringList mkspecs;

    while (itMkspecs.hasNext()) {
        QString mkspec = itMkspecs.next();
        // Remove base PATH
        mkspec.remove(0, mkspecPath.length() + 1);
        mkspecs << mkspec;
    }

    if (dictionary["QMAKESPEC"].toLower() == "features"
        || !mkspecs.contains(dictionary["QMAKESPEC"], Qt::CaseInsensitive)) {
        dictionary[ "DONE" ] = "error";
        if (dictionary ["QMAKESPEC_FROM"] == "commandline") {
            cout << "Invalid option \"" << dictionary["QMAKESPEC"] << "\" for -platform." << endl;
        } else if (dictionary ["QMAKESPEC_FROM"] == "env") {
            cout << "QMAKESPEC environment variable is set to \"" << dictionary["QMAKESPEC"]
                 << "\" which is not a supported platform" << endl;
        } else { // was autodetected from environment
            cout << "Unable to detect the platform from environment. Use -platform command line" << endl
                 << "argument or set the QMAKESPEC environment variable and run configure again." << endl;
        }
        cout << "See the README file for a list of supported operating systems and compilers." << endl;
    } else {
        if (dictionary[ "QMAKESPEC" ].endsWith("-icc") ||
            dictionary[ "QMAKESPEC" ].endsWith("-msvc2012") ||
            dictionary[ "QMAKESPEC" ].endsWith("-msvc2013") ||
            dictionary[ "QMAKESPEC" ].endsWith("-msvc2015")) {
            if (dictionary[ "MAKE" ].isEmpty()) dictionary[ "MAKE" ] = "nmake";
            dictionary[ "QMAKEMAKEFILE" ] = "Makefile.win32";
        } else if (dictionary[ "QMAKESPEC" ].startsWith(QLatin1String("win32-g++"))) {
            if (dictionary[ "MAKE" ].isEmpty()) dictionary[ "MAKE" ] = "mingw32-make";
            dictionary[ "QMAKEMAKEFILE" ] = "Makefile.unix";
        } else {
            if (dictionary[ "MAKE" ].isEmpty()) dictionary[ "MAKE" ] = "make";
            dictionary[ "QMAKEMAKEFILE" ] = "Makefile.win32";
        }
    }

    if (isDeviceMkspec) {
        const QStringList devices = mkspecs.filter("devices/", Qt::CaseInsensitive);
        const QStringList family = devices.filter(dictionary["XQMAKESPEC"], Qt::CaseInsensitive);

        if (family.isEmpty()) {
            dictionary[ "DONE" ] = "error";
            cout << "Error: No device matching '" << dictionary["XQMAKESPEC"] << "'." << endl;
        } else if (family.size() > 1) {
            dictionary[ "DONE" ] = "error";

            cout << "Error: Multiple matches for device '" << dictionary["XQMAKESPEC"] << "'. Candidates are:" << endl;

            foreach (const QString &device, family)
                cout << "\t* " << device << endl;
        } else {
            Q_ASSERT(family.size() == 1);
            dictionary["XQMAKESPEC"] = family.at(0);
        }

    } else {
        // Ensure that -spec (XQMAKESPEC) exists in the mkspecs folder as well
        if (dictionary.contains("XQMAKESPEC") &&
                !mkspecs.contains(dictionary["XQMAKESPEC"], Qt::CaseInsensitive)) {
            dictionary[ "DONE" ] = "error";
            cout << "Invalid option \"" << dictionary["XQMAKESPEC"] << "\" for -xplatform." << endl;
        }
    }

    // Allow tests for private classes to be compiled against internal builds
    if (dictionary["BUILDDEV"] == "yes") {
        qtConfig << "private_tests";
        if (dictionary["WERROR"] != "no")
            qmakeConfig << "warnings_are_errors";
        if (dictionary["HEADERSCLEAN"] != "no")
            qmakeConfig << "headersclean";
    } else {
        if (dictionary["WERROR"] == "yes")
            qmakeConfig << "warnings_are_errors";
        if (dictionary["HEADERSCLEAN"] == "yes")
            qmakeConfig << "headersclean";
    }

    if (dictionary["FORCE_ASSERTS"] == "yes")
        qtConfig += "force_asserts";

    for (QStringList::Iterator dis = disabledModules.begin(); dis != disabledModules.end(); ++dis) {
        modules.removeAll((*dis));
    }
    for (QStringList::Iterator ena = enabledModules.begin(); ena != enabledModules.end(); ++ena) {
        if (modules.indexOf((*ena)) == -1)
            modules += (*ena);
    }
    qtConfig += modules;

    for (QStringList::Iterator it = disabledModules.begin(); it != disabledModules.end(); ++it)
        qtConfig.removeAll(*it);

    if ((dictionary[ "REDO" ] != "yes") && (dictionary[ "HELP" ] != "yes")
            && (dictionary[ "DONE" ] != "error"))
        saveCmdLine();
}

void Configure::validateArgs()
{
    // Validate the specified config
    QString cfgpath = sourcePath + "/src/corelib/global/qconfig-" + dictionary["QCONFIG"] + ".h";

    // Try internal configurations first.
    QStringList possible_configs = QStringList()
        << "minimal"
        << "small"
        << "medium"
        << "large"
        << "full";
    int index = possible_configs.indexOf(dictionary["QCONFIG"]);
    if (index >= 0) {
        for (int c = 0; c <= index; c++) {
            qtConfig += possible_configs[c] + "-config";
        }
        if (dictionary["QCONFIG"] != "full")
            dictionary["QCONFIG_PATH"] = cfgpath;
        return;
    }

    if (!QFileInfo::exists(cfgpath)) {
        cfgpath = QFileInfo(dictionary["QCONFIG"]).absoluteFilePath();
        if (!QFileInfo::exists(cfgpath)) {
            dictionary[ "DONE" ] = "error";
            cout << "No such configuration \"" << qPrintable(dictionary["QCONFIG"]) << "\"" << endl ;
            return;
        }
    }
    dictionary["QCONFIG_PATH"] = cfgpath;
}

// Output helper functions --------------------------------[ Start ]-
/*!
    Determines the length of a string token.
*/
static int tokenLength(const char *str)
{
    if (*str == 0)
        return 0;

    const char *nextToken = strpbrk(str, " _/\n\r");
    if (nextToken == str || !nextToken)
        return 1;

    return int(nextToken - str);
}

/*!
    Prints out a string which starts at position \a startingAt, and
    indents each wrapped line with \a wrapIndent characters.
    The wrap point is set to the console width, unless that width
    cannot be determined, or is too small.
*/
void Configure::desc(const char *description, int startingAt, int wrapIndent)
{
    int linePos = startingAt;

    bool firstLine = true;
    const char *nextToken = description;
    while (*nextToken) {
        int nextTokenLen = tokenLength(nextToken);
        if (*nextToken == '\n'                         // Wrap on newline, duh
            || (linePos + nextTokenLen > outputWidth)) // Wrap at outputWidth
        {
            printf("\n");
            linePos = 0;
            firstLine = false;
            if (*nextToken == '\n')
                ++nextToken;
            continue;
        }
        if (!firstLine && linePos < wrapIndent) {  // Indent to wrapIndent
            printf("%*s", wrapIndent , "");
            linePos = wrapIndent;
            if (*nextToken == ' ') {
                ++nextToken;
                continue;
            }
        }
        printf("%.*s", nextTokenLen, nextToken);
        linePos += nextTokenLen;
        nextToken += nextTokenLen;
    }
}

/*!
    Prints out an option with its description wrapped at the
    description starting point. If \a skipIndent is true, the
    indentation to the option is not outputted (used by marked option
    version of desc()). Extra spaces between option and its
    description is filled with\a fillChar, if there's available
    space.
*/
void Configure::desc(const char *option, const char *description, bool skipIndent, char fillChar)
{
    if (!skipIndent)
        printf("%*s", optionIndent, "");

    int remaining  = descIndent - optionIndent - int(strlen(option));
    int wrapIndent = descIndent + qMax(0, 1 - remaining);
    printf("%s", option);

    if (remaining > 2) {
        printf(" "); // Space in front
        for (int i = remaining; i > 2; --i)
            printf("%c", fillChar); // Fill, if available space
    }
    printf(" "); // Space between option and description

    desc(description, wrapIndent, wrapIndent);
    printf("\n");
}

/*!
    Same as above, except it also marks an option with an '*', if
    the option is default action.
*/
void Configure::desc(const char *mark_option, const char *mark, const char *option, const char *description, char fillChar)
{
    const QString markedAs = dictionary.value(mark_option);
    if (markedAs == "auto" && markedAs == mark) // both "auto", always => +
        printf(" +  ");
    else if (markedAs == "auto")                // setting marked as "auto" and option is default => +
        printf(" %c  " , (defaultTo(mark_option) == QLatin1String(mark))? '+' : ' ');
    else if (QLatin1String(mark) == "auto" && markedAs != "no")     // description marked as "auto" and option is available => +
        printf(" %c  " , checkAvailability(mark_option) ? '+' : ' ');
    else                                        // None are "auto", (markedAs == mark) => *
        printf(" %c  " , markedAs == QLatin1String(mark) ? '*' : ' ');

    desc(option, description, true, fillChar);
}

/*!
    Modifies the default configuration based on given -platform option.
    Eg. switches to different default styles for Windows CE.
*/
void Configure::applySpecSpecifics()
{
    if (dictionary.contains("XQMAKESPEC")) {
        //Disable building tools when cross compiling.
        nobuildParts << "tools";
    }

    if (dictionary.value("XQMAKESPEC").startsWith("winphone") || dictionary.value("XQMAKESPEC").startsWith("winrt")) {
        dictionary[ "STYLE_WINDOWSXP" ]     = "no";
        dictionary[ "STYLE_WINDOWSVISTA" ]  = "no";
        dictionary[ "GIF" ]                 = "qt";
        dictionary[ "JPEG" ]                = "qt";
        dictionary[ "LIBJPEG" ]             = "qt";
        dictionary[ "LIBPNG" ]              = "qt";
        dictionary[ "FREETYPE" ]            = "yes";
        dictionary[ "OPENGL" ]              = "yes";
        dictionary[ "OPENGL_ES_2" ]         = "yes";
        dictionary[ "OPENVG" ]              = "no";
        dictionary[ "SSL" ]                 = "yes";
        dictionary[ "OPENSSL" ]             = "no";
        dictionary[ "DBUS" ]                = "no";
        dictionary[ "ZLIB" ]                = "qt";
        dictionary[ "PCRE" ]                = "qt";
        dictionary[ "ICU" ]                 = "qt";
        dictionary[ "LARGE_FILE" ]          = "no";
        dictionary[ "ANGLE" ]               = "yes";
        dictionary[ "DYNAMICGL" ]           = "no";
    } else if (dictionary.value("XQMAKESPEC").startsWith("linux")) { //TODO actually wrong.
      //TODO
        dictionary[ "STYLE_WINDOWSXP" ]     = "no";
        dictionary[ "STYLE_WINDOWSVISTA" ]  = "no";
        dictionary[ "KBD_DRIVERS" ]         = "tty";
        dictionary[ "GFX_DRIVERS" ]         = "linuxfb";
        dictionary[ "MOUSE_DRIVERS" ]       = "pc linuxtp";
        dictionary[ "OPENGL" ]              = "no";
        dictionary[ "DBUS"]                 = "no";
        dictionary[ "QT_INOTIFY" ]          = "no";
        dictionary[ "QT_CUPS" ]             = "no";
        dictionary[ "QT_GLIB" ]             = "no";
        dictionary[ "QT_ICONV" ]            = "no";
        dictionary[ "QT_EVDEV" ]            = "no";
        dictionary[ "QT_MTDEV" ]            = "no";
        dictionary[ "FONT_CONFIG" ]         = "auto";
        dictionary[ "ANGLE" ]               = "no";

        dictionary["DECORATIONS"]           = "default windows styled";
<<<<<<< HEAD
    } else if (platform() == QNX) {
=======
    } else if ((platform() == QNX) || (platform() == BLACKBERRY)) {
        dictionary[ "REDUCE_EXPORTS" ]      = "yes";
>>>>>>> f57d8f13
        dictionary["STACK_PROTECTOR_STRONG"] = "auto";
        dictionary["SLOG2"]                 = "auto";
        dictionary["QNX_IMF"]               = "auto";
        dictionary["PPS"]                   = "auto";
        dictionary["LGMON"]                 = "auto";
        dictionary["QT_XKBCOMMON"]          = "no";
        dictionary[ "ANGLE" ]               = "no";
        dictionary[ "DYNAMICGL" ]           = "no";
        dictionary[ "FONT_CONFIG" ]         = "auto";
<<<<<<< HEAD
        dictionary[ "POLL" ]                = "poll";
=======
        dictionary[ "ICU" ]                 = "auto";
>>>>>>> f57d8f13
    } else if (platform() == ANDROID) {
        dictionary[ "REDUCE_EXPORTS" ]      = "yes";
        dictionary[ "BUILD" ]               = "release";
        dictionary[ "BUILDALL" ]            = "no";
        dictionary[ "LARGE_FILE" ]          = "no";
        dictionary[ "ANGLE" ]               = "no";
        dictionary[ "DYNAMICGL" ]           = "no";
        dictionary[ "REDUCE_RELOCATIONS" ]  = "yes";
        dictionary[ "QT_GETIFADDRS" ]       = "no";
        dictionary[ "QT_XKBCOMMON" ]        = "no";
        dictionary["ANDROID_STYLE_ASSETS"]  = "yes";
        dictionary[ "STYLE_ANDROID" ]       = "yes";
        dictionary[ "POLL" ]                = "poll";
    }
}

// Output helper functions ---------------------------------[ Stop ]-


bool Configure::displayHelp()
{
    if (dictionary[ "HELP" ] == "yes") {
        desc("Usage: configure [options]\n\n", 0, 7);

        desc("Installation options:\n\n");

        desc("These are optional, but you may specify install directories.\n\n", 0, 1);

        desc(       "-prefix <dir>",                    "The deployment directory, as seen on the target device.\n"
                                                        "(default %CD%)\n");

        desc(       "-extprefix <dir>",                 "The installation directory, as seen on the host machine.\n"
                                                        "(default SYSROOT/PREFIX)\n");

        desc(       "-hostprefix [dir]",                "The installation directory for build tools running on the\n"
                                                        "host machine. If [dir] is not given, the current build\n"
                                                        "directory will be used. (default EXTPREFIX)\n");

        desc("You may use these to change the layout of the install. Note that all directories\n"
             "except -sysconfdir should be located under -prefix/-hostprefix:\n\n");

        desc(       "-bindir <dir>",                    "User executables will be installed to <dir>\n(default PREFIX/bin)");
        desc(       "-libdir <dir>",                    "Libraries will be installed to <dir>\n(default PREFIX/lib)");
        desc(       "-headerdir <dir>",                 "Headers will be installed to <dir>\n(default PREFIX/include)");
        desc(       "-archdatadir <dir>",               "Architecture-dependent data used by Qt will be installed to <dir>\n(default PREFIX)");
        desc(       "-libexecdir <dir>",                "Program executables will be installed to <dir>\n(default ARCHDATADIR/bin)");
        desc(       "-plugindir <dir>",                 "Plugins will be installed to <dir>\n(default ARCHDATADIR/plugins)");
        desc(       "-importdir <dir>",                 "Imports for QML1 will be installed to <dir>\n(default ARCHDATADIR/imports)");
        desc(       "-qmldir <dir>",                    "Imports for QML2 will be installed to <dir>\n(default ARCHDATADIR/qml)");
        desc(       "-datadir <dir>",                   "Data used by Qt programs will be installed to <dir>\n(default PREFIX)");
        desc(       "-docdir <dir>",                    "Documentation will be installed to <dir>\n(default DATADIR/doc)");
        desc(       "-translationdir <dir>",            "Translations of Qt programs will be installed to <dir>\n(default DATADIR/translations)");
        desc(       "-examplesdir <dir>",               "Examples will be installed to <dir>\n(default PREFIX/examples)");
        desc(       "-testsdir <dir>",                  "Tests will be installed to <dir>\n(default PREFIX/tests)\n");

        desc(       "-hostbindir <dir>",                "Host executables will be installed to <dir>\n(default HOSTPREFIX/bin)");
        desc(       "-hostlibdir <dir>",                "Host libraries will be installed to <dir>\n(default HOSTPREFIX/lib)");
        desc(       "-hostdatadir <dir>",               "Data used by qmake will be installed to <dir>\n(default HOSTPREFIX)");

        desc("\nConfigure options:\n\n");

        desc(" The defaults (*) are usually acceptable. A plus (+) denotes a default value"
             " that needs to be evaluated. If the evaluation succeeds, the feature is"
             " included. Here is a short explanation of each option:\n\n", 0, 1);

        desc("BUILD", "release","-release",             "Compile and link Qt with debugging turned off.");
        desc("BUILD", "debug",  "-debug",               "Compile and link Qt with debugging turned on.");
        desc("BUILDALL", "yes", "-debug-and-release",   "Compile and link two Qt libraries, with and without debugging turned on.\n");

        desc("FORCEDEBUGINFO", "yes","-force-debug-info", "Create symbol files for release builds.");
        desc("SEPARATE_DEBUG_INFO", "yes","-separate-debug-info", "Strip debug information into a separate file.\n");

        desc("BUILDDEV", "yes", "-developer-build",      "Compile and link Qt with Qt developer options (including auto-tests exporting)\n");

        desc("RELEASE_TOOLS", "yes", "-optimized-tools", "Build optimized host tools even in debug build.");
        desc("RELEASE_TOOLS", "no", "-no-optimized-tools", "Do not build optimized host tools even in debug build.\n");

        desc("OPENSOURCE", "opensource", "-opensource",   "Compile and link the Open-Source Edition of Qt.");
        desc("COMMERCIAL", "commercial", "-commercial",   "Compile and link the Commercial Edition of Qt.\n");

        desc(        "-c++std <edition>",               "Compile Qt with C++ standard edition (c++11, c++14, c++1z)\n"
                                                        "Default: highest supported. This option is not supported for MSVC.\n");

        desc("USE_GOLD_LINKER", "yes", "-use-gold-linker",                  "Link using the GNU gold linker (gcc only).");
        desc("USE_GOLD_LINKER", "no", "-no-use-gold-linker",                "Do not link using the GNU gold linker.\n");

        desc("ENABLE_NEW_DTAGS", "yes", "-enable-new-dtags", "Use new DTAGS for RPATH (Linux only).");
        desc("ENABLE_NEW_DTAGS", "no", "-disable-new-dtags", "Do not use new DTAGS for RPATH.\n");

        desc("SHARED", "yes",   "-shared",              "Create and use shared Qt libraries.");
        desc("SHARED", "no",    "-static",              "Create and use static Qt libraries.\n");

        desc("STATIC_RUNTIME",  "no", "-static-runtime","Statically link the C/C++ runtime library.\n");

        desc("LTCG", "yes",   "-ltcg",                  "Use Link Time Code Generation. (Release builds only)");
        desc("LTCG", "no",    "-no-ltcg",               "Do not use Link Time Code Generation.\n");

        desc(                   "-make <part>",         "Add part to the list of parts to be built at make time");
        for (int i=0; i<defaultBuildParts.size(); ++i)
            desc(               "",                     qPrintable(QString("  %1").arg(defaultBuildParts.at(i))), false, ' ');
        desc(                   "-nomake <part>",       "Exclude part from the list of parts to be built.\n");

        desc(                   "-skip <module>",       "Exclude an entire module from the build.\n");

        desc(                   "-no-compile-examples", "Install only the sources of examples.\n");

        desc("WIDGETS", "no", "-no-widgets",            "Disable Qt Widgets module.\n");
        desc("GUI", "no", "-no-gui",                    "Disable Qt GUI module.\n");

        desc("ACCESSIBILITY", "no", "-no-accessibility", "Disable accessibility support.\n");
        desc(                   "",                      "Disabling accessibility is not recommended, as it will break QStyle\n"
                                                         "and may break other internal parts of Qt.\n"
                                                         "With this switch you create a source incompatible version of Qt,\n"
                                                         "which is unsupported.\n");
        desc("ACCESSIBILITY", "yes", "-accessibility",   "Enable accessibility support.\n");

        desc(                   "-no-sql-<driver>",     "Disable SQL <driver> entirely, by default none are turned on.");
        desc(                   "-qt-sql-<driver>",     "Enable a SQL <driver> in the Qt Library.");
        desc(                   "-plugin-sql-<driver>", "Enable SQL <driver> as a plugin to be linked to at run time.\n"
                                                        "Available values for <driver>:");
        desc("SQL_MYSQL", "auto", "",                   "  mysql", ' ');
        desc("SQL_PSQL", "auto", "",                    "  psql", ' ');
        desc("SQL_OCI", "auto", "",                     "  oci", ' ');
        desc("SQL_ODBC", "auto", "",                    "  odbc", ' ');
        desc("SQL_TDS", "auto", "",                     "  tds", ' ');
        desc("SQL_DB2", "auto", "",                     "  db2", ' ');
        desc("SQL_SQLITE", "auto", "",                  "  sqlite", ' ');
        desc("SQL_SQLITE2", "auto", "",                 "  sqlite2", ' ');
        desc("SQL_IBASE", "auto", "",                   "  ibase", ' ');
        desc(                   "",                     "(drivers marked with a '+' have been detected as available on this system)\n", false, ' ');

        desc(                   "-system-sqlite",       "Use sqlite from the operating system.\n");

        desc("OPENGL", "no","-no-opengl",               "Do not support OpenGL.");
        desc("OPENGL", "no","-opengl <api>",            "Enable OpenGL support with specified API version.\n"
                                                        "Available values for <api>:");
        desc("", "no", "",                              "  desktop - Enable support for Desktop OpenGL", ' ');
        desc("", "no", "",                              "  dynamic - Enable support for dynamically loaded OpenGL (either desktop or ES)", ' ');
        desc("OPENGL_ES_2",  "yes", "",                 "  es2 - Enable support for OpenGL ES 2.0\n", ' ');

        desc("OPENVG", "no","-no-openvg",               "Disables OpenVG functionality.");
        desc("OPENVG", "yes","-openvg",                 "Enables OpenVG functionality.\n");
        desc(                   "-force-asserts",       "Activate asserts in release mode.\n");
        desc(                   "-platform <spec>",     "The operating system and compiler you are building on.\n(default %QMAKESPEC%)\n");
        desc(                   "-xplatform <spec>",    "The operating system and compiler you are cross compiling to.\n");
        desc(                   "",                     "See the README file for a list of supported operating systems and compilers.\n", false, ' ');

        desc("TARGET_OS", "*", "-target",               "Set target OS version. Currently the only valid value is 'xp' for targeting Windows XP.\n"
                                                        "MSVC >= 2012 targets Windows Vista by default.\n");

        desc(                   "-sysroot <dir>",       "Sets <dir> as the target compiler's and qmake's sysroot and also sets pkg-config paths.");
        desc(                   "-no-gcc-sysroot",      "When using -sysroot, it disables the passing of --sysroot to the compiler.\n");

        desc(                   "-qconfig <local>",     "Use src/corelib/global/qconfig-<local>.h rather than the\n"
                                                        "default 'full'.\n");

        desc("NIS",  "no",      "-no-nis",              "Do not compile NIS support.");
        desc("NIS",  "yes",     "-nis",                 "Compile NIS support.\n");

        desc("QT_ICONV",    "disable", "-no-iconv",     "Do not enable support for iconv(3).");
        desc("QT_ICONV",    "yes",     "-iconv",        "Enable support for iconv(3).");
        desc("QT_ICONV",    "yes",     "-sun-iconv",    "Enable support for iconv(3) using sun-iconv.");
        desc("QT_ICONV",    "yes",     "-gnu-iconv",    "Enable support for iconv(3) using gnu-libiconv.\n");

        desc("QT_EVDEV",    "no",      "-no-evdev",     "Do not enable support for evdev.");
        desc("QT_EVDEV",    "yes",     "-evdev",        "Enable support for evdev.");

        desc("QT_MTDEV",    "no",      "-no-mtdev",     "Do not enable support for mtdev.");
        desc("QT_MTDEV",    "yes",     "-mtdev",        "Enable support for mtdev.");

        desc("QT_INOTIFY",  "yes",     "-inotify",      "Explicitly enable Qt inotify(7) support.");
        desc("QT_INOTIFY",  "no",      "-no-inotify",   "Explicitly disable Qt inotify(7) support.\n");

        desc("QT_EVENTFD",  "yes",     "-eventfd",      "Enable eventfd(7) support in the UNIX event loop.");
        desc("QT_EVENTFD",  "no",      "-no-eventfd",   "Disable eventfd(7) support in the UNIX event loop.\n");

        desc("LARGE_FILE",  "yes",     "-largefile",    "Enables Qt to access files larger than 4 GB.\n");

        desc("POSIX_IPC",   "yes",     "-posix-ipc",    "Enable POSIX IPC.\n");

        desc("QT_GLIB",     "yes",     "-glib",         "Compile Glib support.\n");

        desc("QT_INSTALL_SETTINGS", "auto", "-sysconfdir <dir>", "Settings used by Qt programs will be looked for in\n<dir>.\n");

        desc("SYSTEM_PROXIES", "yes",  "-system-proxies",    "Use system network proxies by default.");
        desc("SYSTEM_PROXIES", "no",   "-no-system-proxies", "Do not use system network proxies by default.\n");

        desc("WERROR",      "yes",     "-warnings-are-errors",   "Make warnings be treated as errors.");
        desc("WERROR",      "no",      "-no-warnings-are-errors","Make warnings be treated normally.");

        desc(                   "-qtnamespace <name>", "Wraps all Qt library code in 'namespace name {...}'.");
        desc(                   "-qtlibinfix <infix>",  "Renames all Qt* libs to Qt*<infix>.\n");
        desc(                   "-D <define>",          "Add an explicit define to the preprocessor.");
        desc(                   "-I <includepath>",     "Add an explicit include path.");
        desc(                   "-L <librarypath>",     "Add an explicit library path.");
        desc(                   "-l <libraryname>",     "Add an explicit library name, residing in a librarypath.\n");

        desc("PCH",   "no",     "-no-pch",              "Do not use precompiled header support.");
        desc("PCH",   "yes",    "-pch",                 "Use precopmiled header support.\n");

        desc(                   "-help, -h, -?",        "Display this information.\n");

        // 3rd party stuff options go below here --------------------------------------------------------------------------------
        desc("Third Party Libraries:\n\n");

        desc("ZLIB", "qt",      "-qt-zlib",             "Use the zlib bundled with Qt.");
        desc("ZLIB", "system",  "-system-zlib",         "Use zlib from the operating system.\nSee http://www.gzip.org/zlib\n");

        desc("PCRE", "qt",       "-qt-pcre",            "Use the PCRE library bundled with Qt.");
        desc("PCRE", "system",   "-system-pcre",        "Use the PCRE library from the operating system.\nSee http://pcre.org/\n");

        desc("ICU", "yes",       "-icu",                "Use the ICU library.");
        desc("ICU", "no",        "-no-icu",             "Do not use the ICU library.\nSee http://site.icu-project.org/\n");

        desc("GIF", "no",       "-no-gif",              "Do not compile GIF reading support.\n");

        desc("LIBPNG", "no",    "-no-libpng",           "Do not compile PNG support.");
        desc("LIBPNG", "qt",    "-qt-libpng",           "Use the libpng bundled with Qt.");
        desc("LIBPNG", "system","-system-libpng",       "Use libpng from the operating system.\nSee http://www.libpng.org/pub/png\n");

        desc("LIBJPEG", "no",    "-no-libjpeg",         "Do not compile JPEG support.");
        desc("LIBJPEG", "qt",    "-qt-libjpeg",         "Use the libjpeg bundled with Qt.");
        desc("LIBJPEG", "system","-system-libjpeg",     "Use libjpeg from the operating system.\nSee http://www.ijg.org\n");

        desc("DOUBLECONVERSION", "no",     "-no-doubleconversion",     "Use sscanf_l and snprintf_l for (imprecise) double conversion.");
        desc("DOUBLECONVERSION", "qt",     "-qt-doubleconversion",     "Use the libdouble-conversion bundled with Qt.");
        desc("DOUBLECONVERSION", "system", "-system-doubleconversion", "Use the libdouble-conversion provided by the system.");

        desc("FREETYPE", "no",   "-no-freetype",        "Do not compile in Freetype2 support.");
        desc("FREETYPE", "yes",  "-qt-freetype",        "Use the libfreetype bundled with Qt.");
        desc("FREETYPE", "system","-system-freetype",   "Use the libfreetype provided by the system.\n");

        desc("FONT_CONFIG", "yes",     "-fontconfig",   "Build with FontConfig support.");
        desc("FONT_CONFIG", "no",      "-no-fontconfig", "Do not build with FontConfig support.\n");

        desc("HARFBUZZ", "no",   "-no-harfbuzz",        "Do not compile in HarfBuzz-NG support.");
        desc("HARFBUZZ", "qt",   "-qt-harfbuzz",        "Use HarfBuzz-NG bundled with Qt to do text shaping.\n"
                                                        "It can still be disabled by setting\n"
                                                        "the QT_HARFBUZZ environment variable to \"old\".");
        desc("HARFBUZZ", "system","-system-harfbuzz",   "Use HarfBuzz-NG from the operating system\n"
                                                        "to do text shaping. It can still be disabled\n"
                                                        "by setting the QT_HARFBUZZ environment variable to \"old\".\n"
                                                        "See http://www.harfbuzz.org\n");

        if (platform() == QNX) {
            desc("SLOG2", "yes",  "-slog2",             "Compile with slog2 support.");
            desc("SLOG2", "no",  "-no-slog2",           "Do not compile with slog2 support.");
            desc("QNX_IMF", "yes",  "-imf",             "Compile with imf support.");
            desc("QNX_IMF", "no",  "-no-imf",           "Do not compile with imf support.");
            desc("PPS", "yes",  "-pps",                 "Compile with PPS support.");
            desc("PPS", "no",  "-no-pps",               "Do not compile with PPS support.");
            desc("LGMON", "yes",  "-lgmon",             "Compile with lgmon support.");
            desc("LGMON", "no",   "-no-lgmon",          "Do not compile with lgmon support.\n");
        }

        desc("ANGLE", "yes",       "-angle",            "Use the ANGLE implementation of OpenGL ES 2.0.");
        desc("ANGLE", "no",        "-no-angle",         "Do not use ANGLE.\nSee http://code.google.com/p/angleproject/\n");
        // Qt\Windows only options go below here --------------------------------------------------------------------------------
        desc("\nQt for Windows only:\n\n");

        desc("INCREDIBUILD_XGE", "no", "-no-incredibuild-xge", "Do not add IncrediBuild XGE distribution commands to custom build steps.");
        desc("INCREDIBUILD_XGE", "yes", "-incredibuild-xge",   "Add IncrediBuild XGE distribution commands to custom build steps. This will distribute MOC and UIC steps, and other custom buildsteps which are added to the INCREDIBUILD_XGE variable.\n(The IncrediBuild distribution commands are only added to Visual Studio projects)\n");

        desc("PLUGIN_MANIFESTS", "no", "-no-plugin-manifests", "Do not embed manifests in plugins.");
        desc("PLUGIN_MANIFESTS", "yes", "-plugin-manifests",   "Embed manifests in plugins.\n");
        desc("BUILD_QMAKE", "no", "-no-qmake",          "Do not compile qmake.");
        desc("BUILD_QMAKE", "yes", "-qmake",            "Compile qmake.\n");

        desc(                  "-qreal [double|float]", "typedef qreal to the specified type. The default is double.\n"
                                                        "Note that changing this flag affects binary compatibility.\n");

        desc("RTTI", "no",      "-no-rtti",             "Do not compile runtime type information.");
        desc("RTTI", "yes",     "-rtti",                "Compile runtime type information.");
        desc("STRIP", "no",     "-no-strip",            "Do not strip libraries and executables of debug info when installing.");
        desc("STRIP", "yes",    "-strip",               "Strip libraries and executables of debug info when installing.\n");

        desc("SSE2", "no",      "-no-sse2",             "Do not compile with use of SSE2 instructions.");
        desc("SSE2", "yes",     "-sse2",                "Compile with use of SSE2 instructions.");
        desc("SSE3", "no",      "-no-sse3",             "Do not compile with use of SSE3 instructions.");
        desc("SSE3", "yes",     "-sse3",                "Compile with use of SSE3 instructions.");
        desc("SSSE3", "no",     "-no-ssse3",            "Do not compile with use of SSSE3 instructions.");
        desc("SSSE3", "yes",    "-ssse3",               "Compile with use of SSSE3 instructions.");
        desc("SSE4_1", "no",    "-no-sse4.1",           "Do not compile with use of SSE4.1 instructions.");
        desc("SSE4_1", "yes",   "-sse4.1",              "Compile with use of SSE4.1 instructions.");
        desc("SSE4_2", "no",    "-no-sse4.2",           "Do not compile with use of SSE4.2 instructions.");
        desc("SSE4_2", "yes",   "-sse4.2",              "Compile with use of SSE4.2 instructions.");
        desc("AVX", "no",       "-no-avx",              "Do not compile with use of AVX instructions.");
        desc("AVX", "yes",      "-avx",                 "Compile with use of AVX instructions.");
        desc("AVX2", "no",      "-no-avx2",             "Do not compile with use of AVX2 instructions.");
        desc("AVX2", "yes",     "-avx2",                "Compile with use of AVX2 instructions.\n");
        desc("AVX512", "no",    "-no-avx512",           "Do not compile with use of AVX512 instructions.");
        desc("AVX512", "yes",   "-avx512",              "Compile with use of AVX512 instructions.\n");
        desc("SSL", "no",        "-no-ssl",             "Do not compile support for SSL.");
        desc("SSL", "yes",       "-ssl",                "Enable run-time SSL support.");
        desc("OPENSSL", "no",    "-no-openssl",         "Do not compile support for OpenSSL.");
        desc("OPENSSL", "yes",   "-openssl",            "Enable run-time OpenSSL support.");
        desc("OPENSSL", "linked","-openssl-linked",     "Enable linked OpenSSL support.\n");
        desc("LIBPROXY", "no",   "-no-libproxy",        "Do not compile in libproxy support.");
        desc("LIBPROXY", "yes",  "-libproxy",           "Compile in libproxy support (for cross compilation targets).\n");
        desc("DBUS", "no",       "-no-dbus",            "Do not compile in D-Bus support.");
        desc("DBUS", "linked",   "-dbus-linked",        "Compile in D-Bus support and link to libdbus-1.\n");
        desc("DBUS", "runtime",  "-dbus-runtime",       "Compile in D-Bus support and load libdbus-1\ndynamically.");
        desc("AUDIO_BACKEND", "no","-no-audio-backend", "Do not compile in the platform audio backend into\nQt Multimedia.");
        desc("AUDIO_BACKEND", "yes","-audio-backend",   "Compile in the platform audio backend into Qt Multimedia.\n");
        desc("WMF_BACKEND", "no","-no-wmf-backend",     "Do not compile in the windows media foundation backend\ninto Qt Multimedia.");
        desc("WMF_BACKEND", "yes","-wmf-backend",       "Compile in the windows media foundation backend into Qt Multimedia.\n");
        desc("QML_DEBUG", "no",    "-no-qml-debug",     "Do not build the in-process QML debugging support.");
        desc("QML_DEBUG", "yes",   "-qml-debug",        "Build the in-process QML debugging support.\n");
        desc("DIRECTWRITE", "no", "-no-directwrite",    "Do not build support for DirectWrite font rendering.");
        desc("DIRECTWRITE", "yes", "-directwrite",      "Build support for DirectWrite font rendering.\n");

        desc("DIRECT2D", "no",  "-no-direct2d",         "Do not build the Direct2D platform plugin.");
        desc("DIRECT2D", "yes", "-direct2d",            "Build the Direct2D platform plugin (experimental,\n"
                                                        "requires Direct2D availability on target systems,\n"
                                                        "e.g. Windows 7 with Platform Update, Windows 8, etc.)\n");

        desc(                   "-no-style-<style>",    "Disable <style> entirely.");
        desc(                   "-qt-style-<style>",    "Enable <style> in the Qt Library.\nAvailable styles: ");

        desc("STYLE_WINDOWS", "yes", "",                "  windows", ' ');
        desc("STYLE_WINDOWSXP", "auto", "",             "  windowsxp", ' ');
        desc("STYLE_WINDOWSVISTA", "auto", "",          "  windowsvista", ' ');
        desc("STYLE_FUSION", "yes", "",                 "  fusion", ' ');
        desc("NATIVE_GESTURES", "no", "-no-native-gestures", "Do not use native gestures on Windows 7.");
        desc("NATIVE_GESTURES", "yes", "-native-gestures", "Use native gestures on Windows 7.\n");
        desc("MSVC_MP", "no", "-no-mp",                 "Do not use multiple processors for compiling with MSVC");
        desc("MSVC_MP", "yes", "-mp",                   "Use multiple processors for compiling with MSVC (-MP).\n");

        desc(                   "-loadconfig <config>", "Run configure with the parameters from file configure_<config>.cache.");
        desc(                   "-saveconfig <config>", "Run configure and save the parameters in file configure_<config>.cache.");
        desc(                   "-redo",                "Run configure with the same parameters as last time.\n");
        desc(                   "-v, -verbose",         "Run configure tests with verbose output.\n");
        return true;
    }
    return false;
}

// Locate a file and return its containing directory.
QString Configure::locateFile(const QString &fileName) const
{
    const QString mkspec = dictionary.contains(QStringLiteral("XQMAKESPEC"))
        ? dictionary[QStringLiteral("XQMAKESPEC")] : dictionary[QStringLiteral("QMAKESPEC")];
    const QString file = fileName.toLower();
    QStringList pathList;
    if (file.endsWith(".h")) {
        static const QStringList headerPaths =
            Environment::headerPaths(Environment::compilerFromQMakeSpec(mkspec));
        pathList = qmakeIncludes;
        pathList += headerPaths;
    } else if (file.endsWith(".lib") ||  file.endsWith(".a")) {
        static const QStringList libPaths =
            Environment::libraryPaths(Environment::compilerFromQMakeSpec(mkspec));
        pathList = libPaths;
    } else {
         // Fallback for .exe and .dll (latter are not covered by QStandardPaths).
        static const QStringList exePaths = Environment::path();
        pathList = exePaths;
    }
    return Environment::findFileInPaths(file, pathList);
}

/*!
    Default value for options marked as "auto" if the test passes.
    (Used both by the autoDetection() below, and the desc() function
    to mark (+) the default option of autodetecting options.
*/
QString Configure::defaultTo(const QString &option)
{
    // We prefer using the system version of the 3rd party libs
    if (option == "ZLIB"
        || option == "PCRE"
        || option == "LIBJPEG"
        || option == "LIBPNG")
        return "system";

    // PNG is always built-in, never a plugin
    if (option == "PNG")
        return "yes";

    // These database drivers and image formats can be built-in or plugins.
    // Prefer plugins when Qt is shared.
    if (dictionary[ "SHARED" ] == "yes") {
        if (option == "SQL_MYSQL"
            || option == "SQL_MYSQL"
            || option == "SQL_ODBC"
            || option == "SQL_OCI"
            || option == "SQL_PSQL"
            || option == "SQL_TDS"
            || option == "SQL_DB2"
            || option == "SQL_SQLITE"
            || option == "SQL_SQLITE2"
            || option == "SQL_IBASE"
            || option == "JPEG"
            || option == "GIF")
            return "plugin";
    }

    // By default we do not want to compile OCI driver when compiling with
    // MinGW, due to lack of such support from Oracle. It prob. won't work.
    // (Customer may force the use though)
    if (dictionary["QMAKESPEC"].endsWith("-g++")
        && option == "SQL_OCI")
        return "no";

    // keep 'auto' default for msvc, since we can't set the language supported
    if (option == "C++STD"
        && dictionary["QMAKESPEC"].contains("msvc"))
        return "auto";

    if (option == "SYNCQT"
        && (!QFile::exists(sourcePath + "/.git")))
        return "no";

    return "yes";
}

bool Configure::checkAngleAvailability(QString *errorMessage /* = 0 */) const
{
    // Check for Direct X SDK (include lib and direct shader compiler 'fxc').
    // Up to Direct X SDK June 2010 and for MinGW, this is pointed to by the
    // DXSDK_DIR variable. Starting with Windows Kit 8, it is included
    // in the Windows SDK. Checking for the header is not sufficient since
    // it is also  present in MinGW.
    const QString directXSdk = Environment::detectDirectXSdk();
    const Compiler compiler = Environment::compilerFromQMakeSpec(dictionary[QStringLiteral("QMAKESPEC")]);
    if (compiler < CC_MSVC2012 && directXSdk.isEmpty()) {
        if (errorMessage)
            *errorMessage = QStringLiteral("There is no Direct X SDK installed or the environment variable \"DXSDK_DIR\" is not set.");
        return false;
    }
    const QString compilerHeader = QStringLiteral("d3dcompiler.h");
    if (!findFile(compilerHeader)) {
        if (errorMessage)
            *errorMessage = QString::fromLatin1("The header '%1' could not be found.").arg(compilerHeader);
        return false;
    }
    if (dictionary["SSE2"] != "no") {
        const QString intrinHeader = QStringLiteral("intrin.h"); // Not present on MinGW-32
        if (!findFile(intrinHeader)) {
            if (errorMessage)
                *errorMessage = QString::fromLatin1("The header '%1' required for SSE2 could not be found.").arg(intrinHeader);
            return false;
        }
    }

    const QString directXLibrary = QStringLiteral("d3d11.lib"); // Ensures at least the June 2010 DXSDK is present
    if (!findFile(directXLibrary)) {
        if (errorMessage)
            *errorMessage = QString::fromLatin1("The library '%1' could not be found.").arg(directXLibrary);
        return false;
    }
    const QString fxcBinary = QStringLiteral("fxc.exe");
    QStringList additionalPaths;
    if (!directXSdk.isEmpty())
        additionalPaths.push_back(directXSdk + QStringLiteral("/Utilities/bin/x86"));
    QString fxcPath = QStandardPaths::findExecutable(fxcBinary, additionalPaths);
    if (fxcPath.isEmpty()) {
        if (errorMessage)
            *errorMessage = QString::fromLatin1("The shader compiler '%1' could not be found.").arg(fxcBinary);
        return false;
    }
    return true;
}

QString Configure::checkAvx512Availability()
{
    static const char avx512features[][5] = { "cd", "er", "pf", "bw", "dq", "vl", "ifma", "vbmi" };

    // try AVX512 Foundation. No Foundation, nothing else works.
    if (!tryCompileProject("common/avx512", "AVX512=F"))
        return QString();

    QString available = "avx512f";
    for (size_t i = 0; i < sizeof(avx512features)/sizeof(avx512features[0]); ++i) {
        if (tryCompileProject("common/avx512", QStringLiteral("AVX512=%0").arg(avx512features[i]).toUpper())) {
            available += " avx512";
            available += avx512features[i];
        }
    }
    return available;
}

/*!
    Checks the system for the availability of a feature.
    Returns true if the feature is available, else false.
*/

bool Configure::checkAvailability(const QString &part)
{
    bool available = false;
    if (part == "STYLE_WINDOWSXP")
        available = (platform() == WINDOWS) && findFile("uxtheme.h");

    else if (part == "OBJCOPY")
        available = tryCompileProject("unix/objcopy");

    else if (part == "ATOMIC64")
        available = tryCompileProject("common/atomic64");

    else if (part == "ATOMIC64-LIBATOMIC")
        available = tryCompileProject("common/atomic64", "LIBS+=-latomic");

    else if (part == "ZLIB")
        available = findFile("zlib.h");

    else if (part == "PCRE")
        available = findFile("pcre.h");

    else if (part == "ICU")
        available = tryCompileProject("unix/icu");

    else if (part == "ANGLE") {
        available = checkAngleAvailability();
    }

    else if (part == "HARFBUZZ")
        available = tryCompileProject("unix/harfbuzz");

    else if (part == "LIBJPEG")
        available = findFile("jpeglib.h");
    else if (part == "LIBPNG")
        available = findFile("png.h");
    else if (part == "SQL_MYSQL")
        available = findFile("mysql.h") && findFile("libmySQL.lib");
    else if (part == "SQL_ODBC")
        available = findFile("sql.h") && findFile("sqlext.h") && findFile("odbc32.lib");
    else if (part == "SQL_OCI")
        available = findFile("oci.h") && findFile("oci.lib");
    else if (part == "SQL_PSQL")
        available = findFile("libpq-fe.h") && findFile("libpq.lib") && findFile("ws2_32.lib") && findFile("advapi32.lib");
    else if (part == "SQL_TDS")
        available = findFile("sybfront.h") && findFile("sybdb.h") && findFile("ntwdblib.lib");
    else if (part == "SQL_DB2")
        available = findFile("sqlcli.h") && findFile("sqlcli1.h") && findFile("db2cli.lib");
    else if (part == "SQL_SQLITE")
        available = true; // Built in, we have a fork
    else if (part == "SQL_SQLITE_LIB") {
        if (dictionary[ "SQL_SQLITE_LIB" ] == "system") {
            if (platform() == QNX) {
                available = true;
                dictionary[ "QT_LFLAGS_SQLITE" ] += "-lsqlite3 -lz";
            } else {
                available = findFile("sqlite3.h") && findFile("sqlite3.lib");
                if (available)
                    dictionary[ "QT_LFLAGS_SQLITE" ] += "sqlite3.lib";
            }
        } else {
            available = true;
        }
    } else if (part == "SQL_SQLITE2")
        available = findFile("sqlite.h") && findFile("sqlite.lib");
    else if (part == "SQL_IBASE")
        available = findFile("ibase.h") && (findFile("gds32_ms.lib") || findFile("gds32.lib"));
    else if (part == "SSE2")
        available = tryCompileProject("common/sse2");
    else if (part == "SSE3")
        available = tryCompileProject("common/sse3");
    else if (part == "SSSE3")
        available = tryCompileProject("common/ssse3");
    else if (part == "SSE4_1")
        available = tryCompileProject("common/sse4_1");
    else if (part == "SSE4_2")
        available = tryCompileProject("common/sse4_2");
    else if (part == "AVX")
        available = tryCompileProject("common/avx");
    else if (part == "AVX2")
        available = tryCompileProject("common/avx2");
    else if (part == "OPENSSL")
        available = findFile("openssl\\ssl.h");
    else if (part == "LIBPROXY")
        available = dictionary.contains("XQMAKESPEC") && tryCompileProject("common/libproxy");
    else if (part == "DBUS")
        available = findFile("dbus\\dbus.h");
    else if (part == "INCREDIBUILD_XGE") {
        available = !QStandardPaths::findExecutable(QStringLiteral("BuildConsole.exe")).isEmpty()
                    && !QStandardPaths::findExecutable(QStringLiteral("xgConsole.exe")).isEmpty();
    } else if (part == "WMSDK") {
        available = findFile("wmsdk.h");
    } else if (part == "AUDIO_BACKEND") {
        available = true;
    } else if (part == "WMF_BACKEND") {
        available = findFile("mfapi.h") && findFile("mf.lib");
    } else if (part == "DIRECTWRITE") {
        available = tryCompileProject("win/directwrite");
    } else if (part == "DIRECTWRITE2") {
        available = tryCompileProject("win/directwrite2");
    } else if (part == "DIRECT2D") {
        available = tryCompileProject("qpa/direct2d");
    } else if (part == "ICONV") {
        available = tryCompileProject("unix/iconv") || tryCompileProject("unix/gnu-libiconv");
    } else if (part == "EVDEV") {
        available = tryCompileProject("unix/evdev");
    } else if (part == "MTDEV") {
        available = tryCompileProject("unix/mtdev");
    } else if (part == "TSLIB") {
        available = tryCompileProject("unix/tslib");
    } else if (part == "INOTIFY") {
        available = tryCompileProject("unix/inotify");
    } else if (part == "QT_EVENTFD") {
        available = tryCompileProject("unix/eventfd");
    } else if (part == "CUPS") {
        available = (platform() != WINDOWS) && (platform() != WINDOWS_RT) && tryCompileProject("unix/cups");
    } else if (part == "STACK_PROTECTOR_STRONG") {
        available = (platform() == QNX) && compilerSupportsFlag("qcc -fstack-protector-strong");
    } else if (part == "SLOG2") {
        available = tryCompileProject("unix/slog2");
    } else if (part == "QNX_IMF") {
        available = tryCompileProject("unix/qqnx_imf");
    } else if (part == "PPS") {
        available = (platform() == QNX) && tryCompileProject("unix/pps");
    } else if (part == "LGMON") {
        available = (platform() == QNX) && tryCompileProject("unix/lgmon");
    } else if (part == "NEON") {
        available = dictionary["QT_CPU_FEATURES"].contains("neon");
    } else if (part == "FONT_CONFIG") {
        available = tryCompileProject("unix/fontconfig");
    } else if (part == "DOUBLECONVERSION") {
        available = tryCompileProject("unix/doubleconversion");
    }

    return available;
}

/*
    Autodetect options marked as "auto".
*/
void Configure::autoDetection()
{
    cout << "Running configuration tests..." << endl;

    // Auto-detect CPU architectures.
    detectArch();

    if (dictionary["C++STD"] == "auto" && !dictionary["QMAKESPEC"].contains("msvc")) {
        if (!tryCompileProject("common/c++11")) {
            dictionary["DONE"] = "error";
            cout << "ERROR: Qt requires a C++11 compiler and yours does not seem to be that." << endl
                 << "Please upgrade." << endl;
            return;
        } else if (!tryCompileProject("common/c++14")) {
            dictionary["C++STD"] = "c++11";
        } else if (!tryCompileProject("common/c++1z")) {
            dictionary["C++STD"] = "c++14";
        } else {
            dictionary["C++STD"] = "c++1z";
        }
    }

    if (!dictionary["QMAKESPEC"].contains("msvc")) {
        if (tryCompileProject("common/c++default", QString(), false)) {
            QFile iiFile(buildPath + "/config.tests/common/c++default/c++default.ii");
            if (iiFile.open(QIODevice::ReadOnly)) {
                QString content = QString::fromUtf8(iiFile.readAll());
                QRegExp expr("\\b([0-9]+)L\\b");
                if (expr.indexIn(content) != -1)
                    dictionary["CFG_STDCXX_DEFAULT"] = expr.cap(1);
            }
        }
        if (dictionary["CFG_STDCXX_DEFAULT"].isEmpty()) {
            cout << "Could not determine the C++ standard the compiler uses by default, assuming C++98." << endl;
            dictionary["CFG_STDCXX_DEFAULT"] = "199711";
        }
    }

    if (dictionary["ATOMIC64"] == "auto")
        dictionary["ATOMIC64"] = checkAvailability("ATOMIC64") ? "yes" :
                                 checkAvailability("ATOMIC64-LIBATOMIC") ? "libatomic" : "no";

    // Style detection
    if (dictionary["STYLE_WINDOWSXP"] == "auto")
        dictionary["STYLE_WINDOWSXP"] = checkAvailability("STYLE_WINDOWSXP") ? defaultTo("STYLE_WINDOWSXP") : "no";
    if (dictionary["STYLE_WINDOWSVISTA"] == "auto") // Vista style has the same requirements as XP style
        dictionary["STYLE_WINDOWSVISTA"] = checkAvailability("STYLE_WINDOWSXP") ? defaultTo("STYLE_WINDOWSVISTA") : "no";

    // Compression detection
    if (dictionary["ZLIB"] == "auto")
        dictionary["ZLIB"] =  checkAvailability("ZLIB") ? defaultTo("ZLIB") : "qt";

    // PCRE detection
    if (dictionary["PCRE"] == "auto")
        dictionary["PCRE"] = checkAvailability("PCRE") ? defaultTo("PCRE") : "qt";

    // ICU detection
    if (dictionary["ICU"] == "auto")
        dictionary["ICU"] = checkAvailability("ICU") ? "yes" : "no";

    // ANGLE detection
    if (dictionary["ANGLE"] == "auto") {
        if (dictionary["OPENGL_ES_2"] == "yes") {
            dictionary["ANGLE"] = checkAngleAvailability() ? "yes" : "no";
            dictionary["ANGLE_FROM"] = "detected";
        } else {
            dictionary["ANGLE"] = "no";
        }
    }

    // Dynamic GL. This must be explicitly requested, no autodetection.
    if (dictionary["DYNAMICGL"] == "auto")
        dictionary["DYNAMICGL"] = "no";

    // Image format detection
    if (dictionary["GIF"] == "auto")
        dictionary["GIF"] = defaultTo("GIF");
    if (dictionary["JPEG"] == "auto")
        dictionary["JPEG"] = defaultTo("JPEG");
    if (dictionary["PNG"] == "auto")
        dictionary["PNG"] = defaultTo("PNG");
    if (dictionary["LIBJPEG"] == "auto")
        dictionary["LIBJPEG"] = checkAvailability("LIBJPEG") ? defaultTo("LIBJPEG") : "qt";
    if (dictionary["LIBPNG"] == "auto")
        dictionary["LIBPNG"] = checkAvailability("LIBPNG") ? defaultTo("LIBPNG") : "qt";

    // SQL detection (not on by default)
    if (dictionary["SQL_MYSQL"] == "auto")
        dictionary["SQL_MYSQL"] = checkAvailability("SQL_MYSQL") ? defaultTo("SQL_MYSQL") : "no";
    if (dictionary["SQL_ODBC"] == "auto")
        dictionary["SQL_ODBC"] = checkAvailability("SQL_ODBC") ? defaultTo("SQL_ODBC") : "no";
    if (dictionary["SQL_OCI"] == "auto")
        dictionary["SQL_OCI"] = checkAvailability("SQL_OCI") ? defaultTo("SQL_OCI") : "no";
    if (dictionary["SQL_PSQL"] == "auto")
        dictionary["SQL_PSQL"] = checkAvailability("SQL_PSQL") ? defaultTo("SQL_PSQL") : "no";
    if (dictionary["SQL_TDS"] == "auto")
        dictionary["SQL_TDS"] = checkAvailability("SQL_TDS") ? defaultTo("SQL_TDS") : "no";
    if (dictionary["SQL_DB2"] == "auto")
        dictionary["SQL_DB2"] = checkAvailability("SQL_DB2") ? defaultTo("SQL_DB2") : "no";
    if (dictionary["SQL_SQLITE"] == "auto")
        dictionary["SQL_SQLITE"] = checkAvailability("SQL_SQLITE") ? defaultTo("SQL_SQLITE") : "no";
    if (dictionary["SQL_SQLITE_LIB"] == "system")
        if (!checkAvailability("SQL_SQLITE_LIB"))
            dictionary["SQL_SQLITE_LIB"] = "no";
    if (dictionary["SQL_SQLITE2"] == "auto")
        dictionary["SQL_SQLITE2"] = checkAvailability("SQL_SQLITE2") ? defaultTo("SQL_SQLITE2") : "no";
    if (dictionary["SQL_IBASE"] == "auto")
        dictionary["SQL_IBASE"] = checkAvailability("SQL_IBASE") ? defaultTo("SQL_IBASE") : "no";
    if (dictionary["SSE2"] == "auto")
        dictionary["SSE2"] = checkAvailability("SSE2") ? "yes" : "no";
    if (dictionary["SSE3"] == "auto")
        dictionary["SSE3"] = checkAvailability("SSE3") ? "yes" : "no";
    if (dictionary["SSSE3"] == "auto")
        dictionary["SSSE3"] = checkAvailability("SSSE3") ? "yes" : "no";
    if (dictionary["SSE4_1"] == "auto")
        dictionary["SSE4_1"] = checkAvailability("SSE4_1") ? "yes" : "no";
    if (dictionary["SSE4_2"] == "auto")
        dictionary["SSE4_2"] = checkAvailability("SSE4_2") ? "yes" : "no";
    if (dictionary["AVX"] == "auto")
        dictionary["AVX"] = checkAvailability("AVX") ? "yes" : "no";
    if (dictionary["AVX2"] == "auto")
        dictionary["AVX2"] = checkAvailability("AVX2") ? "yes" : "no";
    if (dictionary["AVX512"] == "auto")
        dictionary["AVX512"] = checkAvx512Availability();
    if (dictionary["NEON"] == "auto")
        dictionary["NEON"] = checkAvailability("NEON") ? "yes" : "no";
    if (dictionary["SSL"] == "auto") {
        if (platform() == WINDOWS_RT) {
            dictionary["SSL"] = "yes";
        } else {
            // On Desktop Windows openssl and ssl always have the same value (for now). OpenSSL is
            // the only backend and if it is available and should be built, that also means that
            // SSL support in general is enabled.
            if (dictionary["OPENSSL"] == "auto")
                dictionary["OPENSSL"] = checkAvailability("OPENSSL") ? "yes" : "no";
            dictionary["SSL"] = dictionary["OPENSSL"];
        }
    }
    if (dictionary["OPENSSL"] == "auto")
        dictionary["OPENSSL"] = checkAvailability("OPENSSL") ? "yes" : "no";
    if (dictionary["LIBPROXY"] == "auto")
        dictionary["LIBPROXY"] = checkAvailability("LIBPROXY") ? "yes" : "no";
    if (dictionary["DBUS"] == "auto")
        dictionary["DBUS"] = checkAvailability("DBUS") ? "linked" : "runtime";
    if (dictionary["QML_DEBUG"] == "auto")
        dictionary["QML_DEBUG"] = dictionary["QML"] == "yes" ? "yes" : "no";
    if (dictionary["AUDIO_BACKEND"] == "auto")
        dictionary["AUDIO_BACKEND"] = checkAvailability("AUDIO_BACKEND") ? "yes" : "no";
    if (dictionary["WMF_BACKEND"] == "auto")
        dictionary["WMF_BACKEND"] = checkAvailability("WMF_BACKEND") ? "yes" : "no";
    if (dictionary["WMSDK"] == "auto")
        dictionary["WMSDK"] = checkAvailability("WMSDK") ? "yes" : "no";

    // Detection of IncrediBuild buildconsole
    if (dictionary["INCREDIBUILD_XGE"] == "auto")
        dictionary["INCREDIBUILD_XGE"] = checkAvailability("INCREDIBUILD_XGE") ? "yes" : "no";

    // Detection of iconv support
    if (dictionary["QT_ICONV"] == "auto")
        dictionary["QT_ICONV"] = checkAvailability("ICONV") ? "yes" : "no";

    // Detection of evdev support
    if (dictionary["QT_EVDEV"] == "auto")
        dictionary["QT_EVDEV"] = checkAvailability("EVDEV") ? "yes" : "no";

    // Detection of mtdev support
    if (dictionary["QT_MTDEV"] == "auto")
        dictionary["QT_MTDEV"] = checkAvailability("MTDEV") ? "yes" : "no";

    // Detection of tslib support
    if (dictionary["QT_TSLIB"] == "auto")
        dictionary["QT_TSLIB"] = checkAvailability("TSLIB") ? "yes" : "no";

    // Detection of inotify
    if (dictionary["QT_INOTIFY"] == "auto")
        dictionary["QT_INOTIFY"] = checkAvailability("INOTIFY") ? "yes" : "no";

    // Detection of cups support
    if (dictionary["QT_CUPS"] == "auto")
        dictionary["QT_CUPS"] = checkAvailability("CUPS") ? "yes" : "no";

    // Detection of -fstack-protector-strong support
    if (dictionary["STACK_PROTECTOR_STRONG"] == "auto")
        dictionary["STACK_PROTECTOR_STRONG"] = checkAvailability("STACK_PROTECTOR_STRONG") ? "yes" : "no";

    if (platform() == QNX && dictionary["SLOG2"] == "auto") {
        dictionary["SLOG2"] = checkAvailability("SLOG2") ? "yes" : "no";
    }

    if (platform() == QNX && dictionary["QNX_IMF"] == "auto") {
        dictionary["QNX_IMF"] = checkAvailability("QNX_IMF") ? "yes" : "no";
    }

    if (dictionary["PPS"] == "auto") {
        dictionary["PPS"] = checkAvailability("PPS") ? "yes" : "no";
    }

    if (platform() == QNX && dictionary["LGMON"] == "auto") {
        dictionary["LGMON"] = checkAvailability("LGMON") ? "yes" : "no";
    }

    if (dictionary["QT_EVENTFD"] == "auto")
        dictionary["QT_EVENTFD"] = checkAvailability("QT_EVENTFD") ? "yes" : "no";

    if (dictionary["FONT_CONFIG"] == "auto")
        dictionary["FONT_CONFIG"] = checkAvailability("FONT_CONFIG") ? "yes" : "no";

    if (dictionary["DOUBLECONVERSION"] == "auto")
        dictionary["DOUBLECONVERSION"] = checkAvailability("DOUBLECONVERSION") ? "system" : "qt";

    if (dictionary["DIRECTWRITE"] == "auto")
        dictionary["DIRECTWRITE"] = checkAvailability("DIRECTWRITE") ? "yes" : "no";

    if (dictionary["DIRECTWRITE"] == "no")
        dictionary["DIRECTWRITE2"] = "no";
    else if (dictionary["DIRECTWRITE2"] == "auto")
        dictionary["DIRECTWRITE2"] = checkAvailability("DIRECTWRITE2") ? "yes" : "no";

    // Mark all unknown "auto" to the default value..
    for (QMap<QString,QString>::iterator i = dictionary.begin(); i != dictionary.end(); ++i) {
        if (i.value() == "auto")
            i.value() = defaultTo(i.key());
    }

    cout << "Done running configuration tests." << endl;
}

bool Configure::verifyConfiguration()
{
    bool prompt = false;
    if (dictionary["C++STD"] != "auto"
            && dictionary["QMAKESPEC"].contains("msvc")) {
        cout << "WARNING: It is not possible to change the C++ standard edition with MSVC compilers. "
                "Therefore, the option -c++std " << dictionary["C++STD"] << " was ignored." << endl << endl;
        dictionary["C++STD"] = "auto";
    }

    if (dictionary["STATIC_RUNTIME"] == "yes" && dictionary["SHARED"] == "yes") {
        cout << "ERROR: -static-runtime requires -static" << endl << endl;
        dictionary[ "DONE" ] = "error";
    }

    if (dictionary["SEPARATE_DEBUG_INFO"] == "yes") {
        if (dictionary[ "SHARED" ] == "no") {
            cout << "ERROR: -separate-debug-info is incompatible with -static" << endl << endl;
            dictionary[ "DONE" ] = "error";
        } else if (dictionary[ "BUILD" ] != "debug"
                && dictionary[ "BUILDALL" ] == "no"
                && dictionary[ "FORCEDEBUGINFO" ] == "no") {
            cout << "ERROR: -separate-debug-info needs -debug, -debug-and-release, or -force-debug-info" << endl << endl;
            dictionary[ "DONE" ] = "error";
        } else if (dictionary["SEPARATE_DEBUG_INFO"] == "yes" && !checkAvailability("OBJCOPY")) {
            cout << "ERROR: -separate-debug-info was requested but this binutils does not support it." << endl;
            dictionary[ "DONE" ] = "error";
        }
    }

    if (dictionary["SQL_SQLITE_LIB"] == "no" && dictionary["SQL_SQLITE"] != "no") {
        cout << "WARNING: Configure could not detect the presence of a system SQLite3 lib." << endl
             << "Configure will therefore continue with the SQLite3 lib bundled with Qt." << endl;
        dictionary["SQL_SQLITE_LIB"] = "qt"; // Set to Qt's bundled lib an continue
        prompt = true;
    }
    if (dictionary["QMAKESPEC"].endsWith("-g++")
        && dictionary["SQL_OCI"] != "no") {
        cout << "WARNING: Qt does not support compiling the Oracle database driver with" << endl
             << "MinGW, due to lack of such support from Oracle. Consider disabling the" << endl
             << "Oracle driver, as the current build will most likely fail." << endl;
        prompt = true;
    }
    if (dictionary["QMAKESPEC"].endsWith("win32-msvc2008") || dictionary["QMAKESPEC"].endsWith("win32-msvc2010")) {
        cout << "ERROR: Qt cannot be compiled with Visual Studio 2008 or 2010." << endl;
        prompt = true;
    }
    if (0 != dictionary["ARM_FPU_TYPE"].size()) {
            QStringList l= QStringList()
                    << "softvfp"
                    << "softvfp+vfpv2"
                    << "vfpv2";
            if (!(l.contains(dictionary["ARM_FPU_TYPE"])))
                    cout << QString("WARNING: Using unsupported fpu flag: %1").arg(dictionary["ARM_FPU_TYPE"]) << endl;
    }
    if (dictionary["DIRECTWRITE"] == "yes" && !checkAvailability("DIRECTWRITE")) {
        cout << "WARNING: To be able to compile the DirectWrite font engine you will" << endl
             << "need the Microsoft DirectWrite and Microsoft Direct2D development" << endl
             << "files such as headers and libraries." << endl;
        prompt = true;
    }
#if WINVER > 0x0601
    if (dictionary["TARGET_OS"] == "xp") {
        cout << "WARNING: Cannot use Windows Kit 8 to build Qt for Windows XP.\n"
                "WARNING: Windows SDK v7.1A is recommended.\n";
    }
#endif

    if (dictionary["DIRECT2D"] == "yes" && !checkAvailability("DIRECT2D")) {
        cout << "WARNING: To be able to build the Direct2D platform plugin you will" << endl
             << "need the Microsoft DirectWrite and Microsoft Direct2D development" << endl
             << "files such as headers and libraries." << endl;
        prompt = true;
    }

    // -angle given on command line, but Direct X cannot be found.
    if (dictionary["ANGLE"] != "no") {
        QString errorMessage;
        if (!checkAngleAvailability(&errorMessage)) {
            cout << "WARNING: ANGLE specified, but the DirectX SDK could not be detected:" << endl
                 << "  " << qPrintable(errorMessage) << endl
                 <<  "The build will most likely fail." << endl;
            prompt = true;
        }
    } else if (dictionary["ANGLE"] == "no") {
        if (dictionary["ANGLE_FROM"] == "detected") {
            QString errorMessage;
            checkAngleAvailability(&errorMessage);
            cout << "WARNING: The DirectX SDK could not be detected:" << endl
                 << "  " << qPrintable(errorMessage) << endl
                 << "Disabling the ANGLE backend." << endl;
            prompt = true;
        }
        if ((dictionary["OPENGL_ES_2"] == "yes") && !dictionary.contains("XQMAKESPEC")) {
            cout << endl << "WARNING: Using OpenGL ES 2.0 without ANGLE." << endl
                 << "Specify -opengl desktop to use Open GL." << endl
                 <<  "The build will most likely fail." << endl;
            prompt = true;
        }
    }

    if (dictionary["DYNAMICGL"] == "yes") {
        if (dictionary["OPENGL_ES_2"] == "yes" || dictionary["ANGLE"] != "no") {
            cout << "ERROR: Dynamic OpenGL cannot be used with -angle." << endl;
            dictionary[ "DONE" ] = "error";
        }
    }

    if (dictionary["OPENGL"] == "no" || dictionary["OPENGL_ES_2"] == "no") {
        if (dictionary.value("XQMAKESPEC").startsWith("winphone") ||
                dictionary.value("XQMAKESPEC").startsWith("winrt")) {
            cout << "ERROR: Option -no-opengl is not valid for WinRT." << endl;
            dictionary[ "DONE" ] = "error";
        }
    }

    if (prompt)
        promptKeyPress();

    return true;
}

void Configure::prepareConfigTests()
{
    // Generate an empty .qmake.cache file for config.tests
    QDir buildDir(buildPath);
    bool success = true;
    if (!buildDir.exists("config.tests"))
        success = buildDir.mkdir("config.tests");

    QString fileName(buildPath + "/config.tests/.qmake.cache");
    QFile cacheFile(fileName);
    success &= cacheFile.open(QIODevice::WriteOnly);
    cacheFile.close();

    if (!success) {
        cout << "Failed to create file " << qPrintable(QDir::toNativeSeparators(fileName)) << endl;
        dictionary[ "DONE" ] = "error";
    }
}

void Configure::generateOutputVars()
{
    // Generate variables for output
    QString build = dictionary[ "BUILD" ];
    bool buildAll = (dictionary[ "BUILDALL" ] == "yes");
    if (build == "debug") {
        if (buildAll)
            qtConfig += "debug_and_release build_all release";
        qtConfig += "debug";
    } else if (build == "release") {
        if (buildAll)
            qtConfig += "debug_and_release build_all debug";
        qtConfig += "release";
    }
    if (dictionary[ "RELEASE_TOOLS" ] == "yes")
        qtConfig += "release_tools";

    if (dictionary[ "PCH" ] == "yes")
        qmakeConfig += "precompile_header";
    else
        qmakeVars += "CONFIG -= precompile_header";

    if (dictionary[ "C++STD" ] == "c++11")
        qtConfig += "c++11";
    else if (dictionary[ "C++STD" ] == "c++14")
        qtConfig += "c++11 c++14";
    else if (dictionary[ "C++STD" ] == "c++1z")
        qtConfig += "c++11 c++14 c++1z";
    if (!dictionary[ "CFG_STDCXX_DEFAULT" ].isEmpty())
        qmakeVars += "QT_COMPILER_STDCXX = " + dictionary[ "CFG_STDCXX_DEFAULT" ];

    if (dictionary[ "USE_GOLD_LINKER" ] == "yes")
        qmakeConfig += "use_gold_linker";

    if (dictionary[ "ENABLE_NEW_DTAGS" ] == "yes")
        qmakeConfig += "enable_new_dtags";

    if (dictionary[ "SHARED" ] == "no")
        qtConfig += "static";
    else
        qtConfig += "shared";

    if (dictionary[ "STATIC_RUNTIME" ] == "yes")
        qtConfig += "static_runtime";

    if (dictionary[ "GUI" ] == "no") {
        qtConfig += "no-gui";
        dictionary [ "WIDGETS" ] = "no";
    }

    if (dictionary[ "WIDGETS" ] == "no")
        qtConfig += "no-widgets";

    // Compression --------------------------------------------------
    if (dictionary[ "ZLIB" ] == "qt")
        qtConfig += "zlib";
    else if (dictionary[ "ZLIB" ] == "system")
        qtConfig += "system-zlib";

    // PCRE ---------------------------------------------------------
    if (dictionary[ "PCRE" ] == "qt")
        qmakeConfig += "pcre";

    // ICU ---------------------------------------------------------
    if (dictionary[ "ICU" ] == "yes")
        qtConfig  += "icu";

    // ANGLE --------------------------------------------------------
    if (dictionary[ "ANGLE" ] != "no") {
        qtConfig  += "angle";
    }

    // Dynamic OpenGL loading ---------------------------------------
    if (dictionary[ "DYNAMICGL" ] != "no") {
        qtConfig += "dynamicgl";
    }

    // Image formates -----------------------------------------------
    if (dictionary[ "GIF" ] == "no")
        qtConfig += "no-gif";
    else if (dictionary[ "GIF" ] == "yes")
        qtConfig += "gif";

    if (dictionary[ "JPEG" ] == "no")
        qtConfig += "no-jpeg";
    else if (dictionary[ "JPEG" ] == "yes")
        qtConfig += "jpeg";
    if (dictionary[ "LIBJPEG" ] == "system")
        qtConfig += "system-jpeg";

    if (dictionary[ "PNG" ] == "no")
        qtConfig += "no-png";
    else if (dictionary[ "PNG" ] == "yes")
        qtConfig += "png";
    if (dictionary[ "LIBPNG" ] == "system")
        qtConfig += "system-png";

    // Double conversion -----------------------------------------------
    if (dictionary[ "DOUBLECONVERSION" ] == "qt")
        qtConfig += "doubleconversion";
    else if (dictionary[ "DOUBLECONVERSION" ] == "system")
        qtConfig += "system-doubleconversion";
    else if (dictionary[ "DOUBLECONVERSION" ] == "no")
        qtConfig += "no-doubleconversion";

    // Text rendering --------------------------------------------------
    if (dictionary[ "FREETYPE" ] == "yes")
        qtConfig += "freetype";
    else if (dictionary[ "FREETYPE" ] == "system")
        qtConfig += "system-freetype";

    if (dictionary[ "HARFBUZZ" ] == "qt")
        qtConfig += "harfbuzz";
    else if (dictionary[ "HARFBUZZ" ] == "system")
        qtConfig += "system-harfbuzz";

    // Styles -------------------------------------------------------
    if (dictionary[ "STYLE_WINDOWS" ] == "yes")
        qmakeStyles += "windows";

    if (dictionary[ "STYLE_FUSION" ] == "yes")
        qmakeStyles += "fusion";

    if (dictionary[ "STYLE_WINDOWSXP" ] == "yes")
        qmakeStyles += "windowsxp";

    if (dictionary[ "STYLE_WINDOWSVISTA" ] == "yes")
        qmakeStyles += "windowsvista";

    if (dictionary[ "STYLE_ANDROID" ] == "yes")
        qmakeStyles += "android";

    // Databases ----------------------------------------------------
    if (dictionary[ "SQL_MYSQL" ] == "yes")
        qmakeSql += "mysql";
    else if (dictionary[ "SQL_MYSQL" ] == "plugin")
        qmakeSqlPlugins += "mysql";

    if (dictionary[ "SQL_ODBC" ] == "yes")
        qmakeSql += "odbc";
    else if (dictionary[ "SQL_ODBC" ] == "plugin")
        qmakeSqlPlugins += "odbc";

    if (dictionary[ "SQL_OCI" ] == "yes")
        qmakeSql += "oci";
    else if (dictionary[ "SQL_OCI" ] == "plugin")
        qmakeSqlPlugins += "oci";

    if (dictionary[ "SQL_PSQL" ] == "yes")
        qmakeSql += "psql";
    else if (dictionary[ "SQL_PSQL" ] == "plugin")
        qmakeSqlPlugins += "psql";

    if (dictionary[ "SQL_TDS" ] == "yes")
        qmakeSql += "tds";
    else if (dictionary[ "SQL_TDS" ] == "plugin")
        qmakeSqlPlugins += "tds";

    if (dictionary[ "SQL_DB2" ] == "yes")
        qmakeSql += "db2";
    else if (dictionary[ "SQL_DB2" ] == "plugin")
        qmakeSqlPlugins += "db2";

    if (dictionary[ "SQL_SQLITE" ] == "yes")
        qmakeSql += "sqlite";
    else if (dictionary[ "SQL_SQLITE" ] == "plugin")
        qmakeSqlPlugins += "sqlite";

    if (dictionary[ "SQL_SQLITE_LIB" ] == "system")
        qmakeConfig += "system-sqlite";

    if (dictionary[ "SQL_SQLITE2" ] == "yes")
        qmakeSql += "sqlite2";
    else if (dictionary[ "SQL_SQLITE2" ] == "plugin")
        qmakeSqlPlugins += "sqlite2";

    if (dictionary[ "SQL_IBASE" ] == "yes")
        qmakeSql += "ibase";
    else if (dictionary[ "SQL_IBASE" ] == "plugin")
        qmakeSqlPlugins += "ibase";

    // Other options ------------------------------------------------
    if (dictionary[ "BUILDALL" ] == "yes") {
        qtConfig += "build_all";
    }
    if (dictionary[ "SEPARATE_DEBUG_INFO" ] == "yes")
        qtConfig += "separate_debug_info";
    if (dictionary[ "FORCEDEBUGINFO" ] == "yes")
        qmakeConfig += "force_debug_info";
    qmakeConfig += dictionary[ "BUILD" ];

    if (buildParts.isEmpty()) {
        buildParts = defaultBuildParts;

        if (dictionary["BUILDDEV"] == "yes")
            buildParts += "tests";
    }
    while (!nobuildParts.isEmpty())
        buildParts.removeAll(nobuildParts.takeFirst());
    if (!buildParts.contains("libs"))
        buildParts += "libs";
    buildParts.removeDuplicates();
    if (dictionary[ "COMPILE_EXAMPLES" ] == "yes")
        qmakeConfig += "compile_examples";

    if (dictionary["MSVC_MP"] == "yes")
        qmakeConfig += "msvc_mp";

    if (dictionary[ "SHARED" ] == "yes") {
        QString version = dictionary[ "VERSION" ];
        if (!version.isEmpty()) {
            qmakeVars += "QMAKE_QT_VERSION_OVERRIDE = " + version.left(version.indexOf('.'));
            version.remove(QLatin1Char('.'));
        }
    }

    if (dictionary["ATOMIC64"] == "libatomic")
        qmakeConfig += "atomic64-libatomic";

    if (dictionary[ "ACCESSIBILITY" ] == "yes")
        qtConfig += "accessibility";

    if (!qmakeLibs.isEmpty())
        qmakeVars += "LIBS           += " + formatPaths(qmakeLibs);

    if (!dictionary["QT_LFLAGS_SQLITE"].isEmpty())
        qmakeVars += "QT_LFLAGS_SQLITE += " + dictionary["QT_LFLAGS_SQLITE"];

    if (dictionary[ "OPENGL" ] == "yes")
        qtConfig += "opengl";

    if (dictionary["OPENGL_ES_2"] == "yes") {
        qtConfig += "opengles2";
        qtConfig += "egl";
    }

    if (dictionary["OPENVG"] == "yes") {
        qtConfig += "openvg";
        qtConfig += "egl";
    }

    if (dictionary[ "SSL" ] == "yes")
        qtConfig += "ssl";

    if (dictionary[ "OPENSSL" ] == "yes")
        qtConfig += "openssl";
    else if (dictionary[ "OPENSSL" ] == "linked")
        qtConfig += "openssl-linked";

    if (dictionary[ "LIBPROXY" ] == "yes")
        qtConfig += "libproxy";

    if (dictionary[ "DBUS" ] == "runtime")
        qtConfig += "dbus";
    else if (dictionary[ "DBUS" ] == "linked")
        qtConfig += "dbus dbus-linked";

    // ### Vestige
    if (dictionary["AUDIO_BACKEND"] == "yes")
        qtConfig += "audio-backend";

    if (dictionary["QML_DEBUG"] == "no")
        qtConfig += "no-qml-debug";

    if (dictionary["WMF_BACKEND"] == "yes")
        qtConfig += "wmf-backend";

    if (dictionary["DIRECTWRITE"] == "yes")
        qtConfig += "directwrite";

    if (dictionary["DIRECTWRITE2"] == "yes")
        qtConfig += "directwrite2";

    if (dictionary["DIRECT2D"] == "yes")
        qtConfig += "direct2d";

    if (dictionary[ "NATIVE_GESTURES" ] == "yes")
        qtConfig += "native-gestures";

    qtConfig += "qpa";

    if (dictionary["NIS"] == "yes")
        qtConfig += "nis";

    if (dictionary["QT_CUPS"] == "yes")
        qtConfig += "cups";

    if (dictionary["QT_ICONV"] == "yes")
        qtConfig += "iconv";
    else if (dictionary["QT_ICONV"] == "sun")
        qtConfig += "sun-libiconv";
    else if (dictionary["QT_ICONV"] == "gnu")
        qtConfig += "gnu-libiconv";

    if (dictionary["QT_EVDEV"] == "yes")
        qtConfig += "evdev";

    if (dictionary["QT_MTDEV"] == "yes")
        qtConfig += "mtdev";

    if (dictionary[ "QT_TSLIB" ] == "yes")
        qtConfig += "tslib";

    if (dictionary["QT_INOTIFY"] == "yes")
        qtConfig += "inotify";

    if (dictionary["QT_EVENTFD"] == "yes")
        qtConfig += "eventfd";

    if (dictionary["FONT_CONFIG"] == "yes") {
        qtConfig += "fontconfig";
        qmakeVars += "QMAKE_CFLAGS_FONTCONFIG =";
        qmakeVars += "QMAKE_LIBS_FONTCONFIG   = -lfreetype -lfontconfig";
    }

    if (dictionary["QT_GLIB"] == "yes")
        qtConfig += "glib";

    if (dictionary["STACK_PROTECTOR_STRONG"] == "yes")
        qtConfig += "stack-protector-strong";

    if (dictionary["REDUCE_EXPORTS"] == "yes")
        qtConfig += "reduce_exports";

    if (!dictionary["POLL"].isEmpty())
        qtConfig += "poll_" + dictionary["POLL"];

    // We currently have no switch for QtConcurrent, so add it unconditionally.
    qtConfig += "concurrent";

    if (dictionary[ "SYSTEM_PROXIES" ] == "yes")
        qtConfig += "system-proxies";

    if (dictionary.contains("XQMAKESPEC") && (dictionary["QMAKESPEC"] != dictionary["XQMAKESPEC"])) {
            qmakeConfig += "cross_compile";
            dictionary["CROSS_COMPILE"] = "yes";
    }

    // Directories and settings for .qmake.cache --------------------

    if (dictionary.contains("XQMAKESPEC") && dictionary[ "XQMAKESPEC" ].startsWith("linux"))
        qtConfig += "rpath";

    if (!qmakeDefines.isEmpty())
        qmakeVars += QString("DEFINES        += ") + qmakeDefines.join(' ');
    if (!qmakeIncludes.isEmpty())
        qmakeVars += QString("INCLUDEPATH    += ") + formatPaths(qmakeIncludes);
    if (!opensslLibs.isEmpty())
        qmakeVars += opensslLibs;
    if (dictionary[ "OPENSSL" ] == "linked") {
        if (!opensslLibsDebug.isEmpty() || !opensslLibsRelease.isEmpty()) {
            if (opensslLibsDebug.isEmpty() || opensslLibsRelease.isEmpty()) {
                cout << "Error: either both or none of OPENSSL_LIBS_DEBUG/_RELEASE must be defined." << endl;
                exit(1);
            }
            qmakeVars += opensslLibsDebug;
            qmakeVars += opensslLibsRelease;
        } else if (opensslLibs.isEmpty()) {
            qmakeVars += QString("OPENSSL_LIBS    = -lssleay32 -llibeay32");
        }
        if (!opensslPath.isEmpty()) {
            qmakeVars += QString("OPENSSL_CFLAGS += -I%1/include").arg(opensslPath);
            qmakeVars += QString("OPENSSL_LIBS += -L%1/lib").arg(opensslPath);
        }
    }
    if (dictionary[ "DBUS" ] == "linked") {
       if (!dbusPath.isEmpty()) {
           qmakeVars += QString("QT_CFLAGS_DBUS = -I%1/include").arg(dbusPath);
           qmakeVars += QString("QT_LIBS_DBUS = -L%1/lib").arg(dbusPath);
           if (dbusHostPath.isEmpty())
               qmakeVars += QString("QT_HOST_CFLAGS_DBUS = -I%1/include").arg(dbusPath);
       }
       if (!dbusHostPath.isEmpty())
           qmakeVars += QString("QT_HOST_CFLAGS_DBUS = -I%1/include").arg(dbusHostPath);
    }
    if (dictionary[ "SQL_MYSQL" ] != "no" && !mysqlPath.isEmpty()) {
        qmakeVars += QString("QT_CFLAGS_MYSQL = -I%1/include").arg(mysqlPath);
        qmakeVars += QString("QT_LFLAGS_MYSQL = -L%1/lib").arg(mysqlPath);
    }
    if (!psqlLibs.isEmpty())
        qmakeVars += QString("QT_LFLAGS_PSQL=") + psqlLibs.section("=", 1);
    if (!zlibLibs.isEmpty())
        qmakeVars += zlibLibs;

    {
        QStringList lflagsTDS;
        if (!sybase.isEmpty())
            lflagsTDS += QString("-L") + formatPath(sybase.section("=", 1) + "/lib");
        if (!sybaseLibs.isEmpty())
            lflagsTDS += sybaseLibs.section("=", 1);
        if (!lflagsTDS.isEmpty())
            qmakeVars += QString("QT_LFLAGS_TDS=") + lflagsTDS.join(' ');
    }

    if (!qmakeSql.isEmpty())
        qmakeVars += QString("sql-drivers    += ") + qmakeSql.join(' ');
    if (!qmakeSqlPlugins.isEmpty())
        qmakeVars += QString("sql-plugins    += ") + qmakeSqlPlugins.join(' ');
    if (!qmakeStyles.isEmpty())
        qmakeVars += QString("styles         += ") + qmakeStyles.join(' ');
    if (!qmakeStylePlugins.isEmpty())
        qmakeVars += QString("style-plugins  += ") + qmakeStylePlugins.join(' ');

    if (!dictionary[ "QMAKESPEC" ].length()) {
        cout << "Configure could not detect your compiler. QMAKESPEC must either" << endl
             << "be defined as an environment variable, or specified as an" << endl
             << "argument with -platform" << endl;

        QStringList winPlatforms;
        QDir mkspecsDir(sourcePath + "/mkspecs");
        const QFileInfoList &specsList = mkspecsDir.entryInfoList();
        for (int i = 0; i < specsList.size(); ++i) {
            const QFileInfo &fi = specsList.at(i);
            if (fi.fileName().left(5) == "win32") {
                winPlatforms += fi.fileName();
            }
        }
        cout << "Available platforms are: " << qPrintable(winPlatforms.join(", ")) << endl;
        dictionary[ "DONE" ] = "error";
    }
}

void Configure::generateCachefile()
{
    // Generate qmodule.pri, which is loaded only by Qt modules
    {
        FileWriter moduleStream(buildPath + "/mkspecs/qmodule.pri");

        moduleStream << "QT_BUILD_PARTS += " << buildParts.join(' ') << endl;
        if (!skipModules.isEmpty())
            moduleStream << "QT_SKIP_MODULES += " << skipModules.join(' ') << endl;
        QString qcpath = dictionary["QCONFIG_PATH"];
        QString qlpath = sourcePath + "/src/corelib/global/";
        if (qcpath.startsWith(qlpath))
            qcpath.remove(0, qlpath.length());
        moduleStream << "QT_QCONFIG_PATH = " << qcpath << endl;
        moduleStream << endl;

        moduleStream << "host_build {" << endl;
        moduleStream << "    QT_CPU_FEATURES." << dictionary["QT_HOST_ARCH"] <<
                                    " = " << dictionary["QT_HOST_CPU_FEATURES"] << endl;
        moduleStream << "} else {" << endl;
        moduleStream << "    QT_CPU_FEATURES." << dictionary["QT_ARCH"] <<
                                    " = " << dictionary["QT_CPU_FEATURES"] << endl;
        moduleStream << "}" << endl;
        moduleStream << "QT_COORD_TYPE += " << dictionary["QREAL"] << endl;

        if (dictionary["QT_XKBCOMMON"] == "no")
            moduleStream << "DEFINES += QT_NO_XKBCOMMON" << endl;

        // embedded
        if (!dictionary["KBD_DRIVERS"].isEmpty())
            moduleStream << "kbd-drivers += "<< dictionary["KBD_DRIVERS"]<<endl;
        if (!dictionary["GFX_DRIVERS"].isEmpty())
            moduleStream << "gfx-drivers += "<< dictionary["GFX_DRIVERS"]<<endl;
        if (!dictionary["MOUSE_DRIVERS"].isEmpty())
            moduleStream << "mouse-drivers += "<< dictionary["MOUSE_DRIVERS"]<<endl;
        if (!dictionary["DECORATIONS"].isEmpty())
            moduleStream << "decorations += "<<dictionary["DECORATIONS"]<<endl;

        moduleStream << "CONFIG += " << qmakeConfig.join(' ');
        if (dictionary[ "SSE2" ] == "yes")
            moduleStream << " sse2";
        if (dictionary[ "SSE3" ] == "yes")
            moduleStream << " sse3";
        if (dictionary[ "SSSE3" ] == "yes")
            moduleStream << " ssse3";
        if (dictionary[ "SSE4_1" ] == "yes")
            moduleStream << " sse4_1";
        if (dictionary[ "SSE4_2" ] == "yes")
            moduleStream << " sse4_2";
        if (dictionary[ "AVX" ] == "yes")
            moduleStream << " avx";
        if (dictionary[ "AVX2" ] == "yes")
            moduleStream << " avx2";
        if (!dictionary[ "AVX512" ].isEmpty())
            moduleStream << ' ' << dictionary[ "AVX512" ];
        if (dictionary[ "NEON" ] == "yes")
            moduleStream << " neon";
        if (dictionary[ "LARGE_FILE" ] == "yes")
            moduleStream << " largefile";
        if (dictionary[ "STRIP" ] == "no")
            moduleStream << " nostrip";
        if (dictionary[ "LTCG" ] == "yes")
            moduleStream << " ltcg";
        moduleStream << endl;

        for (QStringList::Iterator var = qmakeVars.begin(); var != qmakeVars.end(); ++var)
            moduleStream << (*var) << endl;

        if (!moduleStream.flush())
            dictionary[ "DONE" ] = "error";
    }
}

void Configure::addSysroot(QString *command)
{
    const QString &sysroot = dictionary["CFG_SYSROOT"];
    if (!sysroot.isEmpty() && dictionary["CFG_GCC_SYSROOT"] == "yes") {
        command->append(" QMAKE_LFLAGS+=--sysroot=" + sysroot);
        command->append(" QMAKE_CXXFLAGS+=--sysroot=" + sysroot);
    }
}

struct ArchData {
    bool isHost;
    const char *qmakespec;
    const char *key;
    const char *subarchKey;
    const char *type;
    ArchData() {}
    ArchData(bool h, const char *t, const char *qm, const char *k, const char *sak)
        : isHost(h), qmakespec(qm), key(k), subarchKey(sak), type(t)
    {}
};

/*
    Runs qmake on config.tests/arch/arch.pro, which will detect the target arch
    for the compiler we are using
*/
void Configure::detectArch()
{
    QString oldpwd = QDir::currentPath();

    QString newpwd = QString("%1/config.tests/arch").arg(buildPath);
    if (!QDir().exists(newpwd) && !QDir().mkpath(newpwd)) {
        cout << "Failed to create directory " << qPrintable(QDir::toNativeSeparators(newpwd)) << endl;
        dictionary["DONE"] = "error";
        return;
    }
    if (!QDir::setCurrent(newpwd)) {
        cout << "Failed to change working directory to " << qPrintable(QDir::toNativeSeparators(newpwd)) << endl;
        dictionary["DONE"] = "error";
        return;
    }

    QVector<ArchData> qmakespecs;
    if (dictionary.contains("XQMAKESPEC"))
        qmakespecs << ArchData(false, "target", "XQMAKESPEC", "QT_ARCH", "QT_CPU_FEATURES");
    qmakespecs << ArchData(true, "host", "QMAKESPEC", "QT_HOST_ARCH", "QT_HOST_CPU_FEATURES");

    for (int i = 0; i < qmakespecs.count(); ++i) {
        const ArchData &data = qmakespecs.at(i);
        QString qmakespec = dictionary.value(data.qmakespec);
        QString key = data.key;
        QString subarchKey = data.subarchKey;

        // run qmake
        QString command = QString("%1 -spec %2 %3")
            .arg(QDir::toNativeSeparators(QDir(newpwd).relativeFilePath(buildPath + "/bin/qmake.exe")),
                 QDir::toNativeSeparators(qmakespec),
                 QDir::toNativeSeparators(sourcePath + "/config.tests/arch/arch"
                                          + (data.isHost ? "_host" : "") + ".pro"));

        if (!data.isHost) {
            if (qmakespec.startsWith("winrt") || qmakespec.startsWith("winphone"))
                command.append(" QMAKE_LFLAGS+=/ENTRY:main");
            addSysroot(&command);
        }

        int returnValue = 0;
        Environment::execute(command, &returnValue);
        if (returnValue != 0) {
            cout << "QMake failed!" << endl;
            dictionary["DONE"] = "error";
            return;
        }

        // compile
        command = dictionary[ "MAKE" ];
        if (command.contains("nmake") || command.contains("jom"))
            command += " /NOLOGO";
        command += " -s";
        Environment::execute(command);

        // find the executable that was generated
        QString arch_exe;
        if (qmakespec.startsWith("android")) {
            arch_exe = "libarch.so";
        } else {
            arch_exe = "arch.exe";
        }
        QFile exe(arch_exe);
        if (!exe.open(QFile::ReadOnly)) { // no Text, this is binary
            exe.setFileName("arch");
            if (!exe.open(QFile::ReadOnly)) {
                cout << "Could not find output file '" << qPrintable(arch_exe) << "' or 'arch' in " << qPrintable(newpwd) << " : " << qPrintable(exe.errorString()) << endl;
                dictionary["DONE"] = "error";
                return;
            }
        }
        QByteArray exeContents = exe.readAll();
        exe.close();

        static const char archMagic[] = "==Qt=magic=Qt== Architecture:";
        int magicPos = exeContents.indexOf(archMagic);
        if (magicPos == -1) {
            cout << "Internal error, could not find the architecture of the "
                 << data.type << " executable" << endl;
            dictionary["DONE"] = "error";
            return;
        }
        //cout << "Found magic at offset 0x" << hex << magicPos << endl;

        // the conversion from QByteArray will stop at the ending NUL anyway
        QString arch = QString::fromLatin1(exeContents.constData() + magicPos
                                           + sizeof(archMagic) - 1);
        dictionary[key] = arch;

        static const char subarchMagic[] = "==Qt=magic=Qt== Sub-architecture:";
        magicPos = exeContents.indexOf(subarchMagic);
        if (magicPos == -1) {
            cout << "Internal error, could not find the sub-architecture of the "
                 << data.type << " executable" << endl;
            dictionary["DONE"] = "error";
            return;
        }

        QString subarch = QString::fromLatin1(exeContents.constData() + magicPos
                                              + sizeof(subarchMagic) - 1);
        dictionary[subarchKey] = subarch;

        //cout << "Detected arch '" << qPrintable(arch) << "'\n";
        //cout << "Detected sub-arch '" << qPrintable(subarch) << "'\n";

        // clean up
        Environment::execute(command + " distclean");
    }

    if (!dictionary.contains("QT_HOST_ARCH"))
        dictionary["QT_HOST_ARCH"] = "unknown";
    if (!dictionary.contains("QT_ARCH")) {
        dictionary["QT_ARCH"] = dictionary["QT_HOST_ARCH"];
        dictionary["QT_CPU_FEATURES"] = dictionary["QT_HOST_CPU_FEATURES"];
    }

    QDir::setCurrent(oldpwd);
}

bool Configure::tryCompileProject(const QString &projectPath, const QString &extraOptions,
                                  bool distClean)
{
    QString oldpwd = QDir::currentPath();

    QString newpwd = QString("%1/config.tests/%2").arg(buildPath, projectPath);
    if (!QDir().exists(newpwd) && !QDir().mkpath(newpwd)) {
        cout << "Failed to create directory " << qPrintable(QDir::toNativeSeparators(newpwd)) << endl;
        dictionary["DONE"] = "error";
        return false;
    }
    if (!QDir::setCurrent(newpwd)) {
        cout << "Failed to change working directory to " << qPrintable(QDir::toNativeSeparators(newpwd)) << endl;
        dictionary["DONE"] = "error";
        return false;
    }

    // run qmake
    QString command = QString("%1 %2 %3")
        .arg(QDir::toNativeSeparators(QDir(newpwd).relativeFilePath(buildPath + "/bin/qmake.exe")),
             QDir::toNativeSeparators(sourcePath + "/config.tests/" + projectPath),
             extraOptions);

    if (dictionary.contains("XQMAKESPEC")) {
        const QString qmakespec = dictionary["XQMAKESPEC"];
        if (qmakespec.startsWith("winrt") || qmakespec.startsWith("winphone"))
            command.append(" QMAKE_LFLAGS+=/ENTRY:main");
        addSysroot(&command);
    }

    if (verbose)
        cout << qPrintable(command) << endl;
    else
        command += " 2>&1";

    int code = 0;
    QString output = Environment::execute(command, &code);
    //cout << output << endl;

    if (code == 0) {
        // compile
        command = dictionary[ "MAKE" ];
        if (command.contains("nmake") || command.contains("jom"))
            command += " /NOLOGO";
        if (verbose)
            cout << qPrintable(command) << endl;
        else
            command += " -s 2>&1";
        output = Environment::execute(command, &code);
        //cout << output << endl;

        // clean up
        if (distClean)
            Environment::execute(command + " distclean 2>&1");
    }

    QDir::setCurrent(oldpwd);
    return code == 0;
}

bool Configure::compilerSupportsFlag(const QString &compilerAndArgs)
{
    QFile file("conftest.cpp");
    if (!file.open(QIODevice::WriteOnly | QIODevice::Text)) {
        cout << "could not open temp file for writing" << endl;
        return false;
    }
    if (!file.write("int main() { return 0; }\r\n")) {
        cout << "could not write to temp file" << endl;
        return false;
    }
    file.close();
    // compilerAndArgs contains compiler because there is no way to query it
    QString command = compilerAndArgs + " -o conftest-out.o conftest.cpp";
    int code = 0;
    QString output = Environment::execute(command, &code);
    file.remove();
    QFile::remove("conftest-out.o");
    return code == 0;
}

void Configure::generateQDevicePri()
{
    FileWriter deviceStream(buildPath + "/mkspecs/qdevice.pri");
    if (dictionary.contains("DEVICE_OPTION")) {
        const QString devoptionlist = dictionary["DEVICE_OPTION"];
        const QStringList optionlist = devoptionlist.split(QStringLiteral("\n"));
        foreach (const QString &entry, optionlist)
            deviceStream << entry << "\n";
    }
    if (dictionary.contains("ANDROID_SDK_ROOT") && dictionary.contains("ANDROID_NDK_ROOT")) {
        deviceStream << "android_install {" << endl;
        deviceStream << "    DEFAULT_ANDROID_SDK_ROOT = " << formatPath(dictionary["ANDROID_SDK_ROOT"]) << endl;
        deviceStream << "    DEFAULT_ANDROID_NDK_ROOT = " << formatPath(dictionary["ANDROID_NDK_ROOT"]) << endl;
        if (dictionary.contains("ANDROID_HOST"))
            deviceStream << "    DEFAULT_ANDROID_NDK_HOST = " << dictionary["ANDROID_HOST"] << endl;
        else if (QSysInfo::WordSize == 64)
            deviceStream << "    DEFAULT_ANDROID_NDK_HOST = windows-x86_64" << endl;
        else
            deviceStream << "    DEFAULT_ANDROID_NDK_HOST = windows" << endl;
        QString android_arch(dictionary.contains("ANDROID_TARGET_ARCH")
                  ? dictionary["ANDROID_TARGET_ARCH"]
                  : QString("armeabi-v7a"));
        QString android_tc_vers(dictionary.contains("ANDROID_NDK_TOOLCHAIN_VERSION")
                  ? dictionary["ANDROID_NDK_TOOLCHAIN_VERSION"]
                  : QString("4.9"));

        bool targetIs64Bit = android_arch == QString("arm64-v8a")
                             || android_arch == QString("x86_64")
                             || android_arch == QString("mips64");
        QString android_platform(dictionary.contains("ANDROID_PLATFORM")
                                 ? dictionary["ANDROID_PLATFORM"]
                                 : (targetIs64Bit ? QString("android-21") : QString("android-9")));

        deviceStream << "    DEFAULT_ANDROID_PLATFORM = " << android_platform << endl;
        deviceStream << "    DEFAULT_ANDROID_TARGET_ARCH = " << android_arch << endl;
        deviceStream << "    DEFAULT_ANDROID_NDK_TOOLCHAIN_VERSION = " << android_tc_vers << endl;
        deviceStream << "}" << endl;
    }
    if (!deviceStream.flush())
        dictionary[ "DONE" ] = "error";
}

void Configure::generateQConfigPri()
{
    // Generate qconfig.pri
    {
        FileWriter configStream(buildPath + "/mkspecs/qconfig.pri");

        configStream << "CONFIG+= ";
        configStream << dictionary[ "BUILD" ];
        configStream << (dictionary[ "SHARED" ] == "no" ? " static" : " shared");

        if (dictionary["STATIC_RUNTIME"] == "yes")
            configStream << " static_runtime";
        if (dictionary[ "RTTI" ] == "yes")
            configStream << " rtti";
        if (dictionary["INCREDIBUILD_XGE"] == "yes")
            configStream << " incredibuild_xge";
        if (dictionary["PLUGIN_MANIFESTS"] == "no")
            configStream << " no_plugin_manifest";
        if (dictionary["CROSS_COMPILE"] == "yes")
            configStream << " cross_compile";

        if (dictionary[ "SLOG2" ] == "yes")
            configStream << " slog2";

        if (dictionary[ "QNX_IMF" ] == "yes")
            configStream << " qqnx_imf";

        if (dictionary[ "PPS" ] == "yes")
            configStream << " qqnx_pps";

        if (dictionary[ "LGMON" ] == "yes")
            configStream << " lgmon";

        if (dictionary["DIRECTWRITE"] == "yes")
            configStream << " directwrite";

        if (dictionary["DIRECTWRITE2"] == "yes")
            configStream << " directwrite2";

        if (dictionary["ANDROID_STYLE_ASSETS"] == "yes")
            configStream << " android-style-assets";

        // ### For compatibility only, should be removed later.
        configStream << " qpa";

        configStream << endl;
        configStream << "host_build {" << endl;
        configStream << "    QT_ARCH = " << dictionary["QT_HOST_ARCH"] << endl;
        configStream << "    QT_TARGET_ARCH = " << dictionary["QT_ARCH"] << endl;
        configStream << "} else {" << endl;
        configStream << "    QT_ARCH = " << dictionary["QT_ARCH"] << endl;
        if (dictionary.contains("XQMAKESPEC")) {
            // FIXME: add detection
            configStream << "    QMAKE_DEFAULT_LIBDIRS = /lib /usr/lib" << endl;
            configStream << "    QMAKE_DEFAULT_INCDIRS = /usr/include /usr/local/include" << endl;
        }
        configStream << "}" << endl;
        configStream << "QT_CONFIG += " << qtConfig.join(' ') << endl;

        configStream << "#versioning " << endl
                     << "QT_VERSION = " << dictionary["VERSION"] << endl
                     << "QT_MAJOR_VERSION = " << dictionary["VERSION_MAJOR"] << endl
                     << "QT_MINOR_VERSION = " << dictionary["VERSION_MINOR"] << endl
                     << "QT_PATCH_VERSION = " << dictionary["VERSION_PATCH"] << endl;

        configStream << endl
                     << "QT_EDITION = " << dictionary["EDITION"] << endl;

        if (dictionary["EDITION"] != "OpenSource" && dictionary["EDITION"] != "Preview") {
            configStream << "QT_LICHECK = " << dictionary["LICHECK"] << endl;
            configStream << "QT_RELEASE_DATE = " << dictionary["RELEASEDATE"] << endl;
        }

        if (!dictionary["CFG_SYSROOT"].isEmpty() && dictionary["CFG_GCC_SYSROOT"] == "yes") {
            configStream << endl
                         << "# sysroot" << endl
                         << "!host_build {" << endl
                         << "    QMAKE_CFLAGS    += --sysroot=$$[QT_SYSROOT]" << endl
                         << "    QMAKE_CXXFLAGS  += --sysroot=$$[QT_SYSROOT]" << endl
                         << "    QMAKE_LFLAGS    += --sysroot=$$[QT_SYSROOT]" << endl
                         << "}" << endl;
        }

        const QString targetOS = dictionary.value("TARGET_OS");
        if (!targetOS.isEmpty())
            configStream << "QMAKE_TARGET_OS = " << targetOS << endl;

        if (!dictionary["QMAKE_RPATHDIR"].isEmpty())
            configStream << "QMAKE_RPATHDIR += " << formatPath(dictionary["QMAKE_RPATHDIR"]) << endl;

        if (!dictionary["QT_LIBINFIX"].isEmpty())
            configStream << "QT_LIBINFIX = " << dictionary["QT_LIBINFIX"] << endl;

        if (!dictionary["QT_NAMESPACE"].isEmpty())
            configStream << "#namespaces" << endl << "QT_NAMESPACE = " << dictionary["QT_NAMESPACE"] << endl;

        if (dictionary[ "SHARED" ] == "no")
            configStream << "QT_DEFAULT_QPA_PLUGIN = q" << qpaPlatformName() << endl;

        if (!dictionary["QT_GCC_MAJOR_VERSION"].isEmpty()) {
            configStream << "QT_GCC_MAJOR_VERSION = " << dictionary["QT_GCC_MAJOR_VERSION"] << endl
                         << "QT_GCC_MINOR_VERSION = " << dictionary["QT_GCC_MINOR_VERSION"] << endl
                         << "QT_GCC_PATCH_VERSION = " << dictionary["QT_GCC_PATCH_VERSION"] << endl;
        }

        if (dictionary.value("XQMAKESPEC").startsWith("wince")) {
            configStream << "#Qt for Windows CE c-runtime deployment" << endl
                         << "QT_CE_C_RUNTIME = " << formatPath(dictionary["CE_CRT"]) << endl;
        }

        if (!configStream.flush())
            dictionary[ "DONE" ] = "error";
    }
}

QString Configure::addDefine(QString def)
{
    QString result, defNeg, defD = def;

    defD.replace(QRegExp("=.*"), "");
    def.replace(QRegExp("="), " ");

    if (def.startsWith("QT_NO_")) {
        defNeg = defD;
        defNeg.replace("QT_NO_", "QT_");
    } else if (def.startsWith("QT_")) {
        defNeg = defD;
        defNeg.replace("QT_", "QT_NO_");
    }

    if (defNeg.isEmpty()) {
        result = "#ifndef $DEFD\n"
                 "# define $DEF\n"
                 "#endif\n\n";
    } else {
        result = "#if defined($DEFD) && defined($DEFNEG)\n"
                 "# undef $DEFD\n"
                 "#elif !defined($DEFD)\n"
                 "# define $DEF\n"
                 "#endif\n\n";
    }
    result.replace("$DEFNEG", defNeg);
    result.replace("$DEFD", defD);
    result.replace("$DEF", def);
    return result;
}

void Configure::generateConfigfiles()
{
    {
        FileWriter tmpStream(buildPath + "/src/corelib/global/qconfig.h");

        tmpStream << "#define QT_VERSION_MAJOR    " << dictionary["VERSION_MAJOR"] << endl
                  << "#define QT_VERSION_MINOR    " << dictionary["VERSION_MINOR"] << endl
                  << "#define QT_VERSION_PATCH    " << dictionary["VERSION_PATCH"] << endl
                  << "#define QT_VERSION_STR      \"" << dictionary["VERSION"] << "\"\n"
                  << endl;

        if (dictionary[ "QCONFIG" ] == "full") {
            tmpStream << "/* Everything */" << endl;
        } else {
            tmpStream << "#ifndef QT_BOOTSTRAPPED" << endl;
            QFile inFile(dictionary["QCONFIG_PATH"]);
            if (inFile.open(QFile::ReadOnly)) {
                tmpStream << QTextStream(&inFile).readAll();
                inFile.close();
            }
            tmpStream << "#endif // QT_BOOTSTRAPPED" << endl;
        }
        tmpStream << endl;

        if (dictionary[ "SHARED" ] == "no") {
            tmpStream << "/* Qt was configured for a static build */" << endl
                      << "#if !defined(QT_SHARED) && !defined(QT_STATIC)" << endl
                      << "# define QT_STATIC" << endl
                      << "#endif" << endl
                      << endl;
        }
        tmpStream << "/* License information */" << endl;
        tmpStream << "#define QT_PRODUCT_LICENSEE \"" << dictionary[ "LICENSEE" ] << "\"" << endl;
        tmpStream << "#define QT_PRODUCT_LICENSE \"" << dictionary[ "EDITION" ] << "\"" << endl;
        tmpStream << endl;
        if (dictionary["BUILDDEV"] == "yes") {
            dictionary["QMAKE_INTERNAL"] = "yes";
            tmpStream << "/* Used for example to export symbols for the certain autotests*/" << endl;
            tmpStream << "#define QT_BUILD_INTERNAL" << endl;
            tmpStream << endl;
        }

        tmpStream << endl << "// Compiler sub-arch support" << endl;
        if (dictionary[ "SSE2" ] == "yes")
            tmpStream << "#define QT_COMPILER_SUPPORTS_SSE2 1" << endl;
        if (dictionary[ "SSE3" ] == "yes")
            tmpStream << "#define QT_COMPILER_SUPPORTS_SSE3 1" << endl;
        if (dictionary[ "SSSE3" ] == "yes")
            tmpStream << "#define QT_COMPILER_SUPPORTS_SSSE3 1" << endl;
        if (dictionary[ "SSE4_1" ] == "yes")
            tmpStream << "#define QT_COMPILER_SUPPORTS_SSE4_1 1" << endl;
        if (dictionary[ "SSE4_2" ] == "yes")
            tmpStream << "#define QT_COMPILER_SUPPORTS_SSE4_2 1" << endl;
        if (dictionary[ "AVX" ] == "yes")
            tmpStream << "#define QT_COMPILER_SUPPORTS_AVX 1" << endl;
        if (dictionary[ "AVX2" ] == "yes")
            tmpStream << "#define QT_COMPILER_SUPPORTS_AVX2 1" << endl;
        foreach (const QString &avx512feature, dictionary[ "AVX512" ].split(' ', QString::SkipEmptyParts))
            tmpStream << "#define QT_COMPILER_SUPPRTS_" << avx512feature.toUpper() << " 1" << endl;

        if (dictionary["QREAL"] != "double") {
            tmpStream << "#define QT_COORD_TYPE " << dictionary["QREAL"] << endl;
            tmpStream << "#define QT_COORD_TYPE_STRING " << dictionary["QREAL_STRING"] << endl;
        }

        tmpStream << endl << "// Compile time features" << endl;

        QStringList qconfigList;
        if (dictionary["STYLE_WINDOWS"] != "yes")     qconfigList += "QT_NO_STYLE_WINDOWS";
        if (dictionary["STYLE_FUSION"] != "yes")       qconfigList += "QT_NO_STYLE_FUSION";
        if (dictionary["STYLE_WINDOWSXP"] != "yes" && dictionary["STYLE_WINDOWSVISTA"] != "yes")
            qconfigList += "QT_NO_STYLE_WINDOWSXP";
        if (dictionary["STYLE_WINDOWSVISTA"] != "yes")   qconfigList += "QT_NO_STYLE_WINDOWSVISTA";

        if (dictionary["GIF"] == "yes")              qconfigList += "QT_BUILTIN_GIF_READER=1";
        if (dictionary["PNG"] != "yes")              qconfigList += "QT_NO_IMAGEFORMAT_PNG";
        if (dictionary["JPEG"] != "yes")             qconfigList += "QT_NO_IMAGEFORMAT_JPEG";
        if (dictionary["ZLIB"] == "no") {
            qconfigList += "QT_NO_ZLIB";
            qconfigList += "QT_NO_COMPRESS";
        }

        if (dictionary["ACCESSIBILITY"] == "no")     qconfigList += "QT_NO_ACCESSIBILITY";
        if (dictionary["WIDGETS"] == "no")           qconfigList += "QT_NO_WIDGETS";
        if (dictionary["GUI"] == "no")               qconfigList += "QT_NO_GUI";
        if (dictionary["OPENGL"] == "no")            qconfigList += "QT_NO_OPENGL";
        if (dictionary["OPENVG"] == "no")            qconfigList += "QT_NO_OPENVG";
        if (dictionary["SSL"] == "no")               qconfigList += "QT_NO_SSL";
        if (dictionary["OPENSSL"] == "no")           qconfigList += "QT_NO_OPENSSL";
        if (dictionary["OPENSSL"] == "linked")       qconfigList += "QT_LINKED_OPENSSL";
        if (dictionary["DBUS"] == "no")              qconfigList += "QT_NO_DBUS";
        if (dictionary["FREETYPE"] == "no")          qconfigList += "QT_NO_FREETYPE";
        if (dictionary["HARFBUZZ"] == "no")          qconfigList += "QT_NO_HARFBUZZ";
        if (dictionary["NATIVE_GESTURES"] == "no")   qconfigList += "QT_NO_NATIVE_GESTURES";

        if (dictionary["OPENGL_ES_2"]  == "yes")     qconfigList += "QT_OPENGL_ES";
        if (dictionary["OPENGL_ES_2"]  == "yes")     qconfigList += "QT_OPENGL_ES_2";
        if (dictionary["DYNAMICGL"] == "yes")        qconfigList += "QT_OPENGL_DYNAMIC";
        if (dictionary["SQL_MYSQL"] == "yes")        qconfigList += "QT_SQL_MYSQL";
        if (dictionary["SQL_ODBC"] == "yes")         qconfigList += "QT_SQL_ODBC";
        if (dictionary["SQL_OCI"] == "yes")          qconfigList += "QT_SQL_OCI";
        if (dictionary["SQL_PSQL"] == "yes")         qconfigList += "QT_SQL_PSQL";
        if (dictionary["SQL_TDS"] == "yes")          qconfigList += "QT_SQL_TDS";
        if (dictionary["SQL_DB2"] == "yes")          qconfigList += "QT_SQL_DB2";
        if (dictionary["SQL_SQLITE"] == "yes")       qconfigList += "QT_SQL_SQLITE";
        if (dictionary["SQL_SQLITE2"] == "yes")      qconfigList += "QT_SQL_SQLITE2";
        if (dictionary["SQL_IBASE"] == "yes")        qconfigList += "QT_SQL_IBASE";

        if (dictionary["POSIX_IPC"] == "yes")
            qconfigList += "QT_POSIX_IPC";
        else if ((platform() != ANDROID) && (platform() != WINDOWS) && (platform() != WINDOWS_RT))
            qconfigList << "QT_NO_SYSTEMSEMAPHORE" << "QT_NO_SHAREDMEMORY";

        if (dictionary["FONT_CONFIG"] == "no")       qconfigList += "QT_NO_FONTCONFIG";

        if (dictionary["NIS"] == "yes")
            qconfigList += "QT_NIS";
        else
            qconfigList += "QT_NO_NIS";

        if (dictionary["LARGE_FILE"] == "yes")       qconfigList += "QT_LARGEFILE_SUPPORT=64";
        if (dictionary["QT_CUPS"] == "no")           qconfigList += "QT_NO_CUPS";
        if (dictionary["QT_ICONV"] == "no")          qconfigList += "QT_NO_ICONV";
        if (dictionary["QT_EVDEV"] == "no")          qconfigList += "QT_NO_EVDEV";
        if (dictionary["QT_MTDEV"] == "no")          qconfigList += "QT_NO_MTDEV";
        if (dictionary["QT_TSLIB"] == "no")          qconfigList += "QT_NO_TSLIB";
        if (dictionary["QT_GLIB"] == "no")           qconfigList += "QT_NO_GLIB";
        if (dictionary["QT_INOTIFY"] == "no")        qconfigList += "QT_NO_INOTIFY";
        if (dictionary["QT_EVENTFD"] ==  "no")       qconfigList += "QT_NO_EVENTFD";
        if (dictionary["ATOMIC64"] == "no")          qconfigList += "QT_NO_STD_ATOMIC64";

        if (dictionary["REDUCE_EXPORTS"] == "yes")     qconfigList += "QT_VISIBILITY_AVAILABLE";
        if (dictionary["REDUCE_RELOCATIONS"] == "yes") qconfigList += "QT_REDUCE_RELOCATIONS";
        if (dictionary["QT_GETIFADDRS"] == "no")       qconfigList += "QT_NO_GETIFADDRS";

        qconfigList.sort();
        for (int i = 0; i < qconfigList.count(); ++i)
            tmpStream << addDefine(qconfigList.at(i));

        tmpStream<<"#define QT_QPA_DEFAULT_PLATFORM_NAME \"" << qpaPlatformName() << "\""<<endl;

        if (!tmpStream.flush())
            dictionary[ "DONE" ] = "error";
    }

}

QString Configure::formatConfigPath(const char *var)
{
    QString val = dictionary[var];
    if (QFileInfo(val).isRelative()) {
        QString pfx = dictionary["QT_INSTALL_PREFIX"];
        val = (val == ".") ? pfx : QDir(pfx).absoluteFilePath(val);
    }
    return QDir::toNativeSeparators(val);
}

void Configure::displayConfig()
{
    fstream sout;
    sout.open(QString(buildPath + "/config.summary").toLocal8Bit().constData(),
              ios::in | ios::out | ios::trunc);

    // Give some feedback
    sout << "Environment:" << endl;
    QString env = QString::fromLocal8Bit(getenv("INCLUDE")).replace(QRegExp("[;,]"), "\n      ");
    if (env.isEmpty())
        env = "Unset";
    sout << "    INCLUDE=\n      " << env << endl;
    env = QString::fromLocal8Bit(getenv("LIB")).replace(QRegExp("[;,]"), "\n      ");
    if (env.isEmpty())
        env = "Unset";
    sout << "    LIB=\n      " << env << endl;
    env = QString::fromLocal8Bit(getenv("PATH")).replace(QRegExp("[;,]"), "\n      ");
    if (env.isEmpty())
        env = "Unset";
    sout << "    PATH=\n      " << env << endl;

    if (dictionary[QStringLiteral("EDITION")] != QLatin1String("OpenSource")) {
        QString l1 = dictionary[ "LICENSEE" ];
        QString l2 = dictionary[ "LICENSEID" ];
        QString l3 = dictionary["EDITION"] + ' ' + "Edition";
        QString l4 = dictionary[ "EXPIRYDATE" ];
        sout << "Licensee...................." << (l1.isNull() ? "" : l1) << endl;
        sout << "License ID.................." << (l2.isNull() ? "" : l2) << endl;
        sout << "Product license............." << (l3.isNull() ? "" : l3) << endl;
        sout << "Expiry Date................." << (l4.isNull() ? "" : l4) << endl;
        sout << endl;
    }

    sout << "Configuration:" << endl;
    sout << "    " << qmakeConfig.join("\n    ") << endl;
    sout << "Qt Configuration:" << endl;
    sout << "    " << qtConfig.join("\n    ") << endl;
    sout << endl;

    if (dictionary.contains("XQMAKESPEC"))
        sout << "QMAKESPEC..................." << dictionary[ "XQMAKESPEC" ] << " (" << dictionary["QMAKESPEC_FROM"] << ")" << endl;
    else
        sout << "QMAKESPEC..................." << dictionary[ "QMAKESPEC" ] << " (" << dictionary["QMAKESPEC_FROM"] << ")" << endl;
    if (!dictionary["TARGET_OS"].isEmpty())
        sout << "Target OS..................." << dictionary["TARGET_OS"] << endl;
    sout << "Architecture................" << dictionary["QT_ARCH"]
         << ", features:" << dictionary["QT_CPU_FEATURES"] << endl;
    sout << "Host Architecture..........." << dictionary["QT_HOST_ARCH"]
         << ", features:" << dictionary["QT_HOST_CPU_FEATURES"]  << endl;
    sout << "Maketool...................." << dictionary[ "MAKE" ] << endl;
    if (dictionary[ "BUILDALL" ] == "yes") {
        sout << "Debug build................." << "yes (combined)" << endl;
        sout << "Default build..............." << dictionary[ "BUILD" ] << endl;
    } else {
        sout << "Debug......................." << (dictionary[ "BUILD" ] == "debug" ? "yes" : "no") << endl;
    }
    if (dictionary[ "BUILD" ] == "release" || dictionary[ "BUILDALL" ] == "yes")
        sout << "Force debug info............" << dictionary[ "FORCEDEBUGINFO" ] << endl;
    if (dictionary[ "BUILD" ] == "debug")
        sout << "Force optimized tools......." << dictionary[ "RELEASE_TOOLS" ] << endl;
    sout << "C++ language standard......." << dictionary[ "C++STD" ] << endl;
    sout << "Link Time Code Generation..." << dictionary[ "LTCG" ] << endl;
    sout << "Using PCH .................." << dictionary[ "PCH" ] << endl;
    sout << "Accessibility support......." << dictionary[ "ACCESSIBILITY" ] << endl;
    sout << "RTTI support................" << dictionary[ "RTTI" ] << endl;
    sout << "SSE support................."
         << (dictionary[ "SSE2" ] == "no" ? "<none>" : "SSE2")
         << (dictionary[ "SSE3" ] == "no" ? "" : " SSE3")
         << (dictionary[ "SSSE3" ] == "no" ? "" : " SSSE3")
         << (dictionary[ "SSE4_1" ] == "no" ? "" : " SSE4.1")
         << (dictionary[ "SSE4_2" ] == "no" ? "" : " SSE4.2")
         << endl;
    sout << "AVX support................."
         << (dictionary[ "AVX" ] == "no" ? "<none>" : "AVX")
         << (dictionary[ "AVX2" ] == "no" ? "" : " AVX2")
         << endl;
    sout << "AVX512 support.............."
         << (dictionary[ "AVX512" ].isEmpty() ? QString("<none>") : dictionary[ "AVX512" ].toUpper()) << endl;
    sout << "NEON support................" << dictionary[ "NEON" ] << endl;
    sout << "OpenGL support.............." << dictionary[ "OPENGL" ] << endl;
    sout << "Large File support.........." << dictionary[ "LARGE_FILE" ] << endl;
    sout << "NIS support................." << dictionary[ "NIS" ] << endl;
    sout << "Iconv support..............." << dictionary[ "QT_ICONV" ] << endl;
    sout << "Evdev support..............." << dictionary[ "QT_EVDEV" ] << endl;
    sout << "Mtdev support..............." << dictionary[ "QT_MTDEV" ] << endl;
    sout << "Inotify support............." << dictionary[ "QT_INOTIFY" ] << endl;
    sout << "eventfd(7) support.........." << dictionary[ "QT_EVENTFD" ] << endl;
    sout << "Glib support................" << dictionary[ "QT_GLIB" ] << endl;
    sout << "CUPS support................" << dictionary[ "QT_CUPS" ] << endl;
    sout << "OpenVG support.............." << dictionary[ "OPENVG" ] << endl;
    sout << "SSL support................." << dictionary[ "SSL" ] << endl;
    sout << "OpenSSL support............." << dictionary[ "OPENSSL" ] << endl;
    sout << "libproxy support............" << dictionary[ "LIBPROXY" ] << endl;
    sout << "Qt D-Bus support............" << dictionary[ "DBUS" ] << endl;
    sout << "Qt Widgets module support..." << dictionary[ "WIDGETS" ] << endl;
    sout << "Qt GUI module support......." << dictionary[ "GUI" ] << endl;
    sout << "QML debugging..............." << dictionary[ "QML_DEBUG" ] << endl;
    sout << "DirectWrite support........." << dictionary[ "DIRECTWRITE" ] << endl;
    sout << "DirectWrite 2 support......." << dictionary[ "DIRECTWRITE2" ] << endl;
    sout << "Use system proxies.........." << dictionary[ "SYSTEM_PROXIES" ] << endl;
    sout << endl;

    sout << "QPA Backends:" << endl;
    sout << "    GDI....................." << "yes" << endl;
    sout << "    Direct2D................" << dictionary[ "DIRECT2D" ] << endl;
    sout << endl;

    sout << "Third Party Libraries:" << endl;
    sout << "    ZLIB support............" << dictionary[ "ZLIB" ] << endl;
    sout << "    GIF support............." << dictionary[ "GIF" ] << endl;
    sout << "    JPEG support............" << dictionary[ "JPEG" ] << endl;
    sout << "    PNG support............." << dictionary[ "PNG" ] << endl;
    sout << "    DoubleConversion........" << dictionary[ "DOUBLECONVERSION" ] << endl;
    sout << "    FreeType support........" << dictionary[ "FREETYPE" ] << endl;
    sout << "    Fontconfig support......" << dictionary[ "FONT_CONFIG" ] << endl;
    sout << "    HarfBuzz support........" << dictionary[ "HARFBUZZ" ] << endl;
    sout << "    PCRE support............" << dictionary[ "PCRE" ] << endl;
    sout << "    ICU support............." << dictionary[ "ICU" ] << endl;
    if (platform() == QNX) {
        sout << "    SLOG2 support..........." << dictionary[ "SLOG2" ] << endl;
        sout << "    IMF support............." << dictionary[ "QNX_IMF" ] << endl;
        sout << "    PPS support............." << dictionary[ "PPS" ] << endl;
        sout << "    LGMON support..........." << dictionary[ "LGMON" ] << endl;
    }
    sout << "    ANGLE..................." << dictionary[ "ANGLE" ] << endl;
    sout << "    Dynamic OpenGL.........." << dictionary[ "DYNAMICGL" ] << endl;
    sout << endl;

    sout << "Styles:" << endl;
    sout << "    Windows................." << dictionary[ "STYLE_WINDOWS" ] << endl;
    sout << "    Windows XP.............." << dictionary[ "STYLE_WINDOWSXP" ] << endl;
    sout << "    Windows Vista..........." << dictionary[ "STYLE_WINDOWSVISTA" ] << endl;
    sout << "    Fusion.................." << dictionary[ "STYLE_FUSION" ] << endl;
    sout << endl;

    sout << "Sql Drivers:" << endl;
    sout << "    ODBC...................." << dictionary[ "SQL_ODBC" ] << endl;
    sout << "    MySQL..................." << dictionary[ "SQL_MYSQL" ] << endl;
    sout << "    OCI....................." << dictionary[ "SQL_OCI" ] << endl;
    sout << "    PostgreSQL.............." << dictionary[ "SQL_PSQL" ] << endl;
    sout << "    TDS....................." << dictionary[ "SQL_TDS" ] << endl;
    sout << "    DB2....................." << dictionary[ "SQL_DB2" ] << endl;
    sout << "    SQLite.................." << dictionary[ "SQL_SQLITE" ] << " (" << dictionary[ "SQL_SQLITE_LIB" ] << ")" << endl;
    sout << "    SQLite2................." << dictionary[ "SQL_SQLITE2" ] << endl;
    sout << "    InterBase..............." << dictionary[ "SQL_IBASE" ] << endl;
    sout << endl;

    sout << "Sources are in.............." << QDir::toNativeSeparators(sourcePath) << endl;
    sout << "Build is done in............" << QDir::toNativeSeparators(buildPath) << endl;
    sout << "Install prefix.............." << QDir::toNativeSeparators(dictionary["QT_INSTALL_PREFIX"]) << endl;
    sout << "Headers installed to........" << formatConfigPath("QT_REL_INSTALL_HEADERS") << endl;
    sout << "Libraries installed to......" << formatConfigPath("QT_REL_INSTALL_LIBS") << endl;
    sout << "Arch-dep. data to..........." << formatConfigPath("QT_REL_INSTALL_ARCHDATA") << endl;
    sout << "Plugins installed to........" << formatConfigPath("QT_REL_INSTALL_PLUGINS") << endl;
    sout << "Library execs installed to.." << formatConfigPath("QT_REL_INSTALL_LIBEXECS") << endl;
    sout << "QML1 imports installed to..." << formatConfigPath("QT_REL_INSTALL_IMPORTS") << endl;
    sout << "QML2 imports installed to..." << formatConfigPath("QT_REL_INSTALL_QML") << endl;
    sout << "Binaries installed to......." << formatConfigPath("QT_REL_INSTALL_BINS") << endl;
    sout << "Arch-indep. data to........." << formatConfigPath("QT_REL_INSTALL_DATA") << endl;
    sout << "Docs installed to..........." << formatConfigPath("QT_REL_INSTALL_DOCS") << endl;
    sout << "Translations installed to..." << formatConfigPath("QT_REL_INSTALL_TRANSLATIONS") << endl;
    sout << "Examples installed to......." << formatConfigPath("QT_REL_INSTALL_EXAMPLES") << endl;
    sout << "Tests installed to.........." << formatConfigPath("QT_REL_INSTALL_TESTS") << endl;

    if (checkAvailability("INCREDIBUILD_XGE"))
        sout << "Using IncrediBuild XGE......" << dictionary["INCREDIBUILD_XGE"] << endl;
    if (!qmakeDefines.isEmpty()) {
        sout << "Defines.....................";
        for (QStringList::Iterator defs = qmakeDefines.begin(); defs != qmakeDefines.end(); ++defs)
            sout << (*defs) << " ";
        sout << endl;
    }
    if (!qmakeIncludes.isEmpty()) {
        sout << "Include paths...............";
        for (QStringList::Iterator incs = qmakeIncludes.begin(); incs != qmakeIncludes.end(); ++incs)
            sout << (*incs) << " ";
        sout << endl;
    }
    if (!qmakeLibs.isEmpty()) {
        sout << "Additional libraries........";
        for (QStringList::Iterator libs = qmakeLibs.begin(); libs != qmakeLibs.end(); ++libs)
            sout << (*libs) << " ";
        sout << endl;
    }
    if (dictionary[ "QMAKE_INTERNAL" ] == "yes") {
        sout << "Using internal configuration." << endl;
    }
    if (dictionary[ "SHARED" ] == "no") {
        sout << "WARNING: Using static linking will disable the use of plugins." << endl;
        sout << "         Make sure you compile ALL needed modules into the library." << endl;
    }
    if (dictionary[ "OPENSSL" ] == "linked") {
        if (!opensslLibsDebug.isEmpty() || !opensslLibsRelease.isEmpty()) {
            sout << "Using OpenSSL libraries:" << endl;
            sout << "   debug  : " << opensslLibsDebug << endl;
            sout << "   release: " << opensslLibsRelease << endl;
            sout << "   both   : " << opensslLibs << endl;
        } else if (opensslLibs.isEmpty()) {
            sout << "NOTE: When linking against OpenSSL, you can override the default" << endl;
            sout << "library names through OPENSSL_LIBS and optionally OPENSSL_LIBS_DEBUG/OPENSSL_LIBS_RELEASE" << endl;
            sout << "For example:" << endl;
            sout << "    configure -openssl-linked OPENSSL_LIBS=\"-lssleay32 -llibeay32\"" << endl;
        }
    }
    if (dictionary[ "ZLIB_FORCED" ] == "yes") {
        QString which_zlib = "supplied";
        if (dictionary[ "ZLIB" ] == "system")
            which_zlib = "system";

        sout << "NOTE: The -no-zlib option was supplied but is no longer supported." << endl
             << endl
             << "Qt now requires zlib support in all builds, so the -no-zlib" << endl
             << "option was ignored. Qt will be built using the " << which_zlib
             << "zlib" << endl;
    }
    if (dictionary["OBSOLETE_ARCH_ARG"] == "yes") {
        sout << endl
             << "NOTE: The -arch option is obsolete." << endl
             << endl
             << "Qt now detects the target and host architectures based on compiler" << endl
             << "output. Qt will be built using " << dictionary["QT_ARCH"] << " for the target architecture" << endl
             << "and " << dictionary["QT_HOST_ARCH"] << " for the host architecture (note that these two" << endl
             << "will be the same unless you are cross-compiling)." << endl
             << endl;
    }
    if (dictionary["RELEASE_TOOLS"] == "yes" && dictionary["BUILD"] != "debug" ) {
        sout << endl
             << "NOTE:  -optimized-tools is not useful in -release mode." << endl;
    }
    if (!dictionary["PREFIX_COMPLAINTS"].isEmpty()) {
        sout << endl
             << dictionary["PREFIX_COMPLAINTS"] << endl
             << endl;
    }

    // display config.summary
    sout.seekg(0, ios::beg);
    while (sout.good()) {
        string str;
        getline(sout, str);
        cout << str << endl;
    }
}

void Configure::generateHeaders()
{
    if (dictionary["SYNCQT"] == "auto")
        dictionary["SYNCQT"] = defaultTo("SYNCQT");

    if (dictionary["SYNCQT"] == "yes") {
        if (!QStandardPaths::findExecutable(QStringLiteral("perl.exe")).isEmpty()) {
            cout << "Running syncqt..." << endl;
            QStringList args;
            args << "perl" << "-w";
            args += sourcePath + "/bin/syncqt.pl";
            args << "-version" << dictionary["VERSION"] << "-minimal" << "-module" << "QtCore";
            args += sourcePath;
            int retc = Environment::execute(args, QStringList(), QStringList());
            if (retc) {
                cout << "syncqt failed, return code " << retc << endl << endl;
                dictionary["DONE"] = "error";
            }
        } else {
            cout << "Perl not found in environment - cannot run syncqt." << endl;
            dictionary["DONE"] = "error";
        }
    }
}

void Configure::addConfStr(int group, const QString &val)
{
    confStrOffsets[group] += ' ' + QString::number(confStringOff) + ',';
    confStrings[group] += "    \"" + val + "\\0\"\n";
    confStringOff += val.length() + 1;
}

void Configure::generateQConfigCpp()
{
    QString hostSpec = dictionary["QMAKESPEC"];
    QString targSpec = dictionary.contains("XQMAKESPEC") ? dictionary["XQMAKESPEC"] : hostSpec;

    dictionary["CFG_SYSROOT"] = QDir::cleanPath(dictionary["CFG_SYSROOT"]);

    bool qipempty = false;
    if (dictionary["QT_INSTALL_PREFIX"].isEmpty())
        qipempty = true;
    else
        dictionary["QT_INSTALL_PREFIX"] = QDir::cleanPath(dictionary["QT_INSTALL_PREFIX"]);

    bool sysrootifyPrefix;
    if (dictionary["QT_EXT_PREFIX"].isEmpty()) {
        dictionary["QT_EXT_PREFIX"] = dictionary["QT_INSTALL_PREFIX"];
        sysrootifyPrefix = !dictionary["CFG_SYSROOT"].isEmpty();
    } else {
        dictionary["QT_EXT_PREFIX"] = QDir::cleanPath(dictionary["QT_EXT_PREFIX"]);
        sysrootifyPrefix = false;
    }

    bool haveHpx;
    if (dictionary["QT_HOST_PREFIX"].isEmpty()) {
        dictionary["QT_HOST_PREFIX"] = (sysrootifyPrefix ? dictionary["CFG_SYSROOT"] : QString())
                                       + dictionary["QT_INSTALL_PREFIX"];
        haveHpx = false;
    } else {
        dictionary["QT_HOST_PREFIX"] = QDir::cleanPath(dictionary["QT_HOST_PREFIX"]);
        haveHpx = true;
    }

    static const struct {
        const char *basevar, *baseoption, *var, *option;
    } varmod[] = {
        { "INSTALL_", "-prefix", "DOCS", "-docdir" },
        { "INSTALL_", "-prefix", "HEADERS", "-headerdir" },
        { "INSTALL_", "-prefix", "LIBS", "-libdir" },
        { "INSTALL_", "-prefix", "LIBEXECS", "-libexecdir" },
        { "INSTALL_", "-prefix", "BINS", "-bindir" },
        { "INSTALL_", "-prefix", "PLUGINS", "-plugindir" },
        { "INSTALL_", "-prefix", "IMPORTS", "-importdir" },
        { "INSTALL_", "-prefix", "QML", "-qmldir" },
        { "INSTALL_", "-prefix", "ARCHDATA", "-archdatadir" },
        { "INSTALL_", "-prefix", "DATA", "-datadir" },
        { "INSTALL_", "-prefix", "TRANSLATIONS", "-translationdir" },
        { "INSTALL_", "-prefix", "EXAMPLES", "-examplesdir" },
        { "INSTALL_", "-prefix", "TESTS", "-testsdir" },
        { "INSTALL_", "-prefix", "SETTINGS", "-sysconfdir" },
        { "HOST_", "-hostprefix", "BINS", "-hostbindir" },
        { "HOST_", "-hostprefix", "LIBS", "-hostlibdir" },
        { "HOST_", "-hostprefix", "DATA", "-hostdatadir" },
    };

    bool prefixReminder = false;
    for (uint i = 0; i < sizeof(varmod) / sizeof(varmod[0]); i++) {
        QString path = QDir::cleanPath(
                    dictionary[QLatin1String("QT_") + varmod[i].basevar + varmod[i].var]);
        if (path.isEmpty())
            continue;
        QString base = dictionary[QLatin1String("QT_") + varmod[i].basevar + "PREFIX"];
        if (!path.startsWith(base)) {
            if (i != 13) {
                dictionary["PREFIX_COMPLAINTS"] += QLatin1String("\n        NOTICE: ")
                        + varmod[i].option + " is not a subdirectory of " + varmod[i].baseoption + ".";
                if (i < 13 ? qipempty : !haveHpx)
                    prefixReminder = true;
            }
        } else {
            path.remove(0, base.size());
            if (path.startsWith('/'))
                path.remove(0, 1);
        }
        dictionary[QLatin1String("QT_REL_") + varmod[i].basevar + varmod[i].var]
                = path.isEmpty() ? "." : path;
    }
    if (prefixReminder) {
        dictionary["PREFIX_COMPLAINTS"]
                += "\n        Maybe you forgot to specify -prefix/-hostprefix?";
    }

    if (!qipempty) {
        // If QT_INSTALL_* have not been specified on the command line,
        // default them here, unless prefix is empty (WinCE).

        if (dictionary["QT_REL_INSTALL_HEADERS"].isEmpty())
            dictionary["QT_REL_INSTALL_HEADERS"] = "include";

        if (dictionary["QT_REL_INSTALL_LIBS"].isEmpty())
            dictionary["QT_REL_INSTALL_LIBS"] = "lib";

        if (dictionary["QT_REL_INSTALL_BINS"].isEmpty())
            dictionary["QT_REL_INSTALL_BINS"] = "bin";

        if (dictionary["QT_REL_INSTALL_ARCHDATA"].isEmpty())
            dictionary["QT_REL_INSTALL_ARCHDATA"] = ".";
        if (dictionary["QT_REL_INSTALL_ARCHDATA"] != ".")
            dictionary["QT_REL_INSTALL_ARCHDATA_PREFIX"] = dictionary["QT_REL_INSTALL_ARCHDATA"] + '/';

        if (dictionary["QT_REL_INSTALL_LIBEXECS"].isEmpty()) {
            if (targSpec.startsWith("win"))
                dictionary["QT_REL_INSTALL_LIBEXECS"] = dictionary["QT_REL_INSTALL_ARCHDATA_PREFIX"] + "bin";
            else
                dictionary["QT_REL_INSTALL_LIBEXECS"] = dictionary["QT_REL_INSTALL_ARCHDATA_PREFIX"] + "libexec";
        }

        if (dictionary["QT_REL_INSTALL_PLUGINS"].isEmpty())
            dictionary["QT_REL_INSTALL_PLUGINS"] = dictionary["QT_REL_INSTALL_ARCHDATA_PREFIX"] + "plugins";

        if (dictionary["QT_REL_INSTALL_IMPORTS"].isEmpty())
            dictionary["QT_REL_INSTALL_IMPORTS"] = dictionary["QT_REL_INSTALL_ARCHDATA_PREFIX"] + "imports";

        if (dictionary["QT_REL_INSTALL_QML"].isEmpty())
            dictionary["QT_REL_INSTALL_QML"] = dictionary["QT_REL_INSTALL_ARCHDATA_PREFIX"] + "qml";

        if (dictionary["QT_REL_INSTALL_DATA"].isEmpty())
            dictionary["QT_REL_INSTALL_DATA"] = ".";
        if (dictionary["QT_REL_INSTALL_DATA"] != ".")
            dictionary["QT_REL_INSTALL_DATA_PREFIX"] = dictionary["QT_REL_INSTALL_DATA"] + '/';

        if (dictionary["QT_REL_INSTALL_DOCS"].isEmpty())
            dictionary["QT_REL_INSTALL_DOCS"] = dictionary["QT_REL_INSTALL_DATA_PREFIX"] + "doc";

        if (dictionary["QT_REL_INSTALL_TRANSLATIONS"].isEmpty())
            dictionary["QT_REL_INSTALL_TRANSLATIONS"] = dictionary["QT_REL_INSTALL_DATA_PREFIX"] + "translations";

        if (dictionary["QT_REL_INSTALL_EXAMPLES"].isEmpty())
            dictionary["QT_REL_INSTALL_EXAMPLES"] = "examples";

        if (dictionary["QT_REL_INSTALL_TESTS"].isEmpty())
            dictionary["QT_REL_INSTALL_TESTS"] = "tests";
    }

    if (dictionary["QT_REL_HOST_BINS"].isEmpty())
        dictionary["QT_REL_HOST_BINS"] = haveHpx ? "bin" : dictionary["QT_REL_INSTALL_BINS"];

    if (dictionary["QT_REL_HOST_LIBS"].isEmpty())
        dictionary["QT_REL_HOST_LIBS"] = haveHpx ? "lib" : dictionary["QT_REL_INSTALL_LIBS"];

    if (dictionary["QT_REL_HOST_DATA"].isEmpty())
        dictionary["QT_REL_HOST_DATA"] = haveHpx ? "." : dictionary["QT_REL_INSTALL_ARCHDATA"];

    confStringOff = 0;
    addConfStr(0, dictionary["QT_REL_INSTALL_DOCS"]);
    addConfStr(0, dictionary["QT_REL_INSTALL_HEADERS"]);
    addConfStr(0, dictionary["QT_REL_INSTALL_LIBS"]);
    addConfStr(0, dictionary["QT_REL_INSTALL_LIBEXECS"]);
    addConfStr(0, dictionary["QT_REL_INSTALL_BINS"]);
    addConfStr(0, dictionary["QT_REL_INSTALL_PLUGINS"]);
    addConfStr(0, dictionary["QT_REL_INSTALL_IMPORTS"]);
    addConfStr(0, dictionary["QT_REL_INSTALL_QML"]);
    addConfStr(0, dictionary["QT_REL_INSTALL_ARCHDATA"]);
    addConfStr(0, dictionary["QT_REL_INSTALL_DATA"]);
    addConfStr(0, dictionary["QT_REL_INSTALL_TRANSLATIONS"]);
    addConfStr(0, dictionary["QT_REL_INSTALL_EXAMPLES"]);
    addConfStr(0, dictionary["QT_REL_INSTALL_TESTS"]);
    addConfStr(1, dictionary["CFG_SYSROOT"]);
    addConfStr(1, dictionary["QT_REL_HOST_BINS"]);
    addConfStr(1, dictionary["QT_REL_HOST_LIBS"]);
    addConfStr(1, dictionary["QT_REL_HOST_DATA"]);
    addConfStr(1, targSpec);
    addConfStr(1, hostSpec);

    // Generate the new qconfig.cpp file
    {
        FileWriter tmpStream(buildPath + "/src/corelib/global/qconfig.cpp");
        tmpStream << "/* Licensed */" << endl
                  << "static const char qt_configure_licensee_str          [512 + 12] = \"qt_lcnsuser=" << dictionary["LICENSEE"] << "\";" << endl
                  << "static const char qt_configure_licensed_products_str [512 + 12] = \"qt_lcnsprod=" << dictionary["EDITION"] << "\";" << endl
                  << endl
                  << "/* Build date */" << endl
                  << "static const char qt_configure_installation          [11  + 12] = \"qt_instdate=2012-12-20\";" << endl
                  << endl
                  << "/* Installation Info */" << endl
                  << "static const char qt_configure_prefix_path_str       [512 + 12] = \"qt_prfxpath=" << dictionary["QT_INSTALL_PREFIX"] << "\";" << endl
                  << "#ifdef QT_BUILD_QMAKE" << endl
                  << "static const char qt_configure_ext_prefix_path_str   [512 + 12] = \"qt_epfxpath=" << dictionary["QT_EXT_PREFIX"] << "\";" << endl
                  << "static const char qt_configure_host_prefix_path_str  [512 + 12] = \"qt_hpfxpath=" << dictionary["QT_HOST_PREFIX"] << "\";" << endl
                  << "#endif" << endl
                  << endl
                  << "static const short qt_configure_str_offsets[] = {\n"
                  << "    " << confStrOffsets[0] << endl
                  << "#ifdef QT_BUILD_QMAKE\n"
                  << "    " << confStrOffsets[1] << endl
                  << "#endif\n"
                  << "};\n"
                  << "static const char qt_configure_strs[] =\n"
                  << confStrings[0] << "#ifdef QT_BUILD_QMAKE\n"
                  << confStrings[1] << "#endif\n"
                  << ";\n"
                  << endl;
        if ((platform() != WINDOWS) && (platform() != WINDOWS_RT))
            tmpStream << "#define QT_CONFIGURE_SETTINGS_PATH \"" << dictionary["QT_REL_INSTALL_SETTINGS"] << "\"" << endl;

        tmpStream << endl
                  << "#ifdef QT_BUILD_QMAKE\n"
                  << "# define QT_CONFIGURE_SYSROOTIFY_PREFIX " << (sysrootifyPrefix ? "true" : "false") << endl
                  << "#endif\n\n"
                  << "/* strlen( \"qt_lcnsxxxx\") == 12 */" << endl
                  << "#define QT_CONFIGURE_LICENSEE qt_configure_licensee_str + 12" << endl
                  << "#define QT_CONFIGURE_LICENSED_PRODUCTS qt_configure_licensed_products_str + 12" << endl
                  << endl
                  << "#define QT_CONFIGURE_PREFIX_PATH qt_configure_prefix_path_str + 12\n"
                  << "#ifdef QT_BUILD_QMAKE\n"
                  << "# define QT_CONFIGURE_EXT_PREFIX_PATH qt_configure_ext_prefix_path_str + 12\n"
                  << "# define QT_CONFIGURE_HOST_PREFIX_PATH qt_configure_host_prefix_path_str + 12\n"
                  << "#endif\n";

        if (!tmpStream.flush())
            dictionary[ "DONE" ] = "error";
    }
}

void Configure::buildQmake()
{
    if (dictionary[ "BUILD_QMAKE" ] == "yes") {
        QStringList args;

        // Build qmake
        QString pwd = QDir::currentPath();
        if (!QDir(buildPath).mkpath("qmake")) {
            cout << "Cannot create qmake build dir." << endl;
            dictionary[ "DONE" ] = "error";
            return;
        }
        if (!QDir::setCurrent(buildPath + "/qmake")) {
            cout << "Cannot enter qmake build dir." << endl;
            dictionary[ "DONE" ] = "error";
            return;
        }

        QString makefile = "Makefile";
        {
            QFile out(makefile);
            if (out.open(QFile::WriteOnly | QFile::Text)) {
                QTextStream stream(&out);
                stream << "#AutoGenerated by configure.exe" << endl
                    << "BUILD_PATH = .." << endl
                    << "SOURCE_PATH = " << QDir::toNativeSeparators(sourcePath) << endl
                    << "INC_PATH = " << QDir::toNativeSeparators(
                           (QFile::exists(sourcePath + "/.git") ? ".." : sourcePath)
                           + "/include") << endl;
                stream << "QT_VERSION = " << dictionary["VERSION"] << endl
                       << "QT_MAJOR_VERSION = " << dictionary["VERSION_MAJOR"] << endl
                       << "QT_MINOR_VERSION = " << dictionary["VERSION_MINOR"] << endl
                       << "QT_PATCH_VERSION = " << dictionary["VERSION_PATCH"] << endl;
                if (dictionary[ "QMAKESPEC" ].startsWith("win32-g++")) {
                    stream << "QMAKESPEC = $(SOURCE_PATH)\\mkspecs\\" << dictionary[ "QMAKESPEC" ] << endl
                           << "EXTRA_CFLAGS = -DUNICODE -ffunction-sections" << endl
                           << "EXTRA_CXXFLAGS = -std=c++11 -DUNICODE -ffunction-sections" << endl
                           << "EXTRA_LFLAGS = -Wl,--gc-sections" << endl
                           << "QTOBJS = qfilesystemengine_win.o \\" << endl
                           << "         qfilesystemiterator_win.o \\" << endl
                           << "         qfsfileengine_win.o \\" << endl
                           << "         qlocale_win.o \\" << endl
                           << "         qsettings_win.o \\" << endl
                           << "         qsystemlibrary.o \\" << endl
                           << "         registry.o" << endl
                           << "QTSRCS=\"$(SOURCE_PATH)/src/corelib/io/qfilesystemengine_win.cpp\" \\" << endl
                           << "       \"$(SOURCE_PATH)/src/corelib/io/qfilesystemiterator_win.cpp\" \\" << endl
                           << "       \"$(SOURCE_PATH)/src/corelib/io/qfsfileengine_win.cpp\" \\" << endl
                           << "       \"$(SOURCE_PATH)/src/corelib/io/qsettings_win.cpp\" \\" << endl
                           << "       \"$(SOURCE_PATH)/src/corelib/tools/qlocale_win.cpp\" \\" << endl\
                           << "       \"$(SOURCE_PATH)/src/corelib/plugin/qsystemlibrary.cpp\" \\" << endl
                           << "       \"$(SOURCE_PATH)/tools/shared/windows/registry.cpp\"" << endl
                           << "EXEEXT=.exe" << endl
                           << "LFLAGS=-static -s -lole32 -luuid -ladvapi32 -lkernel32" << endl;
                    /*
                    ** SHELL is the full path of sh.exe, unless
                    ** 1) it is found in the current directory
                    ** 2) it is not found at all
                    ** 3) it is overridden on the command line with an existing file
                    ** ... otherwise it is always sh.exe. Specifically, SHELL from the
                    ** environment has no effect.
                    **
                    ** This check will fail if SHELL is explicitly set to a not
                    ** sh-compatible shell. This is not a problem, because configure.bat
                    ** will not do that.
                    */
                    stream << "ifeq ($(SHELL), sh.exe)" << endl
                           << "    ifeq ($(wildcard $(CURDIR)/sh.exe), )" << endl
                           << "        SH = 0" << endl
                           << "    else" << endl
                           << "        SH = 1" << endl
                           << "    endif" << endl
                           << "else" << endl
                           << "    SH = 1" << endl
                           << "endif" << endl
                           << "\n"
                           << "ifeq ($(SH), 1)" << endl
                           << "    RM_F = rm -f" << endl
                           << "    RM_RF = rm -rf" << endl
                           << "else" << endl
                           << "    RM_F = del /f" << endl
                           << "    RM_RF = rmdir /s /q" << endl
                           << "endif" << endl;
                    stream << "\n\n";
                } else {
                    stream << "QMAKESPEC = " << dictionary["QMAKESPEC"] << endl;
                }

                stream << "\n\n";

                QFile in(sourcePath + "/qmake/" + dictionary["QMAKEMAKEFILE"]);
                if (in.open(QFile::ReadOnly | QFile::Text)) {
                    QString d = in.readAll();
                    //### need replaces (like configure.sh)? --Sam
                    stream << d << endl;
                }
                stream.flush();
                out.close();
            }
        }

        args += dictionary[ "MAKE" ];
        args += "-f";
        args += makefile;

        cout << "Creating qmake..." << endl;
        int exitCode = Environment::execute(args, QStringList(), QStringList());
        if (exitCode) {
            args.clear();
            args += dictionary[ "MAKE" ];
            args += "-f";
            args += makefile;
            args += "clean";
            exitCode = Environment::execute(args, QStringList(), QStringList());
            if (exitCode) {
                cout << "Cleaning qmake failed, return code " << exitCode << endl << endl;
                dictionary[ "DONE" ] = "error";
            } else {
                args.clear();
                args += dictionary[ "MAKE" ];
                args += "-f";
                args += makefile;
                exitCode = Environment::execute(args, QStringList(), QStringList());
                if (exitCode) {
                    cout << "Building qmake failed, return code " << exitCode << endl << endl;
                    dictionary[ "DONE" ] = "error";
                }
            }
        }
        QDir::setCurrent(pwd);
    }

    // Generate qt.conf
    QFile confFile(buildPath + "/bin/qt.conf");
    if (confFile.open(QFile::WriteOnly | QFile::Text)) { // Truncates any existing file.
        QTextStream confStream(&confFile);
        confStream << "[EffectivePaths]" << endl
                   << "Prefix=.." << endl;
        if (sourcePath != buildPath)
            confStream << "[EffectiveSourcePaths]" << endl
                       << "Prefix=" << sourcePath << endl;

        confStream.flush();
        confFile.close();
    }

}

void Configure::generateMakefiles()
{
        QString pwd = QDir::currentPath();
        {
            QString sourcePathMangled = sourcePath;
            QString buildPathMangled = buildPath;
            if (dictionary.contains("TOPLEVEL")) {
                sourcePathMangled = QFileInfo(sourcePath).path();
                buildPathMangled = QFileInfo(buildPath).path();
            }
            QStringList args;
            args << buildPath + "/bin/qmake" << sourcePathMangled;

            QDir::setCurrent(buildPathMangled);
            if (int exitCode = Environment::execute(args, QStringList(), QStringList())) {
                cout << "Qmake failed, return code " << exitCode  << endl << endl;
                dictionary[ "DONE" ] = "error";
            }
        }
        QDir::setCurrent(pwd);
}

void Configure::showSummary()
{
    QString make = dictionary[ "MAKE" ];
    cout << endl << endl << "Qt is now configured for building. Just run " << qPrintable(make) << "." << endl;
    cout << "To reconfigure, run " << qPrintable(make) << " confclean and configure." << endl << endl;
}

Configure::ProjectType Configure::projectType(const QString& proFileName)
{
    QFile proFile(proFileName);
    if (proFile.open(QFile::ReadOnly)) {
        QString buffer = proFile.readLine(1024);
        while (!buffer.isEmpty()) {
            QStringList segments = buffer.split(QRegExp("\\s"));
            QStringList::Iterator it = segments.begin();

            if (segments.size() >= 3) {
                QString keyword = (*it++);
                QString operation = (*it++);
                QString value = (*it++);

                if (keyword == "TEMPLATE") {
                    if (value == "lib")
                        return Lib;
                    else if (value == "subdirs")
                        return Subdirs;
                }
            }
            // read next line
            buffer = proFile.readLine(1024);
        }
        proFile.close();
    }
    // Default to app handling
    return App;
}

bool Configure::showLicense(QString orgLicenseFile)
{
    if (dictionary["LICENSE_CONFIRMED"] == "yes") {
        cout << "You have already accepted the terms of the license." << endl << endl;
        return true;
    }

    bool showGpl2 = true;
    QString licenseFile = orgLicenseFile;
    QString theLicense;
    if (dictionary["EDITION"] == "OpenSource") {
        if (platform() != WINDOWS_RT
                && (platform() != ANDROID || dictionary["ANDROID_STYLE_ASSETS"] == "no")) {
            theLicense = "GNU Lesser General Public License (LGPL) version 3\n"
                         "or the GNU General Public License (GPL) version 2";
        } else {
            theLicense = "GNU Lesser General Public License (LGPL) version 3";
            showGpl2 = false;
        }
    } else {
        // the first line of the license file tells us which license it is
        QFile file(licenseFile);
        if (!file.open(QFile::ReadOnly)) {
            cout << "Failed to load LICENSE file" << endl;
            return false;
        }
        theLicense = file.readLine().trimmed();
    }

    forever {
        char accept = '?';
        cout << "You are licensed to use this software under the terms of" << endl
             << "the " << theLicense << "." << endl
             << endl;
        if (dictionary["EDITION"] == "OpenSource") {
            cout << "Type 'L' to view the GNU Lesser General Public License version 3 (LGPLv3)." << endl;
            if (showGpl2)
                cout << "Type 'G' to view the GNU General Public License version 2 (GPLv2)." << endl;
        } else {
            cout << "Type '?' to view the " << theLicense << "." << endl;
        }
        cout << "Type 'y' to accept this license offer." << endl
             << "Type 'n' to decline this license offer." << endl
             << endl
             << "Do you accept the terms of the license?" << endl;
        cin >> accept;
        accept = tolower(accept);

        if (accept == 'y') {
            return true;
        } else if (accept == 'n') {
            return false;
        } else {
            if (dictionary["EDITION"] == "OpenSource") {
                if (accept == 'L')
                    licenseFile = orgLicenseFile + "/LICENSE.LGPL3";
                else
                    licenseFile = orgLicenseFile + "/LICENSE.GPL2";
            }
            // Get console line height, to fill the screen properly
            int i = 0, screenHeight = 25; // default
            CONSOLE_SCREEN_BUFFER_INFO consoleInfo;
            HANDLE stdOut = GetStdHandle(STD_OUTPUT_HANDLE);
            if (GetConsoleScreenBufferInfo(stdOut, &consoleInfo))
                screenHeight = consoleInfo.srWindow.Bottom
                             - consoleInfo.srWindow.Top
                             - 1; // Some overlap for context

            // Prompt the license content to the user
            QFile file(licenseFile);
            if (!file.open(QFile::ReadOnly)) {
                cout << "Failed to load LICENSE file" << licenseFile << endl;
                return false;
            }
            QStringList licenseContent = QString(file.readAll()).split('\n');
            while (i < licenseContent.size()) {
                cout << licenseContent.at(i) << endl;
                if (++i % screenHeight == 0) {
                    promptKeyPress();
                    cout << "\r";     // Overwrite text above
                }
            }
        }
    }
}

void Configure::readLicense()
{
    dictionary["PLATFORM NAME"] = platformName();
    dictionary["LICENSE FILE"] = sourcePath;

    bool openSource = false;
    bool hasOpenSource = QFile::exists(dictionary["LICENSE FILE"] + "/LICENSE.LGPL3") || QFile::exists(dictionary["LICENSE FILE"] + "/LICENSE.GPL2");
    if (dictionary["BUILDTYPE"] == "commercial") {
        openSource = false;
    } else if (dictionary["BUILDTYPE"] == "opensource") {
        openSource = true;
    } else if (hasOpenSource) { // No Open Source? Just display the commercial license right away
        forever {
            char accept = '?';
            cout << "Which edition of Qt do you want to use ?" << endl;
            cout << "Type 'c' if you want to use the Commercial Edition." << endl;
            cout << "Type 'o' if you want to use the Open Source Edition." << endl;
            cin >> accept;
            accept = tolower(accept);

            if (accept == 'c') {
                openSource = false;
                break;
            } else if (accept == 'o') {
                openSource = true;
                break;
            }
        }
    }
    if (hasOpenSource && openSource) {
        cout << endl << "This is the " << dictionary["PLATFORM NAME"] << " Open Source Edition." << endl;
        dictionary["LICENSEE"] = "Open Source";
        dictionary["EDITION"] = "OpenSource";
        cout << endl;
        if (!showLicense(dictionary["LICENSE FILE"])) {
            cout << "Configuration aborted since license was not accepted";
            dictionary["DONE"] = "error";
            return;
        }
    } else if (openSource) {
        cout << endl << "Cannot find the GPL license files! Please download the Open Source version of the library." << endl;
        dictionary["DONE"] = "error";
    }
    else {
        Tools::checkLicense(dictionary, sourcePath, buildPath);
    }
}

void Configure::reloadCmdLine()
{
    if (dictionary[ "REDO" ] == "yes") {
        QFile inFile(buildPath + "/configure" + dictionary[ "CUSTOMCONFIG" ] + ".cache");
        if (inFile.open(QFile::ReadOnly)) {
            QTextStream inStream(&inFile);
            while (!inStream.atEnd())
                configCmdLine += inStream.readLine().trimmed();
            inFile.close();
        }
    }
}

void Configure::saveCmdLine()
{
    if (dictionary[ "REDO" ] != "yes") {
        QFile outFile(buildPath + "/configure" + dictionary[ "CUSTOMCONFIG" ] + ".cache");
        if (outFile.open(QFile::WriteOnly | QFile::Text)) {
            QTextStream outStream(&outFile);
            for (QStringList::Iterator it = configCmdLine.begin(); it != configCmdLine.end(); ++it) {
                outStream << (*it) << endl;
            }
            outStream.flush();
            outFile.close();
        }
    }
}

bool Configure::isDone()
{
    return !dictionary["DONE"].isEmpty();
}

bool Configure::isOk()
{
    return (dictionary[ "DONE" ] != "error");
}

QString Configure::platformName() const
{
    switch (platform()) {
    default:
    case WINDOWS:
        return QStringLiteral("Qt for Windows");
    case WINDOWS_RT:
        return QStringLiteral("Qt for Windows Runtime");
    case QNX:
        return QStringLiteral("Qt for QNX");
    case ANDROID:
        return QStringLiteral("Qt for Android");
    case OTHER:
        return QStringLiteral("Qt for ???");
    }
}

QString Configure::qpaPlatformName() const
{
    switch (platform()) {
    default:
    case WINDOWS:
        return QStringLiteral("windows");
    case WINDOWS_RT:
        return QStringLiteral("winrt");
    case QNX:
        return QStringLiteral("qnx");
    case ANDROID:
        return QStringLiteral("android");
    case OTHER:
        return QStringLiteral("xcb");
    }
}

int Configure::platform() const
{
    const QString qMakeSpec = dictionary.value("QMAKESPEC");
    const QString xQMakeSpec = dictionary.value("XQMAKESPEC");

    if ((xQMakeSpec.startsWith("winphone") || xQMakeSpec.startsWith("winrt")))
        return WINDOWS_RT;

    if (xQMakeSpec.contains("qnx"))
        return QNX;

    if (xQMakeSpec.contains("android"))
        return ANDROID;

    if (!xQMakeSpec.isEmpty())
        return OTHER;

    return WINDOWS;
}

FileWriter::FileWriter(const QString &name)
    : QTextStream()
    , m_name(name)
{
    m_buffer.open(QIODevice::WriteOnly);
    setDevice(&m_buffer);
}

bool FileWriter::flush()
{
    QTextStream::flush();
    QFile oldFile(m_name);
    if (oldFile.open(QIODevice::ReadOnly | QIODevice::Text)) {
        if (oldFile.readAll() == m_buffer.data())
            return true;
        oldFile.close();
    }
    QString dir = QFileInfo(m_name).absolutePath();
    if (!QDir().mkpath(dir)) {
        cout << "Cannot create directory " << qPrintable(QDir::toNativeSeparators(dir)) << ".\n";
        return false;
    }
    QFile file(m_name + ".new");
    if (file.open(QIODevice::WriteOnly | QIODevice::Text)) {
        if (file.write(m_buffer.data()) == m_buffer.data().size()) {
            file.close();
            if (file.error() == QFile::NoError) {
                ::SetFileAttributes((wchar_t*)m_name.utf16(), FILE_ATTRIBUTE_NORMAL);
                QFile::remove(m_name);
                if (!file.rename(m_name)) {
                    cout << "Cannot replace file " << qPrintable(QDir::toNativeSeparators(m_name)) << ".\n";
                    return false;
                }
                return true;
            }
        }
    }
    cout << "Cannot create file " << qPrintable(QDir::toNativeSeparators(file.fileName()))
         << ": " << qPrintable(file.errorString()) << ".\n";
    file.remove();
    return false;
}

QT_END_NAMESPACE<|MERGE_RESOLUTION|>--- conflicted
+++ resolved
@@ -1650,12 +1650,8 @@
         dictionary[ "ANGLE" ]               = "no";
 
         dictionary["DECORATIONS"]           = "default windows styled";
-<<<<<<< HEAD
     } else if (platform() == QNX) {
-=======
-    } else if ((platform() == QNX) || (platform() == BLACKBERRY)) {
         dictionary[ "REDUCE_EXPORTS" ]      = "yes";
->>>>>>> f57d8f13
         dictionary["STACK_PROTECTOR_STRONG"] = "auto";
         dictionary["SLOG2"]                 = "auto";
         dictionary["QNX_IMF"]               = "auto";
@@ -1665,11 +1661,8 @@
         dictionary[ "ANGLE" ]               = "no";
         dictionary[ "DYNAMICGL" ]           = "no";
         dictionary[ "FONT_CONFIG" ]         = "auto";
-<<<<<<< HEAD
+        dictionary[ "ICU" ]                 = "auto";
         dictionary[ "POLL" ]                = "poll";
-=======
-        dictionary[ "ICU" ]                 = "auto";
->>>>>>> f57d8f13
     } else if (platform() == ANDROID) {
         dictionary[ "REDUCE_EXPORTS" ]      = "yes";
         dictionary[ "BUILD" ]               = "release";
