/****************************************************************************
**
** Copyright (C) 2015 The Qt Company Ltd.
** Copyright (C) 2015 Intel Corporation
** Contact: http://www.qt.io/licensing/
**
** This file is part of the tools applications of the Qt Toolkit.
**
** $QT_BEGIN_LICENSE:LGPL21$
** Commercial License Usage
** Licensees holding valid commercial Qt licenses may use this file in
** accordance with the commercial license agreement provided with the
** Software or, alternatively, in accordance with the terms contained in
** a written agreement between you and The Qt Company. For licensing terms
** and conditions see http://www.qt.io/terms-conditions. For further
** information use the contact form at http://www.qt.io/contact-us.
**
** GNU Lesser General Public License Usage
** Alternatively, this file may be used under the terms of the GNU Lesser
** General Public License version 2.1 or version 3 as published by the Free
** Software Foundation and appearing in the file LICENSE.LGPLv21 and
** LICENSE.LGPLv3 included in the packaging of this file. Please review the
** following information to ensure the GNU Lesser General Public License
** requirements will be met: https://www.gnu.org/licenses/lgpl.html and
** http://www.gnu.org/licenses/old-licenses/lgpl-2.1.html.
**
** As a special exception, The Qt Company gives you certain additional
** rights. These rights are described in The Qt Company LGPL Exception
** version 1.1, included in the file LGPL_EXCEPTION.txt in this package.
**
** $QT_END_LICENSE$
**
****************************************************************************/

#include "configureapp.h"
#include "environment.h"
#include "tools.h"

#include <qdir.h>
#include <qdiriterator.h>
#include <qtemporaryfile.h>
#include <qstandardpaths.h>
#include <qstack.h>
#include <qdebug.h>
#include <qfileinfo.h>
#include <qtextstream.h>
#include <qregexp.h>
#include <qhash.h>

#include <iostream>
#include <string>
#include <fstream>
#include <windows.h>
#include <conio.h>

QT_BEGIN_NAMESPACE

enum Platforms {
    WINDOWS,
    WINDOWS_CE,
    WINDOWS_RT,
    QNX,
    BLACKBERRY,
    ANDROID,
    OTHER
};

std::ostream &operator<<(std::ostream &s, const QString &val) {
    s << val.toLocal8Bit().data();
    return s;
}


using namespace std;

// Macros to simplify options marking
#define MARK_OPTION(x,y) ( dictionary[ #x ] == #y ? "*" : " " )

static inline void promptKeyPress()
{
    cout << "(Press any key to continue...)";
    if (_getch() == 3) // _Any_ keypress w/no echo(eat <Enter> for stdout)
        exit(0);      // Exit cleanly for Ctrl+C
}

Configure::Configure(int& argc, char** argv) : verbose(0)
{
    // Default values for indentation
    optionIndent = 4;
    descIndent   = 25;
    outputWidth  = 0;
    // Get console buffer output width
    CONSOLE_SCREEN_BUFFER_INFO info;
    HANDLE hStdout = GetStdHandle(STD_OUTPUT_HANDLE);
    if (GetConsoleScreenBufferInfo(hStdout, &info))
        outputWidth = info.dwSize.X - 1;
    outputWidth = qMin(outputWidth, 79); // Anything wider gets unreadable
    if (outputWidth < 35) // Insanely small, just use 79
        outputWidth = 79;
    int i;

    /*
    ** Set up the initial state, the default
    */
    dictionary[ "CONFIGCMD" ] = argv[ 0 ];

    for (i = 1; i < argc; i++)
        configCmdLine += argv[ i ];

    if (configCmdLine.size() >= 2 && configCmdLine.at(0) == "-srcdir") {
        sourcePath = QDir::cleanPath(configCmdLine.at(1));
        sourceDir = QDir(sourcePath);
        configCmdLine.erase(configCmdLine.begin(), configCmdLine.begin() + 2);
    } else {
        // Get the path to the executable
        wchar_t module_name[MAX_PATH];
        GetModuleFileName(0, module_name, sizeof(module_name) / sizeof(wchar_t));
        QFileInfo sourcePathInfo = QString::fromWCharArray(module_name);
        sourcePath = sourcePathInfo.absolutePath();
        sourceDir = sourcePathInfo.dir();
    }
    buildPath = QDir::currentPath();
#if 0
    const QString installPath = QString("C:\\Qt\\%1").arg(QT_VERSION_STR);
#else
    const QString installPath = buildPath;
#endif
    if (sourceDir != buildDir) { //shadow builds!
        QDir(buildPath).mkpath("bin");

        buildDir.mkpath("mkspecs");
    }

    defaultBuildParts << QStringLiteral("libs") << QStringLiteral("tools") << QStringLiteral("examples");
    allBuildParts = defaultBuildParts;
    allBuildParts << QStringLiteral("tests");
    dictionary[ "QT_INSTALL_PREFIX" ] = installPath;

    dictionary[ "QMAKESPEC" ] = getenv("QMAKESPEC");
    if (dictionary[ "QMAKESPEC" ].size() == 0) {
        dictionary[ "QMAKESPEC" ] = Environment::detectQMakeSpec();
        dictionary[ "QMAKESPEC_FROM" ] = "detected";
    } else {
        dictionary[ "QMAKESPEC_FROM" ] = "env";
    }

    dictionary[ "QCONFIG" ]         = "full";
    dictionary[ "EMBEDDED" ]        = "no";
    dictionary[ "BUILD_QMAKE" ]     = "yes";
    dictionary[ "QMAKE_INTERNAL" ]  = "no";
    dictionary[ "WIDGETS" ]         = "yes";
    dictionary[ "GUI" ]             = "yes";
    dictionary[ "RTTI" ]            = "yes";
    dictionary[ "STRIP" ]           = "yes";
    dictionary[ "SEPARATE_DEBUG_INFO" ] = "no";
    dictionary[ "SSE2" ]            = "auto";
    dictionary[ "SSE3" ]            = "auto";
    dictionary[ "SSSE3" ]           = "auto";
    dictionary[ "SSE4_1" ]          = "auto";
    dictionary[ "SSE4_2" ]          = "auto";
    dictionary[ "AVX" ]             = "auto";
    dictionary[ "AVX2" ]            = "auto";
    dictionary[ "AVX512" ]          = "auto";
    dictionary[ "SYNCQT" ]          = "auto";
    dictionary[ "CE_CRT" ]          = "no";
    dictionary[ "CETEST" ]          = "auto";
    dictionary[ "CE_SIGNATURE" ]    = "no";
    dictionary[ "AUDIO_BACKEND" ]   = "auto";
    dictionary[ "WMF_BACKEND" ]     = "auto";
    dictionary[ "WMSDK" ]           = "auto";
    dictionary[ "QML_DEBUG" ]       = "yes";
    dictionary[ "PLUGIN_MANIFESTS" ] = "no";
    dictionary[ "DIRECTWRITE" ]     = "auto";
    dictionary[ "DIRECT2D" ]        = "no";
    dictionary[ "NIS" ]             = "no";
    dictionary[ "NEON" ]            = "auto";
    dictionary[ "LARGE_FILE" ]      = "yes";
    dictionary[ "FONT_CONFIG" ]     = "no";
    dictionary[ "POSIX_IPC" ]       = "no";
    dictionary[ "QT_GLIB" ]         = "no";
    dictionary[ "QT_ICONV" ]        = "auto";
    dictionary[ "QT_EVDEV" ]        = "auto";
    dictionary[ "QT_MTDEV" ]        = "auto";
    dictionary[ "QT_TSLIB" ]        = "auto";
    dictionary[ "QT_INOTIFY" ]      = "auto";
    dictionary[ "QT_EVENTFD" ]      = "auto";
    dictionary[ "QT_CUPS" ]         = "auto";
    dictionary[ "CFG_GCC_SYSROOT" ] = "yes";
    dictionary[ "SLOG2" ]           = "no";
    dictionary[ "QNX_IMF" ]         = "no";
    dictionary[ "PPS" ]             = "no";
    dictionary[ "LGMON" ]           = "no";
    dictionary[ "SYSTEM_PROXIES" ]  = "no";
    dictionary[ "WERROR" ]          = "auto";
    dictionary[ "QREAL" ]           = "double";
    dictionary[ "ATOMIC64" ]        = "auto";

    //Only used when cross compiling.
    dictionary[ "QT_INSTALL_SETTINGS" ] = "/etc/xdg";

    QString version;
    QFile qmake_conf(sourcePath + "/.qmake.conf");
    if (qmake_conf.open(QFile::ReadOnly)) {
        while (!qmake_conf.atEnd()) {
            static const char beginning[] = "MODULE_VERSION = ";
            QByteArray line = qmake_conf.readLine();
            if (!line.startsWith(beginning))
                continue;

            version = qMove(line).mid(int(strlen(beginning))).trimmed();
            break;
        }
        qmake_conf.close();
    }

    if (version.isEmpty())
        version = QString("%1.%2.%3").arg(QT_VERSION>>16).arg(((QT_VERSION>>8)&0xff)).arg(QT_VERSION&0xff);

    dictionary[ "VERSION" ]         = version;
    {
        QRegExp version_re("([0-9]*)\\.([0-9]*)\\.([0-9]*)(|-.*)");
        if (version_re.exactMatch(version)) {
            dictionary[ "VERSION_MAJOR" ] = version_re.cap(1);
            dictionary[ "VERSION_MINOR" ] = version_re.cap(2);
            dictionary[ "VERSION_PATCH" ] = version_re.cap(3);
        }
    }

    dictionary[ "REDO" ]            = "no";

    dictionary[ "BUILD" ]           = "debug";
    dictionary[ "BUILDALL" ]        = "auto"; // Means yes, but not explicitly
    dictionary[ "FORCEDEBUGINFO" ]  = "no";

    dictionary[ "BUILDTYPE" ]      = "none";

    dictionary[ "BUILDDEV" ]        = "no";

    dictionary[ "COMPILE_EXAMPLES" ] = "yes";

    dictionary[ "C++STD" ]          = "auto";

    dictionary[ "USE_GOLD_LINKER" ] = "no";

    dictionary[ "ENABLE_NEW_DTAGS" ] = "no";

    dictionary[ "SHARED" ]          = "yes";

    dictionary[ "STATIC_RUNTIME" ]  = "no";

    dictionary[ "ZLIB" ]            = "auto";

    dictionary[ "PCRE" ]            = "auto";

    dictionary[ "ICU" ]             = "no";

    dictionary[ "ANGLE" ]           = "auto";
    dictionary[ "DYNAMICGL" ]       = "auto";

    dictionary[ "GIF" ]             = "auto";
    dictionary[ "JPEG" ]            = "auto";
    dictionary[ "PNG" ]             = "auto";
    dictionary[ "LIBJPEG" ]         = "auto";
    dictionary[ "LIBPNG" ]          = "auto";
    dictionary[ "FREETYPE" ]        = "yes";
    dictionary[ "HARFBUZZ" ]        = "qt";

    dictionary[ "ACCESSIBILITY" ]   = "yes";
    dictionary[ "OPENGL" ]          = "yes";
    dictionary[ "OPENGL_ES_2" ]     = "yes";
    dictionary[ "OPENVG" ]          = "no";
    dictionary[ "SSL" ]             = "auto";
    dictionary[ "OPENSSL" ]         = "auto";
    dictionary[ "LIBPROXY" ]        = "auto";
    dictionary[ "DBUS" ]            = "auto";

    dictionary[ "STYLE_WINDOWS" ]   = "yes";
    dictionary[ "STYLE_WINDOWSXP" ] = "auto";
    dictionary[ "STYLE_WINDOWSVISTA" ] = "auto";
    dictionary[ "STYLE_FUSION" ]    = "yes";
    dictionary[ "STYLE_WINDOWSCE" ] = "no";
    dictionary[ "STYLE_WINDOWSMOBILE" ] = "no";

    dictionary[ "SQL_MYSQL" ]       = "no";
    dictionary[ "SQL_ODBC" ]        = "no";
    dictionary[ "SQL_OCI" ]         = "no";
    dictionary[ "SQL_PSQL" ]        = "no";
    dictionary[ "SQL_TDS" ]         = "no";
    dictionary[ "SQL_DB2" ]         = "no";
    dictionary[ "SQL_SQLITE" ]      = "auto";
    dictionary[ "SQL_SQLITE_LIB" ]  = "qt";
    dictionary[ "SQL_SQLITE2" ]     = "no";
    dictionary[ "SQL_IBASE" ]       = "no";

    QString tmp = dictionary[ "QMAKESPEC" ];
    if (tmp.contains("\\")) {
        tmp = tmp.mid(tmp.lastIndexOf("\\") + 1);
    } else {
        tmp = tmp.mid(tmp.lastIndexOf("/") + 1);
    }
    dictionary[ "QMAKESPEC" ] = tmp;

    dictionary[ "INCREDIBUILD_XGE" ] = "auto";
    dictionary[ "LTCG" ]            = "no";
    dictionary[ "NATIVE_GESTURES" ] = "yes";
    dictionary[ "MSVC_MP" ] = "no";

    if (dictionary["QMAKESPEC"].startsWith("win32-g++")) {
        const QString zero = QStringLiteral("0");
        const QStringList parts = Environment::gccVersion().split(QLatin1Char('.'));
        dictionary["QT_GCC_MAJOR_VERSION"] = parts.value(0, zero);
        dictionary["QT_GCC_MINOR_VERSION"] = parts.value(1, zero);
        dictionary["QT_GCC_PATCH_VERSION"] = parts.value(2, zero);
    }
}

Configure::~Configure()
{
}

QString Configure::formatPath(const QString &path)
{
    QString ret = QDir::cleanPath(path);
    // This amount of quoting is deemed sufficient.
    if (ret.contains(QLatin1Char(' '))) {
        ret.prepend(QLatin1Char('"'));
        ret.append(QLatin1Char('"'));
    }
    return ret;
}

QString Configure::formatPaths(const QStringList &paths)
{
    QString ret;
    foreach (const QString &path, paths) {
        if (!ret.isEmpty())
            ret += QLatin1Char(' ');
        ret += formatPath(path);
    }
    return ret;
}

// We could use QDir::homePath() + "/.qt-license", but
// that will only look in the first of $HOME,$USERPROFILE
// or $HOMEDRIVE$HOMEPATH. So, here we try'em all to be
// more forgiving for the end user..
QString Configure::firstLicensePath()
{
    QStringList allPaths;
    allPaths << "./.qt-license"
             << QString::fromLocal8Bit(getenv("HOME")) + "/.qt-license"
             << QString::fromLocal8Bit(getenv("USERPROFILE")) + "/.qt-license"
             << QString::fromLocal8Bit(getenv("HOMEDRIVE")) + QString::fromLocal8Bit(getenv("HOMEPATH")) + "/.qt-license";
    for (int i = 0; i< allPaths.count(); ++i)
        if (QFile::exists(allPaths.at(i)))
            return allPaths.at(i);
    return QString();
}

// #### somehow I get a compiler error about vc++ reaching the nesting limit without
// undefining the ansi for scoping.
#ifdef for
#undef for
#endif

void Configure::parseCmdLine()
{
    if (configCmdLine.size() && configCmdLine.at(0) == "-top-level") {
        dictionary[ "TOPLEVEL" ] = "yes";
        configCmdLine.removeAt(0);
    }

    int argCount = configCmdLine.size();
    int i = 0;
    const QStringList imageFormats = QStringList() << "gif" << "png" << "jpeg";

    if (argCount < 1) // skip rest if no arguments
        ;
    else if (configCmdLine.at(i) == "-redo") {
        dictionary[ "REDO" ] = "yes";
        configCmdLine.clear();
        reloadCmdLine();
    }

    else if (configCmdLine.at(i) == "-loadconfig") {
        ++i;
        if (i != argCount) {
            dictionary[ "REDO" ] = "yes";
            dictionary[ "CUSTOMCONFIG" ] = "_" + configCmdLine.at(i);
            configCmdLine.clear();
            reloadCmdLine();
        } else {
            dictionary[ "DONE" ] = "error";
        }
        i = 0;
    }
    argCount = configCmdLine.size();

    bool isDeviceMkspec = false;

    // Look first for XQMAKESPEC
    for (int j = 0 ; j < argCount; ++j)
    {
        if ((configCmdLine.at(j) == "-xplatform") || (configCmdLine.at(j) == "-device")) {
            isDeviceMkspec = (configCmdLine.at(j) == "-device");
            ++j;
            if (j == argCount)
                break;
            dictionary["XQMAKESPEC"] = configCmdLine.at(j);
            applySpecSpecifics();
            break;
        }
    }

    for (; i<configCmdLine.size(); ++i) {
        bool continueElse[] = {false, false};
        if (configCmdLine.at(i) == "-help"
            || configCmdLine.at(i) == "-h"
            || configCmdLine.at(i) == "-?")
            dictionary[ "HELP" ] = "yes";

        else if (configCmdLine.at(i) == "-v" || configCmdLine.at(i) == "-verbose") {
            ++verbose;
        }

        else if (configCmdLine.at(i) == "-qconfig") {
            ++i;
            if (i == argCount)
                break;
            dictionary[ "QCONFIG" ] = configCmdLine.at(i);
        }
        else if (configCmdLine.at(i) == "-qreal") {
            ++i;
            if (i == argCount)
                break;
            QString s = dictionary[ "QREAL" ] = configCmdLine.at(i);
            if (s == "float") {
                dictionary[ "QREAL_STRING" ] = "\"float\"";
            } else {
                // escape
                s = s.simplified();
                s = '"' + s.toLatin1().toPercentEncoding(QByteArray(), "-._~", '_') + '"';
                dictionary[ "QREAL_STRING" ] = s;
            }
        }

        else if (configCmdLine.at(i) == "-release") {
            dictionary[ "BUILD" ] = "release";
            if (dictionary[ "BUILDALL" ] == "auto")
                dictionary[ "BUILDALL" ] = "no";
        } else if (configCmdLine.at(i) == "-debug") {
            dictionary[ "BUILD" ] = "debug";
            if (dictionary[ "BUILDALL" ] == "auto")
                dictionary[ "BUILDALL" ] = "no";
        } else if (configCmdLine.at(i) == "-debug-and-release")
            dictionary[ "BUILDALL" ] = "yes";
        else if (configCmdLine.at(i) == "-force-debug-info")
            dictionary[ "FORCEDEBUGINFO" ] = "yes";
        else if (configCmdLine.at(i) == "-no-separate-debug-info")
            dictionary[ "SEPARATE_DEBUG_INFO" ] = "no";
        else if (configCmdLine.at(i) == "-separate-debug-info")
            dictionary[ "SEPARATE_DEBUG_INFO" ] = "yes";

        else if (configCmdLine.at(i) == "-compile-examples") {
            dictionary[ "COMPILE_EXAMPLES" ] = "yes";
        } else if (configCmdLine.at(i) == "-no-compile-examples") {
            dictionary[ "COMPILE_EXAMPLES" ] = "no";
        }

        else if (configCmdLine.at(i) == "-c++11")
            dictionary[ "C++STD" ] = "c++11";
        else if (configCmdLine.at(i) == "-no-c++11")
            dictionary[ "C++STD" ] = "c++98";
        else if (configCmdLine.at(i) == "-c++std") {
            ++i;
            if (i == argCount)
                break;

            QString level = configCmdLine.at(i);
            if (level == "c++98" || level == "c++11" || level == "c++14" || level == "c++1z"
                    || level == "auto") {
                dictionary[ "C++STD" ] = level;
            } else if (level == "98" || level == "11" || level == "14" || level == "1z") {
                dictionary[ "C++STD" ] = "c++" + level;
            } else {
                dictionary[ "DONE" ] = "error";
                cout << "ERROR: invalid C++ standard " << level
                     << "; valid options are: c++98 c++11 c++14 c++1z auto" << endl;
                return;
            }
        }


        else if (configCmdLine.at(i) == "-use-gold-linker")
            dictionary[ "USE_GOLD_LINKER" ] = "yes";
        else if (configCmdLine.at(i) == "-no-use-gold-linker")
            dictionary[ "USE_GOLD_LINKER" ] = "no";
        else if (configCmdLine.at(i) == "-enable-new-dtags")
            dictionary[ "ENABLE_NEW_DTAGS" ] = "yes";
        else if (configCmdLine.at(i) == "-disable-new-dtags")
            dictionary[ "ENABLE_NEW_DTAGS" ] = "no";
        else if (configCmdLine.at(i) == "-shared")
            dictionary[ "SHARED" ] = "yes";
        else if (configCmdLine.at(i) == "-static")
            dictionary[ "SHARED" ] = "no";
        else if (configCmdLine.at(i) == "-static-runtime")
            dictionary[ "STATIC_RUNTIME" ] = "yes";
        else if (configCmdLine.at(i) == "-developer-build")
            dictionary[ "BUILDDEV" ] = "yes";
        else if (configCmdLine.at(i) == "-opensource") {
            dictionary[ "BUILDTYPE" ] = "opensource";
        }
        else if (configCmdLine.at(i) == "-commercial") {
            dictionary[ "BUILDTYPE" ] = "commercial";
        }
        else if (configCmdLine.at(i) == "-ltcg") {
            dictionary[ "LTCG" ] = "yes";
        }
        else if (configCmdLine.at(i) == "-no-ltcg") {
            dictionary[ "LTCG" ] = "no";
        }
        else if (configCmdLine.at(i) == "-mp") {
            dictionary[ "MSVC_MP" ] = "yes";
        }
        else if (configCmdLine.at(i) == "-no-mp") {
            dictionary[ "MSVC_MP" ] = "no";
        }
        else if (configCmdLine.at(i) == "-force-asserts") {
            dictionary[ "FORCE_ASSERTS" ] = "yes";
        }
        else if (configCmdLine.at(i) == "-target") {
            ++i;
            if (i == argCount)
                break;
            const QString option = configCmdLine.at(i);
            if (option != "xp") {
                cout << "ERROR: invalid argument for -target option" << endl;
                dictionary["DONE"] = "error";
                return;
            }
            dictionary["TARGET_OS"] = option;
        }
        else if (configCmdLine.at(i) == "-platform") {
            ++i;
            if (i == argCount)
                break;
            dictionary[ "QMAKESPEC" ] = configCmdLine.at(i);
        dictionary[ "QMAKESPEC_FROM" ] = "commandline";
        } else if (configCmdLine.at(i) == "-arch") {
            ++i;
            if (i == argCount)
                break;
            dictionary["OBSOLETE_ARCH_ARG"] = "yes";
        } else if (configCmdLine.at(i) == "-embedded") {
            dictionary[ "EMBEDDED" ] = "yes";
        } else if (configCmdLine.at(i) == "-xplatform"
                || configCmdLine.at(i) == "-device") {
            ++i;
            // do nothing
        } else if (configCmdLine.at(i) == "-device-option") {
            ++i;
            const QString option = configCmdLine.at(i);
            QString &devOpt = dictionary["DEVICE_OPTION"];
            if (!devOpt.isEmpty())
                devOpt.append("\n").append(option);
            else
                devOpt = option;
        }

        else if (configCmdLine.at(i) == "-no-zlib") {
            // No longer supported since Qt 4.4.0
            // But save the information for later so that we can print a warning
            //
            // If you REALLY really need no zlib support, you can still disable
            // it by doing the following:
            //   add "no-zlib" to mkspecs/qconfig.pri
            //   #define QT_NO_COMPRESS (probably by adding to src/corelib/global/qconfig.h)
            //
            // There's no guarantee that Qt will build under those conditions

            dictionary[ "ZLIB_FORCED" ] = "yes";
        } else if (configCmdLine.at(i) == "-qt-zlib") {
            dictionary[ "ZLIB" ] = "qt";
        } else if (configCmdLine.at(i) == "-system-zlib") {
            dictionary[ "ZLIB" ] = "system";
        }

        else if (configCmdLine.at(i) == "-qt-pcre") {
            dictionary[ "PCRE" ] = "qt";
        } else if (configCmdLine.at(i) == "-system-pcre") {
            dictionary[ "PCRE" ] = "system";
        }

        else if (configCmdLine.at(i) == "-icu") {
            dictionary[ "ICU" ] = "yes";
        } else if (configCmdLine.at(i) == "-no-icu") {
            dictionary[ "ICU" ] = "no";
        }

        else if (configCmdLine.at(i) == "-angle") {
            dictionary[ "ANGLE" ] = "yes";
            dictionary[ "ANGLE_FROM" ] = "commandline";
        } else if (configCmdLine.at(i) == "-no-angle") {
            dictionary[ "ANGLE" ] = "no";
            dictionary[ "ANGLE_FROM" ] = "commandline";
        }

        // Image formats --------------------------------------------
        else if (configCmdLine.at(i) == "-no-gif")
            dictionary[ "GIF" ] = "no";

        else if (configCmdLine.at(i) == "-no-libjpeg") {
            dictionary[ "JPEG" ] = "no";
            dictionary[ "LIBJPEG" ] = "no";
        } else if (configCmdLine.at(i) == "-qt-libjpeg") {
            dictionary[ "LIBJPEG" ] = "qt";
        } else if (configCmdLine.at(i) == "-system-libjpeg") {
            dictionary[ "LIBJPEG" ] = "system";
        }

        else if (configCmdLine.at(i) == "-no-libpng") {
            dictionary[ "PNG" ] = "no";
            dictionary[ "LIBPNG" ] = "no";
        } else if (configCmdLine.at(i) == "-qt-libpng") {
            dictionary[ "LIBPNG" ] = "qt";
        } else if (configCmdLine.at(i) == "-system-libpng") {
            dictionary[ "LIBPNG" ] = "system";
        }

        // Text Rendering --------------------------------------------
        else if (configCmdLine.at(i) == "-no-freetype")
            dictionary[ "FREETYPE" ] = "no";
        else if (configCmdLine.at(i) == "-qt-freetype")
            dictionary[ "FREETYPE" ] = "yes";
        else if (configCmdLine.at(i) == "-system-freetype")
            dictionary[ "FREETYPE" ] = "system";

        else if (configCmdLine.at(i) == "-no-harfbuzz")
            dictionary[ "HARFBUZZ" ] = "no";
        else if (configCmdLine.at(i) == "-qt-harfbuzz")
            dictionary[ "HARFBUZZ" ] = "qt";
        else if (configCmdLine.at(i) == "-system-harfbuzz")
            dictionary[ "HARFBUZZ" ] = "system";

        // CE- C runtime --------------------------------------------
        else if (configCmdLine.at(i) == "-crt") {
            ++i;
            if (i == argCount)
                break;
            QDir cDir(configCmdLine.at(i));
            if (!cDir.exists())
                cout << "WARNING: Could not find directory (" << qPrintable(configCmdLine.at(i)) << ")for C runtime deployment" << endl;
            else
                dictionary[ "CE_CRT" ] = QDir::toNativeSeparators(cDir.absolutePath());
        } else if (configCmdLine.at(i) == "-qt-crt") {
            dictionary[ "CE_CRT" ] = "yes";
        } else if (configCmdLine.at(i) == "-no-crt") {
            dictionary[ "CE_CRT" ] = "no";
        }
        // cetest ---------------------------------------------------
        else if (configCmdLine.at(i) == "-no-cetest") {
            dictionary[ "CETEST" ] = "no";
            dictionary[ "CETEST_REQUESTED" ] = "no";
        } else if (configCmdLine.at(i) == "-cetest") {
            // although specified to use it, we stay at "auto" state
            // this is because checkAvailability() adds variables
            // we need for crosscompilation; but remember if we asked
            // for it.
            dictionary[ "CETEST_REQUESTED" ] = "yes";
        }
        // Qt/CE - signing tool -------------------------------------
        else if (configCmdLine.at(i) == "-signature") {
            ++i;
            if (i == argCount)
                break;
            QFileInfo info(configCmdLine.at(i));
            if (!info.exists())
                cout << "WARNING: Could not find signature file (" << qPrintable(configCmdLine.at(i)) << ")" << endl;
            else
                dictionary[ "CE_SIGNATURE" ] = QDir::toNativeSeparators(info.absoluteFilePath());
        }
        // Styles ---------------------------------------------------
        else if (configCmdLine.at(i) == "-qt-style-windows")
            dictionary[ "STYLE_WINDOWS" ] = "yes";
        else if (configCmdLine.at(i) == "-no-style-windows")
            dictionary[ "STYLE_WINDOWS" ] = "no";

        else if (configCmdLine.at(i) == "-qt-style-windowsce")
            dictionary[ "STYLE_WINDOWSCE" ] = "yes";
        else if (configCmdLine.at(i) == "-no-style-windowsce")
            dictionary[ "STYLE_WINDOWSCE" ] = "no";
        else if (configCmdLine.at(i) == "-qt-style-windowsmobile")
            dictionary[ "STYLE_WINDOWSMOBILE" ] = "yes";
        else if (configCmdLine.at(i) == "-no-style-windowsmobile")
            dictionary[ "STYLE_WINDOWSMOBILE" ] = "no";

        else if (configCmdLine.at(i) == "-qt-style-windowsxp")
            dictionary[ "STYLE_WINDOWSXP" ] = "yes";
        else if (configCmdLine.at(i) == "-no-style-windowsxp")
            dictionary[ "STYLE_WINDOWSXP" ] = "no";

        else if (configCmdLine.at(i) == "-qt-style-windowsvista")
            dictionary[ "STYLE_WINDOWSVISTA" ] = "yes";
        else if (configCmdLine.at(i) == "-no-style-windowsvista")
            dictionary[ "STYLE_WINDOWSVISTA" ] = "no";

        else if (configCmdLine.at(i) == "-qt-style-fusion")
            dictionary[ "STYLE_FUSION" ] = "yes";
        else if (configCmdLine.at(i) == "-no-style-fusion")
            dictionary[ "STYLE_FUSION" ] = "no";

        // Work around compiler nesting limitation
        else
            continueElse[1] = true;
        if (!continueElse[1]) {
        }

        // OpenGL Support -------------------------------------------
        else if (configCmdLine.at(i) == "-no-opengl") {
            dictionary[ "OPENGL" ]    = "no";
            dictionary[ "OPENGL_ES_2" ]     = "no";
        } else if (configCmdLine.at(i) == "-opengl-es-2") {
            dictionary[ "OPENGL" ]          = "yes";
            dictionary[ "OPENGL_ES_2" ]     = "yes";
        } else if (configCmdLine.at(i) == "-opengl") {
            dictionary[ "OPENGL" ]          = "yes";
            i++;
            if (i == argCount)
                break;

            dictionary[ "OPENGL_ES_2" ]         = "no";
            if ( configCmdLine.at(i) == "es2" ) {
                dictionary[ "OPENGL_ES_2" ]     = "yes";
            } else if ( configCmdLine.at(i) == "desktop" ) {
                // OPENGL=yes suffices
            } else if ( configCmdLine.at(i) == "dynamic" ) {
                dictionary[ "DYNAMICGL" ] = "yes";
            } else {
                cout << "Argument passed to -opengl option is not valid." << endl;
                dictionary[ "DONE" ] = "error";
                break;
            }
        }

        // OpenVG Support -------------------------------------------
        else if (configCmdLine.at(i) == "-openvg") {
            dictionary[ "OPENVG" ]    = "yes";
        } else if (configCmdLine.at(i) == "-no-openvg") {
            dictionary[ "OPENVG" ]    = "no";
        }

        // Databases ------------------------------------------------
        else if (configCmdLine.at(i) == "-qt-sql-mysql")
            dictionary[ "SQL_MYSQL" ] = "yes";
        else if (configCmdLine.at(i) == "-plugin-sql-mysql")
            dictionary[ "SQL_MYSQL" ] = "plugin";
        else if (configCmdLine.at(i) == "-no-sql-mysql")
            dictionary[ "SQL_MYSQL" ] = "no";

        else if (configCmdLine.at(i) == "-qt-sql-odbc")
            dictionary[ "SQL_ODBC" ] = "yes";
        else if (configCmdLine.at(i) == "-plugin-sql-odbc")
            dictionary[ "SQL_ODBC" ] = "plugin";
        else if (configCmdLine.at(i) == "-no-sql-odbc")
            dictionary[ "SQL_ODBC" ] = "no";

        else if (configCmdLine.at(i) == "-qt-sql-oci")
            dictionary[ "SQL_OCI" ] = "yes";
        else if (configCmdLine.at(i) == "-plugin-sql-oci")
            dictionary[ "SQL_OCI" ] = "plugin";
        else if (configCmdLine.at(i) == "-no-sql-oci")
            dictionary[ "SQL_OCI" ] = "no";

        else if (configCmdLine.at(i) == "-qt-sql-psql")
            dictionary[ "SQL_PSQL" ] = "yes";
        else if (configCmdLine.at(i) == "-plugin-sql-psql")
            dictionary[ "SQL_PSQL" ] = "plugin";
        else if (configCmdLine.at(i) == "-no-sql-psql")
            dictionary[ "SQL_PSQL" ] = "no";

        else if (configCmdLine.at(i) == "-qt-sql-tds")
            dictionary[ "SQL_TDS" ] = "yes";
        else if (configCmdLine.at(i) == "-plugin-sql-tds")
            dictionary[ "SQL_TDS" ] = "plugin";
        else if (configCmdLine.at(i) == "-no-sql-tds")
            dictionary[ "SQL_TDS" ] = "no";

        else if (configCmdLine.at(i) == "-qt-sql-db2")
            dictionary[ "SQL_DB2" ] = "yes";
        else if (configCmdLine.at(i) == "-plugin-sql-db2")
            dictionary[ "SQL_DB2" ] = "plugin";
        else if (configCmdLine.at(i) == "-no-sql-db2")
            dictionary[ "SQL_DB2" ] = "no";

        else if (configCmdLine.at(i) == "-qt-sql-sqlite")
            dictionary[ "SQL_SQLITE" ] = "yes";
        else if (configCmdLine.at(i) == "-plugin-sql-sqlite")
            dictionary[ "SQL_SQLITE" ] = "plugin";
        else if (configCmdLine.at(i) == "-no-sql-sqlite")
            dictionary[ "SQL_SQLITE" ] = "no";
        else if (configCmdLine.at(i) == "-system-sqlite")
            dictionary[ "SQL_SQLITE_LIB" ] = "system";
        else if (configCmdLine.at(i) == "-qt-sql-sqlite2")
            dictionary[ "SQL_SQLITE2" ] = "yes";
        else if (configCmdLine.at(i) == "-plugin-sql-sqlite2")
            dictionary[ "SQL_SQLITE2" ] = "plugin";
        else if (configCmdLine.at(i) == "-no-sql-sqlite2")
            dictionary[ "SQL_SQLITE2" ] = "no";

        else if (configCmdLine.at(i) == "-qt-sql-ibase")
            dictionary[ "SQL_IBASE" ] = "yes";
        else if (configCmdLine.at(i) == "-plugin-sql-ibase")
            dictionary[ "SQL_IBASE" ] = "plugin";
        else if (configCmdLine.at(i) == "-no-sql-ibase")
            dictionary[ "SQL_IBASE" ] = "no";

        // Image formats --------------------------------------------
        else if (configCmdLine.at(i).startsWith("-qt-imageformat-") &&
                 imageFormats.contains(configCmdLine.at(i).section('-', 3)))
            dictionary[ configCmdLine.at(i).section('-', 3).toUpper() ] = "yes";
        else if (configCmdLine.at(i).startsWith("-plugin-imageformat-") &&
                 imageFormats.contains(configCmdLine.at(i).section('-', 3)))
            dictionary[ configCmdLine.at(i).section('-', 3).toUpper() ] = "plugin";
        else if (configCmdLine.at(i).startsWith("-no-imageformat-") &&
                 imageFormats.contains(configCmdLine.at(i).section('-', 3)))
            dictionary[ configCmdLine.at(i).section('-', 3).toUpper() ] = "no";

        else if (configCmdLine.at(i) == "-no-incredibuild-xge")
            dictionary[ "INCREDIBUILD_XGE" ] = "no";
        else if (configCmdLine.at(i) == "-incredibuild-xge")
            dictionary[ "INCREDIBUILD_XGE" ] = "yes";
        else if (configCmdLine.at(i) == "-native-gestures")
            dictionary[ "NATIVE_GESTURES" ] = "yes";
        else if (configCmdLine.at(i) == "-no-native-gestures")
            dictionary[ "NATIVE_GESTURES" ] = "no";
        // Others ---------------------------------------------------
        else if (configCmdLine.at(i) == "-widgets")
            dictionary[ "WIDGETS" ] = "yes";
        else if (configCmdLine.at(i) == "-no-widgets")
            dictionary[ "WIDGETS" ] = "no";

        else if (configCmdLine.at(i) == "-gui")
            dictionary[ "GUI" ] = "yes";
        else if (configCmdLine.at(i) == "-no-gui")
            dictionary[ "GUI" ] = "no";

        else if (configCmdLine.at(i) == "-rtti")
            dictionary[ "RTTI" ] = "yes";
        else if (configCmdLine.at(i) == "-no-rtti")
            dictionary[ "RTTI" ] = "no";

        else if (configCmdLine.at(i) == "-strip")
            dictionary[ "STRIP" ] = "yes";
        else if (configCmdLine.at(i) == "-no-strip")
            dictionary[ "STRIP" ] = "no";

        else if (configCmdLine.at(i) == "-accessibility")
            dictionary[ "ACCESSIBILITY" ] = "yes";
        else if (configCmdLine.at(i) == "-no-accessibility") {
            dictionary[ "ACCESSIBILITY" ] = "no";
            cout << "Setting accessibility to NO" << endl;
        }

        else if (configCmdLine.at(i) == "-no-sse2")
            dictionary[ "SSE2" ] = "no";
        else if (configCmdLine.at(i) == "-sse2")
            dictionary[ "SSE2" ] = "yes";
        else if (configCmdLine.at(i) == "-no-sse3")
            dictionary[ "SSE3" ] = "no";
        else if (configCmdLine.at(i) == "-sse3")
            dictionary[ "SSE3" ] = "yes";
        else if (configCmdLine.at(i) == "-no-ssse3")
            dictionary[ "SSSE3" ] = "no";
        else if (configCmdLine.at(i) == "-ssse3")
            dictionary[ "SSSE3" ] = "yes";
        else if (configCmdLine.at(i) == "-no-sse4.1")
            dictionary[ "SSE4_1" ] = "no";
        else if (configCmdLine.at(i) == "-sse4.1")
            dictionary[ "SSE4_1" ] = "yes";
        else if (configCmdLine.at(i) == "-no-sse4.2")
            dictionary[ "SSE4_2" ] = "no";
        else if (configCmdLine.at(i) == "-sse4.2")
            dictionary[ "SSE4_2" ] = "yes";
        else if (configCmdLine.at(i) == "-no-avx")
            dictionary[ "AVX" ] = "no";
        else if (configCmdLine.at(i) == "-avx")
            dictionary[ "AVX" ] = "yes";
        else if (configCmdLine.at(i) == "-no-avx2")
            dictionary[ "AVX2" ] = "no";
        else if (configCmdLine.at(i) == "-avx2")
            dictionary[ "AVX2" ] = "yes";
        else if (configCmdLine.at(i) == "-no-avx512")
            dictionary[ "AVX512" ] = "";
        else if (configCmdLine.at(i) == "-avx512")
            dictionary[ "AVX512" ] = "auto";

        else if (configCmdLine.at(i) == "-no-ssl") {
            dictionary[ "SSL"] = "no";
        } else if (configCmdLine.at(i) == "-ssl") {
            dictionary[ "SSL" ] = "yes";
        } else if (configCmdLine.at(i) == "-no-openssl") {
              dictionary[ "OPENSSL"] = "no";
        } else if (configCmdLine.at(i) == "-openssl") {
              dictionary[ "OPENSSL" ] = "yes";
        } else if (configCmdLine.at(i) == "-openssl-linked") {
              dictionary[ "OPENSSL" ] = "linked";
        } else if (configCmdLine.at(i) == "-no-libproxy") {
              dictionary[ "LIBPROXY"] = "no";
        } else if (configCmdLine.at(i) == "-libproxy") {
              dictionary[ "LIBPROXY" ] = "yes";
        } else if (configCmdLine.at(i) == "-no-qdbus") {
            dictionary[ "DBUS" ] = "no";
        } else if (configCmdLine.at(i) == "-qdbus") {
            dictionary[ "DBUS" ] = "auto";
        } else if (configCmdLine.at(i) == "-no-dbus") {
            dictionary[ "DBUS" ] = "no";
        } else if (configCmdLine.at(i) == "-dbus") {
            dictionary[ "DBUS" ] = "auto";
        } else if (configCmdLine.at(i) == "-dbus-linked") {
            dictionary[ "DBUS" ] = "linked";
        } else if (configCmdLine.at(i) == "-dbus-runtime") {
            dictionary[ "DBUS" ] = "runtime";
        } else if (configCmdLine.at(i) == "-audio-backend") {
            dictionary[ "AUDIO_BACKEND" ] = "yes";
        } else if (configCmdLine.at(i) == "-no-audio-backend") {
            dictionary[ "AUDIO_BACKEND" ] = "no";
        } else if (configCmdLine.at(i) == "-wmf-backend") {
            dictionary[ "WMF_BACKEND" ] = "yes";
        } else if (configCmdLine.at(i) == "-no-wmf-backend") {
            dictionary[ "WMF_BACKEND" ] = "no";
        } else if (configCmdLine.at(i) == "-no-qml-debug") {
            dictionary[ "QML_DEBUG" ] = "no";
        } else if (configCmdLine.at(i) == "-qml-debug") {
            dictionary[ "QML_DEBUG" ] = "yes";
        } else if (configCmdLine.at(i) == "-no-plugin-manifests") {
            dictionary[ "PLUGIN_MANIFESTS" ] = "no";
        } else if (configCmdLine.at(i) == "-plugin-manifests") {
            dictionary[ "PLUGIN_MANIFESTS" ] = "yes";
        } else if (configCmdLine.at(i) == "-no-slog2") {
            dictionary[ "SLOG2" ] = "no";
        } else if (configCmdLine.at(i) == "-slog2") {
            dictionary[ "SLOG2" ] = "yes";
        } else if (configCmdLine.at(i) == "-no-imf") {
            dictionary[ "QNX_IMF" ] = "no";
        } else if (configCmdLine.at(i) == "-imf") {
            dictionary[ "QNX_IMF" ] = "yes";
        } else if (configCmdLine.at(i) == "-no-pps") {
            dictionary[ "PPS" ] = "no";
        } else if (configCmdLine.at(i) == "-pps") {
            dictionary[ "PPS" ] = "yes";
        } else if (configCmdLine.at(i) == "-no-lgmon") {
            dictionary[ "LGMON" ] = "no";
        } else if (configCmdLine.at(i) == "-lgmon") {
            dictionary[ "LGMON" ] = "yes";
        } else if (configCmdLine.at(i) == "-no-system-proxies") {
            dictionary[ "SYSTEM_PROXIES" ] = "no";
        } else if (configCmdLine.at(i) == "-system-proxies") {
            dictionary[ "SYSTEM_PROXIES" ] = "yes";
        } else if (configCmdLine.at(i) == "-warnings-are-errors" ||
                   configCmdLine.at(i) == "-Werror") {
            dictionary[ "WERROR" ] = "yes";
        } else if (configCmdLine.at(i) == "-no-warnings-are-errors") {
            dictionary[ "WERROR" ] = "no";
        } else if (configCmdLine.at(i) == "-no-headersclean") {
            dictionary[ "HEADERSCLEAN" ] = "no";
        } else if (configCmdLine.at(i) == "-headersclean") {
            dictionary[ "HEADERSCLEAN" ] = "yes";
        } else if (configCmdLine.at(i) == "-no-eventfd") {
            dictionary[ "QT_EVENTFD" ] = "no";
        } else if (configCmdLine.at(i) == "-eventfd") {
            dictionary[ "QT_EVENTFD" ] = "yes";
        }

        // Work around compiler nesting limitation
        else
            continueElse[0] = true;
        if (!continueElse[0]) {
        }

        else if (configCmdLine.at(i) == "-internal")
            dictionary[ "QMAKE_INTERNAL" ] = "yes";

        else if (configCmdLine.at(i) == "-no-syncqt")
            dictionary[ "SYNCQT" ] = "no";

        else if (configCmdLine.at(i) == "-no-qmake")
            dictionary[ "BUILD_QMAKE" ] = "no";
        else if (configCmdLine.at(i) == "-qmake")
            dictionary[ "BUILD_QMAKE" ] = "yes";

        else if (configCmdLine.at(i) == "-qtnamespace") {
            ++i;
            if (i == argCount)
                break;
            dictionary[ "QT_NAMESPACE" ] = configCmdLine.at(i);
        } else if (configCmdLine.at(i) == "-qtlibinfix") {
            ++i;
            if (i == argCount)
                break;
            dictionary[ "QT_LIBINFIX" ] = configCmdLine.at(i);
        } else if (configCmdLine.at(i) == "-D") {
            ++i;
            if (i == argCount)
                break;
            qmakeDefines += configCmdLine.at(i);
        } else if (configCmdLine.at(i) == "-I") {
            ++i;
            if (i == argCount)
                break;
            qmakeIncludes += configCmdLine.at(i);
        } else if (configCmdLine.at(i) == "-L") {
            ++i;
            if (i == argCount)
                break;
            QFileInfo checkDirectory(configCmdLine.at(i));
            if (!checkDirectory.isDir()) {
                cout << "Argument passed to -L option is not a directory path. Did you mean the -l option?" << endl;
                dictionary[ "DONE" ] = "error";
                break;
            }
            qmakeLibs += QString("-L" + configCmdLine.at(i));
        } else if (configCmdLine.at(i) == "-l") {
            ++i;
            if (i == argCount)
                break;
            qmakeLibs += QString("-l" + configCmdLine.at(i));
        } else if (configCmdLine.at(i).startsWith("OPENSSL_LIBS=")) {
            opensslLibs = configCmdLine.at(i);
        } else if (configCmdLine.at(i).startsWith("OPENSSL_LIBS_DEBUG=")) {
            opensslLibsDebug = configCmdLine.at(i);
        } else if (configCmdLine.at(i).startsWith("OPENSSL_LIBS_RELEASE=")) {
            opensslLibsRelease = configCmdLine.at(i);
        } else if (configCmdLine.at(i).startsWith("OPENSSL_PATH=")) {
            opensslPath = QDir::fromNativeSeparators(configCmdLine.at(i).section("=", 1));
        } else if (configCmdLine.at(i).startsWith("PSQL_LIBS=")) {
            psqlLibs = configCmdLine.at(i);
        } else if (configCmdLine.at(i).startsWith("SYBASE=")) {
            sybase = configCmdLine.at(i);
        } else if (configCmdLine.at(i).startsWith("SYBASE_LIBS=")) {
            sybaseLibs = configCmdLine.at(i);
        } else if (configCmdLine.at(i).startsWith("DBUS_PATH=")) {
            dbusPath = QDir::fromNativeSeparators(configCmdLine.at(i).section("=", 1));
        } else if (configCmdLine.at(i).startsWith("DBUS_HOST_PATH=")) {
            dbusHostPath = QDir::fromNativeSeparators(configCmdLine.at(i).section("=", 1));
        } else if (configCmdLine.at(i).startsWith("MYSQL_PATH=")) {
            mysqlPath = QDir::fromNativeSeparators(configCmdLine.at(i).section("=", 1));
        } else if (configCmdLine.at(i).startsWith("ZLIB_LIBS=")) {
            zlibLibs = QDir::fromNativeSeparators(configCmdLine.at(i));
        }

        else if ((configCmdLine.at(i) == "-override-version") || (configCmdLine.at(i) == "-version-override")){
            ++i;
            if (i == argCount)
                break;
            dictionary[ "VERSION" ] = configCmdLine.at(i);
        }

        else if (configCmdLine.at(i) == "-saveconfig") {
            ++i;
            if (i == argCount)
                break;
            dictionary[ "CUSTOMCONFIG" ] = "_" + configCmdLine.at(i);
        }

        else if (configCmdLine.at(i) == "-confirm-license") {
            dictionary["LICENSE_CONFIRMED"] = "yes";
        }

        else if (configCmdLine.at(i) == "-make") {
            ++i;
            if (i == argCount)
                break;
            QString part = configCmdLine.at(i);
            if (!allBuildParts.contains(part)) {
                cout << "Unknown part " << part << " passed to -make." << endl;
                dictionary["DONE"] = "error";
            }
            buildParts += part;
        } else if (configCmdLine.at(i) == "-nomake") {
            ++i;
            if (i == argCount)
                break;
            QString part = configCmdLine.at(i);
            if (!allBuildParts.contains(part)) {
                cout << "Unknown part " << part << " passed to -nomake." << endl;
                dictionary["DONE"] = "error";
            }
            nobuildParts += part;
        }

        else if (configCmdLine.at(i) == "-skip") {
            ++i;
            if (i == argCount)
                break;
            QString mod = configCmdLine.at(i);
            if (!mod.startsWith(QStringLiteral("qt")))
                mod.insert(0, QStringLiteral("qt"));
            if (!QFileInfo(sourcePath + "/../" + mod).isDir()) {
                cout << "Attempting to skip non-existent module " << mod << "." << endl;
                dictionary["DONE"] = "error";
            }
            skipModules += mod;
        }

        // Directories ----------------------------------------------
        else if (configCmdLine.at(i) == "-prefix") {
            ++i;
            if (i == argCount)
                break;
            dictionary[ "QT_INSTALL_PREFIX" ] = configCmdLine.at(i);
        }

        else if (configCmdLine.at(i) == "-bindir") {
            ++i;
            if (i == argCount)
                break;
            dictionary[ "QT_INSTALL_BINS" ] = configCmdLine.at(i);
        }

        else if (configCmdLine.at(i) == "-libexecdir") {
            ++i;
            if (i == argCount)
                break;
            dictionary[ "QT_INSTALL_LIBEXECS" ] = configCmdLine.at(i);
        }

        else if (configCmdLine.at(i) == "-libdir") {
            ++i;
            if (i == argCount)
                break;
            dictionary[ "QT_INSTALL_LIBS" ] = configCmdLine.at(i);
        }

        else if (configCmdLine.at(i) == "-docdir") {
            ++i;
            if (i == argCount)
                break;
            dictionary[ "QT_INSTALL_DOCS" ] = configCmdLine.at(i);
        }

        else if (configCmdLine.at(i) == "-headerdir") {
            ++i;
            if (i == argCount)
                break;
            dictionary[ "QT_INSTALL_HEADERS" ] = configCmdLine.at(i);
        }

        else if (configCmdLine.at(i) == "-plugindir") {
            ++i;
            if (i == argCount)
                break;
            dictionary[ "QT_INSTALL_PLUGINS" ] = configCmdLine.at(i);
        }

        else if (configCmdLine.at(i) == "-importdir") {
            ++i;
            if (i == argCount)
                break;
            dictionary[ "QT_INSTALL_IMPORTS" ] = configCmdLine.at(i);
        }

        else if (configCmdLine.at(i) == "-qmldir") {
            ++i;
            if (i == argCount)
                break;
            dictionary[ "QT_INSTALL_QML" ] = configCmdLine.at(i);
        }

        else if (configCmdLine.at(i) == "-archdatadir") {
            ++i;
            if (i == argCount)
                break;
            dictionary[ "QT_INSTALL_ARCHDATA" ] = configCmdLine.at(i);
        }

        else if (configCmdLine.at(i) == "-datadir") {
            ++i;
            if (i == argCount)
                break;
            dictionary[ "QT_INSTALL_DATA" ] = configCmdLine.at(i);
        }

        else if (configCmdLine.at(i) == "-translationdir") {
            ++i;
            if (i == argCount)
                break;
            dictionary[ "QT_INSTALL_TRANSLATIONS" ] = configCmdLine.at(i);
        }

        else if (configCmdLine.at(i) == "-examplesdir") {
            ++i;
            if (i == argCount)
                break;
            dictionary[ "QT_INSTALL_EXAMPLES" ] = configCmdLine.at(i);
        }

        else if (configCmdLine.at(i) == "-testsdir") {
            ++i;
            if (i == argCount)
                break;
            dictionary[ "QT_INSTALL_TESTS" ] = configCmdLine.at(i);
        }

        else if (configCmdLine.at(i) == "-sysroot") {
            ++i;
            if (i == argCount)
                break;
            dictionary[ "CFG_SYSROOT" ] = configCmdLine.at(i);
        }
        else if (configCmdLine.at(i) == "-no-gcc-sysroot") {
            dictionary[ "CFG_GCC_SYSROOT" ] = "no";
        }

        else if (configCmdLine.at(i) == "-hostprefix") {
            ++i;
            if (i == argCount || configCmdLine.at(i).startsWith('-'))
                dictionary[ "QT_HOST_PREFIX" ] = buildPath;
            else
                dictionary[ "QT_HOST_PREFIX" ] = configCmdLine.at(i);
        }

        else if (configCmdLine.at(i) == "-hostbindir") {
            ++i;
            if (i == argCount)
                break;
            dictionary[ "QT_HOST_BINS" ] = configCmdLine.at(i);
        }

        else if (configCmdLine.at(i) == "-hostlibdir") {
            ++i;
            if (i == argCount)
                break;
            dictionary[ "QT_HOST_LIBS" ] = configCmdLine.at(i);
        }

        else if (configCmdLine.at(i) == "-hostdatadir") {
            ++i;
            if (i == argCount)
                break;
            dictionary[ "QT_HOST_DATA" ] = configCmdLine.at(i);
        }

        else if (configCmdLine.at(i) == "-extprefix") {
            ++i;
            if (i == argCount)
                break;
            dictionary[ "QT_EXT_PREFIX" ] = configCmdLine.at(i);
        }

        else if (configCmdLine.at(i) == "-make-tool") {
            ++i;
            if (i == argCount)
                break;
            dictionary[ "MAKE" ] = configCmdLine.at(i);
        }

        else if (configCmdLine.at(i).indexOf(QRegExp("^-(en|dis)able-")) != -1) {
            // Scan to see if any specific modules and drivers are enabled or disabled
            for (QStringList::Iterator module = modules.begin(); module != modules.end(); ++module) {
                if (configCmdLine.at(i) == QString("-enable-") + (*module)) {
                    enabledModules += (*module);
                    break;
                }
                else if (configCmdLine.at(i) == QString("-disable-") + (*module)) {
                    disabledModules += (*module);
                    break;
                }
            }
        }

        else if (configCmdLine.at(i) == "-directwrite") {
            dictionary["DIRECTWRITE"] = "yes";
        } else if (configCmdLine.at(i) == "-no-directwrite") {
            dictionary["DIRECTWRITE"] = "no";
        }

        else if (configCmdLine.at(i) == "-direct2d") {
            dictionary["DIRECT2D"] = "yes";
        } else if (configCmdLine.at(i) == "-no-direct2d") {
            dictionary["DIRECT2D"] = "no";
        }

        else if (configCmdLine.at(i) == "-nis") {
            dictionary["NIS"] = "yes";
        } else if (configCmdLine.at(i) == "-no-nis") {
            dictionary["NIS"] = "no";
        }

        else if (configCmdLine.at(i) == "-cups") {
            dictionary["QT_CUPS"] = "yes";
        } else if (configCmdLine.at(i) == "-no-cups") {
            dictionary["QT_CUPS"] = "no";
        }

        else if (configCmdLine.at(i) == "-iconv") {
            dictionary["QT_ICONV"] = "yes";
        } else if (configCmdLine.at(i) == "-no-iconv") {
            dictionary["QT_ICONV"] = "no";
        } else if (configCmdLine.at(i) == "-sun-iconv") {
            dictionary["QT_ICONV"] = "sun";
        } else if (configCmdLine.at(i) == "-gnu-iconv") {
            dictionary["QT_ICONV"] = "gnu";
        }

        else if (configCmdLine.at(i) == "-no-evdev") {
            dictionary[ "QT_EVDEV" ] = "no";
        } else if (configCmdLine.at(i) == "-evdev") {
            dictionary[ "QT_EVDEV" ] = "yes";
        }

        else if (configCmdLine.at(i) == "-no-mtdev") {
            dictionary[ "QT_MTDEV" ] = "no";
        } else if (configCmdLine.at(i) == "-mtdev") {
            dictionary[ "QT_MTDEV" ] = "yes";
        }

        else if (configCmdLine.at(i) == "-inotify") {
            dictionary["QT_INOTIFY"] = "yes";
        } else if (configCmdLine.at(i) == "-no-inotify") {
            dictionary["QT_INOTIFY"] = "no";
        }

        else if (configCmdLine.at(i) == "-largefile") {
            dictionary["LARGE_FILE"] = "yes";
        }

        else if (configCmdLine.at(i) == "-fontconfig") {
            dictionary["FONT_CONFIG"] = "yes";
        } else if (configCmdLine.at(i) == "-no-fontconfig") {
            dictionary["FONT_CONFIG"] = "no";
        }

        else if (configCmdLine.at(i) == "-posix-ipc") {
            dictionary["POSIX_IPC"] = "yes";
        }

        else if (configCmdLine.at(i) == "-glib") {
            dictionary["QT_GLIB"] = "yes";
        }

        else if (configCmdLine.at(i) == "-sysconfdir") {
            ++i;
            if (i == argCount)
                break;

            dictionary["QT_INSTALL_SETTINGS"] = configCmdLine.at(i);
        }

        else if (configCmdLine.at(i) == "-android-ndk") {
            ++i;
            if (i == argCount)
                break;
            dictionary[ "ANDROID_NDK_ROOT" ] = configCmdLine.at(i);
        }

        else if (configCmdLine.at(i) == "-android-sdk") {
            ++i;
            if (i == argCount)
                break;
            dictionary[ "ANDROID_SDK_ROOT" ] = configCmdLine.at(i);
        }

        else if (configCmdLine.at(i) == "-android-ndk-platform") {
            ++i;
            if (i == argCount)
                break;
            dictionary[ "ANDROID_PLATFORM" ] = configCmdLine.at(i);
        }

        else if (configCmdLine.at(i) == "-android-arch") {
            ++i;
            if (i == argCount)
                break;
            dictionary[ "ANDROID_TARGET_ARCH" ] = configCmdLine.at(i);
        }

        else if (configCmdLine.at(i) == "-android-toolchain-version") {
            ++i;
            if (i == argCount)
                break;
            dictionary[ "ANDROID_NDK_TOOLCHAIN_VERSION" ] = configCmdLine.at(i);
        }

        else if (configCmdLine.at(i) == "-no-android-style-assets") {
            dictionary[ "ANDROID_STYLE_ASSETS" ] = "no";
        } else if (configCmdLine.at(i) == "-android-style-assets") {
            dictionary[ "ANDROID_STYLE_ASSETS" ] = "yes";
        }

        else {
            dictionary[ "DONE" ] = "error";
            cout << "Unknown option " << configCmdLine.at(i) << endl;
            break;
        }
    }

    // Ensure that QMAKESPEC exists in the mkspecs folder
    const QString mkspecPath(sourcePath + "/mkspecs");
    QDirIterator itMkspecs(mkspecPath, QDir::AllDirs | QDir::NoDotAndDotDot, QDirIterator::Subdirectories);
    QStringList mkspecs;

    while (itMkspecs.hasNext()) {
        QString mkspec = itMkspecs.next();
        // Remove base PATH
        mkspec.remove(0, mkspecPath.length() + 1);
        mkspecs << mkspec;
    }

    if (dictionary["QMAKESPEC"].toLower() == "features"
        || !mkspecs.contains(dictionary["QMAKESPEC"], Qt::CaseInsensitive)) {
        dictionary[ "DONE" ] = "error";
        if (dictionary ["QMAKESPEC_FROM"] == "commandline") {
            cout << "Invalid option \"" << dictionary["QMAKESPEC"] << "\" for -platform." << endl;
        } else if (dictionary ["QMAKESPEC_FROM"] == "env") {
            cout << "QMAKESPEC environment variable is set to \"" << dictionary["QMAKESPEC"]
                 << "\" which is not a supported platform" << endl;
        } else { // was autodetected from environment
            cout << "Unable to detect the platform from environment. Use -platform command line"
                    "argument or set the QMAKESPEC environment variable and run configure again" << endl;
        }
        cout << "See the README file for a list of supported operating systems and compilers." << endl;
    } else {
        if (dictionary[ "QMAKESPEC" ].endsWith("-icc") ||
            dictionary[ "QMAKESPEC" ].endsWith("-msvc") ||
            dictionary[ "QMAKESPEC" ].endsWith("-msvc.net") ||
            dictionary[ "QMAKESPEC" ].endsWith("-msvc2002") ||
            dictionary[ "QMAKESPEC" ].endsWith("-msvc2003") ||
            dictionary[ "QMAKESPEC" ].endsWith("-msvc2005") ||
            dictionary[ "QMAKESPEC" ].endsWith("-msvc2008") ||
            dictionary[ "QMAKESPEC" ].endsWith("-msvc2010") ||
            dictionary[ "QMAKESPEC" ].endsWith("-msvc2012") ||
            dictionary[ "QMAKESPEC" ].endsWith("-msvc2013") ||
            dictionary[ "QMAKESPEC" ].endsWith("-msvc2015")) {
            if (dictionary[ "MAKE" ].isEmpty()) dictionary[ "MAKE" ] = "nmake";
            dictionary[ "QMAKEMAKEFILE" ] = "Makefile.win32";
        } else if (dictionary[ "QMAKESPEC" ].startsWith(QLatin1String("win32-g++"))) {
            if (dictionary[ "MAKE" ].isEmpty()) dictionary[ "MAKE" ] = "mingw32-make";
            dictionary[ "QMAKEMAKEFILE" ] = "Makefile.unix";
        } else {
            if (dictionary[ "MAKE" ].isEmpty()) dictionary[ "MAKE" ] = "make";
            dictionary[ "QMAKEMAKEFILE" ] = "Makefile.win32";
        }
    }

    if (isDeviceMkspec) {
        const QStringList devices = mkspecs.filter("devices/", Qt::CaseInsensitive);
        const QStringList family = devices.filter(dictionary["XQMAKESPEC"], Qt::CaseInsensitive);

        if (family.isEmpty()) {
            dictionary[ "DONE" ] = "error";
            cout << "Error: No device matching '" << dictionary["XQMAKESPEC"] << "'." << endl;
        } else if (family.size() > 1) {
            dictionary[ "DONE" ] = "error";

            cout << "Error: Multiple matches for device '" << dictionary["XQMAKESPEC"] << "'. Candidates are:" << endl;

            foreach (const QString &device, family)
                cout << "\t* " << device << endl;
        } else {
            Q_ASSERT(family.size() == 1);
            dictionary["XQMAKESPEC"] = family.at(0);
        }

    } else {
        // Ensure that -spec (XQMAKESPEC) exists in the mkspecs folder as well
        if (dictionary.contains("XQMAKESPEC") &&
                !mkspecs.contains(dictionary["XQMAKESPEC"], Qt::CaseInsensitive)) {
            dictionary[ "DONE" ] = "error";
            cout << "Invalid option \"" << dictionary["XQMAKESPEC"] << "\" for -xplatform." << endl;
        }
    }

    // Ensure that the crt to be deployed can be found
    if (dictionary["CE_CRT"] != QLatin1String("yes") && dictionary["CE_CRT"] != QLatin1String("no")) {
        QDir cDir(dictionary["CE_CRT"]);
        QStringList entries = cDir.entryList();
        bool hasDebug = entries.contains("msvcr80.dll");
        bool hasRelease = entries.contains("msvcr80d.dll");
        if ((dictionary["BUILDALL"] == "auto") && (!hasDebug || !hasRelease)) {
            cout << "Could not find debug and release c-runtime." << endl;
            cout << "You need to have msvcr80.dll and msvcr80d.dll in" << endl;
            cout << "the path specified. Setting to -no-crt";
            dictionary[ "CE_CRT" ] = "no";
        } else if ((dictionary["BUILD"] == "debug") && !hasDebug) {
            cout << "Could not find debug c-runtime (msvcr80d.dll) in the directory specified." << endl;
            cout << "Setting c-runtime automatic deployment to -no-crt" << endl;
            dictionary[ "CE_CRT" ] = "no";
        } else if ((dictionary["BUILD"] == "release") && !hasRelease) {
            cout << "Could not find release c-runtime (msvcr80.dll) in the directory specified." << endl;
            cout << "Setting c-runtime automatic deployment to -no-crt" << endl;
            dictionary[ "CE_CRT" ] = "no";
        }
    }

    // Allow tests for private classes to be compiled against internal builds
    if (dictionary["BUILDDEV"] == "yes") {
        qtConfig << "private_tests";
        if (dictionary["WERROR"] != "no")
            qmakeConfig << "warnings_are_errors";
        if (dictionary["HEADERSCLEAN"] != "no")
            qmakeConfig << "headersclean";
    } else {
        if (dictionary["WERROR"] == "yes")
            qmakeConfig << "warnings_are_errors";
        if (dictionary["HEADERSCLEAN"] == "yes")
            qmakeConfig << "headersclean";
    }

    if (dictionary["FORCE_ASSERTS"] == "yes")
        qtConfig += "force_asserts";

    for (QStringList::Iterator dis = disabledModules.begin(); dis != disabledModules.end(); ++dis) {
        modules.removeAll((*dis));
    }
    for (QStringList::Iterator ena = enabledModules.begin(); ena != enabledModules.end(); ++ena) {
        if (modules.indexOf((*ena)) == -1)
            modules += (*ena);
    }
    qtConfig += modules;

    for (QStringList::Iterator it = disabledModules.begin(); it != disabledModules.end(); ++it)
        qtConfig.removeAll(*it);

    if ((dictionary[ "REDO" ] != "yes") && (dictionary[ "HELP" ] != "yes")
            && (dictionary[ "DONE" ] != "error"))
        saveCmdLine();
}

void Configure::validateArgs()
{
    // Validate the specified config
    QString cfgpath = sourcePath + "/src/corelib/global/qconfig-" + dictionary["QCONFIG"] + ".h";

    // Try internal configurations first.
    QStringList possible_configs = QStringList()
        << "minimal"
        << "small"
        << "medium"
        << "large"
        << "full";
    int index = possible_configs.indexOf(dictionary["QCONFIG"]);
    if (index >= 0) {
        for (int c = 0; c <= index; c++) {
            qtConfig += possible_configs[c] + "-config";
        }
        if (dictionary["QCONFIG"] != "full")
            dictionary["QCONFIG_PATH"] = cfgpath;
        return;
    }

    if (!QFileInfo::exists(cfgpath)) {
        cfgpath = QFileInfo(dictionary["QCONFIG"]).absoluteFilePath();
        if (!QFileInfo::exists(cfgpath)) {
            dictionary[ "DONE" ] = "error";
            cout << "No such configuration \"" << qPrintable(dictionary["QCONFIG"]) << "\"" << endl ;
            return;
        }
    }
    dictionary["QCONFIG_PATH"] = cfgpath;
}

// Output helper functions --------------------------------[ Start ]-
/*!
    Determines the length of a string token.
*/
static int tokenLength(const char *str)
{
    if (*str == 0)
        return 0;

    const char *nextToken = strpbrk(str, " _/\n\r");
    if (nextToken == str || !nextToken)
        return 1;

    return int(nextToken - str);
}

/*!
    Prints out a string which starts at position \a startingAt, and
    indents each wrapped line with \a wrapIndent characters.
    The wrap point is set to the console width, unless that width
    cannot be determined, or is too small.
*/
void Configure::desc(const char *description, int startingAt, int wrapIndent)
{
    int linePos = startingAt;

    bool firstLine = true;
    const char *nextToken = description;
    while (*nextToken) {
        int nextTokenLen = tokenLength(nextToken);
        if (*nextToken == '\n'                         // Wrap on newline, duh
            || (linePos + nextTokenLen > outputWidth)) // Wrap at outputWidth
        {
            printf("\n");
            linePos = 0;
            firstLine = false;
            if (*nextToken == '\n')
                ++nextToken;
            continue;
        }
        if (!firstLine && linePos < wrapIndent) {  // Indent to wrapIndent
            printf("%*s", wrapIndent , "");
            linePos = wrapIndent;
            if (*nextToken == ' ') {
                ++nextToken;
                continue;
            }
        }
        printf("%.*s", nextTokenLen, nextToken);
        linePos += nextTokenLen;
        nextToken += nextTokenLen;
    }
}

/*!
    Prints out an option with its description wrapped at the
    description starting point. If \a skipIndent is true, the
    indentation to the option is not outputted (used by marked option
    version of desc()). Extra spaces between option and its
    description is filled with\a fillChar, if there's available
    space.
*/
void Configure::desc(const char *option, const char *description, bool skipIndent, char fillChar)
{
    if (!skipIndent)
        printf("%*s", optionIndent, "");

    int remaining  = descIndent - optionIndent - int(strlen(option));
    int wrapIndent = descIndent + qMax(0, 1 - remaining);
    printf("%s", option);

    if (remaining > 2) {
        printf(" "); // Space in front
        for (int i = remaining; i > 2; --i)
            printf("%c", fillChar); // Fill, if available space
    }
    printf(" "); // Space between option and description

    desc(description, wrapIndent, wrapIndent);
    printf("\n");
}

/*!
    Same as above, except it also marks an option with an '*', if
    the option is default action.
*/
void Configure::desc(const char *mark_option, const char *mark, const char *option, const char *description, char fillChar)
{
    const QString markedAs = dictionary.value(mark_option);
    if (markedAs == "auto" && markedAs == mark) // both "auto", always => +
        printf(" +  ");
    else if (markedAs == "auto")                // setting marked as "auto" and option is default => +
        printf(" %c  " , (defaultTo(mark_option) == QLatin1String(mark))? '+' : ' ');
    else if (QLatin1String(mark) == "auto" && markedAs != "no")     // description marked as "auto" and option is available => +
        printf(" %c  " , checkAvailability(mark_option) ? '+' : ' ');
    else                                        // None are "auto", (markedAs == mark) => *
        printf(" %c  " , markedAs == QLatin1String(mark) ? '*' : ' ');

    desc(option, description, true, fillChar);
}

/*!
    Modifies the default configuration based on given -platform option.
    Eg. switches to different default styles for Windows CE.
*/
void Configure::applySpecSpecifics()
{
    if (dictionary.contains("XQMAKESPEC")) {
        //Disable building tools when cross compiling.
        nobuildParts << "tools";
    }

    if (dictionary.value("XQMAKESPEC").startsWith("winphone") || dictionary.value("XQMAKESPEC").startsWith("winrt")) {
        dictionary[ "STYLE_WINDOWSXP" ]     = "no";
        dictionary[ "STYLE_WINDOWSVISTA" ]  = "no";
        dictionary[ "GIF" ]                 = "qt";
        dictionary[ "JPEG" ]                = "qt";
        dictionary[ "LIBJPEG" ]             = "qt";
        dictionary[ "LIBPNG" ]              = "qt";
        dictionary[ "FREETYPE" ]            = "yes";
        dictionary[ "OPENGL" ]              = "yes";
        dictionary[ "OPENGL_ES_2" ]         = "yes";
        dictionary[ "OPENVG" ]              = "no";
        dictionary[ "SSL" ]                 = "yes";
        dictionary[ "OPENSSL" ]             = "no";
        dictionary[ "DBUS" ]                = "no";
        dictionary[ "ZLIB" ]                = "qt";
        dictionary[ "PCRE" ]                = "qt";
        dictionary[ "ICU" ]                 = "qt";
        dictionary[ "CE_CRT" ]              = "yes";
        dictionary[ "LARGE_FILE" ]          = "no";
        dictionary[ "ANGLE" ]               = "yes";
        dictionary[ "DYNAMICGL" ]           = "no";
    } else if (dictionary.value("XQMAKESPEC").startsWith("wince")) {
        dictionary[ "STYLE_WINDOWSXP" ]     = "no";
        dictionary[ "STYLE_WINDOWSVISTA" ]  = "no";
        dictionary[ "STYLE_FUSION" ]        = "no";
        dictionary[ "STYLE_WINDOWSCE" ]     = "yes";
        dictionary[ "STYLE_WINDOWSMOBILE" ] = "yes";
        dictionary[ "OPENGL" ]              = "no";
        dictionary[ "SSL" ]                 = "no";
        dictionary[ "OPENSSL" ]             = "no";
        dictionary[ "RTTI" ]                = "no";
        dictionary[ "SSE2" ]                = "no";
        dictionary[ "SSE3" ]                = "no";
        dictionary[ "SSSE3" ]               = "no";
        dictionary[ "SSE4_1" ]              = "no";
        dictionary[ "SSE4_2" ]              = "no";
        dictionary[ "AVX" ]                 = "no";
        dictionary[ "AVX2" ]                = "no";
        dictionary[ "AVX512" ]              = "no";
        dictionary[ "CE_CRT" ]              = "yes";
        dictionary[ "LARGE_FILE" ]          = "no";
        dictionary[ "ANGLE" ]               = "no";
        dictionary[ "DYNAMICGL" ]           = "no";
        if (dictionary[ "XQMAKESPEC" ].startsWith("wincewm")) {
            dictionary[ "MMX" ]    = "yes";
        }
    } else if (dictionary.value("XQMAKESPEC").startsWith("linux")) { //TODO actually wrong.
      //TODO
        dictionary[ "STYLE_WINDOWSXP" ]     = "no";
        dictionary[ "STYLE_WINDOWSVISTA" ]  = "no";
        dictionary[ "KBD_DRIVERS" ]         = "tty";
        dictionary[ "GFX_DRIVERS" ]         = "linuxfb";
        dictionary[ "MOUSE_DRIVERS" ]       = "pc linuxtp";
        dictionary[ "OPENGL" ]              = "no";
        dictionary[ "DBUS"]                 = "no";
        dictionary[ "QT_INOTIFY" ]          = "no";
        dictionary[ "QT_CUPS" ]             = "no";
        dictionary[ "QT_GLIB" ]             = "no";
        dictionary[ "QT_ICONV" ]            = "no";
        dictionary[ "QT_EVDEV" ]            = "no";
        dictionary[ "QT_MTDEV" ]            = "no";
        dictionary[ "FONT_CONFIG" ]         = "auto";
        dictionary[ "ANGLE" ]               = "no";

        dictionary["DECORATIONS"]           = "default windows styled";
    } else if ((platform() == QNX) || (platform() == BLACKBERRY)) {
        dictionary["STACK_PROTECTOR_STRONG"] = "auto";
        dictionary["SLOG2"]                 = "auto";
        dictionary["QNX_IMF"]               = "auto";
        dictionary["PPS"]                   = "auto";
        dictionary["LGMON"]                 = "auto";
        dictionary["QT_XKBCOMMON"]          = "no";
        dictionary[ "ANGLE" ]               = "no";
        dictionary[ "DYNAMICGL" ]           = "no";
        dictionary[ "FONT_CONFIG" ]         = "auto";
    } else if (platform() == ANDROID) {
        dictionary[ "REDUCE_EXPORTS" ]      = "yes";
        dictionary[ "BUILD" ]               = "release";
        dictionary[ "BUILDALL" ]            = "no";
        dictionary[ "LARGE_FILE" ]          = "no";
        dictionary[ "ANGLE" ]               = "no";
        dictionary[ "DYNAMICGL" ]           = "no";
        dictionary[ "REDUCE_RELOCATIONS" ]  = "yes";
        dictionary[ "QT_GETIFADDRS" ]       = "no";
        dictionary[ "QT_XKBCOMMON" ]        = "no";
        dictionary["ANDROID_STYLE_ASSETS"]  = "yes";
        dictionary[ "STYLE_ANDROID" ]       = "yes";
    }
}

// Output helper functions ---------------------------------[ Stop ]-


bool Configure::displayHelp()
{
    if (dictionary[ "HELP" ] == "yes") {
        desc("Usage: configure [options]\n\n", 0, 7);

        desc("Installation options:\n\n");

        desc("These are optional, but you may specify install directories.\n\n", 0, 1);

        desc(       "-prefix <dir>",                    "The deployment directory, as seen on the target device.\n"
                                                        "(default %CD%)\n");

        desc(       "-extprefix <dir>",                 "The installation directory, as seen on the host machine.\n"
                                                        "(default SYSROOT/PREFIX)\n");

        desc(       "-hostprefix [dir]",                "The installation directory for build tools running on the\n"
                                                        "host machine. If [dir] is not given, the current build\n"
                                                        "directory will be used. (default EXTPREFIX)\n");

        desc("You may use these to change the layout of the install. Note that all directories\n"
             "except -sysconfdir should be located under -prefix/-hostprefix:\n\n");

        desc(       "-bindir <dir>",                    "User executables will be installed to <dir>\n(default PREFIX/bin)");
        desc(       "-libdir <dir>",                    "Libraries will be installed to <dir>\n(default PREFIX/lib)");
        desc(       "-headerdir <dir>",                 "Headers will be installed to <dir>\n(default PREFIX/include)");
        desc(       "-archdatadir <dir>",               "Architecture-dependent data used by Qt will be installed to <dir>\n(default PREFIX)");
        desc(       "-libexecdir <dir>",                "Program executables will be installed to <dir>\n(default ARCHDATADIR/bin)");
        desc(       "-plugindir <dir>",                 "Plugins will be installed to <dir>\n(default ARCHDATADIR/plugins)");
        desc(       "-importdir <dir>",                 "Imports for QML1 will be installed to <dir>\n(default ARCHDATADIR/imports)");
        desc(       "-qmldir <dir>",                    "Imports for QML2 will be installed to <dir>\n(default ARCHDATADIR/qml)");
        desc(       "-datadir <dir>",                   "Data used by Qt programs will be installed to <dir>\n(default PREFIX)");
        desc(       "-docdir <dir>",                    "Documentation will be installed to <dir>\n(default DATADIR/doc)");
        desc(       "-translationdir <dir>",            "Translations of Qt programs will be installed to <dir>\n(default DATADIR/translations)");
        desc(       "-examplesdir <dir>",               "Examples will be installed to <dir>\n(default PREFIX/examples)");
        desc(       "-testsdir <dir>",                  "Tests will be installed to <dir>\n(default PREFIX/tests)\n");

        desc(       "-hostbindir <dir>",                "Host executables will be installed to <dir>\n(default HOSTPREFIX/bin)");
        desc(       "-hostlibdir <dir>",                "Host libraries will be installed to <dir>\n(default HOSTPREFIX/lib)");
        desc(       "-hostdatadir <dir>",               "Data used by qmake will be installed to <dir>\n(default HOSTPREFIX)");

        desc("\nConfigure options:\n\n");

        desc(" The defaults (*) are usually acceptable. A plus (+) denotes a default value"
             " that needs to be evaluated. If the evaluation succeeds, the feature is"
             " included. Here is a short explanation of each option:\n\n", 0, 1);

        desc("BUILD", "release","-release",             "Compile and link Qt with debugging turned off.");
        desc("BUILD", "debug",  "-debug",               "Compile and link Qt with debugging turned on.");
        desc("BUILDALL", "yes", "-debug-and-release",   "Compile and link two Qt libraries, with and without debugging turned on.\n");

        desc("FORCEDEBUGINFO", "yes","-force-debug-info", "Create symbol files for release builds.");
        desc("SEPARATE_DEBUG_INFO", "yes","-separate-debug-info", "Strip debug information into a separate file.\n");

        desc("BUILDDEV", "yes", "-developer-build",      "Compile and link Qt with Qt developer options (including auto-tests exporting)\n");

        desc("OPENSOURCE", "opensource", "-opensource",   "Compile and link the Open-Source Edition of Qt.");
        desc("COMMERCIAL", "commercial", "-commercial",   "Compile and link the Commercial Edition of Qt.\n");

        desc(        "-c++std <edition>",               "Compile Qt with C++ standard edition (c++98, c++11, c++14, c++1z)\n"
                                                        "Default: highest supported. This option is not supported for MSVC.\n");

        desc("USE_GOLD_LINKER", "yes", "-use-gold-linker",                  "Link using the GNU gold linker (gcc only).");
        desc("USE_GOLD_LINKER", "no", "-no-use-gold-linker",                "Do not link using the GNU gold linker.\n");

        desc("ENABLE_NEW_DTAGS", "yes", "-enable-new-dtags", "Use new DTAGS for RPATH (Linux only).");
        desc("ENABLE_NEW_DTAGS", "no", "-disable-new-dtags", "Do not use new DTAGS for RPATH.\n");

        desc("SHARED", "yes",   "-shared",              "Create and use shared Qt libraries.");
        desc("SHARED", "no",    "-static",              "Create and use static Qt libraries.\n");

        desc("STATIC_RUNTIME",  "no", "-static-runtime","Statically link the C/C++ runtime library.\n");

        desc("LTCG", "yes",   "-ltcg",                  "Use Link Time Code Generation. (Release builds only)");
        desc("LTCG", "no",    "-no-ltcg",               "Do not use Link Time Code Generation.\n");

        desc(                   "-make <part>",         "Add part to the list of parts to be built at make time");
        for (int i=0; i<defaultBuildParts.size(); ++i)
            desc(               "",                     qPrintable(QString("  %1").arg(defaultBuildParts.at(i))), false, ' ');
        desc(                   "-nomake <part>",       "Exclude part from the list of parts to be built.\n");

        desc(                   "-skip <module>",       "Exclude an entire module from the build.\n");

        desc(                   "-no-compile-examples", "Install only the sources of examples.\n");

        desc("WIDGETS", "no", "-no-widgets",            "Disable Qt Widgets module.\n");
        desc("GUI", "no", "-no-gui",                    "Disable Qt GUI module.\n");

        desc("ACCESSIBILITY", "no", "-no-accessibility", "Disable accessibility support.\n");
        desc(                   "",                      "Disabling accessibility is not recommended, as it will break QStyle\n"
                                                         "and may break other internal parts of Qt.\n"
                                                         "With this switch you create a source incompatible version of Qt,\n"
                                                         "which is unsupported.\n");
        desc("ACCESSIBILITY", "yes", "-accessibility",   "Enable accessibility support.\n");

        desc(                   "-no-sql-<driver>",     "Disable SQL <driver> entirely, by default none are turned on.");
        desc(                   "-qt-sql-<driver>",     "Enable a SQL <driver> in the Qt Library.");
        desc(                   "-plugin-sql-<driver>", "Enable SQL <driver> as a plugin to be linked to at run time.\n"
                                                        "Available values for <driver>:");
        desc("SQL_MYSQL", "auto", "",                   "  mysql", ' ');
        desc("SQL_PSQL", "auto", "",                    "  psql", ' ');
        desc("SQL_OCI", "auto", "",                     "  oci", ' ');
        desc("SQL_ODBC", "auto", "",                    "  odbc", ' ');
        desc("SQL_TDS", "auto", "",                     "  tds", ' ');
        desc("SQL_DB2", "auto", "",                     "  db2", ' ');
        desc("SQL_SQLITE", "auto", "",                  "  sqlite", ' ');
        desc("SQL_SQLITE2", "auto", "",                 "  sqlite2", ' ');
        desc("SQL_IBASE", "auto", "",                   "  ibase", ' ');
        desc(                   "",                     "(drivers marked with a '+' have been detected as available on this system)\n", false, ' ');

        desc(                   "-system-sqlite",       "Use sqlite from the operating system.\n");

        desc("OPENGL", "no","-no-opengl",               "Do not support OpenGL.");
        desc("OPENGL", "no","-opengl <api>",            "Enable OpenGL support with specified API version.\n"
                                                        "Available values for <api>:");
        desc("", "no", "",                              "  desktop - Enable support for Desktop OpenGL", ' ');
        desc("", "no", "",                              "  dynamic - Enable support for dynamically loaded OpenGL (either desktop or ES)", ' ');
        desc("OPENGL_ES_2",  "yes", "",                 "  es2 - Enable support for OpenGL ES 2.0\n", ' ');

        desc("OPENVG", "no","-no-openvg",               "Disables OpenVG functionality.");
        desc("OPENVG", "yes","-openvg",                 "Enables OpenVG functionality.\n");
        desc(                   "-force-asserts",       "Activate asserts in release mode.\n");
        desc(                   "-platform <spec>",     "The operating system and compiler you are building on.\n(default %QMAKESPEC%)\n");
        desc(                   "-xplatform <spec>",    "The operating system and compiler you are cross compiling to.\n");
        desc(                   "",                     "See the README file for a list of supported operating systems and compilers.\n", false, ' ');

        desc("TARGET_OS", "*", "-target",               "Set target OS version. Currently the only valid value is 'xp' for targeting Windows XP.\n"
                                                        "MSVC >= 2012 targets Windows Vista by default.\n");

        desc(                   "-sysroot <dir>",       "Sets <dir> as the target compiler's and qmake's sysroot and also sets pkg-config paths.");
        desc(                   "-no-gcc-sysroot",      "When using -sysroot, it disables the passing of --sysroot to the compiler.\n");

        desc(                   "-qconfig <local>",     "Use src/corelib/global/qconfig-<local>.h rather than the\n"
                                                        "default 'full'.\n");

        desc("NIS",  "no",      "-no-nis",              "Do not compile NIS support.");
        desc("NIS",  "yes",     "-nis",                 "Compile NIS support.\n");

        desc("QT_ICONV",    "disable", "-no-iconv",     "Do not enable support for iconv(3).");
        desc("QT_ICONV",    "yes",     "-iconv",        "Enable support for iconv(3).");
        desc("QT_ICONV",    "yes",     "-sun-iconv",    "Enable support for iconv(3) using sun-iconv.");
        desc("QT_ICONV",    "yes",     "-gnu-iconv",    "Enable support for iconv(3) using gnu-libiconv.\n");

        desc("QT_EVDEV",    "no",      "-no-evdev",     "Do not enable support for evdev.");
        desc("QT_EVDEV",    "yes",     "-evdev",        "Enable support for evdev.");

        desc("QT_MTDEV",    "no",      "-no-mtdev",     "Do not enable support for mtdev.");
        desc("QT_MTDEV",    "yes",     "-mtdev",        "Enable support for mtdev.");

        desc("QT_INOTIFY",  "yes",     "-inotify",      "Explicitly enable Qt inotify(7) support.");
        desc("QT_INOTIFY",  "no",      "-no-inotify",   "Explicitly disable Qt inotify(7) support.\n");

        desc("QT_EVENTFD",  "yes",     "-eventfd",      "Enable eventfd(7) support in the UNIX event loop.");
        desc("QT_EVENTFD",  "no",      "-no-eventfd",   "Disable eventfd(7) support in the UNIX event loop.\n");

        desc("LARGE_FILE",  "yes",     "-largefile",    "Enables Qt to access files larger than 4 GB.\n");

        desc("FONT_CONFIG", "yes",     "-fontconfig",   "Build with FontConfig support.");
        desc("FONT_CONFIG", "no",      "-no-fontconfig", "Do not build with FontConfig support.\n");

        desc("POSIX_IPC",   "yes",     "-posix-ipc",    "Enable POSIX IPC.\n");

        desc("QT_GLIB",     "yes",     "-glib",         "Compile Glib support.\n");

        desc("QT_INSTALL_SETTINGS", "auto", "-sysconfdir <dir>", "Settings used by Qt programs will be looked for in\n<dir>.\n");

        desc("SYSTEM_PROXIES", "yes",  "-system-proxies",    "Use system network proxies by default.");
        desc("SYSTEM_PROXIES", "no",   "-no-system-proxies", "Do not use system network proxies by default.\n");

        desc("WERROR",      "yes",     "-warnings-are-errors",   "Make warnings be treated as errors.");
        desc("WERROR",      "no",      "-no-warnings-are-errors","Make warnings be treated normally.");

        desc(                   "-qtnamespace <name>", "Wraps all Qt library code in 'namespace name {...}'.");
        desc(                   "-qtlibinfix <infix>",  "Renames all Qt* libs to Qt*<infix>.\n");
        desc(                   "-D <define>",          "Add an explicit define to the preprocessor.");
        desc(                   "-I <includepath>",     "Add an explicit include path.");
        desc(                   "-L <librarypath>",     "Add an explicit library path.");
        desc(                   "-l <libraryname>",     "Add an explicit library name, residing in a librarypath.\n");

        desc(                   "-help, -h, -?",        "Display this information.\n");

        // 3rd party stuff options go below here --------------------------------------------------------------------------------
        desc("Third Party Libraries:\n\n");

        desc("ZLIB", "qt",      "-qt-zlib",             "Use the zlib bundled with Qt.");
        desc("ZLIB", "system",  "-system-zlib",         "Use zlib from the operating system.\nSee http://www.gzip.org/zlib\n");

        desc("PCRE", "qt",       "-qt-pcre",            "Use the PCRE library bundled with Qt.");
        desc("PCRE", "system",   "-system-pcre",        "Use the PCRE library from the operating system.\nSee http://pcre.org/\n");

        desc("ICU", "yes",       "-icu",                "Use the ICU library.");
        desc("ICU", "no",        "-no-icu",             "Do not use the ICU library.\nSee http://site.icu-project.org/\n");

        desc("GIF", "no",       "-no-gif",              "Do not compile GIF reading support.\n");

        desc("LIBPNG", "no",    "-no-libpng",           "Do not compile PNG support.");
        desc("LIBPNG", "qt",    "-qt-libpng",           "Use the libpng bundled with Qt.");
        desc("LIBPNG", "system","-system-libpng",       "Use libpng from the operating system.\nSee http://www.libpng.org/pub/png\n");

        desc("LIBJPEG", "no",    "-no-libjpeg",         "Do not compile JPEG support.");
        desc("LIBJPEG", "qt",    "-qt-libjpeg",         "Use the libjpeg bundled with Qt.");
        desc("LIBJPEG", "system","-system-libjpeg",     "Use libjpeg from the operating system.\nSee http://www.ijg.org\n");

        desc("FREETYPE", "no",   "-no-freetype",        "Do not compile in Freetype2 support.");
        desc("FREETYPE", "yes",  "-qt-freetype",        "Use the libfreetype bundled with Qt.");
        desc("FREETYPE", "system","-system-freetype",   "Use the libfreetype provided by the system.");

        desc("HARFBUZZ", "no",   "-no-harfbuzz",        "Do not compile in HarfBuzz-NG support.");
        desc("HARFBUZZ", "qt",   "-qt-harfbuzz",        "Use HarfBuzz-NG bundled with Qt to do text shaping.\n"
                                                        "It can still be disabled by setting\n"
                                                        "the QT_HARFBUZZ environment variable to \"old\".");
        desc("HARFBUZZ", "system","-system-harfbuzz",   "Use HarfBuzz-NG from the operating system\n"
                                                        "to do text shaping. It can still be disabled\n"
                                                        "by setting the QT_HARFBUZZ environment variable to \"old\".\n"
                                                        "See http://www.harfbuzz.org\n");

        if ((platform() == QNX) || (platform() == BLACKBERRY)) {
            desc("SLOG2", "yes",  "-slog2",             "Compile with slog2 support.");
            desc("SLOG2", "no",  "-no-slog2",           "Do not compile with slog2 support.");
            desc("QNX_IMF", "yes",  "-imf",             "Compile with imf support.");
            desc("QNX_IMF", "no",  "-no-imf",           "Do not compile with imf support.");
            desc("PPS", "yes",  "-pps",                 "Compile with PPS support.");
            desc("PPS", "no",  "-no-pps",               "Do not compile with PPS support.");
            desc("LGMON", "yes",  "-lgmon",             "Compile with lgmon support.");
            desc("LGMON", "no",   "-no-lgmon",          "Do not compile with lgmon support.\n");
        }

        desc("ANGLE", "yes",       "-angle",            "Use the ANGLE implementation of OpenGL ES 2.0.");
        desc("ANGLE", "no",        "-no-angle",         "Do not use ANGLE.\nSee http://code.google.com/p/angleproject/\n");
        // Qt\Windows only options go below here --------------------------------------------------------------------------------
        desc("\nQt for Windows only:\n\n");

        desc("INCREDIBUILD_XGE", "no", "-no-incredibuild-xge", "Do not add IncrediBuild XGE distribution commands to custom build steps.");
        desc("INCREDIBUILD_XGE", "yes", "-incredibuild-xge",   "Add IncrediBuild XGE distribution commands to custom build steps. This will distribute MOC and UIC steps, and other custom buildsteps which are added to the INCREDIBUILD_XGE variable.\n(The IncrediBuild distribution commands are only added to Visual Studio projects)\n");

        desc("PLUGIN_MANIFESTS", "no", "-no-plugin-manifests", "Do not embed manifests in plugins.");
        desc("PLUGIN_MANIFESTS", "yes", "-plugin-manifests",   "Embed manifests in plugins.\n");
        desc("BUILD_QMAKE", "no", "-no-qmake",          "Do not compile qmake.");
        desc("BUILD_QMAKE", "yes", "-qmake",            "Compile qmake.\n");

        desc(                  "-qreal [double|float]", "typedef qreal to the specified type. The default is double.\n"
                                                        "Note that changing this flag affects binary compatibility.\n");

        desc("RTTI", "no",      "-no-rtti",             "Do not compile runtime type information.");
        desc("RTTI", "yes",     "-rtti",                "Compile runtime type information.");
        desc("STRIP", "no",     "-no-strip",            "Do not strip libraries and executables of debug info when installing.");
        desc("STRIP", "yes",    "-strip",               "Strip libraries and executables of debug info when installing.\n");

        desc("SSE2", "no",      "-no-sse2",             "Do not compile with use of SSE2 instructions.");
        desc("SSE2", "yes",     "-sse2",                "Compile with use of SSE2 instructions.");
        desc("SSE3", "no",      "-no-sse3",             "Do not compile with use of SSE3 instructions.");
        desc("SSE3", "yes",     "-sse3",                "Compile with use of SSE3 instructions.");
        desc("SSSE3", "no",     "-no-ssse3",            "Do not compile with use of SSSE3 instructions.");
        desc("SSSE3", "yes",    "-ssse3",               "Compile with use of SSSE3 instructions.");
        desc("SSE4_1", "no",    "-no-sse4.1",           "Do not compile with use of SSE4.1 instructions.");
        desc("SSE4_1", "yes",   "-sse4.1",              "Compile with use of SSE4.1 instructions.");
        desc("SSE4_2", "no",    "-no-sse4.2",           "Do not compile with use of SSE4.2 instructions.");
        desc("SSE4_2", "yes",   "-sse4.2",              "Compile with use of SSE4.2 instructions.");
        desc("AVX", "no",       "-no-avx",              "Do not compile with use of AVX instructions.");
        desc("AVX", "yes",      "-avx",                 "Compile with use of AVX instructions.");
        desc("AVX2", "no",      "-no-avx2",             "Do not compile with use of AVX2 instructions.");
        desc("AVX2", "yes",     "-avx2",                "Compile with use of AVX2 instructions.\n");
        desc("AVX512", "no",    "-no-avx512",           "Do not compile with use of AVX512 instructions.");
        desc("AVX512", "yes",   "-avx512",              "Compile with use of AVX512 instructions.\n");
        desc("SSL", "no",        "-no-ssl",             "Do not compile support for SSL.");
        desc("SSL", "yes",       "-ssl",                "Enable run-time SSL support.");
        desc("OPENSSL", "no",    "-no-openssl",         "Do not compile support for OpenSSL.");
        desc("OPENSSL", "yes",   "-openssl",            "Enable run-time OpenSSL support.");
        desc("OPENSSL", "linked","-openssl-linked",     "Enable linked OpenSSL support.\n");
        desc("LIBPROXY", "no",   "-no-libproxy",        "Do not compile in libproxy support.");
        desc("LIBPROXY", "yes",  "-libproxy",           "Compile in libproxy support (for cross compilation targets).\n");
        desc("DBUS", "no",       "-no-dbus",            "Do not compile in D-Bus support.");
        desc("DBUS", "linked",   "-dbus-linked",        "Compile in D-Bus support and link to libdbus-1.\n");
        desc("DBUS", "runtime",  "-dbus-runtime",       "Compile in D-Bus support and load libdbus-1\ndynamically.");
        desc("AUDIO_BACKEND", "no","-no-audio-backend", "Do not compile in the platform audio backend into\nQt Multimedia.");
        desc("AUDIO_BACKEND", "yes","-audio-backend",   "Compile in the platform audio backend into Qt Multimedia.\n");
        desc("WMF_BACKEND", "no","-no-wmf-backend",     "Do not compile in the windows media foundation backend\ninto Qt Multimedia.");
        desc("WMF_BACKEND", "yes","-wmf-backend",       "Compile in the windows media foundation backend into Qt Multimedia.\n");
        desc("QML_DEBUG", "no",    "-no-qml-debug",     "Do not build the in-process QML debugging support.");
        desc("QML_DEBUG", "yes",   "-qml-debug",        "Build the in-process QML debugging support.\n");
        desc("DIRECTWRITE", "no", "-no-directwrite",    "Do not build support for DirectWrite font rendering.");
        desc("DIRECTWRITE", "yes", "-directwrite",      "Build support for DirectWrite font rendering.\n");

        desc("DIRECT2D", "no",  "-no-direct2d",         "Do not build the Direct2D platform plugin.");
        desc("DIRECT2D", "yes", "-direct2d",            "Build the Direct2D platform plugin (experimental,\n"
                                                        "requires Direct2D availability on target systems,\n"
                                                        "e.g. Windows 7 with Platform Update, Windows 8, etc.)\n");

        desc(                   "-no-style-<style>",    "Disable <style> entirely.");
        desc(                   "-qt-style-<style>",    "Enable <style> in the Qt Library.\nAvailable styles: ");

        desc("STYLE_WINDOWS", "yes", "",                "  windows", ' ');
        desc("STYLE_WINDOWSXP", "auto", "",             "  windowsxp", ' ');
        desc("STYLE_WINDOWSVISTA", "auto", "",          "  windowsvista", ' ');
        desc("STYLE_FUSION", "yes", "",                 "  fusion", ' ');
        desc("STYLE_WINDOWSCE", "yes", "",              "  windowsce", ' ');
        desc("STYLE_WINDOWSMOBILE" , "yes", "",         "  windowsmobile\n", ' ');
        desc("NATIVE_GESTURES", "no", "-no-native-gestures", "Do not use native gestures on Windows 7.");
        desc("NATIVE_GESTURES", "yes", "-native-gestures", "Use native gestures on Windows 7.\n");
        desc("MSVC_MP", "no", "-no-mp",                 "Do not use multiple processors for compiling with MSVC");
        desc("MSVC_MP", "yes", "-mp",                   "Use multiple processors for compiling with MSVC (-MP).\n");

        desc(                   "-loadconfig <config>", "Run configure with the parameters from file configure_<config>.cache.");
        desc(                   "-saveconfig <config>", "Run configure and save the parameters in file configure_<config>.cache.");
        desc(                   "-redo",                "Run configure with the same parameters as last time.\n");
        desc(                   "-v, -verbose",         "Run configure tests with verbose output.\n");

        // Qt\Windows CE only options go below here -----------------------------------------------------------------------------
        desc("Qt for Windows CE only:\n\n");
        desc("CE_CRT", "no",       "-no-crt" ,             "Do not add the C runtime to default deployment rules.");
        desc("CE_CRT", "yes",      "-qt-crt",              "Qt identifies C runtime during project generation.");
        desc(                      "-crt <path>",          "Specify path to C runtime used for project generation.\n");
        desc("CETEST", "no",       "-no-cetest",           "Do not compile Windows CE remote test application.");
        desc("CETEST", "yes",      "-cetest",              "Compile Windows CE remote test application.\n");
        desc(                      "-signature <file>",    "Use <file> for signing the target project.");
        return true;
    }
    return false;
}

// Locate a file and return its containing directory.
QString Configure::locateFile(const QString &fileName) const
{
    const QString mkspec = dictionary.contains(QStringLiteral("XQMAKESPEC"))
        ? dictionary[QStringLiteral("XQMAKESPEC")] : dictionary[QStringLiteral("QMAKESPEC")];
    const QString file = fileName.toLower();
    QStringList pathList;
    if (file.endsWith(".h")) {
        static const QStringList headerPaths =
            Environment::headerPaths(Environment::compilerFromQMakeSpec(mkspec));
        pathList = qmakeIncludes;
        pathList += headerPaths;
    } else if (file.endsWith(".lib") ||  file.endsWith(".a")) {
        static const QStringList libPaths =
            Environment::libraryPaths(Environment::compilerFromQMakeSpec(mkspec));
        pathList = libPaths;
    } else {
         // Fallback for .exe and .dll (latter are not covered by QStandardPaths).
        static const QStringList exePaths = Environment::path();
        pathList = exePaths;
    }
    return Environment::findFileInPaths(file, pathList);
}

/*!
    Default value for options marked as "auto" if the test passes.
    (Used both by the autoDetection() below, and the desc() function
    to mark (+) the default option of autodetecting options.
*/
QString Configure::defaultTo(const QString &option)
{
    // We prefer using the system version of the 3rd party libs
    if (option == "ZLIB"
        || option == "PCRE"
        || option == "LIBJPEG"
        || option == "LIBPNG")
        return "system";

    // PNG is always built-in, never a plugin
    if (option == "PNG")
        return "yes";

    // These database drivers and image formats can be built-in or plugins.
    // Prefer plugins when Qt is shared.
    if (dictionary[ "SHARED" ] == "yes") {
        if (option == "SQL_MYSQL"
            || option == "SQL_MYSQL"
            || option == "SQL_ODBC"
            || option == "SQL_OCI"
            || option == "SQL_PSQL"
            || option == "SQL_TDS"
            || option == "SQL_DB2"
            || option == "SQL_SQLITE"
            || option == "SQL_SQLITE2"
            || option == "SQL_IBASE"
            || option == "JPEG"
            || option == "GIF")
            return "plugin";
    }

    // By default we do not want to compile OCI driver when compiling with
    // MinGW, due to lack of such support from Oracle. It prob. won't work.
    // (Customer may force the use though)
    if (dictionary["QMAKESPEC"].endsWith("-g++")
        && option == "SQL_OCI")
        return "no";

    // keep 'auto' default for msvc, since we can't set the language supported
    if (option == "C++STD"
        && dictionary["QMAKESPEC"].contains("msvc"))
        return "auto";

    if (option == "SYNCQT"
        && (!QFile::exists(sourcePath + "/.git")))
        return "no";

    return "yes";
}

bool Configure::checkAngleAvailability(QString *errorMessage /* = 0 */) const
{
    // Check for Direct X SDK (include lib and direct shader compiler 'fxc').
    // Up to Direct X SDK June 2010 and for MinGW, this is pointed to by the
    // DXSDK_DIR variable. Starting with Windows Kit 8, it is included
    // in the Windows SDK. Checking for the header is not sufficient since
    // it is also  present in MinGW.
    const QString directXSdk = Environment::detectDirectXSdk();
    const Compiler compiler = Environment::compilerFromQMakeSpec(dictionary[QStringLiteral("QMAKESPEC")]);
    if (compiler >= CC_MSVC2005 && compiler <= CC_MSVC2008) {
        if (errorMessage)
            *errorMessage = QStringLiteral("ANGLE is no longer supported for this compiler.");
        return false;
    }
    if (compiler < CC_MSVC2012 && directXSdk.isEmpty()) {
        if (errorMessage)
            *errorMessage = QStringLiteral("There is no Direct X SDK installed or the environment variable \"DXSDK_DIR\" is not set.");
        return false;
    }
    const QString compilerHeader = QStringLiteral("d3dcompiler.h");
    if (!findFile(compilerHeader)) {
        if (errorMessage)
            *errorMessage = QString::fromLatin1("The header '%1' could not be found.").arg(compilerHeader);
        return false;
    }
    if (dictionary["SSE2"] != "no") {
        const QString intrinHeader = QStringLiteral("intrin.h"); // Not present on MinGW-32
        if (!findFile(intrinHeader)) {
            if (errorMessage)
                *errorMessage = QString::fromLatin1("The header '%1' required for SSE2 could not be found.").arg(intrinHeader);
            return false;
        }
    }

    const QString directXLibrary = QStringLiteral("d3d11.lib"); // Ensures at least the June 2010 DXSDK is present
    if (!findFile(directXLibrary)) {
        if (errorMessage)
            *errorMessage = QString::fromLatin1("The library '%1' could not be found.").arg(directXLibrary);
        return false;
    }
    const QString fxcBinary = QStringLiteral("fxc.exe");
    QStringList additionalPaths;
    if (!directXSdk.isEmpty())
        additionalPaths.push_back(directXSdk + QStringLiteral("/Utilities/bin/x86"));
    QString fxcPath = QStandardPaths::findExecutable(fxcBinary, additionalPaths);
    if (fxcPath.isEmpty()) {
        if (errorMessage)
            *errorMessage = QString::fromLatin1("The shader compiler '%1' could not be found.").arg(fxcBinary);
        return false;
    }
    return true;
}

QString Configure::checkAvx512Availability()
{
    static const char avx512features[][5] = { "cd", "er", "pf", "bw", "dq", "vl", "ifma", "vbmi" };

    // try AVX512 Foundation. No Foundation, nothing else works.
    if (!tryCompileProject("common/avx512", "AVX512=F"))
        return QString();

    QString available = "avx512f";
    for (int i = 0; i < sizeof(avx512features)/sizeof(avx512features[0]); ++i) {
        if (tryCompileProject("common/avx512", QStringLiteral("AVX512=%0").arg(avx512features[i]).toUpper())) {
            available += " avx512";
            available += avx512features[i];
        }
    }
    return available;
}

/*!
    Checks the system for the availability of a feature.
    Returns true if the feature is available, else false.
*/

bool Configure::checkAvailability(const QString &part)
{
    bool available = false;
    if (part == "STYLE_WINDOWSXP")
        available = (platform() == WINDOWS) && findFile("uxtheme.h");

    else if (part == "OBJCOPY")
        available = tryCompileProject("unix/objcopy");

    else if (part == "ATOMIC64")
        available = tryCompileProject("common/atomic64");

    else if (part == "ATOMIC64-LIBATOMIC")
        available = tryCompileProject("common/atomic64", "LIBS+=-latomic");

    else if (part == "ZLIB")
        available = findFile("zlib.h");

    else if (part == "PCRE")
        available = findFile("pcre.h");

    else if (part == "ICU")
        available = tryCompileProject("unix/icu");

    else if (part == "ANGLE") {
        available = checkAngleAvailability();
    }

    else if (part == "HARFBUZZ")
        available = tryCompileProject("unix/harfbuzz");

    else if (part == "LIBJPEG")
        available = findFile("jpeglib.h");
    else if (part == "LIBPNG")
        available = findFile("png.h");
    else if (part == "SQL_MYSQL")
        available = findFile("mysql.h") && findFile("libmySQL.lib");
    else if (part == "SQL_ODBC")
        available = findFile("sql.h") && findFile("sqlext.h") && findFile("odbc32.lib");
    else if (part == "SQL_OCI")
        available = findFile("oci.h") && findFile("oci.lib");
    else if (part == "SQL_PSQL")
        available = findFile("libpq-fe.h") && findFile("libpq.lib") && findFile("ws2_32.lib") && findFile("advapi32.lib");
    else if (part == "SQL_TDS")
        available = findFile("sybfront.h") && findFile("sybdb.h") && findFile("ntwdblib.lib");
    else if (part == "SQL_DB2")
        available = findFile("sqlcli.h") && findFile("sqlcli1.h") && findFile("db2cli.lib");
    else if (part == "SQL_SQLITE")
        available = true; // Built in, we have a fork
    else if (part == "SQL_SQLITE_LIB") {
        if (dictionary[ "SQL_SQLITE_LIB" ] == "system") {
            if ((platform() == QNX) || (platform() == BLACKBERRY)) {
                available = true;
                dictionary[ "QT_LFLAGS_SQLITE" ] += "-lsqlite3 -lz";
            } else {
                available = findFile("sqlite3.h") && findFile("sqlite3.lib");
                if (available)
                    dictionary[ "QT_LFLAGS_SQLITE" ] += "sqlite3.lib";
            }
        } else {
            available = true;
        }
    } else if (part == "SQL_SQLITE2")
        available = findFile("sqlite.h") && findFile("sqlite.lib");
    else if (part == "SQL_IBASE")
        available = findFile("ibase.h") && (findFile("gds32_ms.lib") || findFile("gds32.lib"));
    else if (part == "OPENGL_ES_2")
        available = (dictionary.value("XQMAKESPEC").startsWith("wince"));
    else if (part == "SSE2")
        available = tryCompileProject("common/sse2");
    else if (part == "SSE3")
        available = tryCompileProject("common/sse3");
    else if (part == "SSSE3")
        available = tryCompileProject("common/ssse3");
    else if (part == "SSE4_1")
        available = tryCompileProject("common/sse4_1");
    else if (part == "SSE4_2")
        available = tryCompileProject("common/sse4_2");
    else if (part == "AVX")
        available = tryCompileProject("common/avx");
    else if (part == "AVX2")
        available = tryCompileProject("common/avx2");
    else if (part == "OPENSSL")
        available = findFile("openssl\\ssl.h");
    else if (part == "LIBPROXY")
        available = dictionary.contains("XQMAKESPEC") && tryCompileProject("common/libproxy");
    else if (part == "DBUS")
        available = findFile("dbus\\dbus.h");
    else if (part == "CETEST") {
        const QString rapiHeader = QDir::toNativeSeparators(locateFile("rapi.h"));
        const QString rapiLib = QDir::toNativeSeparators(locateFile("rapi.lib"));
        available = (dictionary.value("XQMAKESPEC").startsWith("wince")) && !rapiHeader.isEmpty() && !rapiLib.isEmpty();
        if (available) {
            dictionary[ "QT_CE_RAPI_INC" ] += QLatin1String("\"") + rapiHeader + QLatin1String("\"");
            dictionary[ "QT_CE_RAPI_LIB" ] += QLatin1String("\"") + rapiLib + QLatin1String("\"");
        }
        else if (dictionary[ "CETEST_REQUESTED" ] == "yes") {
            cout << "cetest could not be enabled: rapi.h and rapi.lib could not be found." << endl;
            cout << "Make sure the environment is set up for compiling with ActiveSync." << endl;
            dictionary[ "DONE" ] = "error";
        }
    } else if (part == "INCREDIBUILD_XGE") {
        available = !QStandardPaths::findExecutable(QStringLiteral("BuildConsole.exe")).isEmpty()
                    && !QStandardPaths::findExecutable(QStringLiteral("xgConsole.exe")).isEmpty();
    } else if (part == "WMSDK") {
        available = findFile("wmsdk.h");
    } else if (part == "AUDIO_BACKEND") {
        available = true;
    } else if (part == "WMF_BACKEND") {
        available = findFile("mfapi.h") && findFile("mf.lib");
    } else if (part == "DIRECTWRITE") {
        available = tryCompileProject("win/directwrite");
    } else if (part == "DIRECT2D") {
        available = tryCompileProject("qpa/direct2d");
    } else if (part == "ICONV") {
        available = tryCompileProject("unix/iconv") || tryCompileProject("unix/gnu-libiconv");
    } else if (part == "EVDEV") {
        available = tryCompileProject("unix/evdev");
    } else if (part == "MTDEV") {
        available = tryCompileProject("unix/mtdev");
    } else if (part == "TSLIB") {
        available = tryCompileProject("unix/tslib");
    } else if (part == "INOTIFY") {
        available = tryCompileProject("unix/inotify");
    } else if (part == "QT_EVENTFD") {
        available = tryCompileProject("unix/eventfd");
    } else if (part == "CUPS") {
        available = (platform() != WINDOWS) && (platform() != WINDOWS_CE) && (platform() != WINDOWS_RT) && tryCompileProject("unix/cups");
    } else if (part == "STACK_PROTECTOR_STRONG") {
        available = (platform() == QNX || platform() == BLACKBERRY) && compilerSupportsFlag("qcc -fstack-protector-strong");
    } else if (part == "SLOG2") {
        available = tryCompileProject("unix/slog2");
    } else if (part == "QNX_IMF") {
        available = tryCompileProject("unix/qqnx_imf");
    } else if (part == "PPS") {
        available = (platform() == QNX || platform() == BLACKBERRY) && tryCompileProject("unix/pps");
    } else if (part == "LGMON") {
        available = (platform() == QNX || platform() == BLACKBERRY)
                    && tryCompileProject("unix/lgmon");
    } else if (part == "NEON") {
        available = dictionary["QT_CPU_FEATURES"].contains("neon");
    } else if (part == "FONT_CONFIG") {
        available = tryCompileProject("unix/fontconfig");
    }

    return available;
}

/*
    Autodetect options marked as "auto".
*/
void Configure::autoDetection()
{
    cout << "Running configuration tests..." << endl;

    // Auto-detect CPU architectures.
    detectArch();

    if (dictionary["C++STD"] == "auto" && !dictionary["QMAKESPEC"].contains("msvc")) {
        if (!tryCompileProject("common/c++11")) {
            dictionary["C++STD"] = "c++98";
        } else if (!tryCompileProject("common/c++14")) {
            dictionary["C++STD"] = "c++11";
        } else if (!tryCompileProject("common/c++1z")) {
            dictionary["C++STD"] = "c++14";
        } else {
            dictionary["C++STD"] = "c++1z";
        }
    }

    if (!dictionary["QMAKESPEC"].contains("msvc")) {
        if (tryCompileProject("common/c++default", QString(), false)) {
            QFile iiFile(buildPath + "/config.tests/common/c++default/c++default.ii");
            if (iiFile.open(QIODevice::ReadOnly)) {
                QString content = QString::fromUtf8(iiFile.readAll());
                QRegExp expr("\\b([0-9]+)L\\b");
                if (expr.indexIn(content) != -1)
                    dictionary["CFG_STDCXX_DEFAULT"] = expr.cap(1);
            }
        }
        if (dictionary["CFG_STDCXX_DEFAULT"].isEmpty()) {
            cout << "Could not determine the C++ standard the compiler uses by default, assuming C++98." << endl;
            dictionary["CFG_STDCXX_DEFAULT"] = "199711";
        }
    }

    if (dictionary["ATOMIC64"] == "auto")
        dictionary["ATOMIC64"] = checkAvailability("ATOMIC64") ? "yes" :
                                 checkAvailability("ATOMIC64-LIBATOMIC") ? "libatomic" : "no";

    // Style detection
    if (dictionary["STYLE_WINDOWSXP"] == "auto")
        dictionary["STYLE_WINDOWSXP"] = checkAvailability("STYLE_WINDOWSXP") ? defaultTo("STYLE_WINDOWSXP") : "no";
    if (dictionary["STYLE_WINDOWSVISTA"] == "auto") // Vista style has the same requirements as XP style
        dictionary["STYLE_WINDOWSVISTA"] = checkAvailability("STYLE_WINDOWSXP") ? defaultTo("STYLE_WINDOWSVISTA") : "no";

    // Compression detection
    if (dictionary["ZLIB"] == "auto")
        dictionary["ZLIB"] =  checkAvailability("ZLIB") ? defaultTo("ZLIB") : "qt";

    // PCRE detection
    if (dictionary["PCRE"] == "auto")
        dictionary["PCRE"] = checkAvailability("PCRE") ? defaultTo("PCRE") : "qt";

    // ICU detection
    if (dictionary["ICU"] == "auto")
        dictionary["ICU"] = checkAvailability("ICU") ? "yes" : "no";

    // ANGLE detection
    if (dictionary["ANGLE"] == "auto") {
        if (dictionary["OPENGL_ES_2"] == "yes") {
            dictionary["ANGLE"] = checkAngleAvailability() ? "yes" : "no";
            dictionary["ANGLE_FROM"] = "detected";
        } else {
            dictionary["ANGLE"] = "no";
        }
    }

    // Dynamic GL. This must be explicitly requested, no autodetection.
    if (dictionary["DYNAMICGL"] == "auto")
        dictionary["DYNAMICGL"] = "no";

    // Image format detection
    if (dictionary["GIF"] == "auto")
        dictionary["GIF"] = defaultTo("GIF");
    if (dictionary["JPEG"] == "auto")
        dictionary["JPEG"] = defaultTo("JPEG");
    if (dictionary["PNG"] == "auto")
        dictionary["PNG"] = defaultTo("PNG");
    if (dictionary["LIBJPEG"] == "auto")
        dictionary["LIBJPEG"] = checkAvailability("LIBJPEG") ? defaultTo("LIBJPEG") : "qt";
    if (dictionary["LIBPNG"] == "auto")
        dictionary["LIBPNG"] = checkAvailability("LIBPNG") ? defaultTo("LIBPNG") : "qt";

    // SQL detection (not on by default)
    if (dictionary["SQL_MYSQL"] == "auto")
        dictionary["SQL_MYSQL"] = checkAvailability("SQL_MYSQL") ? defaultTo("SQL_MYSQL") : "no";
    if (dictionary["SQL_ODBC"] == "auto")
        dictionary["SQL_ODBC"] = checkAvailability("SQL_ODBC") ? defaultTo("SQL_ODBC") : "no";
    if (dictionary["SQL_OCI"] == "auto")
        dictionary["SQL_OCI"] = checkAvailability("SQL_OCI") ? defaultTo("SQL_OCI") : "no";
    if (dictionary["SQL_PSQL"] == "auto")
        dictionary["SQL_PSQL"] = checkAvailability("SQL_PSQL") ? defaultTo("SQL_PSQL") : "no";
    if (dictionary["SQL_TDS"] == "auto")
        dictionary["SQL_TDS"] = checkAvailability("SQL_TDS") ? defaultTo("SQL_TDS") : "no";
    if (dictionary["SQL_DB2"] == "auto")
        dictionary["SQL_DB2"] = checkAvailability("SQL_DB2") ? defaultTo("SQL_DB2") : "no";
    if (dictionary["SQL_SQLITE"] == "auto")
        dictionary["SQL_SQLITE"] = checkAvailability("SQL_SQLITE") ? defaultTo("SQL_SQLITE") : "no";
    if (dictionary["SQL_SQLITE_LIB"] == "system")
        if (!checkAvailability("SQL_SQLITE_LIB"))
            dictionary["SQL_SQLITE_LIB"] = "no";
    if (dictionary["SQL_SQLITE2"] == "auto")
        dictionary["SQL_SQLITE2"] = checkAvailability("SQL_SQLITE2") ? defaultTo("SQL_SQLITE2") : "no";
    if (dictionary["SQL_IBASE"] == "auto")
        dictionary["SQL_IBASE"] = checkAvailability("SQL_IBASE") ? defaultTo("SQL_IBASE") : "no";
    if (dictionary["SSE2"] == "auto")
        dictionary["SSE2"] = checkAvailability("SSE2") ? "yes" : "no";
    if (dictionary["SSE3"] == "auto")
        dictionary["SSE3"] = checkAvailability("SSE3") ? "yes" : "no";
    if (dictionary["SSSE3"] == "auto")
        dictionary["SSSE3"] = checkAvailability("SSSE3") ? "yes" : "no";
    if (dictionary["SSE4_1"] == "auto")
        dictionary["SSE4_1"] = checkAvailability("SSE4_1") ? "yes" : "no";
    if (dictionary["SSE4_2"] == "auto")
        dictionary["SSE4_2"] = checkAvailability("SSE4_2") ? "yes" : "no";
    if (dictionary["AVX"] == "auto")
        dictionary["AVX"] = checkAvailability("AVX") ? "yes" : "no";
    if (dictionary["AVX2"] == "auto")
        dictionary["AVX2"] = checkAvailability("AVX2") ? "yes" : "no";
    if (dictionary["AVX512"] == "auto")
        dictionary["AVX512"] = checkAvx512Availability();
    if (dictionary["NEON"] == "auto")
        dictionary["NEON"] = checkAvailability("NEON") ? "yes" : "no";
    if (dictionary["SSL"] == "auto") {
        if (platform() == WINDOWS_RT) {
            dictionary["SSL"] = "yes";
        } else {
            // On Desktop Windows openssl and ssl always have the same value (for now). OpenSSL is
            // the only backend and if it is available and should be built, that also means that
            // SSL support in general is enabled.
            if (dictionary["OPENSSL"] == "auto")
                dictionary["OPENSSL"] = checkAvailability("OPENSSL") ? "yes" : "no";
            dictionary["SSL"] = dictionary["OPENSSL"];
        }
    }
    if (dictionary["OPENSSL"] == "auto")
        dictionary["OPENSSL"] = checkAvailability("OPENSSL") ? "yes" : "no";
    if (dictionary["LIBPROXY"] == "auto")
        dictionary["LIBPROXY"] = checkAvailability("LIBPROXY") ? "yes" : "no";
    if (dictionary["DBUS"] == "auto")
        dictionary["DBUS"] = checkAvailability("DBUS") ? "linked" : "runtime";
    if (dictionary["QML_DEBUG"] == "auto")
        dictionary["QML_DEBUG"] = dictionary["QML"] == "yes" ? "yes" : "no";
    if (dictionary["AUDIO_BACKEND"] == "auto")
        dictionary["AUDIO_BACKEND"] = checkAvailability("AUDIO_BACKEND") ? "yes" : "no";
    if (dictionary["WMF_BACKEND"] == "auto")
        dictionary["WMF_BACKEND"] = checkAvailability("WMF_BACKEND") ? "yes" : "no";
    if (dictionary["WMSDK"] == "auto")
        dictionary["WMSDK"] = checkAvailability("WMSDK") ? "yes" : "no";

    // Qt/WinCE remote test application
    if (dictionary["CETEST"] == "auto")
        dictionary["CETEST"] = checkAvailability("CETEST") ? "yes" : "no";

    // Detection of IncrediBuild buildconsole
    if (dictionary["INCREDIBUILD_XGE"] == "auto")
        dictionary["INCREDIBUILD_XGE"] = checkAvailability("INCREDIBUILD_XGE") ? "yes" : "no";

    // Detection of iconv support
    if (dictionary["QT_ICONV"] == "auto")
        dictionary["QT_ICONV"] = checkAvailability("ICONV") ? "yes" : "no";

    // Detection of evdev support
    if (dictionary["QT_EVDEV"] == "auto")
        dictionary["QT_EVDEV"] = checkAvailability("EVDEV") ? "yes" : "no";

    // Detection of mtdev support
    if (dictionary["QT_MTDEV"] == "auto")
        dictionary["QT_MTDEV"] = checkAvailability("MTDEV") ? "yes" : "no";

    // Detection of tslib support
    if (dictionary["QT_TSLIB"] == "auto")
        dictionary["QT_TSLIB"] = checkAvailability("TSLIB") ? "yes" : "no";

    // Detection of inotify
    if (dictionary["QT_INOTIFY"] == "auto")
        dictionary["QT_INOTIFY"] = checkAvailability("INOTIFY") ? "yes" : "no";

    // Detection of cups support
    if (dictionary["QT_CUPS"] == "auto")
        dictionary["QT_CUPS"] = checkAvailability("CUPS") ? "yes" : "no";

    // Detection of -fstack-protector-strong support
    if (dictionary["STACK_PROTECTOR_STRONG"] == "auto")
        dictionary["STACK_PROTECTOR_STRONG"] = checkAvailability("STACK_PROTECTOR_STRONG") ? "yes" : "no";

    if ((platform() == QNX || platform() == BLACKBERRY) && dictionary["SLOG2"] == "auto") {
        dictionary["SLOG2"] = checkAvailability("SLOG2") ? "yes" : "no";
    }

    if ((platform() == QNX || platform() == BLACKBERRY) && dictionary["QNX_IMF"] == "auto") {
        dictionary["QNX_IMF"] = checkAvailability("QNX_IMF") ? "yes" : "no";
    }

    if (dictionary["PPS"] == "auto") {
        dictionary["PPS"] = checkAvailability("PPS") ? "yes" : "no";
    }

    if ((platform() == QNX || platform() == BLACKBERRY) && dictionary["LGMON"] == "auto") {
        dictionary["LGMON"] = checkAvailability("LGMON") ? "yes" : "no";
    }

    if (dictionary["QT_EVENTFD"] == "auto")
        dictionary["QT_EVENTFD"] = checkAvailability("QT_EVENTFD") ? "yes" : "no";

    if (dictionary["FONT_CONFIG"] == "auto")
        dictionary["FONT_CONFIG"] = checkAvailability("FONT_CONFIG") ? "yes" : "no";

    if (dictionary["DIRECTWRITE"] == "auto")
        dictionary["DIRECTWRITE"] = checkAvailability("DIRECTWRITE") ? "yes" : "no";

    // Mark all unknown "auto" to the default value..
    for (QMap<QString,QString>::iterator i = dictionary.begin(); i != dictionary.end(); ++i) {
        if (i.value() == "auto")
            i.value() = defaultTo(i.key());
    }

    if (tryCompileProject("unix/ptrsize"))
        dictionary["QT_POINTER_SIZE"] = "8";
    else
        dictionary["QT_POINTER_SIZE"] = "4";

    cout << "Done running configuration tests." << endl;
}

bool Configure::verifyConfiguration()
{
    bool prompt = false;
    if (dictionary["C++STD"] != "auto"
            && dictionary["QMAKESPEC"].contains("msvc")) {
        cout << "WARNING: It is not possible to change the C++ standard edition with MSVC compilers. "
                "Therefore, the option -c++std " << dictionary["C++STD"] << " was ignored." << endl << endl;
        dictionary["C++STD"] = "auto";
    }

    if (dictionary["STATIC_RUNTIME"] == "yes" && dictionary["SHARED"] == "yes") {
        cout << "ERROR: -static-runtime requires -static" << endl << endl;
        dictionary[ "DONE" ] = "error";
    }

    if (dictionary["SEPARATE_DEBUG_INFO"] == "yes") {
        if (dictionary[ "SHARED" ] == "no") {
            cout << "ERROR: -separate-debug-info is incompatible with -static" << endl << endl;
            dictionary[ "DONE" ] = "error";
        } else if (dictionary[ "BUILD" ] != "debug"
                && dictionary[ "BUILDALL" ] == "no"
                && dictionary[ "FORCEDEBUGINFO" ] == "no") {
            cout << "ERROR: -separate-debug-info needs -debug, -debug-and-release, or -force-debug-info" << endl << endl;
            dictionary[ "DONE" ] = "error";
        } else if (dictionary["SEPARATE_DEBUG_INFO"] == "yes" && !checkAvailability("OBJCOPY")) {
            cout << "ERROR: -separate-debug-info was requested but this binutils does not support it." << endl;
            dictionary[ "DONE" ] = "error";
        }
    }

    if (dictionary["SQL_SQLITE_LIB"] == "no" && dictionary["SQL_SQLITE"] != "no") {
        cout << "WARNING: Configure could not detect the presence of a system SQLite3 lib." << endl
             << "Configure will therefore continue with the SQLite3 lib bundled with Qt." << endl;
        dictionary["SQL_SQLITE_LIB"] = "qt"; // Set to Qt's bundled lib an continue
        prompt = true;
    }
    if (dictionary["QMAKESPEC"].endsWith("-g++")
        && dictionary["SQL_OCI"] != "no") {
        cout << "WARNING: Qt does not support compiling the Oracle database driver with" << endl
             << "MinGW, due to lack of such support from Oracle. Consider disabling the" << endl
             << "Oracle driver, as the current build will most likely fail." << endl;
        prompt = true;
    }
    if (dictionary["QMAKESPEC"].endsWith("win32-msvc.net")) {
        cout << "WARNING: The makespec win32-msvc.net is deprecated. Consider using" << endl
             << "win32-msvc2002 or win32-msvc2003 instead." << endl;
        prompt = true;
    }
    if (0 != dictionary["ARM_FPU_TYPE"].size()) {
            QStringList l= QStringList()
                    << "softvfp"
                    << "softvfp+vfpv2"
                    << "vfpv2";
            if (!(l.contains(dictionary["ARM_FPU_TYPE"])))
                    cout << QString("WARNING: Using unsupported fpu flag: %1").arg(dictionary["ARM_FPU_TYPE"]) << endl;
    }
    if (dictionary["DIRECTWRITE"] == "yes" && !checkAvailability("DIRECTWRITE")) {
        cout << "WARNING: To be able to compile the DirectWrite font engine you will" << endl
             << "need the Microsoft DirectWrite and Microsoft Direct2D development" << endl
             << "files such as headers and libraries." << endl;
        prompt = true;
    }
#if WINVER > 0x0601
    if (dictionary["TARGET_OS"] == "xp") {
        cout << "WARNING: Cannot use Windows Kit 8 to build Qt for Windows XP.\n"
                "WARNING: Windows SDK v7.1A is recommended.\n";
    }
#endif

    if (dictionary["DIRECT2D"] == "yes" && !checkAvailability("DIRECT2D")) {
        cout << "WARNING: To be able to build the Direct2D platform plugin you will" << endl
             << "need the Microsoft DirectWrite and Microsoft Direct2D development" << endl
             << "files such as headers and libraries." << endl;
        prompt = true;
    }

    // -angle given on command line, but Direct X cannot be found.
    if (dictionary["ANGLE"] != "no") {
        QString errorMessage;
        if (!checkAngleAvailability(&errorMessage)) {
            cout << "WARNING: ANGLE specified, but the DirectX SDK could not be detected:" << endl
                 << "  " << qPrintable(errorMessage) << endl
                 <<  "The build will most likely fail." << endl;
            prompt = true;
        }
    } else if (dictionary["ANGLE"] == "no") {
        if (dictionary["ANGLE_FROM"] == "detected") {
            QString errorMessage;
            checkAngleAvailability(&errorMessage);
            cout << "WARNING: The DirectX SDK could not be detected:" << endl
                 << "  " << qPrintable(errorMessage) << endl
                 << "Disabling the ANGLE backend." << endl;
            prompt = true;
        }
        if ((dictionary["OPENGL_ES_2"] == "yes") && !dictionary.contains("XQMAKESPEC")) {
            cout << endl << "WARNING: Using OpenGL ES 2.0 without ANGLE." << endl
                 << "Specify -opengl desktop to use Open GL." << endl
                 <<  "The build will most likely fail." << endl;
            prompt = true;
        }
    }

    if (dictionary["DYNAMICGL"] == "yes") {
        if (dictionary["OPENGL_ES_2"] == "yes" || dictionary["ANGLE"] != "no") {
            cout << "ERROR: Dynamic OpenGL cannot be used with -angle." << endl;
            dictionary[ "DONE" ] = "error";
        }
    }

    if (dictionary["OPENGL"] == "no" || dictionary["OPENGL_ES_2"] == "no") {
        if (dictionary.value("XQMAKESPEC").startsWith("winphone") ||
                dictionary.value("XQMAKESPEC").startsWith("winrt")) {
            cout << "ERROR: Option -no-opengl is not valid for WinRT." << endl;
            dictionary[ "DONE" ] = "error";
        }
    }

    if (prompt)
        promptKeyPress();

    return true;
}

void Configure::prepareConfigTests()
{
    // Generate an empty .qmake.cache file for config.tests
    QDir buildDir(buildPath);
    bool success = true;
    if (!buildDir.exists("config.tests"))
        success = buildDir.mkdir("config.tests");

    QString fileName(buildPath + "/config.tests/.qmake.cache");
    QFile cacheFile(fileName);
    success &= cacheFile.open(QIODevice::WriteOnly);
    cacheFile.close();

    if (!success) {
        cout << "Failed to create file " << qPrintable(QDir::toNativeSeparators(fileName)) << endl;
        dictionary[ "DONE" ] = "error";
    }
}

void Configure::generateOutputVars()
{
    // Generate variables for output
    QString build = dictionary[ "BUILD" ];
    bool buildAll = (dictionary[ "BUILDALL" ] == "yes");
    if (build == "debug") {
        if (buildAll)
            qtConfig += "debug_and_release build_all release";
        qtConfig += "debug";
    } else if (build == "release") {
        if (buildAll)
            qtConfig += "debug_and_release build_all debug";
        qtConfig += "release";
    }

    if (dictionary[ "C++STD" ] == "c++11")
        qtConfig += "c++11";
    else if (dictionary[ "C++STD" ] == "c++14")
        qtConfig += "c++11 c++14";
    else if (dictionary[ "C++STD" ] == "c++1z")
        qtConfig += "c++11 c++14 c++1z";
    if (!dictionary[ "CFG_STDCXX_DEFAULT" ].isEmpty())
        qmakeVars += "QT_COMPILER_STDCXX = " + dictionary[ "CFG_STDCXX_DEFAULT" ];

    if (dictionary[ "USE_GOLD_LINKER" ] == "yes")
        qmakeConfig += "use_gold_linker";

    if (dictionary[ "ENABLE_NEW_DTAGS" ] == "yes")
        qmakeConfig += "enable_new_dtags";

    if (dictionary[ "SHARED" ] == "no")
        qtConfig += "static";
    else
        qtConfig += "shared";

    if (dictionary[ "STATIC_RUNTIME" ] == "yes")
        qtConfig += "static_runtime";

    if (dictionary[ "GUI" ] == "no") {
        qtConfig += "no-gui";
        dictionary [ "WIDGETS" ] = "no";
    }

    if (dictionary[ "WIDGETS" ] == "no")
        qtConfig += "no-widgets";

    // Compression --------------------------------------------------
    if (dictionary[ "ZLIB" ] == "qt")
        qtConfig += "zlib";
    else if (dictionary[ "ZLIB" ] == "system")
        qtConfig += "system-zlib";

    // PCRE ---------------------------------------------------------
    if (dictionary[ "PCRE" ] == "qt")
        qmakeConfig += "pcre";

    // ICU ---------------------------------------------------------
    if (dictionary[ "ICU" ] == "yes")
        qtConfig  += "icu";

    // ANGLE --------------------------------------------------------
    if (dictionary[ "ANGLE" ] != "no") {
        qtConfig  += "angle";
    }

    // Dynamic OpenGL loading ---------------------------------------
    if (dictionary[ "DYNAMICGL" ] != "no") {
        qtConfig += "dynamicgl";
    }

    // Image formates -----------------------------------------------
    if (dictionary[ "GIF" ] == "no")
        qtConfig += "no-gif";
    else if (dictionary[ "GIF" ] == "yes")
        qtConfig += "gif";

    if (dictionary[ "JPEG" ] == "no")
        qtConfig += "no-jpeg";
    else if (dictionary[ "JPEG" ] == "yes")
        qtConfig += "jpeg";
    if (dictionary[ "LIBJPEG" ] == "system")
        qtConfig += "system-jpeg";

    if (dictionary[ "PNG" ] == "no")
        qtConfig += "no-png";
    else if (dictionary[ "PNG" ] == "yes")
        qtConfig += "png";
    if (dictionary[ "LIBPNG" ] == "system")
        qtConfig += "system-png";

    // Text rendering --------------------------------------------------
    if (dictionary[ "FREETYPE" ] == "yes")
        qtConfig += "freetype";
    else if (dictionary[ "FREETYPE" ] == "system")
        qtConfig += "system-freetype";

    if (dictionary[ "HARFBUZZ" ] == "qt")
        qtConfig += "harfbuzz";
    else if (dictionary[ "HARFBUZZ" ] == "system")
        qtConfig += "system-harfbuzz";

    // Styles -------------------------------------------------------
    if (dictionary[ "STYLE_WINDOWS" ] == "yes")
        qmakeStyles += "windows";

    if (dictionary[ "STYLE_FUSION" ] == "yes")
        qmakeStyles += "fusion";

    if (dictionary[ "STYLE_WINDOWSXP" ] == "yes")
        qmakeStyles += "windowsxp";

    if (dictionary[ "STYLE_WINDOWSVISTA" ] == "yes")
        qmakeStyles += "windowsvista";

    if (dictionary[ "STYLE_WINDOWSCE" ] == "yes")
    qmakeStyles += "windowsce";

    if (dictionary[ "STYLE_WINDOWSMOBILE" ] == "yes")
    qmakeStyles += "windowsmobile";

    if (dictionary[ "STYLE_ANDROID" ] == "yes")
        qmakeStyles += "android";

    // Databases ----------------------------------------------------
    if (dictionary[ "SQL_MYSQL" ] == "yes")
        qmakeSql += "mysql";
    else if (dictionary[ "SQL_MYSQL" ] == "plugin")
        qmakeSqlPlugins += "mysql";

    if (dictionary[ "SQL_ODBC" ] == "yes")
        qmakeSql += "odbc";
    else if (dictionary[ "SQL_ODBC" ] == "plugin")
        qmakeSqlPlugins += "odbc";

    if (dictionary[ "SQL_OCI" ] == "yes")
        qmakeSql += "oci";
    else if (dictionary[ "SQL_OCI" ] == "plugin")
        qmakeSqlPlugins += "oci";

    if (dictionary[ "SQL_PSQL" ] == "yes")
        qmakeSql += "psql";
    else if (dictionary[ "SQL_PSQL" ] == "plugin")
        qmakeSqlPlugins += "psql";

    if (dictionary[ "SQL_TDS" ] == "yes")
        qmakeSql += "tds";
    else if (dictionary[ "SQL_TDS" ] == "plugin")
        qmakeSqlPlugins += "tds";

    if (dictionary[ "SQL_DB2" ] == "yes")
        qmakeSql += "db2";
    else if (dictionary[ "SQL_DB2" ] == "plugin")
        qmakeSqlPlugins += "db2";

    if (dictionary[ "SQL_SQLITE" ] == "yes")
        qmakeSql += "sqlite";
    else if (dictionary[ "SQL_SQLITE" ] == "plugin")
        qmakeSqlPlugins += "sqlite";

    if (dictionary[ "SQL_SQLITE_LIB" ] == "system")
        qmakeConfig += "system-sqlite";

    if (dictionary[ "SQL_SQLITE2" ] == "yes")
        qmakeSql += "sqlite2";
    else if (dictionary[ "SQL_SQLITE2" ] == "plugin")
        qmakeSqlPlugins += "sqlite2";

    if (dictionary[ "SQL_IBASE" ] == "yes")
        qmakeSql += "ibase";
    else if (dictionary[ "SQL_IBASE" ] == "plugin")
        qmakeSqlPlugins += "ibase";

    // Other options ------------------------------------------------
    if (dictionary[ "BUILDALL" ] == "yes") {
        qtConfig += "build_all";
    }
    if (dictionary[ "SEPARATE_DEBUG_INFO" ] == "yes")
        qtConfig += "separate_debug_info";
    if (dictionary[ "FORCEDEBUGINFO" ] == "yes")
        qmakeConfig += "force_debug_info";
    qmakeConfig += dictionary[ "BUILD" ];

    if (buildParts.isEmpty()) {
        buildParts = defaultBuildParts;

        if (dictionary["BUILDDEV"] == "yes")
            buildParts += "tests";
    }
    while (!nobuildParts.isEmpty())
        buildParts.removeAll(nobuildParts.takeFirst());
    if (!buildParts.contains("libs"))
        buildParts += "libs";
    buildParts.removeDuplicates();
    if (dictionary[ "COMPILE_EXAMPLES" ] == "yes")
        qmakeConfig += "compile_examples";

    if (dictionary["MSVC_MP"] == "yes")
        qmakeConfig += "msvc_mp";

    if (dictionary[ "SHARED" ] == "yes") {
        QString version = dictionary[ "VERSION" ];
        if (!version.isEmpty()) {
            qmakeVars += "QMAKE_QT_VERSION_OVERRIDE = " + version.left(version.indexOf('.'));
            version.remove(QLatin1Char('.'));
        }
    }

    if (dictionary["ATOMIC64"] == "libatomic")
        qmakeConfig += "atomic64-libatomic";

    if (dictionary[ "ACCESSIBILITY" ] == "yes")
        qtConfig += "accessibility";

    if (!qmakeLibs.isEmpty())
        qmakeVars += "LIBS           += " + formatPaths(qmakeLibs);

    if (!dictionary["QT_LFLAGS_SQLITE"].isEmpty())
        qmakeVars += "QT_LFLAGS_SQLITE += " + dictionary["QT_LFLAGS_SQLITE"];

    if (dictionary[ "OPENGL" ] == "yes")
        qtConfig += "opengl";

    if (dictionary["OPENGL_ES_2"] == "yes") {
        qtConfig += "opengles2";
        qtConfig += "egl";
    }

    if (dictionary["OPENVG"] == "yes") {
        qtConfig += "openvg";
        qtConfig += "egl";
    }

    if (dictionary[ "SSL" ] == "yes")
        qtConfig += "ssl";

    if (dictionary[ "OPENSSL" ] == "yes")
        qtConfig += "openssl";
    else if (dictionary[ "OPENSSL" ] == "linked")
        qtConfig += "openssl-linked";

    if (dictionary[ "LIBPROXY" ] == "yes")
        qtConfig += "libproxy";

    if (dictionary[ "DBUS" ] == "runtime")
        qtConfig += "dbus";
    else if (dictionary[ "DBUS" ] == "linked")
        qtConfig += "dbus dbus-linked";

    if (dictionary[ "CETEST" ] == "yes")
        qtConfig += "cetest";

    // ### Vestige
    if (dictionary["AUDIO_BACKEND"] == "yes")
        qtConfig += "audio-backend";

    if (dictionary["QML_DEBUG"] == "no")
        qtConfig += "no-qml-debug";

    if (dictionary["WMF_BACKEND"] == "yes")
        qtConfig += "wmf-backend";

    if (dictionary["DIRECTWRITE"] == "yes")
        qtConfig += "directwrite";

    if (dictionary["DIRECT2D"] == "yes")
        qtConfig += "direct2d";

    if (dictionary[ "NATIVE_GESTURES" ] == "yes")
        qtConfig += "native-gestures";

    qtConfig += "qpa";

    if (dictionary["NIS"] == "yes")
        qtConfig += "nis";

    if (dictionary["QT_CUPS"] == "yes")
        qtConfig += "cups";

    if (dictionary["QT_ICONV"] == "yes")
        qtConfig += "iconv";
    else if (dictionary["QT_ICONV"] == "sun")
        qtConfig += "sun-libiconv";
    else if (dictionary["QT_ICONV"] == "gnu")
        qtConfig += "gnu-libiconv";

    if (dictionary["QT_EVDEV"] == "yes")
        qtConfig += "evdev";

    if (dictionary["QT_MTDEV"] == "yes")
        qtConfig += "mtdev";

    if (dictionary[ "QT_TSLIB" ] == "yes")
        qtConfig += "tslib";

    if (dictionary["QT_INOTIFY"] == "yes")
        qtConfig += "inotify";

    if (dictionary["QT_EVENTFD"] == "yes")
        qtConfig += "eventfd";

    if (dictionary["FONT_CONFIG"] == "yes") {
        qtConfig += "fontconfig";
        qmakeVars += "QMAKE_CFLAGS_FONTCONFIG =";
        qmakeVars += "QMAKE_LIBS_FONTCONFIG   = -lfreetype -lfontconfig";
    }

    if (dictionary["QT_GLIB"] == "yes")
        qtConfig += "glib";

    if (dictionary["STACK_PROTECTOR_STRONG"] == "yes")
        qtConfig += "stack-protector-strong";

    if (dictionary["REDUCE_EXPORTS"] == "yes")
        qtConfig += "reduce_exports";

    // We currently have no switch for QtConcurrent, so add it unconditionally.
    qtConfig += "concurrent";

    if (dictionary[ "SYSTEM_PROXIES" ] == "yes")
        qtConfig += "system-proxies";

    if (dictionary.contains("XQMAKESPEC") && (dictionary["QMAKESPEC"] != dictionary["XQMAKESPEC"])) {
            qmakeConfig += "cross_compile";
            dictionary["CROSS_COMPILE"] = "yes";
    }

    // Directories and settings for .qmake.cache --------------------

    if (dictionary.contains("XQMAKESPEC") && dictionary[ "XQMAKESPEC" ].startsWith("linux"))
        qtConfig += "rpath";

    if (!qmakeDefines.isEmpty())
        qmakeVars += QString("DEFINES        += ") + qmakeDefines.join(' ');
    if (!qmakeIncludes.isEmpty())
        qmakeVars += QString("INCLUDEPATH    += ") + formatPaths(qmakeIncludes);
    if (!opensslLibs.isEmpty())
        qmakeVars += opensslLibs;
    if (dictionary[ "OPENSSL" ] == "linked") {
        if (!opensslLibsDebug.isEmpty() || !opensslLibsRelease.isEmpty()) {
            if (opensslLibsDebug.isEmpty() || opensslLibsRelease.isEmpty()) {
                cout << "Error: either both or none of OPENSSL_LIBS_DEBUG/_RELEASE must be defined." << endl;
                exit(1);
            }
            qmakeVars += opensslLibsDebug;
            qmakeVars += opensslLibsRelease;
        } else if (opensslLibs.isEmpty()) {
            qmakeVars += QString("OPENSSL_LIBS    = -lssleay32 -llibeay32");
        }
        if (!opensslPath.isEmpty()) {
            qmakeVars += QString("OPENSSL_CFLAGS += -I%1/include").arg(opensslPath);
            qmakeVars += QString("OPENSSL_LIBS += -L%1/lib").arg(opensslPath);
        }
    }
    if (dictionary[ "DBUS" ] == "linked") {
       if (!dbusPath.isEmpty()) {
           qmakeVars += QString("QT_CFLAGS_DBUS = -I%1/include").arg(dbusPath);
           qmakeVars += QString("QT_LIBS_DBUS = -L%1/lib").arg(dbusPath);
           if (dbusHostPath.isEmpty())
               qmakeVars += QString("QT_HOST_CFLAGS_DBUS = -I%1/include").arg(dbusPath);
       }
       if (!dbusHostPath.isEmpty())
           qmakeVars += QString("QT_HOST_CFLAGS_DBUS = -I%1/include").arg(dbusHostPath);
    }
    if (dictionary[ "SQL_MYSQL" ] != "no" && !mysqlPath.isEmpty()) {
        qmakeVars += QString("QT_CFLAGS_MYSQL = -I%1/include").arg(mysqlPath);
        qmakeVars += QString("QT_LFLAGS_MYSQL = -L%1/lib").arg(mysqlPath);
    }
    if (!psqlLibs.isEmpty())
        qmakeVars += QString("QT_LFLAGS_PSQL=") + psqlLibs.section("=", 1);
    if (!zlibLibs.isEmpty())
        qmakeVars += zlibLibs;

    {
        QStringList lflagsTDS;
        if (!sybase.isEmpty())
            lflagsTDS += QString("-L") + formatPath(sybase.section("=", 1) + "/lib");
        if (!sybaseLibs.isEmpty())
            lflagsTDS += sybaseLibs.section("=", 1);
        if (!lflagsTDS.isEmpty())
            qmakeVars += QString("QT_LFLAGS_TDS=") + lflagsTDS.join(' ');
    }

    if (!qmakeSql.isEmpty())
        qmakeVars += QString("sql-drivers    += ") + qmakeSql.join(' ');
    if (!qmakeSqlPlugins.isEmpty())
        qmakeVars += QString("sql-plugins    += ") + qmakeSqlPlugins.join(' ');
    if (!qmakeStyles.isEmpty())
        qmakeVars += QString("styles         += ") + qmakeStyles.join(' ');
    if (!qmakeStylePlugins.isEmpty())
        qmakeVars += QString("style-plugins  += ") + qmakeStylePlugins.join(' ');

    if (!dictionary[ "QMAKESPEC" ].length()) {
        cout << "Configure could not detect your compiler. QMAKESPEC must either" << endl
             << "be defined as an environment variable, or specified as an" << endl
             << "argument with -platform" << endl;

        QStringList winPlatforms;
        QDir mkspecsDir(sourcePath + "/mkspecs");
        const QFileInfoList &specsList = mkspecsDir.entryInfoList();
        for (int i = 0; i < specsList.size(); ++i) {
            const QFileInfo &fi = specsList.at(i);
            if (fi.fileName().left(5) == "win32") {
                winPlatforms += fi.fileName();
            }
        }
        cout << "Available platforms are: " << qPrintable(winPlatforms.join(", ")) << endl;
        dictionary[ "DONE" ] = "error";
    }
}

void Configure::generateCachefile()
{
    // Generate qmodule.pri
    {
        FileWriter moduleStream(buildPath + "/mkspecs/qmodule.pri");

        moduleStream << "QT_BUILD_PARTS += " << buildParts.join(' ') << endl;
        if (!skipModules.isEmpty())
            moduleStream << "QT_SKIP_MODULES += " << skipModules.join(' ') << endl;
        QString qcpath = dictionary["QCONFIG_PATH"];
        QString qlpath = sourcePath + "/src/corelib/global/";
        if (qcpath.startsWith(qlpath))
            qcpath.remove(0, qlpath.length());
        moduleStream << "QT_QCONFIG_PATH = " << qcpath << endl;
        moduleStream << endl;

        moduleStream << "host_build {" << endl;
        moduleStream << "    QT_CPU_FEATURES." << dictionary["QT_HOST_ARCH"] <<
                                    " = " << dictionary["QT_HOST_CPU_FEATURES"] << endl;
        moduleStream << "} else {" << endl;
        moduleStream << "    QT_CPU_FEATURES." << dictionary["QT_ARCH"] <<
                                    " = " << dictionary["QT_CPU_FEATURES"] << endl;
        moduleStream << "}" << endl;
        moduleStream << "QT_COORD_TYPE += " << dictionary["QREAL"] << endl;

        if (dictionary["QT_XKBCOMMON"] == "no")
            moduleStream << "DEFINES += QT_NO_XKBCOMMON" << endl;

        if (dictionary["CETEST"] == "yes") {
            moduleStream << "QT_CE_RAPI_INC  = " << formatPath(dictionary["QT_CE_RAPI_INC"]) << endl;
            moduleStream << "QT_CE_RAPI_LIB  = " << formatPath(dictionary["QT_CE_RAPI_LIB"]) << endl;
        }

        moduleStream << "#Qt for Windows CE c-runtime deployment" << endl
                     << "QT_CE_C_RUNTIME = " << formatPath(dictionary["CE_CRT"]) << endl;

        if (dictionary["CE_SIGNATURE"] != QLatin1String("no"))
            moduleStream << "DEFAULT_SIGNATURE=" << dictionary["CE_SIGNATURE"] << endl;

        // embedded
        if (!dictionary["KBD_DRIVERS"].isEmpty())
            moduleStream << "kbd-drivers += "<< dictionary["KBD_DRIVERS"]<<endl;
        if (!dictionary["GFX_DRIVERS"].isEmpty())
            moduleStream << "gfx-drivers += "<< dictionary["GFX_DRIVERS"]<<endl;
        if (!dictionary["MOUSE_DRIVERS"].isEmpty())
            moduleStream << "mouse-drivers += "<< dictionary["MOUSE_DRIVERS"]<<endl;
        if (!dictionary["DECORATIONS"].isEmpty())
            moduleStream << "decorations += "<<dictionary["DECORATIONS"]<<endl;

        moduleStream << "CONFIG += " << qmakeConfig.join(' ');
        if (dictionary[ "SSE2" ] == "yes")
            moduleStream << " sse2";
        if (dictionary[ "SSE3" ] == "yes")
            moduleStream << " sse3";
        if (dictionary[ "SSSE3" ] == "yes")
            moduleStream << " ssse3";
        if (dictionary[ "SSE4_1" ] == "yes")
            moduleStream << " sse4_1";
        if (dictionary[ "SSE4_2" ] == "yes")
            moduleStream << " sse4_2";
        if (dictionary[ "AVX" ] == "yes")
            moduleStream << " avx";
        if (dictionary[ "AVX2" ] == "yes")
            moduleStream << " avx2";
        if (!dictionary[ "AVX512" ].isEmpty())
            moduleStream << ' ' << dictionary[ "AVX512" ];
        if (dictionary[ "NEON" ] == "yes")
            moduleStream << " neon";
        if (dictionary[ "LARGE_FILE" ] == "yes")
            moduleStream << " largefile";
        if (dictionary[ "STRIP" ] == "no")
            moduleStream << " nostrip";
        moduleStream << endl;

        for (QStringList::Iterator var = qmakeVars.begin(); var != qmakeVars.end(); ++var)
            moduleStream << (*var) << endl;

        if (!moduleStream.flush())
            dictionary[ "DONE" ] = "error";
    }
}

void Configure::addSysroot(QString *command)
{
    const QString &sysroot = dictionary["CFG_SYSROOT"];
    if (!sysroot.isEmpty() && dictionary["CFG_GCC_SYSROOT"] == "yes") {
        command->append(" QMAKE_LFLAGS+=--sysroot=" + sysroot);
        command->append(" QMAKE_CXXFLAGS+=--sysroot=" + sysroot);
    }
}

struct ArchData {
    bool isHost;
    const char *qmakespec;
    const char *key;
    const char *subarchKey;
    const char *type;
    ArchData() {}
    ArchData(bool h, const char *t, const char *qm, const char *k, const char *sak)
        : isHost(h), qmakespec(qm), key(k), subarchKey(sak), type(t)
    {}
};

/*
    Runs qmake on config.tests/arch/arch.pro, which will detect the target arch
    for the compiler we are using
*/
void Configure::detectArch()
{
    QString oldpwd = QDir::currentPath();

    QString newpwd = QString("%1/config.tests/arch").arg(buildPath);
    if (!QDir().exists(newpwd) && !QDir().mkpath(newpwd)) {
        cout << "Failed to create directory " << qPrintable(QDir::toNativeSeparators(newpwd)) << endl;
        dictionary["DONE"] = "error";
        return;
    }
    if (!QDir::setCurrent(newpwd)) {
        cout << "Failed to change working directory to " << qPrintable(QDir::toNativeSeparators(newpwd)) << endl;
        dictionary["DONE"] = "error";
        return;
    }

    QVector<ArchData> qmakespecs;
    if (dictionary.contains("XQMAKESPEC"))
        qmakespecs << ArchData(false, "target", "XQMAKESPEC", "QT_ARCH", "QT_CPU_FEATURES");
    qmakespecs << ArchData(true, "host", "QMAKESPEC", "QT_HOST_ARCH", "QT_HOST_CPU_FEATURES");

    for (int i = 0; i < qmakespecs.count(); ++i) {
        const ArchData &data = qmakespecs.at(i);
        QString qmakespec = dictionary.value(data.qmakespec);
        QString key = data.key;
        QString subarchKey = data.subarchKey;

        // run qmake
        QString command = QString("%1 -spec %2 %3")
            .arg(QDir::toNativeSeparators(QDir(newpwd).relativeFilePath(buildPath + "/bin/qmake.exe")),
                 QDir::toNativeSeparators(qmakespec),
                 QDir::toNativeSeparators(sourcePath + "/config.tests/arch/arch"
                                          + (data.isHost ? "_host" : "") + ".pro"));

        if (!data.isHost) {
            if (qmakespec.startsWith("winrt") || qmakespec.startsWith("winphone"))
                command.append(" QMAKE_LFLAGS+=/ENTRY:main");
            addSysroot(&command);
        }

        int returnValue = 0;
        Environment::execute(command, &returnValue);
        if (returnValue != 0) {
            cout << "QMake failed!" << endl;
            dictionary["DONE"] = "error";
            return;
        }

        // compile
        command = dictionary[ "MAKE" ];
        if (command.contains("nmake") || command.contains("jom"))
            command += " /NOLOGO";
        command += " -s";
        Environment::execute(command);

        // find the executable that was generated
        QString arch_exe;
        if (qmakespec.startsWith("android")) {
            arch_exe = "libarch.so";
        } else {
            arch_exe = "arch.exe";
        }
        QFile exe(arch_exe);
        if (!exe.open(QFile::ReadOnly)) { // no Text, this is binary
            exe.setFileName("arch");
            if (!exe.open(QFile::ReadOnly)) {
                cout << "Could not find output file '" << qPrintable(arch_exe) << "' or 'arch' in " << qPrintable(newpwd) << " : " << qPrintable(exe.errorString()) << endl;
                dictionary["DONE"] = "error";
                return;
            }
        }
        QByteArray exeContents = exe.readAll();
        exe.close();

        static const char archMagic[] = "==Qt=magic=Qt== Architecture:";
        int magicPos = exeContents.indexOf(archMagic);
        if (magicPos == -1) {
            cout << "Internal error, could not find the architecture of the "
                 << data.type << " executable" << endl;
            dictionary["DONE"] = "error";
            return;
        }
        //cout << "Found magic at offset 0x" << hex << magicPos << endl;

        // the conversion from QByteArray will stop at the ending NUL anyway
        QString arch = QString::fromLatin1(exeContents.constData() + magicPos
                                           + sizeof(archMagic) - 1);
        dictionary[key] = arch;

        static const char subarchMagic[] = "==Qt=magic=Qt== Sub-architecture:";
        magicPos = exeContents.indexOf(subarchMagic);
        if (magicPos == -1) {
            cout << "Internal error, could not find the sub-architecture of the "
                 << data.type << " executable" << endl;
            dictionary["DONE"] = "error";
            return;
        }

        QString subarch = QString::fromLatin1(exeContents.constData() + magicPos
                                              + sizeof(subarchMagic) - 1);
        dictionary[subarchKey] = subarch;

        //cout << "Detected arch '" << qPrintable(arch) << "'\n";
        //cout << "Detected sub-arch '" << qPrintable(subarch) << "'\n";

        // clean up
        Environment::execute(command + " distclean");
    }

    if (!dictionary.contains("QT_HOST_ARCH"))
        dictionary["QT_HOST_ARCH"] = "unknown";
    if (!dictionary.contains("QT_ARCH")) {
        dictionary["QT_ARCH"] = dictionary["QT_HOST_ARCH"];
        dictionary["QT_CPU_FEATURES"] = dictionary["QT_HOST_CPU_FEATURES"];
    }

    QDir::setCurrent(oldpwd);
}

bool Configure::tryCompileProject(const QString &projectPath, const QString &extraOptions,
                                  bool distClean)
{
    QString oldpwd = QDir::currentPath();

    QString newpwd = QString("%1/config.tests/%2").arg(buildPath, projectPath);
    if (!QDir().exists(newpwd) && !QDir().mkpath(newpwd)) {
        cout << "Failed to create directory " << qPrintable(QDir::toNativeSeparators(newpwd)) << endl;
        dictionary["DONE"] = "error";
        return false;
    }
    if (!QDir::setCurrent(newpwd)) {
        cout << "Failed to change working directory to " << qPrintable(QDir::toNativeSeparators(newpwd)) << endl;
        dictionary["DONE"] = "error";
        return false;
    }

    // run qmake
    QString command = QString("%1 %2 %3")
        .arg(QDir::toNativeSeparators(QDir(newpwd).relativeFilePath(buildPath + "/bin/qmake.exe")),
             QDir::toNativeSeparators(sourcePath + "/config.tests/" + projectPath),
             extraOptions);

    if (dictionary.contains("XQMAKESPEC")) {
        const QString qmakespec = dictionary["XQMAKESPEC"];
        if (qmakespec.startsWith("winrt") || qmakespec.startsWith("winphone"))
            command.append(" QMAKE_LFLAGS+=/ENTRY:main");
        addSysroot(&command);
    }

    if (verbose)
        cout << qPrintable(command) << endl;
    else
        command += " 2>&1";

    int code = 0;
    QString output = Environment::execute(command, &code);
    //cout << output << endl;

    if (code == 0) {
        // compile
        command = dictionary[ "MAKE" ];
        if (command.contains("nmake") || command.contains("jom"))
            command += " /NOLOGO";
        if (verbose)
            cout << qPrintable(command) << endl;
        else
            command += " -s 2>&1";
        output = Environment::execute(command, &code);
        //cout << output << endl;

        // clean up
        if (distClean)
            Environment::execute(command + " distclean 2>&1");
    }

    QDir::setCurrent(oldpwd);
    return code == 0;
}

bool Configure::compilerSupportsFlag(const QString &compilerAndArgs)
{
    QFile file("conftest.cpp");
    if (!file.open(QIODevice::WriteOnly | QIODevice::Text)) {
        cout << "could not open temp file for writing" << endl;
        return false;
    }
    if (!file.write("int main() { return 0; }\r\n")) {
        cout << "could not write to temp file" << endl;
        return false;
    }
    file.close();
    // compilerAndArgs contains compiler because there is no way to query it
    QString command = compilerAndArgs + " -o conftest-out.o conftest.cpp";
    int code = 0;
    QString output = Environment::execute(command, &code);
    file.remove();
    QFile::remove("conftest-out.o");
    return code == 0;
}

void Configure::generateQDevicePri()
{
    FileWriter deviceStream(buildPath + "/mkspecs/qdevice.pri");
    if (dictionary.contains("DEVICE_OPTION")) {
        const QString devoptionlist = dictionary["DEVICE_OPTION"];
        const QStringList optionlist = devoptionlist.split(QStringLiteral("\n"));
        foreach (const QString &entry, optionlist)
            deviceStream << entry << "\n";
    }
    if (dictionary.contains("ANDROID_SDK_ROOT") && dictionary.contains("ANDROID_NDK_ROOT")) {
        deviceStream << "android_install {" << endl;
        deviceStream << "    DEFAULT_ANDROID_SDK_ROOT = " << formatPath(dictionary["ANDROID_SDK_ROOT"]) << endl;
        deviceStream << "    DEFAULT_ANDROID_NDK_ROOT = " << formatPath(dictionary["ANDROID_NDK_ROOT"]) << endl;
        if (QSysInfo::WordSize == 64)
            deviceStream << "    DEFAULT_ANDROID_NDK_HOST = windows-x86_64" << endl;
        else
            deviceStream << "    DEFAULT_ANDROID_NDK_HOST = windows" << endl;
        QString android_arch(dictionary.contains("ANDROID_TARGET_ARCH")
                  ? dictionary["ANDROID_TARGET_ARCH"]
                  : QString("armeabi-v7a"));
        QString android_tc_vers(dictionary.contains("ANDROID_NDK_TOOLCHAIN_VERSION")
                  ? dictionary["ANDROID_NDK_TOOLCHAIN_VERSION"]
                  : QString("4.9"));

        bool targetIs64Bit = android_arch == QString("arm64-v8a")
                             || android_arch == QString("x86_64")
                             || android_arch == QString("mips64");
        QString android_platform(dictionary.contains("ANDROID_PLATFORM")
                                 ? dictionary["ANDROID_PLATFORM"]
                                 : (targetIs64Bit ? QString("android-21") : QString("android-9")));

        deviceStream << "    DEFAULT_ANDROID_PLATFORM = " << android_platform << endl;
        deviceStream << "    DEFAULT_ANDROID_TARGET_ARCH = " << android_arch << endl;
        deviceStream << "    DEFAULT_ANDROID_NDK_TOOLCHAIN_VERSION = " << android_tc_vers << endl;
        deviceStream << "}" << endl;
    }
    if (!deviceStream.flush())
        dictionary[ "DONE" ] = "error";
}

void Configure::generateQConfigPri()
{
    // Generate qconfig.pri
    {
        FileWriter configStream(buildPath + "/mkspecs/qconfig.pri");

        configStream << "CONFIG+= ";
        configStream << dictionary[ "BUILD" ];
        configStream << (dictionary[ "SHARED" ] == "no" ? " static" : " shared");

        if (dictionary["STATIC_RUNTIME"] == "yes")
            configStream << " static_runtime";
        if (dictionary[ "LTCG" ] == "yes")
            configStream << " ltcg";
        if (dictionary[ "RTTI" ] == "yes")
            configStream << " rtti";
        if (dictionary["INCREDIBUILD_XGE"] == "yes")
            configStream << " incredibuild_xge";
        if (dictionary["PLUGIN_MANIFESTS"] == "no")
            configStream << " no_plugin_manifest";
        if (dictionary["CROSS_COMPILE"] == "yes")
            configStream << " cross_compile";

        if (dictionary[ "SLOG2" ] == "yes")
            configStream << " slog2";

        if (dictionary[ "QNX_IMF" ] == "yes")
            configStream << " qqnx_imf";

        if (dictionary[ "PPS" ] == "yes")
            configStream << " qqnx_pps";

        if (dictionary[ "LGMON" ] == "yes")
            configStream << " lgmon";

        if (dictionary["DIRECTWRITE"] == "yes")
            configStream << " directwrite";

        if (dictionary["ANDROID_STYLE_ASSETS"] == "yes")
            configStream << " android-style-assets";

        // ### For compatibility only, should be removed later.
        configStream << " qpa";

        configStream << endl;
        configStream << "host_build {" << endl;
        configStream << "    QT_ARCH = " << dictionary["QT_HOST_ARCH"] << endl;
        configStream << "    QT_TARGET_ARCH = " << dictionary["QT_ARCH"] << endl;
        configStream << "} else {" << endl;
        configStream << "    QT_ARCH = " << dictionary["QT_ARCH"] << endl;
        if (dictionary.contains("XQMAKESPEC") && !dictionary["XQMAKESPEC"].startsWith("wince")) {
            // FIXME: add detection
            configStream << "    QMAKE_DEFAULT_LIBDIRS = /lib /usr/lib" << endl;
            configStream << "    QMAKE_DEFAULT_INCDIRS = /usr/include /usr/local/include" << endl;
        }
        configStream << "}" << endl;
        configStream << "QT_CONFIG += " << qtConfig.join(' ') << endl;

        configStream << "#versioning " << endl
                     << "QT_VERSION = " << dictionary["VERSION"] << endl
                     << "QT_MAJOR_VERSION = " << dictionary["VERSION_MAJOR"] << endl
                     << "QT_MINOR_VERSION = " << dictionary["VERSION_MINOR"] << endl
                     << "QT_PATCH_VERSION = " << dictionary["VERSION_PATCH"] << endl;

        configStream << endl
                     << "QT_EDITION = " << dictionary["EDITION"] << endl;

        if (dictionary["EDITION"] != "OpenSource" && dictionary["EDITION"] != "Preview") {
            configStream << "QT_LICHECK = " << dictionary["LICHECK"] << endl;
            configStream << "QT_RELEASE_DATE = " << dictionary["RELEASEDATE"] << endl;
        }

        if (!dictionary["CFG_SYSROOT"].isEmpty() && dictionary["CFG_GCC_SYSROOT"] == "yes") {
            configStream << endl
                         << "# sysroot" << endl
                         << "!host_build {" << endl
                         << "    QMAKE_CFLAGS    += --sysroot=$$[QT_SYSROOT]" << endl
                         << "    QMAKE_CXXFLAGS  += --sysroot=$$[QT_SYSROOT]" << endl
                         << "    QMAKE_LFLAGS    += --sysroot=$$[QT_SYSROOT]" << endl
                         << "}" << endl;
        }

        const QString targetOS = dictionary.value("TARGET_OS");
        if (!targetOS.isEmpty())
            configStream << "QMAKE_TARGET_OS = " << targetOS << endl;

        if (!dictionary["QMAKE_RPATHDIR"].isEmpty())
            configStream << "QMAKE_RPATHDIR += " << formatPath(dictionary["QMAKE_RPATHDIR"]) << endl;

        if (!dictionary["QT_LIBINFIX"].isEmpty())
            configStream << "QT_LIBINFIX = " << dictionary["QT_LIBINFIX"] << endl;

        if (!dictionary["QT_NAMESPACE"].isEmpty())
            configStream << "#namespaces" << endl << "QT_NAMESPACE = " << dictionary["QT_NAMESPACE"] << endl;

        if (dictionary[ "SHARED" ] == "no")
            configStream << "QT_DEFAULT_QPA_PLUGIN = q" << qpaPlatformName() << endl;

        if (!dictionary["QT_GCC_MAJOR_VERSION"].isEmpty()) {
            configStream << "QT_GCC_MAJOR_VERSION = " << dictionary["QT_GCC_MAJOR_VERSION"] << endl
                         << "QT_GCC_MINOR_VERSION = " << dictionary["QT_GCC_MINOR_VERSION"] << endl
                         << "QT_GCC_PATCH_VERSION = " << dictionary["QT_GCC_PATCH_VERSION"] << endl;
        }

        if (!configStream.flush())
            dictionary[ "DONE" ] = "error";
    }
}

QString Configure::addDefine(QString def)
{
    QString result, defNeg, defD = def;

    defD.replace(QRegExp("=.*"), "");
    def.replace(QRegExp("="), " ");

    if (def.startsWith("QT_NO_")) {
        defNeg = defD;
        defNeg.replace("QT_NO_", "QT_");
    } else if (def.startsWith("QT_")) {
        defNeg = defD;
        defNeg.replace("QT_", "QT_NO_");
    }

    if (defNeg.isEmpty()) {
        result = "#ifndef $DEFD\n"
                 "# define $DEF\n"
                 "#endif\n\n";
    } else {
        result = "#if defined($DEFD) && defined($DEFNEG)\n"
                 "# undef $DEFD\n"
                 "#elif !defined($DEFD)\n"
                 "# define $DEF\n"
                 "#endif\n\n";
    }
    result.replace("$DEFNEG", defNeg);
    result.replace("$DEFD", defD);
    result.replace("$DEF", def);
    return result;
}

void Configure::generateConfigfiles()
{
    {
        FileWriter tmpStream(buildPath + "/src/corelib/global/qconfig.h");

        tmpStream << "#define QT_VERSION_MAJOR    " << dictionary["VERSION_MAJOR"] << endl
                  << "#define QT_VERSION_MINOR    " << dictionary["VERSION_MINOR"] << endl
                  << "#define QT_VERSION_PATCH    " << dictionary["VERSION_PATCH"] << endl
                  << "#define QT_VERSION_STR      \"" << dictionary["VERSION"] << "\"\n"
                  << endl;

        if (dictionary[ "QCONFIG" ] == "full") {
            tmpStream << "/* Everything */" << endl;
        } else {
            tmpStream << "#ifndef QT_BOOTSTRAPPED" << endl;
            QFile inFile(dictionary["QCONFIG_PATH"]);
            if (inFile.open(QFile::ReadOnly)) {
                tmpStream << QTextStream(&inFile).readAll();
                inFile.close();
            }
            tmpStream << "#endif // QT_BOOTSTRAPPED" << endl;
        }
        tmpStream << endl;

        if (dictionary[ "SHARED" ] == "no") {
            tmpStream << "/* Qt was configured for a static build */" << endl
                      << "#if !defined(QT_SHARED) && !defined(QT_STATIC)" << endl
                      << "# define QT_STATIC" << endl
                      << "#endif" << endl
                      << endl;
        }
        tmpStream << "/* License information */" << endl;
        tmpStream << "#define QT_PRODUCT_LICENSEE \"" << dictionary[ "LICENSEE" ] << "\"" << endl;
        tmpStream << "#define QT_PRODUCT_LICENSE \"" << dictionary[ "EDITION" ] << "\"" << endl;
        tmpStream << endl;
        if (dictionary["BUILDDEV"] == "yes") {
            dictionary["QMAKE_INTERNAL"] = "yes";
            tmpStream << "/* Used for example to export symbols for the certain autotests*/" << endl;
            tmpStream << "#define QT_BUILD_INTERNAL" << endl;
            tmpStream << endl;
        }

        tmpStream << endl << "// Compiler sub-arch support" << endl;
        if (dictionary[ "SSE2" ] == "yes")
            tmpStream << "#define QT_COMPILER_SUPPORTS_SSE2 1" << endl;
        if (dictionary[ "SSE3" ] == "yes")
            tmpStream << "#define QT_COMPILER_SUPPORTS_SSE3 1" << endl;
        if (dictionary[ "SSSE3" ] == "yes")
            tmpStream << "#define QT_COMPILER_SUPPORTS_SSSE3 1" << endl;
        if (dictionary[ "SSE4_1" ] == "yes")
            tmpStream << "#define QT_COMPILER_SUPPORTS_SSE4_1 1" << endl;
        if (dictionary[ "SSE4_2" ] == "yes")
            tmpStream << "#define QT_COMPILER_SUPPORTS_SSE4_2 1" << endl;
        if (dictionary[ "AVX" ] == "yes")
            tmpStream << "#define QT_COMPILER_SUPPORTS_AVX 1" << endl;
        if (dictionary[ "AVX2" ] == "yes")
            tmpStream << "#define QT_COMPILER_SUPPORTS_AVX2 1" << endl;
        foreach (const QString &avx512feature, dictionary[ "AVX512" ].split(' ', QString::SkipEmptyParts))
            tmpStream << "#define QT_COMPILER_SUPPRTS_" << avx512feature.toUpper() << " 1" << endl;

        if (dictionary["QREAL"] != "double") {
            tmpStream << "#define QT_COORD_TYPE " << dictionary["QREAL"] << endl;
            tmpStream << "#define QT_COORD_TYPE_STRING " << dictionary["QREAL_STRING"] << endl;
        }

        tmpStream << endl << "// Compile time features" << endl;

        QStringList qconfigList;
        if (dictionary["STYLE_WINDOWS"] != "yes")     qconfigList += "QT_NO_STYLE_WINDOWS";
        if (dictionary["STYLE_FUSION"] != "yes")       qconfigList += "QT_NO_STYLE_FUSION";
        if (dictionary["STYLE_WINDOWSXP"] != "yes" && dictionary["STYLE_WINDOWSVISTA"] != "yes")
            qconfigList += "QT_NO_STYLE_WINDOWSXP";
        if (dictionary["STYLE_WINDOWSVISTA"] != "yes")   qconfigList += "QT_NO_STYLE_WINDOWSVISTA";
        if (dictionary["STYLE_WINDOWSCE"] != "yes")   qconfigList += "QT_NO_STYLE_WINDOWSCE";
        if (dictionary["STYLE_WINDOWSMOBILE"] != "yes")   qconfigList += "QT_NO_STYLE_WINDOWSMOBILE";

        if (dictionary["GIF"] == "yes")              qconfigList += "QT_BUILTIN_GIF_READER=1";
        if (dictionary["PNG"] != "yes")              qconfigList += "QT_NO_IMAGEFORMAT_PNG";
        if (dictionary["JPEG"] != "yes")             qconfigList += "QT_NO_IMAGEFORMAT_JPEG";
        if (dictionary["ZLIB"] == "no") {
            qconfigList += "QT_NO_ZLIB";
            qconfigList += "QT_NO_COMPRESS";
        }

        if (dictionary["ACCESSIBILITY"] == "no")     qconfigList += "QT_NO_ACCESSIBILITY";
        if (dictionary["WIDGETS"] == "no")           qconfigList += "QT_NO_WIDGETS";
        if (dictionary["GUI"] == "no")               qconfigList += "QT_NO_GUI";
        if (dictionary["OPENGL"] == "no")            qconfigList += "QT_NO_OPENGL";
        if (dictionary["OPENVG"] == "no")            qconfigList += "QT_NO_OPENVG";
        if (dictionary["SSL"] == "no")               qconfigList += "QT_NO_SSL";
        if (dictionary["OPENSSL"] == "no")           qconfigList += "QT_NO_OPENSSL";
        if (dictionary["OPENSSL"] == "linked")       qconfigList += "QT_LINKED_OPENSSL";
        if (dictionary["DBUS"] == "no")              qconfigList += "QT_NO_DBUS";
        if (dictionary["FREETYPE"] == "no")          qconfigList += "QT_NO_FREETYPE";
        if (dictionary["HARFBUZZ"] == "no")          qconfigList += "QT_NO_HARFBUZZ";
        if (dictionary["NATIVE_GESTURES"] == "no")   qconfigList += "QT_NO_NATIVE_GESTURES";

        if (dictionary["OPENGL_ES_2"]  == "yes")     qconfigList += "QT_OPENGL_ES";
        if (dictionary["OPENGL_ES_2"]  == "yes")     qconfigList += "QT_OPENGL_ES_2";
        if (dictionary["DYNAMICGL"] == "yes")        qconfigList += "QT_OPENGL_DYNAMIC";
        if (dictionary["SQL_MYSQL"] == "yes")        qconfigList += "QT_SQL_MYSQL";
        if (dictionary["SQL_ODBC"] == "yes")         qconfigList += "QT_SQL_ODBC";
        if (dictionary["SQL_OCI"] == "yes")          qconfigList += "QT_SQL_OCI";
        if (dictionary["SQL_PSQL"] == "yes")         qconfigList += "QT_SQL_PSQL";
        if (dictionary["SQL_TDS"] == "yes")          qconfigList += "QT_SQL_TDS";
        if (dictionary["SQL_DB2"] == "yes")          qconfigList += "QT_SQL_DB2";
        if (dictionary["SQL_SQLITE"] == "yes")       qconfigList += "QT_SQL_SQLITE";
        if (dictionary["SQL_SQLITE2"] == "yes")      qconfigList += "QT_SQL_SQLITE2";
        if (dictionary["SQL_IBASE"] == "yes")        qconfigList += "QT_SQL_IBASE";

        if (dictionary["POSIX_IPC"] == "yes")
            qconfigList += "QT_POSIX_IPC";
        else if ((platform() != ANDROID) && (platform() != WINDOWS) && (platform() != WINDOWS_CE)
                    && (platform() != WINDOWS_RT))
            qconfigList << "QT_NO_SYSTEMSEMAPHORE" << "QT_NO_SHAREDMEMORY";

        if (dictionary["FONT_CONFIG"] == "no")       qconfigList += "QT_NO_FONTCONFIG";

        if (dictionary["NIS"] == "yes")
            qconfigList += "QT_NIS";
        else
            qconfigList += "QT_NO_NIS";

        if (dictionary["LARGE_FILE"] == "yes")       qconfigList += "QT_LARGEFILE_SUPPORT=64";
        if (dictionary["QT_CUPS"] == "no")           qconfigList += "QT_NO_CUPS";
        if (dictionary["QT_ICONV"] == "no")          qconfigList += "QT_NO_ICONV";
        if (dictionary["QT_EVDEV"] == "no")          qconfigList += "QT_NO_EVDEV";
        if (dictionary["QT_MTDEV"] == "no")          qconfigList += "QT_NO_MTDEV";
        if (dictionary["QT_TSLIB"] == "no")          qconfigList += "QT_NO_TSLIB";
        if (dictionary["QT_GLIB"] == "no")           qconfigList += "QT_NO_GLIB";
        if (dictionary["QT_INOTIFY"] == "no")        qconfigList += "QT_NO_INOTIFY";
        if (dictionary["QT_EVENTFD"] ==  "no")       qconfigList += "QT_NO_EVENTFD";
        if (dictionary["ATOMIC64"] == "no")          qconfigList += "QT_NO_STD_ATOMIC64";

        if (dictionary["REDUCE_EXPORTS"] == "yes")     qconfigList += "QT_VISIBILITY_AVAILABLE";
        if (dictionary["REDUCE_RELOCATIONS"] == "yes") qconfigList += "QT_REDUCE_RELOCATIONS";
        if (dictionary["QT_GETIFADDRS"] == "no")       qconfigList += "QT_NO_GETIFADDRS";

        qconfigList += QString("QT_POINTER_SIZE=%1").arg(dictionary["QT_POINTER_SIZE"]);

        qconfigList.sort();
        for (int i = 0; i < qconfigList.count(); ++i)
            tmpStream << addDefine(qconfigList.at(i));

        tmpStream<<"#define QT_QPA_DEFAULT_PLATFORM_NAME \"" << qpaPlatformName() << "\""<<endl;

        if (!tmpStream.flush())
            dictionary[ "DONE" ] = "error";
    }

}

QString Configure::formatConfigPath(const char *var)
{
    QString val = dictionary[var];
    if (QFileInfo(val).isRelative()) {
        QString pfx = dictionary["QT_INSTALL_PREFIX"];
        val = (val == ".") ? pfx : QDir(pfx).absoluteFilePath(val);
    }
    return QDir::toNativeSeparators(val);
}

void Configure::displayConfig()
{
    fstream sout;
    sout.open(QString(buildPath + "/config.summary").toLocal8Bit().constData(),
              ios::in | ios::out | ios::trunc);

    // Give some feedback
    sout << "Environment:" << endl;
    QString env = QString::fromLocal8Bit(getenv("INCLUDE")).replace(QRegExp("[;,]"), "\n      ");
    if (env.isEmpty())
        env = "Unset";
    sout << "    INCLUDE=\n      " << env << endl;
    env = QString::fromLocal8Bit(getenv("LIB")).replace(QRegExp("[;,]"), "\n      ");
    if (env.isEmpty())
        env = "Unset";
    sout << "    LIB=\n      " << env << endl;
    env = QString::fromLocal8Bit(getenv("PATH")).replace(QRegExp("[;,]"), "\n      ");
    if (env.isEmpty())
        env = "Unset";
    sout << "    PATH=\n      " << env << endl;

    if (dictionary[QStringLiteral("EDITION")] != QStringLiteral("OpenSource")) {
        QString l1 = dictionary[ "LICENSEE" ];
        QString l2 = dictionary[ "LICENSEID" ];
        QString l3 = dictionary["EDITION"] + ' ' + "Edition";
        QString l4 = dictionary[ "EXPIRYDATE" ];
        sout << "Licensee...................." << (l1.isNull() ? "" : l1) << endl;
        sout << "License ID.................." << (l2.isNull() ? "" : l2) << endl;
        sout << "Product license............." << (l3.isNull() ? "" : l3) << endl;
        sout << "Expiry Date................." << (l4.isNull() ? "" : l4) << endl;
        sout << endl;
    }

    sout << "Configuration:" << endl;
    sout << "    " << qmakeConfig.join("\n    ") << endl;
    sout << "Qt Configuration:" << endl;
    sout << "    " << qtConfig.join("\n    ") << endl;
    sout << endl;

    if (dictionary.contains("XQMAKESPEC"))
        sout << "QMAKESPEC..................." << dictionary[ "XQMAKESPEC" ] << " (" << dictionary["QMAKESPEC_FROM"] << ")" << endl;
    else
        sout << "QMAKESPEC..................." << dictionary[ "QMAKESPEC" ] << " (" << dictionary["QMAKESPEC_FROM"] << ")" << endl;
    if (!dictionary["TARGET_OS"].isEmpty())
        sout << "Target OS..................." << dictionary["TARGET_OS"] << endl;
    sout << "Architecture................" << dictionary["QT_ARCH"]
         << ", features:" << dictionary["QT_CPU_FEATURES"] << endl;
    sout << "Host Architecture..........." << dictionary["QT_HOST_ARCH"]
         << ", features:" << dictionary["QT_HOST_CPU_FEATURES"]  << endl;
    sout << "Maketool...................." << dictionary[ "MAKE" ] << endl;
    if (dictionary[ "BUILDALL" ] == "yes") {
        sout << "Debug build................." << "yes (combined)" << endl;
        sout << "Default build..............." << dictionary[ "BUILD" ] << endl;
    } else {
        sout << "Debug......................." << (dictionary[ "BUILD" ] == "debug" ? "yes" : "no") << endl;
    }
    if (dictionary[ "BUILD" ] == "release" || dictionary[ "BUILDALL" ] == "yes")
        sout << "Force debug info............" << dictionary[ "FORCEDEBUGINFO" ] << endl;
    sout << "C++ language standard......." << dictionary[ "C++STD" ] << endl;
    sout << "Link Time Code Generation..." << dictionary[ "LTCG" ] << endl;
    sout << "Accessibility support......." << dictionary[ "ACCESSIBILITY" ] << endl;
    sout << "RTTI support................" << dictionary[ "RTTI" ] << endl;
    sout << "SSE support................."
         << (dictionary[ "SSE2" ] == "no" ? "<none>" : "SSE2")
         << (dictionary[ "SSE3" ] == "no" ? "" : " SSE3")
         << (dictionary[ "SSSE3" ] == "no" ? "" : " SSSE3")
         << (dictionary[ "SSE4_1" ] == "no" ? "" : " SSE4.1")
         << (dictionary[ "SSE4_2" ] == "no" ? "" : " SSE4.2")
         << endl;
    sout << "AVX support................."
         << (dictionary[ "AVX" ] == "no" ? "<none>" : "AVX")
         << (dictionary[ "AVX2" ] == "no" ? "" : " AVX2")
         << endl;
    sout << "AVX512 support.............."
         << (dictionary[ "AVX512" ].isEmpty() ? QString("<none>") : dictionary[ "AVX512" ].toUpper()) << endl;
    sout << "NEON support................" << dictionary[ "NEON" ] << endl;
    sout << "OpenGL support.............." << dictionary[ "OPENGL" ] << endl;
    sout << "Large File support.........." << dictionary[ "LARGE_FILE" ] << endl;
    sout << "NIS support................." << dictionary[ "NIS" ] << endl;
    sout << "Iconv support..............." << dictionary[ "QT_ICONV" ] << endl;
    sout << "Evdev support..............." << dictionary[ "QT_EVDEV" ] << endl;
    sout << "Mtdev support..............." << dictionary[ "QT_MTDEV" ] << endl;
    sout << "Inotify support............." << dictionary[ "QT_INOTIFY" ] << endl;
    sout << "eventfd(7) support.........." << dictionary[ "QT_EVENTFD" ] << endl;
    sout << "Glib support................" << dictionary[ "QT_GLIB" ] << endl;
    sout << "CUPS support................" << dictionary[ "QT_CUPS" ] << endl;
    sout << "OpenVG support.............." << dictionary[ "OPENVG" ] << endl;
    sout << "SSL support................." << dictionary[ "SSL" ] << endl;
    sout << "OpenSSL support............." << dictionary[ "OPENSSL" ] << endl;
    sout << "libproxy support............" << dictionary[ "LIBPROXY" ] << endl;
    sout << "Qt D-Bus support............" << dictionary[ "DBUS" ] << endl;
    sout << "Qt Widgets module support..." << dictionary[ "WIDGETS" ] << endl;
    sout << "Qt GUI module support......." << dictionary[ "GUI" ] << endl;
    sout << "QML debugging..............." << dictionary[ "QML_DEBUG" ] << endl;
    sout << "DirectWrite support........." << dictionary[ "DIRECTWRITE" ] << endl;
    sout << "Use system proxies.........." << dictionary[ "SYSTEM_PROXIES" ] << endl;
    sout << endl;

    sout << "QPA Backends:" << endl;
    sout << "    GDI....................." << "yes" << endl;
    sout << "    Direct2D................" << dictionary[ "DIRECT2D" ] << endl;
    sout << endl;

    sout << "Third Party Libraries:" << endl;
    sout << "    ZLIB support............" << dictionary[ "ZLIB" ] << endl;
    sout << "    GIF support............." << dictionary[ "GIF" ] << endl;
    sout << "    JPEG support............" << dictionary[ "JPEG" ] << endl;
    sout << "    PNG support............." << dictionary[ "PNG" ] << endl;
    sout << "    FreeType support........" << dictionary[ "FREETYPE" ] << endl;
    sout << "    Fontconfig support......" << dictionary[ "FONT_CONFIG" ] << endl;
    sout << "    HarfBuzz support........" << dictionary[ "HARFBUZZ" ] << endl;
    sout << "    PCRE support............" << dictionary[ "PCRE" ] << endl;
    sout << "    ICU support............." << dictionary[ "ICU" ] << endl;
    if ((platform() == QNX) || (platform() == BLACKBERRY)) {
        sout << "    SLOG2 support..........." << dictionary[ "SLOG2" ] << endl;
        sout << "    IMF support............." << dictionary[ "QNX_IMF" ] << endl;
        sout << "    PPS support............." << dictionary[ "PPS" ] << endl;
        sout << "    LGMON support..........." << dictionary[ "LGMON" ] << endl;
    }
    sout << "    ANGLE..................." << dictionary[ "ANGLE" ] << endl;
    sout << "    Dynamic OpenGL.........." << dictionary[ "DYNAMICGL" ] << endl;
    sout << endl;

    sout << "Styles:" << endl;
    sout << "    Windows................." << dictionary[ "STYLE_WINDOWS" ] << endl;
    sout << "    Windows XP.............." << dictionary[ "STYLE_WINDOWSXP" ] << endl;
    sout << "    Windows Vista..........." << dictionary[ "STYLE_WINDOWSVISTA" ] << endl;
    sout << "    Fusion.................." << dictionary[ "STYLE_FUSION" ] << endl;
    sout << "    Windows CE.............." << dictionary[ "STYLE_WINDOWSCE" ] << endl;
    sout << "    Windows Mobile.........." << dictionary[ "STYLE_WINDOWSMOBILE" ] << endl;
    sout << endl;

    sout << "Sql Drivers:" << endl;
    sout << "    ODBC...................." << dictionary[ "SQL_ODBC" ] << endl;
    sout << "    MySQL..................." << dictionary[ "SQL_MYSQL" ] << endl;
    sout << "    OCI....................." << dictionary[ "SQL_OCI" ] << endl;
    sout << "    PostgreSQL.............." << dictionary[ "SQL_PSQL" ] << endl;
    sout << "    TDS....................." << dictionary[ "SQL_TDS" ] << endl;
    sout << "    DB2....................." << dictionary[ "SQL_DB2" ] << endl;
    sout << "    SQLite.................." << dictionary[ "SQL_SQLITE" ] << " (" << dictionary[ "SQL_SQLITE_LIB" ] << ")" << endl;
    sout << "    SQLite2................." << dictionary[ "SQL_SQLITE2" ] << endl;
    sout << "    InterBase..............." << dictionary[ "SQL_IBASE" ] << endl;
    sout << endl;

    sout << "Sources are in.............." << QDir::toNativeSeparators(sourcePath) << endl;
    sout << "Build is done in............" << QDir::toNativeSeparators(buildPath) << endl;
    sout << "Install prefix.............." << QDir::toNativeSeparators(dictionary["QT_INSTALL_PREFIX"]) << endl;
    sout << "Headers installed to........" << formatConfigPath("QT_REL_INSTALL_HEADERS") << endl;
    sout << "Libraries installed to......" << formatConfigPath("QT_REL_INSTALL_LIBS") << endl;
    sout << "Arch-dep. data to..........." << formatConfigPath("QT_REL_INSTALL_ARCHDATA") << endl;
    sout << "Plugins installed to........" << formatConfigPath("QT_REL_INSTALL_PLUGINS") << endl;
    sout << "Library execs installed to.." << formatConfigPath("QT_REL_INSTALL_LIBEXECS") << endl;
    sout << "QML1 imports installed to..." << formatConfigPath("QT_REL_INSTALL_IMPORTS") << endl;
    sout << "QML2 imports installed to..." << formatConfigPath("QT_REL_INSTALL_QML") << endl;
    sout << "Binaries installed to......." << formatConfigPath("QT_REL_INSTALL_BINS") << endl;
    sout << "Arch-indep. data to........." << formatConfigPath("QT_REL_INSTALL_DATA") << endl;
    sout << "Docs installed to..........." << formatConfigPath("QT_REL_INSTALL_DOCS") << endl;
    sout << "Translations installed to..." << formatConfigPath("QT_REL_INSTALL_TRANSLATIONS") << endl;
    sout << "Examples installed to......." << formatConfigPath("QT_REL_INSTALL_EXAMPLES") << endl;
    sout << "Tests installed to.........." << formatConfigPath("QT_REL_INSTALL_TESTS") << endl;

    if (dictionary.contains("XQMAKESPEC") && dictionary["XQMAKESPEC"].startsWith(QLatin1String("wince"))) {
        sout << "Using c runtime detection..." << dictionary[ "CE_CRT" ] << endl;
        sout << "Cetest support.............." << dictionary[ "CETEST" ] << endl;
        sout << "Signature..................." << dictionary[ "CE_SIGNATURE"] << endl;
        sout << endl;
    }

    if (checkAvailability("INCREDIBUILD_XGE"))
        sout << "Using IncrediBuild XGE......" << dictionary["INCREDIBUILD_XGE"] << endl;
    if (!qmakeDefines.isEmpty()) {
        sout << "Defines.....................";
        for (QStringList::Iterator defs = qmakeDefines.begin(); defs != qmakeDefines.end(); ++defs)
            sout << (*defs) << " ";
        sout << endl;
    }
    if (!qmakeIncludes.isEmpty()) {
        sout << "Include paths...............";
        for (QStringList::Iterator incs = qmakeIncludes.begin(); incs != qmakeIncludes.end(); ++incs)
            sout << (*incs) << " ";
        sout << endl;
    }
    if (!qmakeLibs.isEmpty()) {
        sout << "Additional libraries........";
        for (QStringList::Iterator libs = qmakeLibs.begin(); libs != qmakeLibs.end(); ++libs)
            sout << (*libs) << " ";
        sout << endl;
    }
    if (dictionary[ "QMAKE_INTERNAL" ] == "yes") {
        sout << "Using internal configuration." << endl;
    }
    if (dictionary[ "SHARED" ] == "no") {
        sout << "WARNING: Using static linking will disable the use of plugins." << endl;
        sout << "         Make sure you compile ALL needed modules into the library." << endl;
    }
    if (dictionary[ "OPENSSL" ] == "linked") {
        if (!opensslLibsDebug.isEmpty() || !opensslLibsRelease.isEmpty()) {
            sout << "Using OpenSSL libraries:" << endl;
            sout << "   debug  : " << opensslLibsDebug << endl;
            sout << "   release: " << opensslLibsRelease << endl;
            sout << "   both   : " << opensslLibs << endl;
        } else if (opensslLibs.isEmpty()) {
            sout << "NOTE: When linking against OpenSSL, you can override the default" << endl;
            sout << "library names through OPENSSL_LIBS and optionally OPENSSL_LIBS_DEBUG/OPENSSL_LIBS_RELEASE" << endl;
            sout << "For example:" << endl;
            sout << "    configure -openssl-linked OPENSSL_LIBS=\"-lssleay32 -llibeay32\"" << endl;
        }
    }
    if (dictionary[ "ZLIB_FORCED" ] == "yes") {
        QString which_zlib = "supplied";
        if (dictionary[ "ZLIB" ] == "system")
            which_zlib = "system";

        sout << "NOTE: The -no-zlib option was supplied but is no longer supported." << endl
             << endl
             << "Qt now requires zlib support in all builds, so the -no-zlib" << endl
             << "option was ignored. Qt will be built using the " << which_zlib
             << "zlib" << endl;
    }
    if (dictionary["OBSOLETE_ARCH_ARG"] == "yes") {
        sout << endl
             << "NOTE: The -arch option is obsolete." << endl
             << endl
             << "Qt now detects the target and host architectures based on compiler" << endl
             << "output. Qt will be built using " << dictionary["QT_ARCH"] << " for the target architecture" << endl
             << "and " << dictionary["QT_HOST_ARCH"] << " for the host architecture (note that these two" << endl
             << "will be the same unless you are cross-compiling)." << endl
             << endl;
    }
    if (dictionary["C++STD"] == "c++98") {
        sout << endl
             << "NOTE: The -no-c++11 / -c++-level c++98 option is deprecated." << endl
             << endl
             << "Qt 5.7 will require C++11 support. The options are in effect for this" << endl
             << "Qt 5.6 build, but you should update your build scripts to remove the" << endl
             << "option and, if necessary, upgrade your compiler." << endl;
    }
    if (!dictionary["PREFIX_COMPLAINTS"].isEmpty()) {
        sout << endl
             << dictionary["PREFIX_COMPLAINTS"] << endl
             << endl;
    }

    // display config.summary
    sout.seekg(0, ios::beg);
    while (sout.good()) {
        string str;
        getline(sout, str);
        cout << str << endl;
    }
}

void Configure::generateHeaders()
{
    if (dictionary["SYNCQT"] == "auto")
        dictionary["SYNCQT"] = defaultTo("SYNCQT");

    if (dictionary["SYNCQT"] == "yes") {
        if (!QStandardPaths::findExecutable(QStringLiteral("perl.exe")).isEmpty()) {
            cout << "Running syncqt..." << endl;
            QStringList args;
            args << "perl" << "-w";
            args += sourcePath + "/bin/syncqt.pl";
            args << "-version" << dictionary["VERSION"] << "-minimal" << "-module" << "QtCore";
            args += sourcePath;
            int retc = Environment::execute(args, QStringList(), QStringList());
            if (retc) {
                cout << "syncqt failed, return code " << retc << endl << endl;
                dictionary["DONE"] = "error";
            }
        } else {
            cout << "Perl not found in environment - cannot run syncqt." << endl;
            dictionary["DONE"] = "error";
        }
    }
}

void Configure::addConfStr(int group, const QString &val)
{
    confStrOffsets[group] += ' ' + QString::number(confStringOff) + ',';
    confStrings[group] += "    \"" + val + "\\0\"\n";
    confStringOff += val.length() + 1;
}

void Configure::generateQConfigCpp()
{
    QString hostSpec = dictionary["QMAKESPEC"];
    QString targSpec = dictionary.contains("XQMAKESPEC") ? dictionary["XQMAKESPEC"] : hostSpec;

    dictionary["CFG_SYSROOT"] = QDir::cleanPath(dictionary["CFG_SYSROOT"]);

    bool qipempty = false;
    if (dictionary["QT_INSTALL_PREFIX"].isEmpty())
        qipempty = true;
    else
        dictionary["QT_INSTALL_PREFIX"] = QDir::cleanPath(dictionary["QT_INSTALL_PREFIX"]);

    bool sysrootifyPrefix;
    if (dictionary["QT_EXT_PREFIX"].isEmpty()) {
        dictionary["QT_EXT_PREFIX"] = dictionary["QT_INSTALL_PREFIX"];
        sysrootifyPrefix = !dictionary["CFG_SYSROOT"].isEmpty();
    } else {
        dictionary["QT_EXT_PREFIX"] = QDir::cleanPath(dictionary["QT_EXT_PREFIX"]);
        sysrootifyPrefix = false;
    }

    bool haveHpx;
    if (dictionary["QT_HOST_PREFIX"].isEmpty()) {
        dictionary["QT_HOST_PREFIX"] = (sysrootifyPrefix ? dictionary["CFG_SYSROOT"] : QString())
                                       + dictionary["QT_INSTALL_PREFIX"];
        haveHpx = false;
    } else {
        dictionary["QT_HOST_PREFIX"] = QDir::cleanPath(dictionary["QT_HOST_PREFIX"]);
        haveHpx = true;
    }

    static const struct {
        const char *basevar, *baseoption, *var, *option;
    } varmod[] = {
        { "INSTALL_", "-prefix", "DOCS", "-docdir" },
        { "INSTALL_", "-prefix", "HEADERS", "-headerdir" },
        { "INSTALL_", "-prefix", "LIBS", "-libdir" },
        { "INSTALL_", "-prefix", "LIBEXECS", "-libexecdir" },
        { "INSTALL_", "-prefix", "BINS", "-bindir" },
        { "INSTALL_", "-prefix", "PLUGINS", "-plugindir" },
        { "INSTALL_", "-prefix", "IMPORTS", "-importdir" },
        { "INSTALL_", "-prefix", "QML", "-qmldir" },
        { "INSTALL_", "-prefix", "ARCHDATA", "-archdatadir" },
        { "INSTALL_", "-prefix", "DATA", "-datadir" },
        { "INSTALL_", "-prefix", "TRANSLATIONS", "-translationdir" },
        { "INSTALL_", "-prefix", "EXAMPLES", "-examplesdir" },
        { "INSTALL_", "-prefix", "TESTS", "-testsdir" },
        { "INSTALL_", "-prefix", "SETTINGS", "-sysconfdir" },
        { "HOST_", "-hostprefix", "BINS", "-hostbindir" },
        { "HOST_", "-hostprefix", "LIBS", "-hostlibdir" },
        { "HOST_", "-hostprefix", "DATA", "-hostdatadir" },
    };

    bool prefixReminder = false;
    for (uint i = 0; i < sizeof(varmod) / sizeof(varmod[0]); i++) {
        QString path = QDir::cleanPath(
                    dictionary[QLatin1String("QT_") + varmod[i].basevar + varmod[i].var]);
        if (path.isEmpty())
            continue;
        QString base = dictionary[QLatin1String("QT_") + varmod[i].basevar + "PREFIX"];
        if (!path.startsWith(base)) {
            if (i != 13) {
                dictionary["PREFIX_COMPLAINTS"] += QLatin1String("\n        NOTICE: ")
                        + varmod[i].option + " is not a subdirectory of " + varmod[i].baseoption + ".";
                if (i < 13 ? qipempty : !haveHpx)
                    prefixReminder = true;
            }
        } else {
            path.remove(0, base.size());
            if (path.startsWith('/'))
                path.remove(0, 1);
        }
        dictionary[QLatin1String("QT_REL_") + varmod[i].basevar + varmod[i].var]
                = path.isEmpty() ? "." : path;
    }
    if (prefixReminder) {
        dictionary["PREFIX_COMPLAINTS"]
                += "\n        Maybe you forgot to specify -prefix/-hostprefix?";
    }

    if (!qipempty) {
        // If QT_INSTALL_* have not been specified on the command line,
        // default them here, unless prefix is empty (WinCE).

        if (dictionary["QT_REL_INSTALL_HEADERS"].isEmpty())
            dictionary["QT_REL_INSTALL_HEADERS"] = "include";

        if (dictionary["QT_REL_INSTALL_LIBS"].isEmpty())
            dictionary["QT_REL_INSTALL_LIBS"] = "lib";

        if (dictionary["QT_REL_INSTALL_BINS"].isEmpty())
            dictionary["QT_REL_INSTALL_BINS"] = "bin";

        if (dictionary["QT_REL_INSTALL_ARCHDATA"].isEmpty())
            dictionary["QT_REL_INSTALL_ARCHDATA"] = ".";
        if (dictionary["QT_REL_INSTALL_ARCHDATA"] != ".")
            dictionary["QT_REL_INSTALL_ARCHDATA_PREFIX"] = dictionary["QT_REL_INSTALL_ARCHDATA"] + '/';

        if (dictionary["QT_REL_INSTALL_LIBEXECS"].isEmpty()) {
            if (targSpec.startsWith("win"))
                dictionary["QT_REL_INSTALL_LIBEXECS"] = dictionary["QT_REL_INSTALL_ARCHDATA_PREFIX"] + "bin";
            else
                dictionary["QT_REL_INSTALL_LIBEXECS"] = dictionary["QT_REL_INSTALL_ARCHDATA_PREFIX"] + "libexec";
        }

        if (dictionary["QT_REL_INSTALL_PLUGINS"].isEmpty())
            dictionary["QT_REL_INSTALL_PLUGINS"] = dictionary["QT_REL_INSTALL_ARCHDATA_PREFIX"] + "plugins";

        if (dictionary["QT_REL_INSTALL_IMPORTS"].isEmpty())
            dictionary["QT_REL_INSTALL_IMPORTS"] = dictionary["QT_REL_INSTALL_ARCHDATA_PREFIX"] + "imports";

        if (dictionary["QT_REL_INSTALL_QML"].isEmpty())
            dictionary["QT_REL_INSTALL_QML"] = dictionary["QT_REL_INSTALL_ARCHDATA_PREFIX"] + "qml";

        if (dictionary["QT_REL_INSTALL_DATA"].isEmpty())
            dictionary["QT_REL_INSTALL_DATA"] = ".";
        if (dictionary["QT_REL_INSTALL_DATA"] != ".")
            dictionary["QT_REL_INSTALL_DATA_PREFIX"] = dictionary["QT_REL_INSTALL_DATA"] + '/';

        if (dictionary["QT_REL_INSTALL_DOCS"].isEmpty())
            dictionary["QT_REL_INSTALL_DOCS"] = dictionary["QT_REL_INSTALL_DATA_PREFIX"] + "doc";

        if (dictionary["QT_REL_INSTALL_TRANSLATIONS"].isEmpty())
            dictionary["QT_REL_INSTALL_TRANSLATIONS"] = dictionary["QT_REL_INSTALL_DATA_PREFIX"] + "translations";

        if (dictionary["QT_REL_INSTALL_EXAMPLES"].isEmpty())
            dictionary["QT_REL_INSTALL_EXAMPLES"] = "examples";

        if (dictionary["QT_REL_INSTALL_TESTS"].isEmpty())
            dictionary["QT_REL_INSTALL_TESTS"] = "tests";
    }

    if (dictionary["QT_REL_HOST_BINS"].isEmpty())
        dictionary["QT_REL_HOST_BINS"] = haveHpx ? "bin" : dictionary["QT_REL_INSTALL_BINS"];

    if (dictionary["QT_REL_HOST_LIBS"].isEmpty())
        dictionary["QT_REL_HOST_LIBS"] = haveHpx ? "lib" : dictionary["QT_REL_INSTALL_LIBS"];

    if (dictionary["QT_REL_HOST_DATA"].isEmpty())
        dictionary["QT_REL_HOST_DATA"] = haveHpx ? "." : dictionary["QT_REL_INSTALL_ARCHDATA"];

    confStringOff = 0;
    addConfStr(0, dictionary["QT_REL_INSTALL_DOCS"]);
    addConfStr(0, dictionary["QT_REL_INSTALL_HEADERS"]);
    addConfStr(0, dictionary["QT_REL_INSTALL_LIBS"]);
    addConfStr(0, dictionary["QT_REL_INSTALL_LIBEXECS"]);
    addConfStr(0, dictionary["QT_REL_INSTALL_BINS"]);
    addConfStr(0, dictionary["QT_REL_INSTALL_PLUGINS"]);
    addConfStr(0, dictionary["QT_REL_INSTALL_IMPORTS"]);
    addConfStr(0, dictionary["QT_REL_INSTALL_QML"]);
    addConfStr(0, dictionary["QT_REL_INSTALL_ARCHDATA"]);
    addConfStr(0, dictionary["QT_REL_INSTALL_DATA"]);
    addConfStr(0, dictionary["QT_REL_INSTALL_TRANSLATIONS"]);
    addConfStr(0, dictionary["QT_REL_INSTALL_EXAMPLES"]);
    addConfStr(0, dictionary["QT_REL_INSTALL_TESTS"]);
    addConfStr(1, dictionary["CFG_SYSROOT"]);
    addConfStr(1, dictionary["QT_REL_HOST_BINS"]);
    addConfStr(1, dictionary["QT_REL_HOST_LIBS"]);
    addConfStr(1, dictionary["QT_REL_HOST_DATA"]);
    addConfStr(1, targSpec);
    addConfStr(1, hostSpec);

    // Generate the new qconfig.cpp file
    {
        FileWriter tmpStream(buildPath + "/src/corelib/global/qconfig.cpp");
        tmpStream << "/* Licensed */" << endl
                  << "static const char qt_configure_licensee_str          [512 + 12] = \"qt_lcnsuser=" << dictionary["LICENSEE"] << "\";" << endl
                  << "static const char qt_configure_licensed_products_str [512 + 12] = \"qt_lcnsprod=" << dictionary["EDITION"] << "\";" << endl
                  << endl
                  << "/* Build date */" << endl
                  << "static const char qt_configure_installation          [11  + 12] = \"qt_instdate=2012-12-20\";" << endl
                  << endl
                  << "/* Installation Info */" << endl
                  << "static const char qt_configure_prefix_path_str       [512 + 12] = \"qt_prfxpath=" << dictionary["QT_INSTALL_PREFIX"] << "\";" << endl
                  << "#ifdef QT_BUILD_QMAKE" << endl
                  << "static const char qt_configure_ext_prefix_path_str   [512 + 12] = \"qt_epfxpath=" << dictionary["QT_EXT_PREFIX"] << "\";" << endl
                  << "static const char qt_configure_host_prefix_path_str  [512 + 12] = \"qt_hpfxpath=" << dictionary["QT_HOST_PREFIX"] << "\";" << endl
                  << "#endif" << endl
                  << endl
                  << "static const short qt_configure_str_offsets[] = {\n"
                  << "    " << confStrOffsets[0] << endl
                  << "#ifdef QT_BUILD_QMAKE\n"
                  << "    " << confStrOffsets[1] << endl
                  << "#endif\n"
                  << "};\n"
                  << "static const char qt_configure_strs[] =\n"
                  << confStrings[0] << "#ifdef QT_BUILD_QMAKE\n"
                  << confStrings[1] << "#endif\n"
                  << ";\n"
                  << endl;
        if ((platform() != WINDOWS) && (platform() != WINDOWS_CE) && (platform() != WINDOWS_RT))
            tmpStream << "#define QT_CONFIGURE_SETTINGS_PATH \"" << dictionary["QT_REL_INSTALL_SETTINGS"] << "\"" << endl;

        tmpStream << endl
                  << "#ifdef QT_BUILD_QMAKE\n"
                  << "# define QT_CONFIGURE_SYSROOTIFY_PREFIX " << (sysrootifyPrefix ? "true" : "false") << endl
                  << "#endif\n\n"
                  << "/* strlen( \"qt_lcnsxxxx\") == 12 */" << endl
                  << "#define QT_CONFIGURE_LICENSEE qt_configure_licensee_str + 12" << endl
                  << "#define QT_CONFIGURE_LICENSED_PRODUCTS qt_configure_licensed_products_str + 12" << endl
                  << endl
                  << "#define QT_CONFIGURE_PREFIX_PATH qt_configure_prefix_path_str + 12\n"
                  << "#ifdef QT_BUILD_QMAKE\n"
                  << "# define QT_CONFIGURE_EXT_PREFIX_PATH qt_configure_ext_prefix_path_str + 12\n"
                  << "# define QT_CONFIGURE_HOST_PREFIX_PATH qt_configure_host_prefix_path_str + 12\n"
                  << "#endif\n";

        if (!tmpStream.flush())
            dictionary[ "DONE" ] = "error";
    }
}

void Configure::buildQmake()
{
    if (dictionary[ "BUILD_QMAKE" ] == "yes") {
        QStringList args;

        // Build qmake
        QString pwd = QDir::currentPath();
        if (!QDir(buildPath).mkpath("qmake")) {
            cout << "Cannot create qmake build dir." << endl;
            dictionary[ "DONE" ] = "error";
            return;
        }
        if (!QDir::setCurrent(buildPath + "/qmake")) {
            cout << "Cannot enter qmake build dir." << endl;
            dictionary[ "DONE" ] = "error";
            return;
        }

        QString makefile = "Makefile";
        {
            QFile out(makefile);
            if (out.open(QFile::WriteOnly | QFile::Text)) {
                QTextStream stream(&out);
                stream << "#AutoGenerated by configure.exe" << endl
                    << "BUILD_PATH = .." << endl
                    << "SOURCE_PATH = " << QDir::toNativeSeparators(sourcePath) << endl
                    << "INC_PATH = " << QDir::toNativeSeparators(
                           (QFile::exists(sourcePath + "/.git") ? ".." : sourcePath)
                           + "/include") << endl;
<<<<<<< HEAD
                stream << "QT_VERSION = " << dictionary["VERSION"] << endl;
                if (dictionary[ "QMAKESPEC" ].startsWith("win32-g++")) {
                    stream << "QMAKESPEC = $(SOURCE_PATH)\\mkspecs\\" << dictionary[ "QMAKESPEC" ] << endl
=======
                stream << "QT_VERSION = " << dictionary["VERSION"] << endl
                       << "QT_MAJOR_VERSION = " << dictionary["VERSION_MAJOR"] << endl
                       << "QT_MINOR_VERSION = " << dictionary["VERSION_MINOR"] << endl
                       << "QT_PATCH_VERSION = " << dictionary["VERSION_PATCH"] << endl;
                if (dictionary[ "QMAKESPEC" ] == QString("win32-g++")) {
                    stream << "QMAKESPEC = $(SOURCE_PATH)\\mkspecs\\win32-g++" << endl
>>>>>>> 07475c66
                           << "EXTRA_CFLAGS = -DUNICODE -ffunction-sections" << endl
                           << "EXTRA_CXXFLAGS = -std=c++11 -DUNICODE -ffunction-sections" << endl
                           << "EXTRA_LFLAGS = -Wl,--gc-sections" << endl
                           << "QTOBJS = qfilesystemengine_win.o \\" << endl
                           << "         qfilesystemiterator_win.o \\" << endl
                           << "         qfsfileengine_win.o \\" << endl
                           << "         qlocale_win.o \\" << endl
                           << "         qsettings_win.o \\" << endl
                           << "         qsystemlibrary.o \\" << endl
                           << "         registry.o" << endl
                           << "QTSRCS=\"$(SOURCE_PATH)/src/corelib/io/qfilesystemengine_win.cpp\" \\" << endl
                           << "       \"$(SOURCE_PATH)/src/corelib/io/qfilesystemiterator_win.cpp\" \\" << endl
                           << "       \"$(SOURCE_PATH)/src/corelib/io/qfsfileengine_win.cpp\" \\" << endl
                           << "       \"$(SOURCE_PATH)/src/corelib/io/qsettings_win.cpp\" \\" << endl
                           << "       \"$(SOURCE_PATH)/src/corelib/tools/qlocale_win.cpp\" \\" << endl\
                           << "       \"$(SOURCE_PATH)/src/corelib/plugin/qsystemlibrary.cpp\" \\" << endl
                           << "       \"$(SOURCE_PATH)/tools/shared/windows/registry.cpp\"" << endl
                           << "EXEEXT=.exe" << endl
                           << "LFLAGS=-static -s -lole32 -luuid -ladvapi32 -lkernel32" << endl;
                    /*
                    ** SHELL is the full path of sh.exe, unless
                    ** 1) it is found in the current directory
                    ** 2) it is not found at all
                    ** 3) it is overridden on the command line with an existing file
                    ** ... otherwise it is always sh.exe. Specifically, SHELL from the
                    ** environment has no effect.
                    **
                    ** This check will fail if SHELL is explicitly set to a not
                    ** sh-compatible shell. This is not a problem, because configure.bat
                    ** will not do that.
                    */
                    stream << "ifeq ($(SHELL), sh.exe)" << endl
                           << "    ifeq ($(wildcard $(CURDIR)/sh.exe), )" << endl
                           << "        SH = 0" << endl
                           << "    else" << endl
                           << "        SH = 1" << endl
                           << "    endif" << endl
                           << "else" << endl
                           << "    SH = 1" << endl
                           << "endif" << endl
                           << "\n"
                           << "ifeq ($(SH), 1)" << endl
                           << "    RM_F = rm -f" << endl
                           << "    RM_RF = rm -rf" << endl
                           << "else" << endl
                           << "    RM_F = del /f" << endl
                           << "    RM_RF = rmdir /s /q" << endl
                           << "endif" << endl;
                    stream << "\n\n";
                } else {
                    stream << "QMAKESPEC = " << dictionary["QMAKESPEC"] << endl;
                }

                stream << "\n\n";

                QFile in(sourcePath + "/qmake/" + dictionary["QMAKEMAKEFILE"]);
                if (in.open(QFile::ReadOnly | QFile::Text)) {
                    QString d = in.readAll();
                    //### need replaces (like configure.sh)? --Sam
                    stream << d << endl;
                }
                stream.flush();
                out.close();
            }
        }

        args += dictionary[ "MAKE" ];
        args += "-f";
        args += makefile;

        cout << "Creating qmake..." << endl;
        int exitCode = Environment::execute(args, QStringList(), QStringList());
        if (exitCode) {
            args.clear();
            args += dictionary[ "MAKE" ];
            args += "-f";
            args += makefile;
            args += "clean";
            exitCode = Environment::execute(args, QStringList(), QStringList());
            if (exitCode) {
                cout << "Cleaning qmake failed, return code " << exitCode << endl << endl;
                dictionary[ "DONE" ] = "error";
            } else {
                args.clear();
                args += dictionary[ "MAKE" ];
                args += "-f";
                args += makefile;
                exitCode = Environment::execute(args, QStringList(), QStringList());
                if (exitCode) {
                    cout << "Building qmake failed, return code " << exitCode << endl << endl;
                    dictionary[ "DONE" ] = "error";
                }
            }
        }
        QDir::setCurrent(pwd);
    }

    // Generate qt.conf
    QFile confFile(buildPath + "/bin/qt.conf");
    if (confFile.open(QFile::WriteOnly | QFile::Text)) { // Truncates any existing file.
        QTextStream confStream(&confFile);
        confStream << "[EffectivePaths]" << endl
                   << "Prefix=.." << endl;
        if (sourcePath != buildPath)
            confStream << "[EffectiveSourcePaths]" << endl
                       << "Prefix=" << sourcePath << endl;

        confStream.flush();
        confFile.close();
    }

}

void Configure::generateMakefiles()
{
        QString pwd = QDir::currentPath();
        {
            QString sourcePathMangled = sourcePath;
            QString buildPathMangled = buildPath;
            if (dictionary.contains("TOPLEVEL")) {
                sourcePathMangled = QFileInfo(sourcePath).path();
                buildPathMangled = QFileInfo(buildPath).path();
            }
            QStringList args;
            args << buildPath + "/bin/qmake" << sourcePathMangled;

            QDir::setCurrent(buildPathMangled);
            if (int exitCode = Environment::execute(args, QStringList(), QStringList())) {
                cout << "Qmake failed, return code " << exitCode  << endl << endl;
                dictionary[ "DONE" ] = "error";
            }
        }
        QDir::setCurrent(pwd);
}

void Configure::showSummary()
{
    QString make = dictionary[ "MAKE" ];
    cout << endl << endl << "Qt is now configured for building. Just run " << qPrintable(make) << "." << endl;
    cout << "To reconfigure, run " << qPrintable(make) << " confclean and configure." << endl << endl;
}

Configure::ProjectType Configure::projectType(const QString& proFileName)
{
    QFile proFile(proFileName);
    if (proFile.open(QFile::ReadOnly)) {
        QString buffer = proFile.readLine(1024);
        while (!buffer.isEmpty()) {
            QStringList segments = buffer.split(QRegExp("\\s"));
            QStringList::Iterator it = segments.begin();

            if (segments.size() >= 3) {
                QString keyword = (*it++);
                QString operation = (*it++);
                QString value = (*it++);

                if (keyword == "TEMPLATE") {
                    if (value == "lib")
                        return Lib;
                    else if (value == "subdirs")
                        return Subdirs;
                }
            }
            // read next line
            buffer = proFile.readLine(1024);
        }
        proFile.close();
    }
    // Default to app handling
    return App;
}

bool Configure::showLicense(QString orgLicenseFile)
{
    if (dictionary["LICENSE_CONFIRMED"] == "yes") {
        cout << "You have already accepted the terms of the license." << endl << endl;
        return true;
    }

    bool showLgpl2 = true;
    QString licenseFile = orgLicenseFile;
    QString theLicense;
    if (dictionary["EDITION"] == "OpenSource") {
        if (platform() != WINDOWS_RT
                && platform() != WINDOWS_CE
                && (platform() != ANDROID || dictionary["ANDROID_STYLE_ASSETS"] == "no")) {
            theLicense = "GNU Lesser General Public License (LGPL) version 2.1"
                         "\nor the GNU Lesser General Public License (LGPL) version 3";
        } else {
            theLicense = "GNU Lesser General Public License (LGPL) version 3";
            showLgpl2 = false;
        }
    } else {
        // the first line of the license file tells us which license it is
        QFile file(licenseFile);
        if (!file.open(QFile::ReadOnly)) {
            cout << "Failed to load LICENSE file" << endl;
            return false;
        }
        theLicense = file.readLine().trimmed();
    }

    forever {
        char accept = '?';
        cout << "You are licensed to use this software under the terms of" << endl
             << "the " << theLicense << "." << endl
             << endl;
        if (dictionary["EDITION"] == "OpenSource") {
            cout << "Type '3' to view the Lesser GNU General Public License version 3 (LGPLv3)." << endl;
            if (showLgpl2)
                cout << "Type 'L' to view the Lesser GNU General Public License version 2.1 (LGPLv2.1)." << endl;
        } else {
            cout << "Type '?' to view the " << theLicense << "." << endl;
        }
        cout << "Type 'y' to accept this license offer." << endl
             << "Type 'n' to decline this license offer." << endl
             << endl
             << "Do you accept the terms of the license?" << endl;
        cin >> accept;
        accept = tolower(accept);

        if (accept == 'y') {
            return true;
        } else if (accept == 'n') {
            return false;
        } else {
            if (dictionary["EDITION"] == "OpenSource") {
                if (accept == '3')
                    licenseFile = orgLicenseFile + "/LICENSE.LGPLv3";
                else
                    licenseFile = orgLicenseFile + "/LICENSE.LGPLv21";
            }
            // Get console line height, to fill the screen properly
            int i = 0, screenHeight = 25; // default
            CONSOLE_SCREEN_BUFFER_INFO consoleInfo;
            HANDLE stdOut = GetStdHandle(STD_OUTPUT_HANDLE);
            if (GetConsoleScreenBufferInfo(stdOut, &consoleInfo))
                screenHeight = consoleInfo.srWindow.Bottom
                             - consoleInfo.srWindow.Top
                             - 1; // Some overlap for context

            // Prompt the license content to the user
            QFile file(licenseFile);
            if (!file.open(QFile::ReadOnly)) {
                cout << "Failed to load LICENSE file" << licenseFile << endl;
                return false;
            }
            QStringList licenseContent = QString(file.readAll()).split('\n');
            while (i < licenseContent.size()) {
                cout << licenseContent.at(i) << endl;
                if (++i % screenHeight == 0) {
                    promptKeyPress();
                    cout << "\r";     // Overwrite text above
                }
            }
        }
    }
}

void Configure::readLicense()
{
    dictionary["PLATFORM NAME"] = platformName();
    dictionary["LICENSE FILE"] = sourcePath;

    bool openSource = false;
    bool hasOpenSource = QFile::exists(dictionary["LICENSE FILE"] + "/LICENSE.LGPLv3") || QFile::exists(dictionary["LICENSE FILE"] + "/LICENSE.LGPLv21");
    if (dictionary["BUILDTYPE"] == "commercial") {
        openSource = false;
    } else if (dictionary["BUILDTYPE"] == "opensource") {
        openSource = true;
    } else if (hasOpenSource) { // No Open Source? Just display the commercial license right away
        forever {
            char accept = '?';
            cout << "Which edition of Qt do you want to use ?" << endl;
            cout << "Type 'c' if you want to use the Commercial Edition." << endl;
            cout << "Type 'o' if you want to use the Open Source Edition." << endl;
            cin >> accept;
            accept = tolower(accept);

            if (accept == 'c') {
                openSource = false;
                break;
            } else if (accept == 'o') {
                openSource = true;
                break;
            }
        }
    }
    if (hasOpenSource && openSource) {
        cout << endl << "This is the " << dictionary["PLATFORM NAME"] << " Open Source Edition." << endl;
        dictionary["LICENSEE"] = "Open Source";
        dictionary["EDITION"] = "OpenSource";
        cout << endl;
        if (!showLicense(dictionary["LICENSE FILE"])) {
            cout << "Configuration aborted since license was not accepted";
            dictionary["DONE"] = "error";
            return;
        }
    } else if (openSource) {
        cout << endl << "Cannot find the GPL license files! Please download the Open Source version of the library." << endl;
        dictionary["DONE"] = "error";
    }
    else {
        Tools::checkLicense(dictionary, sourcePath, buildPath);
    }
}

void Configure::reloadCmdLine()
{
    if (dictionary[ "REDO" ] == "yes") {
        QFile inFile(buildPath + "/configure" + dictionary[ "CUSTOMCONFIG" ] + ".cache");
        if (inFile.open(QFile::ReadOnly)) {
            QTextStream inStream(&inFile);
            while (!inStream.atEnd())
                configCmdLine += inStream.readLine().trimmed();
            inFile.close();
        }
    }
}

void Configure::saveCmdLine()
{
    if (dictionary[ "REDO" ] != "yes") {
        QFile outFile(buildPath + "/configure" + dictionary[ "CUSTOMCONFIG" ] + ".cache");
        if (outFile.open(QFile::WriteOnly | QFile::Text)) {
            QTextStream outStream(&outFile);
            for (QStringList::Iterator it = configCmdLine.begin(); it != configCmdLine.end(); ++it) {
                outStream << (*it) << endl;
            }
            outStream.flush();
            outFile.close();
        }
    }
}

bool Configure::isDone()
{
    return !dictionary["DONE"].isEmpty();
}

bool Configure::isOk()
{
    return (dictionary[ "DONE" ] != "error");
}

QString Configure::platformName() const
{
    switch (platform()) {
    default:
    case WINDOWS:
        return QStringLiteral("Qt for Windows");
    case WINDOWS_CE:
        return QStringLiteral("Qt for Windows CE");
    case WINDOWS_RT:
        return QStringLiteral("Qt for Windows Runtime");
    case QNX:
        return QStringLiteral("Qt for QNX");
    case BLACKBERRY:
        return QStringLiteral("Qt for Blackberry");
    case ANDROID:
        return QStringLiteral("Qt for Android");
    case OTHER:
        return QStringLiteral("Qt for ???");
    }
}

QString Configure::qpaPlatformName() const
{
    switch (platform()) {
    default:
    case WINDOWS:
    case WINDOWS_CE:
        return QStringLiteral("windows");
    case WINDOWS_RT:
        return QStringLiteral("winrt");
    case QNX:
        return QStringLiteral("qnx");
    case BLACKBERRY:
        return QStringLiteral("blackberry");
    case ANDROID:
        return QStringLiteral("android");
    case OTHER:
        return QStringLiteral("xcb");
    }
}

int Configure::platform() const
{
    const QString qMakeSpec = dictionary.value("QMAKESPEC");
    const QString xQMakeSpec = dictionary.value("XQMAKESPEC");

    if ((xQMakeSpec.startsWith("winphone") || xQMakeSpec.startsWith("winrt")))
        return WINDOWS_RT;

    if ((qMakeSpec.startsWith("wince") || xQMakeSpec.startsWith("wince")))
        return WINDOWS_CE;

    if (xQMakeSpec.contains("qnx"))
        return QNX;

    if (xQMakeSpec.contains("blackberry"))
        return BLACKBERRY;

    if (xQMakeSpec.contains("android"))
        return ANDROID;

    if (!xQMakeSpec.isEmpty())
        return OTHER;

    return WINDOWS;
}

FileWriter::FileWriter(const QString &name)
    : QTextStream()
    , m_name(name)
{
    m_buffer.open(QIODevice::WriteOnly);
    setDevice(&m_buffer);
}

bool FileWriter::flush()
{
    QTextStream::flush();
    QFile oldFile(m_name);
    if (oldFile.open(QIODevice::ReadOnly | QIODevice::Text)) {
        if (oldFile.readAll() == m_buffer.data())
            return true;
        oldFile.close();
    }
    QString dir = QFileInfo(m_name).absolutePath();
    if (!QDir().mkpath(dir)) {
        cout << "Cannot create directory " << qPrintable(QDir::toNativeSeparators(dir)) << ".\n";
        return false;
    }
    QFile file(m_name + ".new");
    if (file.open(QIODevice::WriteOnly | QIODevice::Text)) {
        if (file.write(m_buffer.data()) == m_buffer.data().size()) {
            file.close();
            if (file.error() == QFile::NoError) {
                ::SetFileAttributes((wchar_t*)m_name.utf16(), FILE_ATTRIBUTE_NORMAL);
                QFile::remove(m_name);
                if (!file.rename(m_name)) {
                    cout << "Cannot replace file " << qPrintable(QDir::toNativeSeparators(m_name)) << ".\n";
                    return false;
                }
                return true;
            }
        }
    }
    cout << "Cannot create file " << qPrintable(QDir::toNativeSeparators(file.fileName()))
         << ": " << qPrintable(file.errorString()) << ".\n";
    file.remove();
    return false;
}

QT_END_NAMESPACE<|MERGE_RESOLUTION|>--- conflicted
+++ resolved
@@ -4342,18 +4342,12 @@
                     << "INC_PATH = " << QDir::toNativeSeparators(
                            (QFile::exists(sourcePath + "/.git") ? ".." : sourcePath)
                            + "/include") << endl;
-<<<<<<< HEAD
-                stream << "QT_VERSION = " << dictionary["VERSION"] << endl;
-                if (dictionary[ "QMAKESPEC" ].startsWith("win32-g++")) {
-                    stream << "QMAKESPEC = $(SOURCE_PATH)\\mkspecs\\" << dictionary[ "QMAKESPEC" ] << endl
-=======
                 stream << "QT_VERSION = " << dictionary["VERSION"] << endl
                        << "QT_MAJOR_VERSION = " << dictionary["VERSION_MAJOR"] << endl
                        << "QT_MINOR_VERSION = " << dictionary["VERSION_MINOR"] << endl
                        << "QT_PATCH_VERSION = " << dictionary["VERSION_PATCH"] << endl;
-                if (dictionary[ "QMAKESPEC" ] == QString("win32-g++")) {
-                    stream << "QMAKESPEC = $(SOURCE_PATH)\\mkspecs\\win32-g++" << endl
->>>>>>> 07475c66
+                if (dictionary[ "QMAKESPEC" ].startsWith("win32-g++")) {
+                    stream << "QMAKESPEC = $(SOURCE_PATH)\\mkspecs\\" << dictionary[ "QMAKESPEC" ] << endl
                            << "EXTRA_CFLAGS = -DUNICODE -ffunction-sections" << endl
                            << "EXTRA_CXXFLAGS = -std=c++11 -DUNICODE -ffunction-sections" << endl
                            << "EXTRA_LFLAGS = -Wl,--gc-sections" << endl
