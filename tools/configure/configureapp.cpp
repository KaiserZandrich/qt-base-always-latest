/****************************************************************************
**
** Copyright (C) 2016 The Qt Company Ltd.
** Copyright (C) 2016 Intel Corporation.
** Contact: https://www.qt.io/licensing/
**
** This file is part of the tools applications of the Qt Toolkit.
**
** $QT_BEGIN_LICENSE:GPL-EXCEPT$
** Commercial License Usage
** Licensees holding valid commercial Qt licenses may use this file in
** accordance with the commercial license agreement provided with the
** Software or, alternatively, in accordance with the terms contained in
** a written agreement between you and The Qt Company. For licensing terms
** and conditions see https://www.qt.io/terms-conditions. For further
** information use the contact form at https://www.qt.io/contact-us.
**
** GNU General Public License Usage
** Alternatively, this file may be used under the terms of the GNU
** General Public License version 3 as published by the Free Software
** Foundation with exceptions as appearing in the file LICENSE.GPL3-EXCEPT
** included in the packaging of this file. Please review the following
** information to ensure the GNU General Public License requirements will
** be met: https://www.gnu.org/licenses/gpl-3.0.html.
**
** $QT_END_LICENSE$
**
****************************************************************************/

#include "configureapp.h"
#include "environment.h"
#include "tools.h"

#include <qdir.h>
#include <qdiriterator.h>
#include <qtemporaryfile.h>
#include <qstandardpaths.h>
#include <qstack.h>
#include <qdebug.h>
#include <qfileinfo.h>
#include <qtextstream.h>
#include <qregexp.h>
#include <qhash.h>

#include <iostream>
#include <string>
#include <fstream>
#include <windows.h>
#include <conio.h>

QT_BEGIN_NAMESPACE

enum Platforms {
    WINDOWS,
    WINDOWS_RT,
    QNX,
    ANDROID,
    OTHER
};

std::ostream &operator<<(std::ostream &s, const QString &val) {
    s << val.toLocal8Bit().data();
    return s;
}


using namespace std;

// Macros to simplify options marking
#define MARK_OPTION(x,y) ( dictionary[ #x ] == #y ? "*" : " " )

static inline void promptKeyPress()
{
    cout << "(Press any key to continue...)";
    if (_getch() == 3) // _Any_ keypress w/no echo(eat <Enter> for stdout)
        exit(0);      // Exit cleanly for Ctrl+C
}

Configure::Configure(int& argc, char** argv) : verbose(0)
{
    // Default values for indentation
    optionIndent = 4;
    descIndent   = 25;
    outputWidth  = 0;
    // Get console buffer output width
    CONSOLE_SCREEN_BUFFER_INFO info;
    HANDLE hStdout = GetStdHandle(STD_OUTPUT_HANDLE);
    if (GetConsoleScreenBufferInfo(hStdout, &info))
        outputWidth = info.dwSize.X - 1;
    outputWidth = qMin(outputWidth, 79); // Anything wider gets unreadable
    if (outputWidth < 35) // Insanely small, just use 79
        outputWidth = 79;
    int i;

    /*
    ** Set up the initial state, the default
    */
    dictionary[ "CONFIGCMD" ] = argv[ 0 ];

    for (i = 1; i < argc; i++)
        configCmdLine += argv[ i ];

    if (configCmdLine.size() >= 2 && configCmdLine.at(0) == "-srcdir") {
        sourcePath = QDir::cleanPath(configCmdLine.at(1));
        sourceDir = QDir(sourcePath);
        configCmdLine.erase(configCmdLine.begin(), configCmdLine.begin() + 2);
    } else {
        // Get the path to the executable
        wchar_t module_name[MAX_PATH];
        GetModuleFileName(0, module_name, sizeof(module_name) / sizeof(wchar_t));
        QFileInfo sourcePathInfo = QString::fromWCharArray(module_name);
        sourcePath = sourcePathInfo.absolutePath();
        sourceDir = sourcePathInfo.dir();
    }
    buildPath = QDir::currentPath();
#if 0
    const QString installPath = QString("C:\\Qt\\%1").arg(QT_VERSION_STR);
#else
    const QString installPath = buildPath;
#endif
    if (sourceDir != buildDir) { //shadow builds!
        QDir(buildPath).mkpath("bin");

        buildDir.mkpath("mkspecs");
    }

    defaultBuildParts << QStringLiteral("libs") << QStringLiteral("tools") << QStringLiteral("examples");
    allBuildParts = defaultBuildParts;
    allBuildParts << QStringLiteral("tests");
    dictionary[ "QT_INSTALL_PREFIX" ] = installPath;

    dictionary[ "QMAKESPEC" ] = getenv("QMAKESPEC");
    if (dictionary[ "QMAKESPEC" ].size() == 0) {
        dictionary[ "QMAKESPEC" ] = Environment::detectQMakeSpec();
        dictionary[ "QMAKESPEC_FROM" ] = "detected";
    } else {
        dictionary[ "QMAKESPEC_FROM" ] = "env";
    }

    dictionary[ "BUILD_QMAKE" ]     = "yes";
    dictionary[ "QMAKE_INTERNAL" ]  = "no";
    dictionary[ "WIDGETS" ]         = "yes";
    dictionary[ "GUI" ]             = "yes";
    dictionary[ "RTTI" ]            = "yes";
    dictionary[ "STRIP" ]           = "yes";
    dictionary[ "PCH" ]             = "yes";
    dictionary[ "SEPARATE_DEBUG_INFO" ] = "no";
    dictionary[ "SSE2" ]            = "auto";
    dictionary[ "SSE3" ]            = "auto";
    dictionary[ "SSSE3" ]           = "auto";
    dictionary[ "SSE4_1" ]          = "auto";
    dictionary[ "SSE4_2" ]          = "auto";
    dictionary[ "AVX" ]             = "auto";
    dictionary[ "AVX2" ]            = "auto";
    dictionary[ "AVX512" ]          = "auto";
    dictionary[ "SYNCQT" ]          = "auto";
    dictionary[ "WMF_BACKEND" ]     = "no";
    dictionary[ "WMSDK" ]           = "auto";
    dictionary[ "QML_DEBUG" ]       = "yes";
    dictionary[ "PLUGIN_MANIFESTS" ] = "no";
    dictionary[ "DIRECTWRITE" ]     = "auto";
    dictionary[ "DIRECTWRITE2" ]    = "auto";
    dictionary[ "DIRECT2D" ]        = "no";
    dictionary[ "NIS" ]             = "no";
    dictionary[ "NEON" ]            = "auto";
    dictionary[ "LARGE_FILE" ]      = "yes";
    dictionary[ "FONT_CONFIG" ]     = "no";
    dictionary[ "POSIX_IPC" ]       = "no";
    dictionary[ "QT_GLIB" ]         = "no";
    dictionary[ "QT_ICONV" ]        = "auto";
    dictionary[ "QT_EVDEV" ]        = "auto";
    dictionary[ "QT_MTDEV" ]        = "auto";
    dictionary[ "QT_TSLIB" ]        = "auto";
    dictionary[ "QT_INOTIFY" ]      = "auto";
    dictionary[ "QT_EVENTFD" ]      = "auto";
    dictionary[ "QT_CUPS" ]         = "auto";
    dictionary[ "CFG_GCC_SYSROOT" ] = "yes";
    dictionary[ "SLOG2" ]           = "no";
    dictionary[ "QNX_IMF" ]         = "no";
    dictionary[ "PPS" ]             = "no";
    dictionary[ "LGMON" ]           = "no";
    dictionary[ "SYSTEM_PROXIES" ]  = "yes";
    dictionary[ "WERROR" ]          = "auto";
    dictionary[ "QREAL" ]           = "double";
    dictionary[ "ATOMIC64" ]        = "auto";

    //Only used when cross compiling.
    dictionary[ "QT_INSTALL_SETTINGS" ] = "/etc/xdg";

    QString version;
    QFile qmake_conf(sourcePath + "/.qmake.conf");
    if (qmake_conf.open(QFile::ReadOnly)) {
        while (!qmake_conf.atEnd()) {
            static const char beginning[] = "MODULE_VERSION = ";
            QByteArray line = qmake_conf.readLine();
            if (!line.startsWith(beginning))
                continue;

            version = qMove(line).mid(int(strlen(beginning))).trimmed();
            break;
        }
        qmake_conf.close();
    }

    if (version.isEmpty())
        version = QString("%1.%2.%3").arg(QT_VERSION>>16).arg(((QT_VERSION>>8)&0xff)).arg(QT_VERSION&0xff);

    dictionary[ "VERSION" ]         = version;
    {
        QRegExp version_re("([0-9]*)\\.([0-9]*)\\.([0-9]*)(|-.*)");
        if (version_re.exactMatch(version)) {
            dictionary[ "VERSION_MAJOR" ] = version_re.cap(1);
            dictionary[ "VERSION_MINOR" ] = version_re.cap(2);
            dictionary[ "VERSION_PATCH" ] = version_re.cap(3);
        }
    }

    dictionary[ "REDO" ]            = "no";

    dictionary[ "BUILD" ]           = "debug";
    dictionary[ "BUILDALL" ]        = "auto"; // Means yes, but not explicitly
    dictionary[ "FORCEDEBUGINFO" ]  = "no";
    dictionary[ "RELEASE_TOOLS" ]   = "no";

    dictionary[ "BUILDTYPE" ]      = "none";

    dictionary[ "BUILDDEV" ]        = "no";

    dictionary[ "COMPILE_EXAMPLES" ] = "yes";

    dictionary[ "C++STD" ]          = "auto";

    dictionary[ "USE_GOLD_LINKER" ] = "no";

    dictionary[ "ENABLE_NEW_DTAGS" ] = "no";

    dictionary[ "SHARED" ]          = "yes";

    dictionary[ "STATIC_RUNTIME" ]  = "no";

    dictionary[ "SYSTEM_ZLIB" ]     = "auto";

    dictionary[ "PCRE" ]            = "auto";

    dictionary[ "ICU" ]             = "no";

    dictionary[ "ANGLE" ]           = "auto";
    dictionary[ "DYNAMICGL" ]       = "no";

    dictionary[ "GIF" ]             = "yes";
    dictionary[ "JPEG" ]            = "yes";
    dictionary[ "PNG" ]             = "yes";
    dictionary[ "LIBJPEG" ]         = "auto";
    dictionary[ "LIBPNG" ]          = "auto";
    dictionary[ "DOUBLECONVERSION" ] = "auto";
    dictionary[ "FREETYPE" ]        = "yes";
    dictionary[ "FREETYPE_FROM" ]   = "default";
    dictionary[ "HARFBUZZ" ]        = "qt";

    dictionary[ "ACCESSIBILITY" ]   = "yes";
    dictionary[ "OPENGL" ]          = "yes";
    dictionary[ "OPENGL_ES_2" ]     = "yes";
    dictionary[ "SSL" ]             = "auto";
    dictionary[ "OPENSSL" ]         = "auto";
    dictionary[ "LIBPROXY" ]        = "no";
    dictionary[ "DBUS" ]            = "auto";

    dictionary[ "STYLE_WINDOWS" ]   = "yes";
    dictionary[ "STYLE_WINDOWSXP" ] = "auto";
    dictionary[ "STYLE_WINDOWSVISTA" ] = "auto";
    dictionary[ "STYLE_FUSION" ]    = "yes";

    dictionary[ "SQL_MYSQL" ]       = "no";
    dictionary[ "SQL_ODBC" ]        = "no";
    dictionary[ "SQL_OCI" ]         = "no";
    dictionary[ "SQL_PSQL" ]        = "no";
    dictionary[ "SQL_TDS" ]         = "no";
    dictionary[ "SQL_DB2" ]         = "no";
    dictionary[ "SQL_SQLITE" ]      = "auto";
    dictionary[ "SQL_SQLITE_LIB" ]  = "qt";
    dictionary[ "SQL_SQLITE2" ]     = "no";
    dictionary[ "SQL_IBASE" ]       = "no";

    QString tmp = dictionary[ "QMAKESPEC" ];
    if (tmp.contains("\\")) {
        tmp = tmp.mid(tmp.lastIndexOf("\\") + 1);
    } else {
        tmp = tmp.mid(tmp.lastIndexOf("/") + 1);
    }
    dictionary[ "QMAKESPEC" ] = tmp;

    dictionary[ "INCREDIBUILD_XGE" ] = "auto";
    dictionary[ "LTCG" ]            = "no";
    dictionary[ "NATIVE_GESTURES" ] = "yes";
    dictionary[ "MSVC_MP" ] = "no";

    if (dictionary["QMAKESPEC"].startsWith("win32-g++")) {
        const QString zero = QStringLiteral("0");
        const QStringList parts = Environment::gccVersion().split(QLatin1Char('.'));
        dictionary["QT_GCC_MAJOR_VERSION"] = parts.value(0, zero);
        dictionary["QT_GCC_MINOR_VERSION"] = parts.value(1, zero);
        dictionary["QT_GCC_PATCH_VERSION"] = parts.value(2, zero);
    }
}

Configure::~Configure()
{
}

QString Configure::formatPath(const QString &path)
{
    QString ret = QDir::cleanPath(path);
    // This amount of quoting is deemed sufficient.
    if (ret.contains(QLatin1Char(' '))) {
        ret.prepend(QLatin1Char('"'));
        ret.append(QLatin1Char('"'));
    }
    return ret;
}

QString Configure::formatPaths(const QStringList &paths)
{
    QString ret;
    foreach (const QString &path, paths) {
        if (!ret.isEmpty())
            ret += QLatin1Char(' ');
        ret += formatPath(path);
    }
    return ret;
}

// We could use QDir::homePath() + "/.qt-license", but
// that will only look in the first of $HOME,$USERPROFILE
// or $HOMEDRIVE$HOMEPATH. So, here we try'em all to be
// more forgiving for the end user..
QString Configure::firstLicensePath()
{
    QStringList allPaths;
    allPaths << "./.qt-license"
             << QString::fromLocal8Bit(getenv("HOME")) + "/.qt-license"
             << QString::fromLocal8Bit(getenv("USERPROFILE")) + "/.qt-license"
             << QString::fromLocal8Bit(getenv("HOMEDRIVE")) + QString::fromLocal8Bit(getenv("HOMEPATH")) + "/.qt-license";
    for (int i = 0; i< allPaths.count(); ++i)
        if (QFile::exists(allPaths.at(i)))
            return allPaths.at(i);
    return QString();
}

// #### somehow I get a compiler error about vc++ reaching the nesting limit without
// undefining the ansi for scoping.
#ifdef for
#undef for
#endif

void Configure::parseCmdLine()
{
    if (configCmdLine.size() && configCmdLine.at(0) == "-top-level") {
        dictionary[ "TOPLEVEL" ] = "yes";
        configCmdLine.removeAt(0);
    }

    int argCount = configCmdLine.size();
    int i = 0;

    if (argCount < 1) // skip rest if no arguments
        ;
    else if (configCmdLine.at(i) == "-redo") {
        dictionary[ "REDO" ] = "yes";
        configCmdLine.clear();
        reloadCmdLine();
    }

    else if (configCmdLine.at(i) == "-loadconfig") {
        ++i;
        if (i != argCount) {
            dictionary[ "REDO" ] = "yes";
            dictionary[ "CUSTOMCONFIG" ] = "_" + configCmdLine.at(i);
            configCmdLine.clear();
            reloadCmdLine();
        } else {
            dictionary[ "DONE" ] = "error";
        }
        i = 0;
    }
    argCount = configCmdLine.size();

    bool isDeviceMkspec = false;

    // Look first for XQMAKESPEC
    for (int j = 0 ; j < argCount; ++j)
    {
        if ((configCmdLine.at(j) == "-xplatform") || (configCmdLine.at(j) == "-device")) {
            isDeviceMkspec = (configCmdLine.at(j) == "-device");
            ++j;
            if (j == argCount)
                break;
            dictionary["XQMAKESPEC"] = configCmdLine.at(j);
            applySpecSpecifics();
            break;
        }
    }

    for (; i<configCmdLine.size(); ++i) {
        bool continueElse[] = {false, false};
        if (configCmdLine.at(i) == "-help"
            || configCmdLine.at(i) == "-h"
            || configCmdLine.at(i) == "-?")
            dictionary[ "HELP" ] = "yes";

        else if (configCmdLine.at(i) == "-v" || configCmdLine.at(i) == "-verbose") {
            ++verbose;
        }

        else if (configCmdLine.at(i) == "-qreal") {
            ++i;
            if (i == argCount)
                break;
            QString s = dictionary[ "QREAL" ] = configCmdLine.at(i);
            if (s == "float") {
                dictionary[ "QREAL_STRING" ] = "\"float\"";
            } else {
                // escape
                s = s.simplified();
                s = '"' + s.toLatin1().toPercentEncoding(QByteArray(), "-._~", '_') + '"';
                dictionary[ "QREAL_STRING" ] = s;
            }
        }

        else if (configCmdLine.at(i) == "-release") {
            dictionary[ "BUILD" ] = "release";
            if (dictionary[ "BUILDALL" ] == "auto")
                dictionary[ "BUILDALL" ] = "no";
        } else if (configCmdLine.at(i) == "-debug") {
            dictionary[ "BUILD" ] = "debug";
            if (dictionary[ "BUILDALL" ] == "auto")
                dictionary[ "BUILDALL" ] = "no";
        } else if (configCmdLine.at(i) == "-debug-and-release")
            dictionary[ "BUILDALL" ] = "yes";
        else if (configCmdLine.at(i) == "-force-debug-info")
            dictionary[ "FORCEDEBUGINFO" ] = "yes";
        else if (configCmdLine.at(i) == "-no-separate-debug-info")
            dictionary[ "SEPARATE_DEBUG_INFO" ] = "no";
        else if (configCmdLine.at(i) == "-separate-debug-info")
            dictionary[ "SEPARATE_DEBUG_INFO" ] = "yes";
        else if (configCmdLine.at(i) == "-optimized-tools")
            dictionary[ "RELEASE_TOOLS" ] = "yes";
        else if (configCmdLine.at(i) == "-no-optimized-tools")
            dictionary[ "RELEASE_TOOLS" ] = "no";

        else if (configCmdLine.at(i) == "-compile-examples") {
            dictionary[ "COMPILE_EXAMPLES" ] = "yes";
        } else if (configCmdLine.at(i) == "-no-compile-examples") {
            dictionary[ "COMPILE_EXAMPLES" ] = "no";
        }

        else if (configCmdLine.at(i) == "-c++std") {
            ++i;
            if (i == argCount)
                break;

            QString level = configCmdLine.at(i);
            if (level == "c++11" || level == "c++14" || level == "c++1z"
                    || level == "auto") {
                dictionary[ "C++STD" ] = level;
            } else if (level == "11" || level == "14" || level == "1z") {
                dictionary[ "C++STD" ] = "c++" + level;
            } else {
                dictionary[ "DONE" ] = "error";
                cout << "ERROR: invalid C++ standard " << level
                     << "; valid options are: c++11 c++14 c++1z auto" << endl;
                return;
            }
        }


        else if (configCmdLine.at(i) == "-use-gold-linker")
            dictionary[ "USE_GOLD_LINKER" ] = "yes";
        else if (configCmdLine.at(i) == "-no-use-gold-linker")
            dictionary[ "USE_GOLD_LINKER" ] = "no";
        else if (configCmdLine.at(i) == "-enable-new-dtags")
            dictionary[ "ENABLE_NEW_DTAGS" ] = "yes";
        else if (configCmdLine.at(i) == "-disable-new-dtags")
            dictionary[ "ENABLE_NEW_DTAGS" ] = "no";
        else if (configCmdLine.at(i) == "-shared")
            dictionary[ "SHARED" ] = "yes";
        else if (configCmdLine.at(i) == "-static")
            dictionary[ "SHARED" ] = "no";
        else if (configCmdLine.at(i) == "-static-runtime")
            dictionary[ "STATIC_RUNTIME" ] = "yes";
        else if (configCmdLine.at(i) == "-developer-build")
            dictionary[ "BUILDDEV" ] = "yes";
        else if (configCmdLine.at(i) == "-opensource") {
            dictionary[ "BUILDTYPE" ] = "opensource";
        }
        else if (configCmdLine.at(i) == "-commercial") {
            dictionary[ "BUILDTYPE" ] = "commercial";
        }
        else if (configCmdLine.at(i) == "-ltcg") {
            dictionary[ "LTCG" ] = "yes";
        }
        else if (configCmdLine.at(i) == "-no-ltcg") {
            dictionary[ "LTCG" ] = "no";
        }
        else if (configCmdLine.at(i) == "-mp") {
            dictionary[ "MSVC_MP" ] = "yes";
        }
        else if (configCmdLine.at(i) == "-no-mp") {
            dictionary[ "MSVC_MP" ] = "no";
        }
        else if (configCmdLine.at(i) == "-force-asserts") {
            dictionary[ "FORCE_ASSERTS" ] = "yes";
        }
<<<<<<< HEAD
=======
        else if (configCmdLine.at(i) == "-target") {
            ++i;
            if (i == argCount)
                break;
            const QString option = configCmdLine.at(i);
            if (option == "xp") {
                cout << "ERROR: option \"-target xp\" is no longer valid" << endl;
                dictionary["DONE"] = "error";
                return;
            }

            if (option != "xp") {
                cout << "ERROR: invalid argument for -target option" << endl;
                dictionary["DONE"] = "error";
                return;
            }
            dictionary["TARGET_OS"] = option;
        }
>>>>>>> 62cbb434
        else if (configCmdLine.at(i) == "-platform") {
            ++i;
            if (i == argCount)
                break;
            dictionary[ "QMAKESPEC" ] = configCmdLine.at(i);
        dictionary[ "QMAKESPEC_FROM" ] = "commandline";
        } else if (configCmdLine.at(i) == "-xplatform"
                || configCmdLine.at(i) == "-device") {
            ++i;
            // do nothing
        } else if (configCmdLine.at(i) == "-device-option") {
            ++i;
            const QString option = configCmdLine.at(i);
            QString &devOpt = dictionary["DEVICE_OPTION"];
            if (!devOpt.isEmpty())
                devOpt.append("\n").append(option);
            else
                devOpt = option;

        } else if (configCmdLine.at(i) == "-qt-zlib") {
            dictionary[ "SYSTEM_ZLIB" ] = "no";
        } else if (configCmdLine.at(i) == "-system-zlib") {
            dictionary[ "SYSTEM_ZLIB" ] = "yes";
        }

        else if (configCmdLine.at(i) == "-qt-pcre") {
            dictionary[ "PCRE" ] = "qt";
        } else if (configCmdLine.at(i) == "-system-pcre") {
            dictionary[ "PCRE" ] = "system";
        }

        else if (configCmdLine.at(i) == "-icu") {
            dictionary[ "ICU" ] = "yes";
        } else if (configCmdLine.at(i) == "-no-icu") {
            dictionary[ "ICU" ] = "no";
        }

        else if (configCmdLine.at(i) == "-angle") {
            dictionary[ "ANGLE" ] = "yes";
            dictionary[ "ANGLE_FROM" ] = "commandline";
        } else if (configCmdLine.at(i) == "-no-angle") {
            dictionary[ "ANGLE" ] = "no";
            dictionary[ "ANGLE_FROM" ] = "commandline";
        }

        // Image formats --------------------------------------------
        else if (configCmdLine.at(i) == "-no-gif")
            dictionary[ "GIF" ] = "no";

        else if (configCmdLine.at(i) == "-no-libjpeg") {
            dictionary[ "JPEG" ] = "no";
            dictionary[ "LIBJPEG" ] = "no";
        } else if (configCmdLine.at(i) == "-qt-libjpeg") {
            dictionary[ "LIBJPEG" ] = "qt";
        } else if (configCmdLine.at(i) == "-system-libjpeg") {
            dictionary[ "LIBJPEG" ] = "system";
        }

        else if (configCmdLine.at(i) == "-no-libpng") {
            dictionary[ "PNG" ] = "no";
            dictionary[ "LIBPNG" ] = "no";
        } else if (configCmdLine.at(i) == "-qt-libpng") {
            dictionary[ "LIBPNG" ] = "qt";
        } else if (configCmdLine.at(i) == "-system-libpng") {
            dictionary[ "LIBPNG" ] = "system";
        }

        // Double Conversion -----------------------------------------
        else if (configCmdLine.at(i) == "-no-doubleconversion")
            dictionary[ "DOUBLECONVERSION" ] = "no";
        else if (configCmdLine.at(i) == "-qt-doubleconversion")
            dictionary[ "DOUBLECONVERSION" ] = "qt";
        else if (configCmdLine.at(i) == "-system-doubleconversion")
            dictionary[ "DOUBLECONVERSION" ] = "system";

        // Text Rendering --------------------------------------------
        else if (configCmdLine.at(i) == "-no-freetype") {
            dictionary[ "FREETYPE" ] = "no";
            dictionary[ "FREETYPE_FROM" ] = "commandline";
        } else if (configCmdLine.at(i) == "-qt-freetype") {
            dictionary[ "FREETYPE" ] = "yes";
            dictionary[ "FREETYPE_FROM" ] = "commandline";
        } else if (configCmdLine.at(i) == "-system-freetype") {
            dictionary[ "FREETYPE" ] = "system";
            dictionary[ "FREETYPE_FROM" ] = "commandline";
        }

        else if (configCmdLine.at(i) == "-no-harfbuzz")
            dictionary[ "HARFBUZZ" ] = "no";
        else if (configCmdLine.at(i) == "-qt-harfbuzz")
            dictionary[ "HARFBUZZ" ] = "qt";
        else if (configCmdLine.at(i) == "-system-harfbuzz")
            dictionary[ "HARFBUZZ" ] = "system";

        // Styles ---------------------------------------------------
        else if (configCmdLine.at(i) == "-qt-style-windows")
            dictionary[ "STYLE_WINDOWS" ] = "yes";
        else if (configCmdLine.at(i) == "-no-style-windows")
            dictionary[ "STYLE_WINDOWS" ] = "no";

        else if (configCmdLine.at(i) == "-qt-style-windowsxp")
            dictionary[ "STYLE_WINDOWSXP" ] = "yes";
        else if (configCmdLine.at(i) == "-no-style-windowsxp")
            dictionary[ "STYLE_WINDOWSXP" ] = "no";

        else if (configCmdLine.at(i) == "-qt-style-windowsvista")
            dictionary[ "STYLE_WINDOWSVISTA" ] = "yes";
        else if (configCmdLine.at(i) == "-no-style-windowsvista")
            dictionary[ "STYLE_WINDOWSVISTA" ] = "no";

        else if (configCmdLine.at(i) == "-qt-style-fusion")
            dictionary[ "STYLE_FUSION" ] = "yes";
        else if (configCmdLine.at(i) == "-no-style-fusion")
            dictionary[ "STYLE_FUSION" ] = "no";

        // Work around compiler nesting limitation
        else
            continueElse[1] = true;
        if (!continueElse[1]) {
        }

        // OpenGL Support -------------------------------------------
        else if (configCmdLine.at(i) == "-no-opengl") {
            dictionary[ "OPENGL" ]    = "no";
            dictionary[ "OPENGL_ES_2" ]     = "no";
        } else if (configCmdLine.at(i) == "-opengl-es-2") {
            dictionary[ "OPENGL" ]          = "yes";
            dictionary[ "OPENGL_ES_2" ]     = "yes";
        } else if (configCmdLine.at(i) == "-opengl") {
            dictionary[ "OPENGL" ]          = "yes";
            i++;
            if (i == argCount)
                break;

            dictionary[ "OPENGL_ES_2" ]         = "no";
            if ( configCmdLine.at(i) == "es2" ) {
                dictionary[ "OPENGL_ES_2" ]     = "yes";
            } else if ( configCmdLine.at(i) == "desktop" ) {
                // OPENGL=yes suffices
            } else if ( configCmdLine.at(i) == "dynamic" ) {
                dictionary[ "DYNAMICGL" ] = "yes";
            } else {
                cout << "Argument passed to -opengl option is not valid." << endl;
                dictionary[ "DONE" ] = "error";
                break;
            }
        }

        // Databases ------------------------------------------------
        else if (configCmdLine.at(i) == "-sql-mysql" || configCmdLine.at(i) == "-plugin-sql-mysql")
            dictionary[ "SQL_MYSQL" ] = "yes";
        else if (configCmdLine.at(i) == "-no-sql-mysql")
            dictionary[ "SQL_MYSQL" ] = "no";

        else if (configCmdLine.at(i) == "-sql-odbc" || configCmdLine.at(i) == "-plugin-sql-odbc")
            dictionary[ "SQL_ODBC" ] = "yes";
        else if (configCmdLine.at(i) == "-no-sql-odbc")
            dictionary[ "SQL_ODBC" ] = "no";

        else if (configCmdLine.at(i) == "-sql-oci" || configCmdLine.at(i) == "-plugin-sql-oci")
            dictionary[ "SQL_OCI" ] = "yes";
        else if (configCmdLine.at(i) == "-no-sql-oci")
            dictionary[ "SQL_OCI" ] = "no";

        else if (configCmdLine.at(i) == "-sql-psql" || configCmdLine.at(i) == "-plugin-sql-psql")
            dictionary[ "SQL_PSQL" ] = "yes";
        else if (configCmdLine.at(i) == "-no-sql-psql")
            dictionary[ "SQL_PSQL" ] = "no";

        else if (configCmdLine.at(i) == "-sql-tds" || configCmdLine.at(i) == "-plugin-sql-tds")
            dictionary[ "SQL_TDS" ] = "yes";
        else if (configCmdLine.at(i) == "-no-sql-tds")
            dictionary[ "SQL_TDS" ] = "no";

        else if (configCmdLine.at(i) == "-sql-db2")
            dictionary[ "SQL_DB2" ] = "yes";
        else if (configCmdLine.at(i) == "-plugin-sql-db2")
            dictionary[ "SQL_DB2" ] = "plugin";
        else if (configCmdLine.at(i) == "-no-sql-db2")
            dictionary[ "SQL_DB2" ] = "no";

        else if (configCmdLine.at(i) == "-sql-sqlite" || configCmdLine.at(i) == "-plugin-sql-sqlite")
            dictionary[ "SQL_SQLITE" ] = "yes";
        else if (configCmdLine.at(i) == "-no-sql-sqlite")
            dictionary[ "SQL_SQLITE" ] = "no";
        else if (configCmdLine.at(i) == "-system-sqlite")
            dictionary[ "SQL_SQLITE_LIB" ] = "system";
        else if (configCmdLine.at(i) == "-sql-sqlite2" || configCmdLine.at(i) == "-plugin-sql-sqlite2")
            dictionary[ "SQL_SQLITE2" ] = "yes";
        else if (configCmdLine.at(i) == "-no-sql-sqlite2")
            dictionary[ "SQL_SQLITE2" ] = "no";

        else if (configCmdLine.at(i) == "-sql-ibase" || configCmdLine.at(i) == "-plugin-sql-ibase")
            dictionary[ "SQL_IBASE" ] = "yes";
        else if (configCmdLine.at(i) == "-no-sql-ibase")
            dictionary[ "SQL_IBASE" ] = "no";

        else if (configCmdLine.at(i) == "-no-incredibuild-xge")
            dictionary[ "INCREDIBUILD_XGE" ] = "no";
        else if (configCmdLine.at(i) == "-incredibuild-xge")
            dictionary[ "INCREDIBUILD_XGE" ] = "yes";
        else if (configCmdLine.at(i) == "-native-gestures")
            dictionary[ "NATIVE_GESTURES" ] = "yes";
        else if (configCmdLine.at(i) == "-no-native-gestures")
            dictionary[ "NATIVE_GESTURES" ] = "no";
        // Others ---------------------------------------------------
        else if (configCmdLine.at(i) == "-widgets")
            dictionary[ "WIDGETS" ] = "yes";
        else if (configCmdLine.at(i) == "-no-widgets")
            dictionary[ "WIDGETS" ] = "no";

        else if (configCmdLine.at(i) == "-gui")
            dictionary[ "GUI" ] = "yes";
        else if (configCmdLine.at(i) == "-no-gui")
            dictionary[ "GUI" ] = "no";

        else if (configCmdLine.at(i) == "-rtti")
            dictionary[ "RTTI" ] = "yes";
        else if (configCmdLine.at(i) == "-no-rtti")
            dictionary[ "RTTI" ] = "no";

        else if (configCmdLine.at(i) == "-strip")
            dictionary[ "STRIP" ] = "yes";
        else if (configCmdLine.at(i) == "-no-strip")
            dictionary[ "STRIP" ] = "no";

        else if (configCmdLine.at(i) == "-pch")
            dictionary[ "PCH" ] = "yes";
        else if (configCmdLine.at(i) == "-no-pch")
            dictionary[ "PCH" ] = "no";

        else if (configCmdLine.at(i) == "-accessibility")
            dictionary[ "ACCESSIBILITY" ] = "yes";
        else if (configCmdLine.at(i) == "-no-accessibility") {
            dictionary[ "ACCESSIBILITY" ] = "no";
            cout << "Setting accessibility to NO" << endl;
        }

        else if (configCmdLine.at(i) == "-no-sse2")
            dictionary[ "SSE2" ] = "no";
        else if (configCmdLine.at(i) == "-sse2")
            dictionary[ "SSE2" ] = "yes";
        else if (configCmdLine.at(i) == "-no-sse3")
            dictionary[ "SSE3" ] = "no";
        else if (configCmdLine.at(i) == "-sse3")
            dictionary[ "SSE3" ] = "yes";
        else if (configCmdLine.at(i) == "-no-ssse3")
            dictionary[ "SSSE3" ] = "no";
        else if (configCmdLine.at(i) == "-ssse3")
            dictionary[ "SSSE3" ] = "yes";
        else if (configCmdLine.at(i) == "-no-sse4.1")
            dictionary[ "SSE4_1" ] = "no";
        else if (configCmdLine.at(i) == "-sse4.1")
            dictionary[ "SSE4_1" ] = "yes";
        else if (configCmdLine.at(i) == "-no-sse4.2")
            dictionary[ "SSE4_2" ] = "no";
        else if (configCmdLine.at(i) == "-sse4.2")
            dictionary[ "SSE4_2" ] = "yes";
        else if (configCmdLine.at(i) == "-no-avx")
            dictionary[ "AVX" ] = "no";
        else if (configCmdLine.at(i) == "-avx")
            dictionary[ "AVX" ] = "yes";
        else if (configCmdLine.at(i) == "-no-avx2")
            dictionary[ "AVX2" ] = "no";
        else if (configCmdLine.at(i) == "-avx2")
            dictionary[ "AVX2" ] = "yes";
        else if (configCmdLine.at(i) == "-no-avx512")
            dictionary[ "AVX512" ] = "";
        else if (configCmdLine.at(i) == "-avx512")
            dictionary[ "AVX512" ] = "auto";

        else if (configCmdLine.at(i) == "-no-ssl") {
            dictionary[ "SSL"] = "no";
        } else if (configCmdLine.at(i) == "-ssl") {
            dictionary[ "SSL" ] = "yes";
        } else if (configCmdLine.at(i) == "-no-openssl") {
              dictionary[ "OPENSSL"] = "no";
        } else if (configCmdLine.at(i) == "-openssl") {
              dictionary[ "OPENSSL" ] = "yes";
              dictionary[ "SSL" ] = "yes";
        } else if (configCmdLine.at(i) == "-openssl-linked") {
              dictionary[ "OPENSSL" ] = "linked";
              dictionary[ "SSL" ] = "yes";
        } else if (configCmdLine.at(i) == "-no-libproxy") {
              dictionary[ "LIBPROXY"] = "no";
        } else if (configCmdLine.at(i) == "-libproxy") {
              dictionary[ "LIBPROXY" ] = "yes";
        } else if (configCmdLine.at(i) == "-no-qdbus") {
            dictionary[ "DBUS" ] = "no";
        } else if (configCmdLine.at(i) == "-qdbus") {
            dictionary[ "DBUS" ] = "auto";
        } else if (configCmdLine.at(i) == "-no-dbus") {
            dictionary[ "DBUS" ] = "no";
        } else if (configCmdLine.at(i) == "-dbus") {
            dictionary[ "DBUS" ] = "auto";
        } else if (configCmdLine.at(i) == "-dbus-linked") {
            dictionary[ "DBUS" ] = "linked";
        } else if (configCmdLine.at(i) == "-dbus-runtime") {
            dictionary[ "DBUS" ] = "runtime";
        } else if (configCmdLine.at(i) == "-wmf-backend") {
            dictionary[ "WMF_BACKEND" ] = "yes";
        } else if (configCmdLine.at(i) == "-no-wmf-backend") {
            dictionary[ "WMF_BACKEND" ] = "no";
        } else if (configCmdLine.at(i) == "-no-qml-debug") {
            dictionary[ "QML_DEBUG" ] = "no";
        } else if (configCmdLine.at(i) == "-qml-debug") {
            dictionary[ "QML_DEBUG" ] = "yes";
        } else if (configCmdLine.at(i) == "-no-plugin-manifests") {
            dictionary[ "PLUGIN_MANIFESTS" ] = "no";
        } else if (configCmdLine.at(i) == "-plugin-manifests") {
            dictionary[ "PLUGIN_MANIFESTS" ] = "yes";
        } else if (configCmdLine.at(i) == "-no-slog2") {
            dictionary[ "SLOG2" ] = "no";
        } else if (configCmdLine.at(i) == "-slog2") {
            dictionary[ "SLOG2" ] = "yes";
        } else if (configCmdLine.at(i) == "-no-imf") {
            dictionary[ "QNX_IMF" ] = "no";
        } else if (configCmdLine.at(i) == "-imf") {
            dictionary[ "QNX_IMF" ] = "yes";
        } else if (configCmdLine.at(i) == "-no-pps") {
            dictionary[ "PPS" ] = "no";
        } else if (configCmdLine.at(i) == "-pps") {
            dictionary[ "PPS" ] = "yes";
        } else if (configCmdLine.at(i) == "-no-lgmon") {
            dictionary[ "LGMON" ] = "no";
        } else if (configCmdLine.at(i) == "-lgmon") {
            dictionary[ "LGMON" ] = "yes";
        } else if (configCmdLine.at(i) == "-no-system-proxies") {
            dictionary[ "SYSTEM_PROXIES" ] = "no";
        } else if (configCmdLine.at(i) == "-system-proxies") {
            dictionary[ "SYSTEM_PROXIES" ] = "yes";
        } else if (configCmdLine.at(i) == "-warnings-are-errors" ||
                   configCmdLine.at(i) == "-Werror") {
            dictionary[ "WERROR" ] = "yes";
        } else if (configCmdLine.at(i) == "-no-warnings-are-errors") {
            dictionary[ "WERROR" ] = "no";
        } else if (configCmdLine.at(i) == "-no-headersclean") {
            dictionary[ "HEADERSCLEAN" ] = "no";
        } else if (configCmdLine.at(i) == "-headersclean") {
            dictionary[ "HEADERSCLEAN" ] = "yes";
        } else if (configCmdLine.at(i) == "-no-eventfd") {
            dictionary[ "QT_EVENTFD" ] = "no";
        } else if (configCmdLine.at(i) == "-eventfd") {
            dictionary[ "QT_EVENTFD" ] = "yes";
        }

        // Work around compiler nesting limitation
        else
            continueElse[0] = true;
        if (!continueElse[0]) {
        }

        else if (configCmdLine.at(i) == "-internal")
            dictionary[ "QMAKE_INTERNAL" ] = "yes";

        else if (configCmdLine.at(i) == "-no-syncqt")
            dictionary[ "SYNCQT" ] = "no";

        else if (configCmdLine.at(i) == "-no-qmake")
            dictionary[ "BUILD_QMAKE" ] = "no";
        else if (configCmdLine.at(i) == "-qmake")
            dictionary[ "BUILD_QMAKE" ] = "yes";

        else if (configCmdLine.at(i) == "-qtnamespace") {
            ++i;
            if (i == argCount)
                break;
            dictionary[ "QT_NAMESPACE" ] = configCmdLine.at(i);
        } else if (configCmdLine.at(i) == "-qtlibinfix") {
            ++i;
            if (i == argCount)
                break;
            dictionary[ "QT_LIBINFIX" ] = configCmdLine.at(i);
        } else if (configCmdLine.at(i) == "-D") {
            ++i;
            if (i == argCount)
                break;
            qmakeDefines += configCmdLine.at(i);
        } else if (configCmdLine.at(i) == "-I") {
            ++i;
            if (i == argCount)
                break;
            qmakeIncludes += configCmdLine.at(i);
        } else if (configCmdLine.at(i) == "-L") {
            ++i;
            if (i == argCount)
                break;
            QFileInfo checkDirectory(configCmdLine.at(i));
            if (!checkDirectory.isDir()) {
                cout << "Argument passed to -L option is not a directory path. Did you mean the -l option?" << endl;
                dictionary[ "DONE" ] = "error";
                break;
            }
            qmakeLibs += configCmdLine.at(i);
        } else if (configCmdLine.at(i).startsWith("OPENSSL_LIBS=")) {
            opensslLibs = configCmdLine.at(i);
        } else if (configCmdLine.at(i).startsWith("OPENSSL_LIBS_DEBUG=")) {
            opensslLibsDebug = configCmdLine.at(i);
        } else if (configCmdLine.at(i).startsWith("OPENSSL_LIBS_RELEASE=")) {
            opensslLibsRelease = configCmdLine.at(i);
        } else if (configCmdLine.at(i).startsWith("OPENSSL_PATH=")) {
            opensslPath = QDir::fromNativeSeparators(configCmdLine.at(i).section("=", 1));
        } else if (configCmdLine.at(i).startsWith("PSQL_LIBS=")) {
            psqlLibs = configCmdLine.at(i);
        } else if (configCmdLine.at(i).startsWith("SYBASE=")) {
            sybase = configCmdLine.at(i);
        } else if (configCmdLine.at(i).startsWith("SYBASE_LIBS=")) {
            sybaseLibs = configCmdLine.at(i);
        } else if (configCmdLine.at(i).startsWith("DBUS_PATH=")) {
            dbusPath = QDir::fromNativeSeparators(configCmdLine.at(i).section("=", 1));
        } else if (configCmdLine.at(i).startsWith("DBUS_HOST_PATH=")) {
            dbusHostPath = QDir::fromNativeSeparators(configCmdLine.at(i).section("=", 1));
        } else if (configCmdLine.at(i).startsWith("MYSQL_PATH=")) {
            mysqlPath = QDir::fromNativeSeparators(configCmdLine.at(i).section("=", 1));
        } else if (configCmdLine.at(i).startsWith("ZLIB_LIBS=")) {
            zlibLibs = QDir::fromNativeSeparators(configCmdLine.at(i));
        }

        else if (configCmdLine.at(i) == "-saveconfig") {
            ++i;
            if (i == argCount)
                break;
            dictionary[ "CUSTOMCONFIG" ] = "_" + configCmdLine.at(i);
        }

        else if (configCmdLine.at(i) == "-confirm-license") {
            dictionary["LICENSE_CONFIRMED"] = "yes";
        }

        else if (configCmdLine.at(i) == "-make") {
            ++i;
            if (i == argCount)
                break;
            QString part = configCmdLine.at(i);
            if (!allBuildParts.contains(part)) {
                cout << "Unknown part " << part << " passed to -make." << endl;
                dictionary["DONE"] = "error";
            }
            buildParts += part;
        } else if (configCmdLine.at(i) == "-nomake") {
            ++i;
            if (i == argCount)
                break;
            QString part = configCmdLine.at(i);
            if (!allBuildParts.contains(part)) {
                cout << "Unknown part " << part << " passed to -nomake." << endl;
                dictionary["DONE"] = "error";
            }
            nobuildParts += part;
        }

        else if (configCmdLine.at(i) == "-skip") {
            ++i;
            if (i == argCount)
                break;
            QString mod = configCmdLine.at(i);
            if (!mod.startsWith(QLatin1String("qt")))
                mod.insert(0, QStringLiteral("qt"));
            if (!QFileInfo(sourcePath + "/../" + mod).isDir()) {
                cout << "Attempting to skip non-existent module " << mod << "." << endl;
                dictionary["DONE"] = "error";
            }
            skipModules += mod;
        }

        // Directories ----------------------------------------------
        else if (configCmdLine.at(i) == "-prefix") {
            ++i;
            if (i == argCount)
                break;
            dictionary[ "QT_INSTALL_PREFIX" ] = configCmdLine.at(i);
        }

        else if (configCmdLine.at(i) == "-bindir") {
            ++i;
            if (i == argCount)
                break;
            dictionary[ "QT_INSTALL_BINS" ] = configCmdLine.at(i);
        }

        else if (configCmdLine.at(i) == "-libexecdir") {
            ++i;
            if (i == argCount)
                break;
            dictionary[ "QT_INSTALL_LIBEXECS" ] = configCmdLine.at(i);
        }

        else if (configCmdLine.at(i) == "-libdir") {
            ++i;
            if (i == argCount)
                break;
            dictionary[ "QT_INSTALL_LIBS" ] = configCmdLine.at(i);
        }

        else if (configCmdLine.at(i) == "-docdir") {
            ++i;
            if (i == argCount)
                break;
            dictionary[ "QT_INSTALL_DOCS" ] = configCmdLine.at(i);
        }

        else if (configCmdLine.at(i) == "-headerdir") {
            ++i;
            if (i == argCount)
                break;
            dictionary[ "QT_INSTALL_HEADERS" ] = configCmdLine.at(i);
        }

        else if (configCmdLine.at(i) == "-plugindir") {
            ++i;
            if (i == argCount)
                break;
            dictionary[ "QT_INSTALL_PLUGINS" ] = configCmdLine.at(i);
        }

        else if (configCmdLine.at(i) == "-importdir") {
            ++i;
            if (i == argCount)
                break;
            dictionary[ "QT_INSTALL_IMPORTS" ] = configCmdLine.at(i);
        }

        else if (configCmdLine.at(i) == "-qmldir") {
            ++i;
            if (i == argCount)
                break;
            dictionary[ "QT_INSTALL_QML" ] = configCmdLine.at(i);
        }

        else if (configCmdLine.at(i) == "-archdatadir") {
            ++i;
            if (i == argCount)
                break;
            dictionary[ "QT_INSTALL_ARCHDATA" ] = configCmdLine.at(i);
        }

        else if (configCmdLine.at(i) == "-datadir") {
            ++i;
            if (i == argCount)
                break;
            dictionary[ "QT_INSTALL_DATA" ] = configCmdLine.at(i);
        }

        else if (configCmdLine.at(i) == "-translationdir") {
            ++i;
            if (i == argCount)
                break;
            dictionary[ "QT_INSTALL_TRANSLATIONS" ] = configCmdLine.at(i);
        }

        else if (configCmdLine.at(i) == "-examplesdir") {
            ++i;
            if (i == argCount)
                break;
            dictionary[ "QT_INSTALL_EXAMPLES" ] = configCmdLine.at(i);
        }

        else if (configCmdLine.at(i) == "-testsdir") {
            ++i;
            if (i == argCount)
                break;
            dictionary[ "QT_INSTALL_TESTS" ] = configCmdLine.at(i);
        }

        else if (configCmdLine.at(i) == "-sysroot") {
            ++i;
            if (i == argCount)
                break;
            dictionary[ "CFG_SYSROOT" ] = configCmdLine.at(i);
        }
        else if (configCmdLine.at(i) == "-no-gcc-sysroot") {
            dictionary[ "CFG_GCC_SYSROOT" ] = "no";
        }

        else if (configCmdLine.at(i) == "-hostprefix") {
            ++i;
            if (i == argCount || configCmdLine.at(i).startsWith('-'))
                dictionary[ "QT_HOST_PREFIX" ] = buildPath;
            else
                dictionary[ "QT_HOST_PREFIX" ] = configCmdLine.at(i);
        }

        else if (configCmdLine.at(i) == "-hostbindir") {
            ++i;
            if (i == argCount)
                break;
            dictionary[ "QT_HOST_BINS" ] = configCmdLine.at(i);
        }

        else if (configCmdLine.at(i) == "-hostlibdir") {
            ++i;
            if (i == argCount)
                break;
            dictionary[ "QT_HOST_LIBS" ] = configCmdLine.at(i);
        }

        else if (configCmdLine.at(i) == "-hostdatadir") {
            ++i;
            if (i == argCount)
                break;
            dictionary[ "QT_HOST_DATA" ] = configCmdLine.at(i);
        }

        else if (configCmdLine.at(i) == "-extprefix") {
            ++i;
            if (i == argCount)
                break;
            dictionary[ "QT_EXT_PREFIX" ] = configCmdLine.at(i);
        }

        else if (configCmdLine.at(i) == "-make-tool") {
            ++i;
            if (i == argCount)
                break;
            dictionary[ "MAKE" ] = configCmdLine.at(i);
        }

        else if (configCmdLine.at(i).indexOf(QRegExp("^-(en|dis)able-")) != -1) {
            // Scan to see if any specific modules and drivers are enabled or disabled
            for (QStringList::Iterator module = modules.begin(); module != modules.end(); ++module) {
                if (configCmdLine.at(i) == QString("-enable-") + (*module)) {
                    enabledModules += (*module);
                    break;
                }
                else if (configCmdLine.at(i) == QString("-disable-") + (*module)) {
                    disabledModules += (*module);
                    break;
                }
            }
        }

        else if (configCmdLine.at(i) == "-directwrite") {
            dictionary["DIRECTWRITE"] = "yes";
        } else if (configCmdLine.at(i) == "-no-directwrite") {
            dictionary["DIRECTWRITE"] = "no";
        }

        else if (configCmdLine.at(i) == "-direct2d") {
            dictionary["DIRECT2D"] = "yes";
        } else if (configCmdLine.at(i) == "-no-direct2d") {
            dictionary["DIRECT2D"] = "no";
        }

        else if (configCmdLine.at(i) == "-nis") {
            dictionary["NIS"] = "yes";
        } else if (configCmdLine.at(i) == "-no-nis") {
            dictionary["NIS"] = "no";
        }

        else if (configCmdLine.at(i) == "-cups") {
            dictionary["QT_CUPS"] = "yes";
        } else if (configCmdLine.at(i) == "-no-cups") {
            dictionary["QT_CUPS"] = "no";
        }

        else if (configCmdLine.at(i) == "-iconv") {
            dictionary["QT_ICONV"] = "yes";
        } else if (configCmdLine.at(i) == "-no-iconv") {
            dictionary["QT_ICONV"] = "no";
        } else if (configCmdLine.at(i) == "-sun-iconv") {
            dictionary["QT_ICONV"] = "sun";
        } else if (configCmdLine.at(i) == "-gnu-iconv") {
            dictionary["QT_ICONV"] = "gnu";
        }

        else if (configCmdLine.at(i) == "-no-evdev") {
            dictionary[ "QT_EVDEV" ] = "no";
        } else if (configCmdLine.at(i) == "-evdev") {
            dictionary[ "QT_EVDEV" ] = "yes";
        }

        else if (configCmdLine.at(i) == "-no-mtdev") {
            dictionary[ "QT_MTDEV" ] = "no";
        } else if (configCmdLine.at(i) == "-mtdev") {
            dictionary[ "QT_MTDEV" ] = "yes";
        }

        else if (configCmdLine.at(i) == "-inotify") {
            dictionary["QT_INOTIFY"] = "yes";
        } else if (configCmdLine.at(i) == "-no-inotify") {
            dictionary["QT_INOTIFY"] = "no";
        }

        else if (configCmdLine.at(i) == "-fontconfig") {
            dictionary["FONT_CONFIG"] = "yes";
        } else if (configCmdLine.at(i) == "-no-fontconfig") {
            dictionary["FONT_CONFIG"] = "no";
        }

        else if (configCmdLine.at(i) == "-posix-ipc") {
            dictionary["POSIX_IPC"] = "yes";
        }

        else if (configCmdLine.at(i) == "-glib") {
            dictionary["QT_GLIB"] = "yes";
        }

        else if (configCmdLine.at(i) == "-sysconfdir") {
            ++i;
            if (i == argCount)
                break;

            dictionary["QT_INSTALL_SETTINGS"] = configCmdLine.at(i);
        }

        else if (configCmdLine.at(i) == "-android-ndk") {
            ++i;
            if (i == argCount)
                break;
            dictionary[ "ANDROID_NDK_ROOT" ] = configCmdLine.at(i);
        }

        else if (configCmdLine.at(i) == "-android-sdk") {
            ++i;
            if (i == argCount)
                break;
            dictionary[ "ANDROID_SDK_ROOT" ] = configCmdLine.at(i);
        }

        else if (configCmdLine.at(i) == "-android-ndk-platform") {
            ++i;
            if (i == argCount)
                break;
            dictionary[ "ANDROID_PLATFORM" ] = configCmdLine.at(i);
        }

        else if (configCmdLine.at(i) == "-android-ndk-host") {
            ++i;
            if (i == argCount)
                break;

            dictionary[ "ANDROID_HOST" ] = configCmdLine.at(i);
        }

        else if (configCmdLine.at(i) == "-android-arch") {
            ++i;
            if (i == argCount)
                break;
            dictionary[ "ANDROID_TARGET_ARCH" ] = configCmdLine.at(i);
        }

        else if (configCmdLine.at(i) == "-android-toolchain-version") {
            ++i;
            if (i == argCount)
                break;
            dictionary[ "ANDROID_NDK_TOOLCHAIN_VERSION" ] = configCmdLine.at(i);
        }

        else if (configCmdLine.at(i) == "-no-android-style-assets") {
            dictionary[ "ANDROID_STYLE_ASSETS" ] = "no";
        } else if (configCmdLine.at(i) == "-android-style-assets") {
            dictionary[ "ANDROID_STYLE_ASSETS" ] = "yes";
        }

        else {
            dictionary[ "DONE" ] = "error";
            cout << "Unknown option " << configCmdLine.at(i) << endl;
            break;
        }
    }

    // Ensure that QMAKESPEC exists in the mkspecs folder
    const QString mkspecPath(sourcePath + "/mkspecs");
    QDirIterator itMkspecs(mkspecPath, QDir::AllDirs | QDir::NoDotAndDotDot, QDirIterator::Subdirectories);
    QStringList mkspecs;

    while (itMkspecs.hasNext()) {
        QString mkspec = itMkspecs.next();
        // Remove base PATH
        mkspec.remove(0, mkspecPath.length() + 1);
        mkspecs << mkspec;
    }

    if (dictionary["QMAKESPEC"].toLower() == "features"
        || !mkspecs.contains(dictionary["QMAKESPEC"], Qt::CaseInsensitive)) {
        dictionary[ "DONE" ] = "error";
        if (dictionary ["QMAKESPEC_FROM"] == "commandline") {
            cout << "Invalid option \"" << dictionary["QMAKESPEC"] << "\" for -platform." << endl;
        } else if (dictionary ["QMAKESPEC_FROM"] == "env") {
            cout << "QMAKESPEC environment variable is set to \"" << dictionary["QMAKESPEC"]
                 << "\" which is not a supported platform" << endl;
        } else { // was autodetected from environment
            cout << "Unable to detect the platform from environment. Use -platform command line" << endl
                 << "argument or set the QMAKESPEC environment variable and run configure again." << endl;
        }
        cout << "See the README file for a list of supported operating systems and compilers." << endl;
    } else {
        if (dictionary[ "QMAKESPEC" ].endsWith("-icc") ||
            dictionary[ "QMAKESPEC" ].endsWith("-msvc2012") ||
            dictionary[ "QMAKESPEC" ].endsWith("-msvc2013") ||
            dictionary[ "QMAKESPEC" ].endsWith("-msvc2015")) {
            if (dictionary[ "MAKE" ].isEmpty()) dictionary[ "MAKE" ] = "nmake";
            dictionary[ "QMAKEMAKEFILE" ] = "Makefile.win32";
        } else if (dictionary[ "QMAKESPEC" ].startsWith(QLatin1String("win32-g++"))) {
            if (dictionary[ "MAKE" ].isEmpty()) dictionary[ "MAKE" ] = "mingw32-make";
            dictionary[ "QMAKEMAKEFILE" ] = "Makefile.unix";
        } else {
            if (dictionary[ "MAKE" ].isEmpty()) dictionary[ "MAKE" ] = "make";
            dictionary[ "QMAKEMAKEFILE" ] = "Makefile.win32";
        }
    }

    if (isDeviceMkspec) {
        const QStringList devices = mkspecs.filter("devices/", Qt::CaseInsensitive);
        const QStringList family = devices.filter(dictionary["XQMAKESPEC"], Qt::CaseInsensitive);

        if (family.isEmpty()) {
            dictionary[ "DONE" ] = "error";
            cout << "Error: No device matching '" << dictionary["XQMAKESPEC"] << "'." << endl;
        } else if (family.size() > 1) {
            dictionary[ "DONE" ] = "error";

            cout << "Error: Multiple matches for device '" << dictionary["XQMAKESPEC"] << "'. Candidates are:" << endl;

            foreach (const QString &device, family)
                cout << "\t* " << device << endl;
        } else {
            Q_ASSERT(family.size() == 1);
            dictionary["XQMAKESPEC"] = family.at(0);
        }

    } else {
        // Ensure that -spec (XQMAKESPEC) exists in the mkspecs folder as well
        if (dictionary.contains("XQMAKESPEC") &&
                !mkspecs.contains(dictionary["XQMAKESPEC"], Qt::CaseInsensitive)) {
            dictionary[ "DONE" ] = "error";
            cout << "Invalid option \"" << dictionary["XQMAKESPEC"] << "\" for -xplatform." << endl;
        }
    }

    // Allow tests for private classes to be compiled against internal builds
    if (dictionary["BUILDDEV"] == "yes") {
        qtConfig << "private_tests";
        if (dictionary["WERROR"] != "no")
            qmakeConfig << "warnings_are_errors";
        if (dictionary["HEADERSCLEAN"] != "no")
            qmakeConfig << "headersclean";
    } else {
        if (dictionary["WERROR"] == "yes")
            qmakeConfig << "warnings_are_errors";
        if (dictionary["HEADERSCLEAN"] == "yes")
            qmakeConfig << "headersclean";
    }

    if (dictionary["FORCE_ASSERTS"] == "yes")
        qtConfig += "force_asserts";

    for (QStringList::Iterator dis = disabledModules.begin(); dis != disabledModules.end(); ++dis) {
        modules.removeAll((*dis));
    }
    for (QStringList::Iterator ena = enabledModules.begin(); ena != enabledModules.end(); ++ena) {
        if (modules.indexOf((*ena)) == -1)
            modules += (*ena);
    }
    qtConfig += modules;

    for (QStringList::Iterator it = disabledModules.begin(); it != disabledModules.end(); ++it)
        qtConfig.removeAll(*it);

    if ((dictionary[ "REDO" ] != "yes") && (dictionary[ "HELP" ] != "yes")
            && (dictionary[ "DONE" ] != "error"))
        saveCmdLine();
}

void Configure::validateArgs()
{
}

// Output helper functions --------------------------------[ Start ]-
/*!
    Determines the length of a string token.
*/
static int tokenLength(const char *str)
{
    if (*str == 0)
        return 0;

    const char *nextToken = strpbrk(str, " _/\n\r");
    if (nextToken == str || !nextToken)
        return 1;

    return int(nextToken - str);
}

/*!
    Prints out a string which starts at position \a startingAt, and
    indents each wrapped line with \a wrapIndent characters.
    The wrap point is set to the console width, unless that width
    cannot be determined, or is too small.
*/
void Configure::desc(const char *description, int startingAt, int wrapIndent)
{
    int linePos = startingAt;

    bool firstLine = true;
    const char *nextToken = description;
    while (*nextToken) {
        int nextTokenLen = tokenLength(nextToken);
        if (*nextToken == '\n'                         // Wrap on newline, duh
            || (linePos + nextTokenLen > outputWidth)) // Wrap at outputWidth
        {
            printf("\n");
            linePos = 0;
            firstLine = false;
            if (*nextToken == '\n')
                ++nextToken;
            continue;
        }
        if (!firstLine && linePos < wrapIndent) {  // Indent to wrapIndent
            printf("%*s", wrapIndent , "");
            linePos = wrapIndent;
            if (*nextToken == ' ') {
                ++nextToken;
                continue;
            }
        }
        printf("%.*s", nextTokenLen, nextToken);
        linePos += nextTokenLen;
        nextToken += nextTokenLen;
    }
}

/*!
    Prints out an option with its description wrapped at the
    description starting point. If \a skipIndent is true, the
    indentation to the option is not outputted (used by marked option
    version of desc()). Extra spaces between option and its
    description is filled with\a fillChar, if there's available
    space.
*/
void Configure::desc(const char *option, const char *description, bool skipIndent, char fillChar)
{
    if (!skipIndent)
        printf("%*s", optionIndent, "");

    int remaining  = descIndent - optionIndent - int(strlen(option));
    int wrapIndent = descIndent + qMax(0, 1 - remaining);
    printf("%s", option);

    if (remaining > 2) {
        printf(" "); // Space in front
        for (int i = remaining; i > 2; --i)
            printf("%c", fillChar); // Fill, if available space
    }
    printf(" "); // Space between option and description

    desc(description, wrapIndent, wrapIndent);
    printf("\n");
}

/*!
    Same as above, except it also marks an option with an '*', if
    the option is default action.
*/
void Configure::desc(const char *mark_option, const char *mark, const char *option, const char *description, char fillChar)
{
    const QString markedAs = dictionary.value(mark_option);
    if (markedAs == "auto" && markedAs == mark) // both "auto", always => +
        printf(" +  ");
    else if (markedAs == "auto")                // setting marked as "auto" and option is default => +
        printf(" %c  " , (defaultTo(mark_option) == QLatin1String(mark))? '+' : ' ');
    else if (QLatin1String(mark) == "auto" && markedAs != "no")     // description marked as "auto" and option is available => +
        printf(" %c  " , checkAvailability(mark_option) ? '+' : ' ');
    else                                        // None are "auto", (markedAs == mark) => *
        printf(" %c  " , markedAs == QLatin1String(mark) ? '*' : ' ');

    desc(option, description, true, fillChar);
}

/*!
    Modifies the default configuration based on given -platform option.
    Eg. switches to different default styles for Windows CE.
*/
void Configure::applySpecSpecifics()
{
    if (dictionary.contains("XQMAKESPEC")) {
        //Disable building tools when cross compiling.
        nobuildParts << "tools";
    }

    if (dictionary.value("XQMAKESPEC").startsWith("winphone") || dictionary.value("XQMAKESPEC").startsWith("winrt")) {
        dictionary[ "STYLE_WINDOWSXP" ]     = "no";
        dictionary[ "STYLE_WINDOWSVISTA" ]  = "no";
        dictionary[ "LIBJPEG" ]             = "qt";
        dictionary[ "LIBPNG" ]              = "qt";
        dictionary[ "FREETYPE" ]            = "yes";
        dictionary[ "SSL" ]                 = "yes";
        dictionary[ "OPENSSL" ]             = "no";
        dictionary[ "DBUS" ]                = "no";
        dictionary[ "SYSTEM_ZLIB" ]         = "no";
        dictionary[ "PCRE" ]                = "qt";
        dictionary[ "ICU" ]                 = "qt";
        dictionary[ "LARGE_FILE" ]          = "no";
    } else if (dictionary.value("XQMAKESPEC").startsWith("linux")) { //TODO actually wrong.
      //TODO
        dictionary[ "STYLE_WINDOWSXP" ]     = "no";
        dictionary[ "STYLE_WINDOWSVISTA" ]  = "no";
        dictionary[ "KBD_DRIVERS" ]         = "tty";
        dictionary[ "GFX_DRIVERS" ]         = "linuxfb";
        dictionary[ "MOUSE_DRIVERS" ]       = "pc linuxtp";
        dictionary[ "OPENGL" ]              = "no";
        dictionary[ "DBUS"]                 = "no";
        dictionary[ "QT_INOTIFY" ]          = "no";
        dictionary[ "QT_CUPS" ]             = "no";
        dictionary[ "QT_GLIB" ]             = "no";
        dictionary[ "QT_ICONV" ]            = "no";
        dictionary[ "QT_EVDEV" ]            = "no";
        dictionary[ "QT_MTDEV" ]            = "no";
        dictionary[ "FONT_CONFIG" ]         = "auto";
        dictionary[ "ANGLE" ]               = "no";

        dictionary["DECORATIONS"]           = "default windows styled";
    } else if (platform() == QNX) {
        dictionary[ "REDUCE_EXPORTS" ]      = "yes";
        dictionary["STACK_PROTECTOR_STRONG"] = "auto";
        dictionary["SLOG2"]                 = "auto";
        dictionary["QNX_IMF"]               = "auto";
        dictionary["PPS"]                   = "auto";
        dictionary["LGMON"]                 = "auto";
        dictionary["QT_XKBCOMMON"]          = "no";
        dictionary[ "ANGLE" ]               = "no";
        dictionary[ "DYNAMICGL" ]           = "no";
        dictionary[ "FONT_CONFIG" ]         = "auto";
        dictionary[ "ICU" ]                 = "auto";
        dictionary[ "POLL" ]                = "poll";
        dictionary[ "ZLIB" ]                = "system";
    } else if (platform() == ANDROID) {
        dictionary[ "REDUCE_EXPORTS" ]      = "yes";
        dictionary[ "BUILD" ]               = "release";
        dictionary[ "BUILDALL" ]            = "no";
        dictionary[ "LARGE_FILE" ]          = "no";
        dictionary[ "ANGLE" ]               = "no";
        dictionary[ "DYNAMICGL" ]           = "no";
        dictionary[ "REDUCE_RELOCATIONS" ]  = "yes";
        dictionary[ "QT_GETIFADDRS" ]       = "no";
        dictionary[ "QT_XKBCOMMON" ]        = "no";
        dictionary["ANDROID_STYLE_ASSETS"]  = "yes";
        dictionary[ "STYLE_ANDROID" ]       = "yes";
        dictionary[ "POLL" ]                = "poll";
        dictionary[ "ZLIB" ]                = "system";
    }
}

// Output helper functions ---------------------------------[ Stop ]-


bool Configure::displayHelp()
{
    if (dictionary[ "HELP" ] == "yes") {
        desc("Usage: configure [options]\n\n", 0, 7);

        desc("Installation options:\n\n");

        desc("These are optional, but you may specify install directories.\n\n", 0, 1);

        desc(       "-prefix <dir>",                    "The deployment directory, as seen on the target device.\n"
                                                        "(default %CD%)\n");

        desc(       "-extprefix <dir>",                 "The installation directory, as seen on the host machine.\n"
                                                        "(default SYSROOT/PREFIX)\n");

        desc(       "-hostprefix [dir]",                "The installation directory for build tools running on the\n"
                                                        "host machine. If [dir] is not given, the current build\n"
                                                        "directory will be used. (default EXTPREFIX)\n");

        desc("You may use these to change the layout of the install. Note that all directories\n"
             "except -sysconfdir should be located under -prefix/-hostprefix:\n\n");

        desc(       "-bindir <dir>",                    "User executables will be installed to <dir>\n(default PREFIX/bin)");
        desc(       "-libdir <dir>",                    "Libraries will be installed to <dir>\n(default PREFIX/lib)");
        desc(       "-headerdir <dir>",                 "Headers will be installed to <dir>\n(default PREFIX/include)");
        desc(       "-archdatadir <dir>",               "Architecture-dependent data used by Qt will be installed to <dir>\n(default PREFIX)");
        desc(       "-libexecdir <dir>",                "Program executables will be installed to <dir>\n(default ARCHDATADIR/bin)");
        desc(       "-plugindir <dir>",                 "Plugins will be installed to <dir>\n(default ARCHDATADIR/plugins)");
        desc(       "-importdir <dir>",                 "Imports for QML1 will be installed to <dir>\n(default ARCHDATADIR/imports)");
        desc(       "-qmldir <dir>",                    "Imports for QML2 will be installed to <dir>\n(default ARCHDATADIR/qml)");
        desc(       "-datadir <dir>",                   "Data used by Qt programs will be installed to <dir>\n(default PREFIX)");
        desc(       "-docdir <dir>",                    "Documentation will be installed to <dir>\n(default DATADIR/doc)");
        desc(       "-translationdir <dir>",            "Translations of Qt programs will be installed to <dir>\n(default DATADIR/translations)");
        desc(       "-examplesdir <dir>",               "Examples will be installed to <dir>\n(default PREFIX/examples)");
        desc(       "-testsdir <dir>",                  "Tests will be installed to <dir>\n(default PREFIX/tests)\n");

        desc(       "-hostbindir <dir>",                "Host executables will be installed to <dir>\n(default HOSTPREFIX/bin)");
        desc(       "-hostlibdir <dir>",                "Host libraries will be installed to <dir>\n(default HOSTPREFIX/lib)");
        desc(       "-hostdatadir <dir>",               "Data used by qmake will be installed to <dir>\n(default HOSTPREFIX)");

        desc("\nConfigure options:\n\n");

        desc(" The defaults (*) are usually acceptable. A plus (+) denotes a default value"
             " that needs to be evaluated. If the evaluation succeeds, the feature is"
             " included. Here is a short explanation of each option:\n\n", 0, 1);

        desc("BUILD", "release","-release",             "Compile and link Qt with debugging turned off.");
        desc("BUILD", "debug",  "-debug",               "Compile and link Qt with debugging turned on.");
        desc("BUILDALL", "yes", "-debug-and-release",   "Compile and link two Qt libraries, with and without debugging turned on.\n");

        desc("FORCEDEBUGINFO", "yes","-force-debug-info", "Create symbol files for release builds.");
        desc("SEPARATE_DEBUG_INFO", "yes","-separate-debug-info", "Strip debug information into a separate file.\n");

        desc("BUILDDEV", "yes", "-developer-build",      "Compile and link Qt with Qt developer options (including auto-tests exporting)\n");

        desc("RELEASE_TOOLS", "yes", "-optimized-tools", "Build optimized host tools even in debug build.");
        desc("RELEASE_TOOLS", "no", "-no-optimized-tools", "Do not build optimized host tools even in debug build.\n");

        desc("OPENSOURCE", "opensource", "-opensource",   "Compile and link the Open-Source Edition of Qt.");
        desc("COMMERCIAL", "commercial", "-commercial",   "Compile and link the Commercial Edition of Qt.\n");

        desc(        "-c++std <edition>",               "Compile Qt with C++ standard edition (c++11, c++14, c++1z)\n"
                                                        "Default: highest supported. This option is not supported for MSVC.\n");

        desc("USE_GOLD_LINKER", "yes", "-use-gold-linker",                  "Link using the GNU gold linker (gcc only).");
        desc("USE_GOLD_LINKER", "no", "-no-use-gold-linker",                "Do not link using the GNU gold linker.\n");

        desc("ENABLE_NEW_DTAGS", "yes", "-enable-new-dtags", "Use new DTAGS for RPATH (Linux only).");
        desc("ENABLE_NEW_DTAGS", "no", "-disable-new-dtags", "Do not use new DTAGS for RPATH.\n");

        desc("SHARED", "yes",   "-shared",              "Create and use shared Qt libraries.");
        desc("SHARED", "no",    "-static",              "Create and use static Qt libraries.\n");

        desc("STATIC_RUNTIME",  "no", "-static-runtime","Statically link the C/C++ runtime library.\n");

        desc("LTCG", "yes",   "-ltcg",                  "Use Link Time Code Generation. (Release builds only)");
        desc("LTCG", "no",    "-no-ltcg",               "Do not use Link Time Code Generation.\n");

        desc(                   "-make <part>",         "Add part to the list of parts to be built at make time");
        for (int i=0; i<defaultBuildParts.size(); ++i)
            desc(               "",                     qPrintable(QString("  %1").arg(defaultBuildParts.at(i))), false, ' ');
        desc(                   "-nomake <part>",       "Exclude part from the list of parts to be built.\n");

        desc(                   "-skip <module>",       "Exclude an entire module from the build.\n");

        desc(                   "-no-compile-examples", "Install only the sources of examples.\n");

        desc("WIDGETS", "no", "-no-widgets",            "Disable Qt Widgets module.\n");
        desc("GUI", "no", "-no-gui",                    "Disable Qt GUI module.\n");

        desc("ACCESSIBILITY", "no", "-no-accessibility", "Disable accessibility support.\n");
        desc(                   "",                      "Disabling accessibility is not recommended, as it will break QStyle\n"
                                                         "and may break other internal parts of Qt.\n"
                                                         "With this switch you create a source incompatible version of Qt,\n"
                                                         "which is unsupported.\n");
        desc("ACCESSIBILITY", "yes", "-accessibility",   "Enable accessibility support.\n");

        desc(                   "-no-sql-<driver>",     "Disable SQL <driver> entirely, by default none are turned on.");
        desc(                   "-qt-sql-<driver>",     "Enable a SQL <driver> in the Qt Library.");
        desc(                   "-plugin-sql-<driver>", "Enable SQL <driver> as a plugin to be linked to at run time.\n"
                                                        "Available values for <driver>:");
        desc("SQL_MYSQL", "auto", "",                   "  mysql", ' ');
        desc("SQL_PSQL", "auto", "",                    "  psql", ' ');
        desc("SQL_OCI", "auto", "",                     "  oci", ' ');
        desc("SQL_ODBC", "auto", "",                    "  odbc", ' ');
        desc("SQL_TDS", "auto", "",                     "  tds", ' ');
        desc("SQL_DB2", "auto", "",                     "  db2", ' ');
        desc("SQL_SQLITE", "auto", "",                  "  sqlite", ' ');
        desc("SQL_SQLITE2", "auto", "",                 "  sqlite2", ' ');
        desc("SQL_IBASE", "auto", "",                   "  ibase", ' ');
        desc(                   "",                     "(drivers marked with a '+' have been detected as available on this system)\n", false, ' ');

        desc(                   "-system-sqlite",       "Use sqlite from the operating system.\n");

        desc("OPENGL", "no","-no-opengl",               "Do not support OpenGL.");
        desc("OPENGL", "no","-opengl <api>",            "Enable OpenGL support with specified API version.\n"
                                                        "Available values for <api>:");
        desc("", "no", "",                              "  desktop - Enable support for Desktop OpenGL", ' ');
        desc("", "no", "",                              "  dynamic - Enable support for dynamically loaded OpenGL (either desktop or ES)", ' ');
        desc("OPENGL_ES_2",  "yes", "",                 "  es2 - Enable support for OpenGL ES 2.0\n", ' ');

        desc(                   "-force-asserts",       "Activate asserts in release mode.\n");
        desc(                   "-platform <spec>",     "The operating system and compiler you are building on.\n(default %QMAKESPEC%)\n");
        desc(                   "-xplatform <spec>",    "The operating system and compiler you are cross compiling to.\n");
        desc(                   "",                     "See the README file for a list of supported operating systems and compilers.\n", false, ' ');

        desc(                   "-sysroot <dir>",       "Sets <dir> as the target compiler's and qmake's sysroot and also sets pkg-config paths.");
        desc(                   "-no-gcc-sysroot",      "When using -sysroot, it disables the passing of --sysroot to the compiler.\n");

        desc(                   "-qconfig <local>",     "Use src/corelib/global/qconfig-<local>.h rather than the\n"
                                                        "default 'full'.\n");

        desc("NIS",  "no",      "-no-nis",              "Do not compile NIS support.");
        desc("NIS",  "yes",     "-nis",                 "Compile NIS support.\n");

        desc("QT_ICONV",    "disable", "-no-iconv",     "Do not enable support for iconv(3).");
        desc("QT_ICONV",    "yes",     "-iconv",        "Enable support for iconv(3).");
        desc("QT_ICONV",    "yes",     "-sun-iconv",    "Enable support for iconv(3) using sun-iconv.");
        desc("QT_ICONV",    "yes",     "-gnu-iconv",    "Enable support for iconv(3) using gnu-libiconv.\n");

        desc("QT_EVDEV",    "no",      "-no-evdev",     "Do not enable support for evdev.");
        desc("QT_EVDEV",    "yes",     "-evdev",        "Enable support for evdev.");

        desc("QT_MTDEV",    "no",      "-no-mtdev",     "Do not enable support for mtdev.");
        desc("QT_MTDEV",    "yes",     "-mtdev",        "Enable support for mtdev.");

        desc("QT_INOTIFY",  "yes",     "-inotify",      "Explicitly enable Qt inotify(7) support.");
        desc("QT_INOTIFY",  "no",      "-no-inotify",   "Explicitly disable Qt inotify(7) support.\n");

        desc("QT_EVENTFD",  "yes",     "-eventfd",      "Enable eventfd(7) support in the UNIX event loop.");
        desc("QT_EVENTFD",  "no",      "-no-eventfd",   "Disable eventfd(7) support in the UNIX event loop.\n");

        desc("POSIX_IPC",   "yes",     "-posix-ipc",    "Enable POSIX IPC.\n");

        desc("QT_GLIB",     "yes",     "-glib",         "Compile Glib support.\n");

        desc("QT_INSTALL_SETTINGS", "auto", "-sysconfdir <dir>", "Settings used by Qt programs will be looked for in\n<dir>.\n");

        desc("SYSTEM_PROXIES", "yes",  "-system-proxies",    "Use system network proxies by default.");
        desc("SYSTEM_PROXIES", "no",   "-no-system-proxies", "Do not use system network proxies by default.\n");

        desc("WERROR",      "yes",     "-warnings-are-errors",   "Make warnings be treated as errors.");
        desc("WERROR",      "no",      "-no-warnings-are-errors","Make warnings be treated normally.");

        desc(                   "-qtnamespace <name>", "Wraps all Qt library code in 'namespace name {...}'.");
        desc(                   "-qtlibinfix <infix>",  "Renames all Qt* libs to Qt*<infix>.\n");
        desc(                   "-D <define>",          "Add an explicit define to the preprocessor.");
        desc(                   "-I <includepath>",     "Add an explicit include path.");
        desc(                   "-L <librarypath>",     "Add an explicit library path.");

        desc("PCH",   "no",     "-no-pch",              "Do not use precompiled header support.");
        desc("PCH",   "yes",    "-pch",                 "Use precopmiled header support.\n");

        desc(                   "-help, -h, -?",        "Display this information.\n");

        // 3rd party stuff options go below here --------------------------------------------------------------------------------
        desc("Third Party Libraries:\n\n");

        desc("SYSTEM_ZLIB", "no", "-qt-zlib",           "Use the zlib bundled with Qt.");
        desc("SYSTEM_ZLIB", "yes", "-system-zlib",      "Use zlib from the operating system.\nSee http://www.gzip.org/zlib\n");

        desc("PCRE", "qt",       "-qt-pcre",            "Use the PCRE library bundled with Qt.");
        desc("PCRE", "system",   "-system-pcre",        "Use the PCRE library from the operating system.\nSee http://pcre.org/\n");

        desc("ICU", "yes",       "-icu",                "Use the ICU library.");
        desc("ICU", "no",        "-no-icu",             "Do not use the ICU library.\nSee http://site.icu-project.org/\n");

        desc("GIF", "no",       "-no-gif",              "Do not compile GIF reading support.\n");

        desc("LIBPNG", "no",    "-no-libpng",           "Do not compile PNG support.");
        desc("LIBPNG", "qt",    "-qt-libpng",           "Use the libpng bundled with Qt.");
        desc("LIBPNG", "system","-system-libpng",       "Use libpng from the operating system.\nSee http://www.libpng.org/pub/png\n");

        desc("LIBJPEG", "no",    "-no-libjpeg",         "Do not compile JPEG support.");
        desc("LIBJPEG", "qt",    "-qt-libjpeg",         "Use the libjpeg bundled with Qt.");
        desc("LIBJPEG", "system","-system-libjpeg",     "Use libjpeg from the operating system.\nSee http://www.ijg.org\n");

        desc("DOUBLECONVERSION", "no",     "-no-doubleconversion",     "Use sscanf_l and snprintf_l for (imprecise) double conversion.");
        desc("DOUBLECONVERSION", "qt",     "-qt-doubleconversion",     "Use the libdouble-conversion bundled with Qt.");
        desc("DOUBLECONVERSION", "system", "-system-doubleconversion", "Use the libdouble-conversion provided by the system.");

        desc("FREETYPE", "no",   "-no-freetype",        "Do not compile in Freetype2 support.");
        desc("FREETYPE", "yes",  "-qt-freetype",        "Use the libfreetype bundled with Qt.");
        desc("FREETYPE", "system","-system-freetype",   "Use the libfreetype provided by the system.\n");

        desc("FONT_CONFIG", "yes",     "-fontconfig",   "Build with FontConfig support.");
        desc("FONT_CONFIG", "no",      "-no-fontconfig", "Do not build with FontConfig support.\n");

        desc("HARFBUZZ", "no",   "-no-harfbuzz",        "Do not compile in HarfBuzz-NG support.");
        desc("HARFBUZZ", "qt",   "-qt-harfbuzz",        "Use HarfBuzz-NG bundled with Qt to do text shaping.\n"
                                                        "It can still be disabled by setting\n"
                                                        "the QT_HARFBUZZ environment variable to \"old\".");
        desc("HARFBUZZ", "system","-system-harfbuzz",   "Use HarfBuzz-NG from the operating system\n"
                                                        "to do text shaping. It can still be disabled\n"
                                                        "by setting the QT_HARFBUZZ environment variable to \"old\".\n"
                                                        "See http://www.harfbuzz.org\n");

        if (platform() == QNX) {
            desc("SLOG2", "yes",  "-slog2",             "Compile with slog2 support.");
            desc("SLOG2", "no",  "-no-slog2",           "Do not compile with slog2 support.");
            desc("QNX_IMF", "yes",  "-imf",             "Compile with imf support.");
            desc("QNX_IMF", "no",  "-no-imf",           "Do not compile with imf support.");
            desc("PPS", "yes",  "-pps",                 "Compile with PPS support.");
            desc("PPS", "no",  "-no-pps",               "Do not compile with PPS support.");
            desc("LGMON", "yes",  "-lgmon",             "Compile with lgmon support.");
            desc("LGMON", "no",   "-no-lgmon",          "Do not compile with lgmon support.\n");
        }

        desc("ANGLE", "yes",       "-angle",            "Use the ANGLE implementation of OpenGL ES 2.0.");
        desc("ANGLE", "no",        "-no-angle",         "Do not use ANGLE.\nSee https://chromium.googlesource.com/angle/angle/+/master/README.md\n");
        // Qt\Windows only options go below here --------------------------------------------------------------------------------
        desc("\nQt for Windows only:\n\n");

        desc("INCREDIBUILD_XGE", "no", "-no-incredibuild-xge", "Do not add IncrediBuild XGE distribution commands to custom build steps.");
        desc("INCREDIBUILD_XGE", "yes", "-incredibuild-xge",   "Add IncrediBuild XGE distribution commands to custom build steps. This will distribute MOC and UIC steps, and other custom buildsteps which are added to the INCREDIBUILD_XGE variable.\n(The IncrediBuild distribution commands are only added to Visual Studio projects)\n");

        desc("PLUGIN_MANIFESTS", "no", "-no-plugin-manifests", "Do not embed manifests in plugins.");
        desc("PLUGIN_MANIFESTS", "yes", "-plugin-manifests",   "Embed manifests in plugins.\n");
        desc("BUILD_QMAKE", "no", "-no-qmake",          "Do not compile qmake.");
        desc("BUILD_QMAKE", "yes", "-qmake",            "Compile qmake.\n");

        desc(                  "-qreal [double|float]", "typedef qreal to the specified type. The default is double.\n"
                                                        "Note that changing this flag affects binary compatibility.\n");

        desc("RTTI", "no",      "-no-rtti",             "Do not compile runtime type information.");
        desc("RTTI", "yes",     "-rtti",                "Compile runtime type information.");
        desc("STRIP", "no",     "-no-strip",            "Do not strip libraries and executables of debug info when installing.");
        desc("STRIP", "yes",    "-strip",               "Strip libraries and executables of debug info when installing.\n");

        desc("SSE2", "no",      "-no-sse2",             "Do not compile with use of SSE2 instructions.");
        desc("SSE2", "yes",     "-sse2",                "Compile with use of SSE2 instructions.");
        desc("SSE3", "no",      "-no-sse3",             "Do not compile with use of SSE3 instructions.");
        desc("SSE3", "yes",     "-sse3",                "Compile with use of SSE3 instructions.");
        desc("SSSE3", "no",     "-no-ssse3",            "Do not compile with use of SSSE3 instructions.");
        desc("SSSE3", "yes",    "-ssse3",               "Compile with use of SSSE3 instructions.");
        desc("SSE4_1", "no",    "-no-sse4.1",           "Do not compile with use of SSE4.1 instructions.");
        desc("SSE4_1", "yes",   "-sse4.1",              "Compile with use of SSE4.1 instructions.");
        desc("SSE4_2", "no",    "-no-sse4.2",           "Do not compile with use of SSE4.2 instructions.");
        desc("SSE4_2", "yes",   "-sse4.2",              "Compile with use of SSE4.2 instructions.");
        desc("AVX", "no",       "-no-avx",              "Do not compile with use of AVX instructions.");
        desc("AVX", "yes",      "-avx",                 "Compile with use of AVX instructions.");
        desc("AVX2", "no",      "-no-avx2",             "Do not compile with use of AVX2 instructions.");
        desc("AVX2", "yes",     "-avx2",                "Compile with use of AVX2 instructions.\n");
        desc("AVX512", "no",    "-no-avx512",           "Do not compile with use of AVX512 instructions.");
        desc("AVX512", "yes",   "-avx512",              "Compile with use of AVX512 instructions.\n");
        desc("SSL", "no",        "-no-ssl",             "Do not compile support for SSL.");
        desc("SSL", "yes",       "-ssl",                "Enable run-time SSL support.");
        desc("OPENSSL", "no",    "-no-openssl",         "Do not compile support for OpenSSL.");
        desc("OPENSSL", "yes",   "-openssl",            "Enable run-time OpenSSL support.");
        desc("OPENSSL", "linked","-openssl-linked",     "Enable linked OpenSSL support.\n");
        desc("LIBPROXY", "no",   "-no-libproxy",        "Do not compile in libproxy support.");
        desc("LIBPROXY", "yes",  "-libproxy",           "Compile in libproxy support (for cross compilation targets).\n");
        desc("DBUS", "no",       "-no-dbus",            "Do not compile in D-Bus support.");
        desc("DBUS", "linked",   "-dbus-linked",        "Compile in D-Bus support and link to libdbus-1.\n");
        desc("DBUS", "runtime",  "-dbus-runtime",       "Compile in D-Bus support and load libdbus-1\ndynamically.");
        desc("WMF_BACKEND", "no","-no-wmf-backend",     "Do not compile in the windows media foundation backend\ninto Qt Multimedia.");
        desc("WMF_BACKEND", "yes","-wmf-backend",       "Compile in the windows media foundation backend into Qt Multimedia.\n");
        desc("QML_DEBUG", "no",    "-no-qml-debug",     "Do not build the in-process QML debugging support.");
        desc("QML_DEBUG", "yes",   "-qml-debug",        "Build the in-process QML debugging support.\n");
        desc("DIRECTWRITE", "no", "-no-directwrite",    "Do not build support for DirectWrite font rendering.");
        desc("DIRECTWRITE", "yes", "-directwrite",      "Build support for DirectWrite font rendering.\n");

        desc("DIRECT2D", "no",  "-no-direct2d",         "Do not build the Direct2D platform plugin.");
        desc("DIRECT2D", "yes", "-direct2d",            "Build the Direct2D platform plugin (experimental,\n"
                                                        "requires Direct2D availability on target systems,\n"
                                                        "e.g. Windows 7 with Platform Update, Windows 8, etc.)\n");

        desc(                   "-no-style-<style>",    "Disable <style> entirely.");
        desc(                   "-qt-style-<style>",    "Enable <style> in the Qt Library.\nAvailable styles: ");

        desc("STYLE_WINDOWS", "yes", "",                "  windows", ' ');
        desc("STYLE_WINDOWSXP", "auto", "",             "  windowsxp", ' ');
        desc("STYLE_WINDOWSVISTA", "auto", "",          "  windowsvista", ' ');
        desc("STYLE_FUSION", "yes", "",                 "  fusion", ' ');
        desc("NATIVE_GESTURES", "no", "-no-native-gestures", "Do not use native gestures on Windows 7.");
        desc("NATIVE_GESTURES", "yes", "-native-gestures", "Use native gestures on Windows 7.\n");
        desc("MSVC_MP", "no", "-no-mp",                 "Do not use multiple processors for compiling with MSVC");
        desc("MSVC_MP", "yes", "-mp",                   "Use multiple processors for compiling with MSVC (-MP).\n");

        desc(                   "-loadconfig <config>", "Run configure with the parameters from file configure_<config>.cache.");
        desc(                   "-saveconfig <config>", "Run configure and save the parameters in file configure_<config>.cache.");
        desc(                   "-redo",                "Run configure with the same parameters as last time.\n");
        desc(                   "-v, -verbose",         "Run configure tests with verbose output.\n");
        return true;
    }
    return false;
}

// Locate a file and return its containing directory.
QString Configure::locateFile(const QString &fileName) const
{
    const QString mkspec = dictionary.contains(QStringLiteral("XQMAKESPEC"))
        ? dictionary[QStringLiteral("XQMAKESPEC")] : dictionary[QStringLiteral("QMAKESPEC")];
    const QString file = fileName.toLower();
    QStringList pathList;
    if (file.endsWith(".h")) {
        static const QStringList headerPaths =
            Environment::headerPaths(Environment::compilerFromQMakeSpec(mkspec));
        pathList = qmakeIncludes;
        pathList += headerPaths;
    } else if (file.endsWith(".lib") ||  file.endsWith(".a")) {
        static const QStringList libPaths =
            Environment::libraryPaths(Environment::compilerFromQMakeSpec(mkspec));
        pathList = libPaths;
    } else {
         // Fallback for .exe and .dll (latter are not covered by QStandardPaths).
        static const QStringList exePaths = Environment::path();
        pathList = exePaths;
    }
    return Environment::findFileInPaths(file, pathList);
}

/*!
    Default value for options marked as "auto" if the test passes.
    (Used both by the autoDetection() below, and the desc() function
    to mark (+) the default option of autodetecting options.
*/
QString Configure::defaultTo(const QString &option)
{
    // We prefer using the system version of the 3rd party libs
    if (option == "PCRE"
        || option == "LIBJPEG"
        || option == "LIBPNG")
        return "system";

    // These database drivers and image formats can be built-in or plugins.
    // Prefer plugins when Qt is shared.
    if (dictionary[ "SHARED" ] == "yes") {
        if (option == "SQL_MYSQL"
            || option == "SQL_MYSQL"
            || option == "SQL_ODBC"
            || option == "SQL_OCI"
            || option == "SQL_PSQL"
            || option == "SQL_TDS"
            || option == "SQL_DB2"
            || option == "SQL_SQLITE"
            || option == "SQL_SQLITE2"
            || option == "SQL_IBASE")
            return "yes";
    }

    // By default we do not want to compile OCI driver when compiling with
    // MinGW, due to lack of such support from Oracle. It prob. won't work.
    // (Customer may force the use though)
    if (dictionary["QMAKESPEC"].endsWith("-g++")
        && option == "SQL_OCI")
        return "no";

    // keep 'auto' default for msvc, since we can't set the language supported
    if (option == "C++STD"
        && dictionary["QMAKESPEC"].contains("msvc"))
        return "auto";

    if (option == "SYNCQT"
        && (!QFile::exists(sourcePath + "/.git")))
        return "no";

    return "yes";
}

bool Configure::checkAngleAvailability(QString *errorMessage /* = 0 */) const
{
    // Check for Direct X SDK (include lib and direct shader compiler 'fxc').
    // Up to Direct X SDK June 2010 and for MinGW, this is pointed to by the
    // DXSDK_DIR variable. Starting with Windows Kit 8, it is included
    // in the Windows SDK. Checking for the header is not sufficient since
    // it is also  present in MinGW.
    const QString directXSdk = Environment::detectDirectXSdk();
    const Compiler compiler = Environment::compilerFromQMakeSpec(dictionary[QStringLiteral("QMAKESPEC")]);
    const QString compilerHeader = QStringLiteral("d3dcompiler.h");
    if (!findFile(compilerHeader)) {
        if (errorMessage)
            *errorMessage = QString::fromLatin1("The header '%1' could not be found.").arg(compilerHeader);
        return false;
    }
    if (dictionary["SSE2"] != "no") {
        const QString intrinHeader = QStringLiteral("intrin.h"); // Not present on MinGW-32
        if (!findFile(intrinHeader)) {
            if (errorMessage)
                *errorMessage = QString::fromLatin1("The header '%1' required for SSE2 could not be found.").arg(intrinHeader);
            return false;
        }
    }

    const QString directXLibrary = QStringLiteral("d3d11.lib"); // Ensures at least the June 2010 DXSDK is present
    if (!findFile(directXLibrary)) {
        if (errorMessage)
            *errorMessage = QString::fromLatin1("The library '%1' could not be found.").arg(directXLibrary);
        return false;
    }
    const QString fxcBinary = QStringLiteral("fxc.exe");
    QStringList additionalPaths;
    if (!directXSdk.isEmpty())
        additionalPaths.push_back(directXSdk + QStringLiteral("/Utilities/bin/x86"));
    QString fxcPath = QStandardPaths::findExecutable(fxcBinary, additionalPaths);
    if (fxcPath.isEmpty()) {
        if (errorMessage)
            *errorMessage = QString::fromLatin1("The shader compiler '%1' could not be found.").arg(fxcBinary);
        return false;
    }
    return true;
}

QString Configure::checkAvx512Availability()
{
    static const char avx512features[][5] = { "cd", "er", "pf", "bw", "dq", "vl", "ifma", "vbmi" };

    // try AVX512 Foundation. No Foundation, nothing else works.
    if (!tryCompileProject("common/avx512", "AVX512=F"))
        return QString();

    QString available = "avx512f";
    for (size_t i = 0; i < sizeof(avx512features)/sizeof(avx512features[0]); ++i) {
        if (tryCompileProject("common/avx512", QStringLiteral("AVX512=%0").arg(avx512features[i]).toUpper())) {
            available += " avx512";
            available += avx512features[i];
        }
    }
    return available;
}

/*!
    Checks the system for the availability of a feature.
    Returns true if the feature is available, else false.
*/

bool Configure::checkAvailability(const QString &part)
{
    bool available = false;
    if (part == "STYLE_WINDOWSXP")
        available = (platform() == WINDOWS) && findFile("uxtheme.h");

    else if (part == "OBJCOPY")
        available = tryCompileProject("unix/objcopy");

    else if (part == "ATOMIC64")
        available = tryCompileProject("common/atomic64");

    else if (part == "ATOMIC64-LIBATOMIC")
        available = tryCompileProject("common/atomic64", "LIBS+=-latomic");

    else if (part == "ATOMICFPTR")
        available = tryCompileProject("common/atomicfptr");

    else if (part == "SYSTEM_ZLIB")
        available = findFile("zlib.h");

    else if (part == "PCRE")
        available = findFile("pcre.h");

    else if (part == "ICU")
        available = tryCompileProject("unix/icu");

    else if (part == "HARFBUZZ")
        available = tryCompileProject("unix/harfbuzz");

    else if (part == "LIBJPEG")
        available = findFile("jpeglib.h");
    else if (part == "LIBPNG")
        available = findFile("png.h");
    else if (part == "SQL_MYSQL")
        available = findFile("mysql.h") && findFile("libmySQL.lib");
    else if (part == "SQL_ODBC")
        available = findFile("sql.h") && findFile("sqlext.h") && findFile("odbc32.lib");
    else if (part == "SQL_OCI")
        available = findFile("oci.h") && findFile("oci.lib");
    else if (part == "SQL_PSQL")
        available = findFile("libpq-fe.h") && findFile("libpq.lib") && findFile("ws2_32.lib") && findFile("advapi32.lib");
    else if (part == "SQL_TDS")
        available = findFile("sybfront.h") && findFile("sybdb.h") && findFile("ntwdblib.lib");
    else if (part == "SQL_DB2")
        available = findFile("sqlcli.h") && findFile("sqlcli1.h") && findFile("db2cli.lib");
    else if (part == "SQL_SQLITE")
        available = true; // Built in, we have a fork
    else if (part == "SQL_SQLITE_LIB") {
        if (dictionary[ "SQL_SQLITE_LIB" ] == "system") {
            if (platform() == QNX) {
                available = true;
                dictionary[ "QMAKE_LIBS_SQLITE" ] += "-lsqlite3 -lz";
            } else {
                available = findFile("sqlite3.h") && findFile("sqlite3.lib");
                if (available)
                    dictionary[ "QMAKE_LIBS_SQLITE" ] += "sqlite3.lib";
            }
        } else {
            available = true;
        }
    } else if (part == "SQL_SQLITE2")
        available = findFile("sqlite.h") && findFile("sqlite.lib");
    else if (part == "SQL_IBASE")
        available = findFile("ibase.h") && (findFile("gds32_ms.lib") || findFile("gds32.lib"));
    else if (part == "SSE2")
        available = tryCompileProject("common/sse2");
    else if (part == "SSE3")
        available = tryCompileProject("common/sse3");
    else if (part == "SSSE3")
        available = tryCompileProject("common/ssse3");
    else if (part == "SSE4_1")
        available = tryCompileProject("common/sse4_1");
    else if (part == "SSE4_2")
        available = tryCompileProject("common/sse4_2");
    else if (part == "AVX")
        available = tryCompileProject("common/avx");
    else if (part == "AVX2")
        available = tryCompileProject("common/avx2");
    else if (part == "OPENSSL")
        available = findFile("openssl\\ssl.h");
    else if (part == "LIBPROXY")
        available = dictionary.contains("XQMAKESPEC") && tryCompileProject("common/libproxy");
    else if (part == "DBUS")
        available = findFile("dbus\\dbus.h");
    else if (part == "INCREDIBUILD_XGE") {
        available = !QStandardPaths::findExecutable(QStringLiteral("BuildConsole.exe")).isEmpty()
                    && !QStandardPaths::findExecutable(QStringLiteral("xgConsole.exe")).isEmpty();
    } else if (part == "WMSDK") {
        available = findFile("wmsdk.h");
    } else if (part == "WMF_BACKEND") {
        available = findFile("mfapi.h") && findFile("mf.lib");
    } else if (part == "DIRECTWRITE") {
        available = tryCompileProject("win/directwrite");
    } else if (part == "DIRECTWRITE2") {
        available = tryCompileProject("win/directwrite2");
    } else if (part == "DIRECT2D") {
        available = tryCompileProject("qpa/direct2d");
    } else if (part == "ICONV") {
        available = tryCompileProject("unix/iconv") || tryCompileProject("unix/gnu-libiconv");
    } else if (part == "EVDEV") {
        available = tryCompileProject("unix/evdev");
    } else if (part == "MTDEV") {
        available = tryCompileProject("unix/mtdev");
    } else if (part == "TSLIB") {
        available = tryCompileProject("unix/tslib");
    } else if (part == "INOTIFY") {
        available = tryCompileProject("unix/inotify");
    } else if (part == "QT_EVENTFD") {
        available = tryCompileProject("unix/eventfd");
    } else if (part == "CUPS") {
        available = (platform() != WINDOWS) && (platform() != WINDOWS_RT) && tryCompileProject("unix/cups");
    } else if (part == "STACK_PROTECTOR_STRONG") {
        available = (platform() == QNX) && compilerSupportsFlag("qcc -fstack-protector-strong");
    } else if (part == "SLOG2") {
        available = tryCompileProject("unix/slog2");
    } else if (part == "QNX_IMF") {
        available = tryCompileProject("unix/qqnx_imf");
    } else if (part == "PPS") {
        available = (platform() == QNX) && tryCompileProject("unix/pps");
    } else if (part == "LGMON") {
        available = (platform() == QNX) && tryCompileProject("unix/lgmon");
    } else if (part == "NEON") {
        available = dictionary["QT_CPU_FEATURES"].contains("neon");
    } else if (part == "FONT_CONFIG") {
        available = tryCompileProject("unix/fontconfig");
    } else if (part == "DOUBLECONVERSION") {
        available = tryCompileProject("unix/doubleconversion");
    }

    return available;
}

/*
    Autodetect options marked as "auto".
*/
void Configure::autoDetection()
{
    cout << "Running configuration tests..." << endl;

    // Auto-detect CPU architectures.
    detectArch();

    if (dictionary["C++STD"] == "auto" && !dictionary["QMAKESPEC"].contains("msvc")) {
        if (!tryCompileProject("common/c++11")) {
            dictionary["DONE"] = "error";
            cout << "ERROR: Qt requires a C++11 compiler and yours does not seem to be that." << endl
                 << "Please upgrade." << endl;
            return;
        } else if (!tryCompileProject("common/c++14")) {
            dictionary["C++STD"] = "c++11";
        } else if (!tryCompileProject("common/c++1z")) {
            dictionary["C++STD"] = "c++14";
        } else {
            dictionary["C++STD"] = "c++1z";
        }
    }

    if (dictionary["ATOMIC64"] == "auto")
        dictionary["ATOMIC64"] = checkAvailability("ATOMIC64") ? "yes" :
                                 checkAvailability("ATOMIC64-LIBATOMIC") ? "libatomic" : "no";

    // special case:
    if (!checkAvailability("ATOMICFPTR")) {
        dictionary["DONE"] = "error";
        cout << "ERROR: detected an std::atomic implementation that fails for function pointers." << endl
             << "Please apply the patch corresponding to your Standard Library vendor, found in" << endl
             << sourcePath << "/config.tests/common/atomicfptr" << endl;
        return;
    }

    // Style detection
    if (dictionary["STYLE_WINDOWSXP"] == "auto")
        dictionary["STYLE_WINDOWSXP"] = checkAvailability("STYLE_WINDOWSXP") ? defaultTo("STYLE_WINDOWSXP") : "no";
    if (dictionary["STYLE_WINDOWSVISTA"] == "auto") // Vista style has the same requirements as XP style
        dictionary["STYLE_WINDOWSVISTA"] = checkAvailability("STYLE_WINDOWSXP") ? defaultTo("STYLE_WINDOWSVISTA") : "no";

    // Compression detection
    if (dictionary["SYSTEM_ZLIB"] == "auto")
        dictionary["SYSTEM_ZLIB"] = checkAvailability("SYSTEM_ZLIB") ? "yes" : "no";

    // PCRE detection
    if (dictionary["PCRE"] == "auto")
        dictionary["PCRE"] = checkAvailability("PCRE") ? defaultTo("PCRE") : "qt";

    // ICU detection
    if (dictionary["ICU"] == "auto")
        dictionary["ICU"] = checkAvailability("ICU") ? "yes" : "no";

    // ANGLE detection
    if (dictionary["ANGLE"] == "auto") {
        if (dictionary["OPENGL_ES_2"] == "yes" || dictionary["DYNAMICGL"] == "yes") {
            QString err;
            dictionary["ANGLE"] = checkAngleAvailability(&err) ? "yes" : "no";
            dictionary["ANGLE_FROM"] = "detected";
            dictionary["ANGLE_ERR"] = err;
        } else {
            dictionary["ANGLE"] = "no";
        }
    }

    // Image format detection
    if (dictionary["LIBJPEG"] == "auto")
        dictionary["LIBJPEG"] = checkAvailability("LIBJPEG") ? defaultTo("LIBJPEG") : "qt";
    if (dictionary["LIBPNG"] == "auto")
        dictionary["LIBPNG"] = checkAvailability("LIBPNG") ? defaultTo("LIBPNG") : "qt";

    // SQL detection (not on by default)
    if (dictionary["SQL_MYSQL"] == "auto")
        dictionary["SQL_MYSQL"] = checkAvailability("SQL_MYSQL") ? defaultTo("SQL_MYSQL") : "no";
    if (dictionary["SQL_ODBC"] == "auto")
        dictionary["SQL_ODBC"] = checkAvailability("SQL_ODBC") ? defaultTo("SQL_ODBC") : "no";
    if (dictionary["SQL_OCI"] == "auto")
        dictionary["SQL_OCI"] = checkAvailability("SQL_OCI") ? defaultTo("SQL_OCI") : "no";
    if (dictionary["SQL_PSQL"] == "auto")
        dictionary["SQL_PSQL"] = checkAvailability("SQL_PSQL") ? defaultTo("SQL_PSQL") : "no";
    if (dictionary["SQL_TDS"] == "auto")
        dictionary["SQL_TDS"] = checkAvailability("SQL_TDS") ? defaultTo("SQL_TDS") : "no";
    if (dictionary["SQL_DB2"] == "auto")
        dictionary["SQL_DB2"] = checkAvailability("SQL_DB2") ? defaultTo("SQL_DB2") : "no";
    if (dictionary["SQL_SQLITE"] == "auto")
        dictionary["SQL_SQLITE"] = checkAvailability("SQL_SQLITE") ? defaultTo("SQL_SQLITE") : "no";
    if (dictionary["SQL_SQLITE_LIB"] == "system")
        if (!checkAvailability("SQL_SQLITE_LIB"))
            dictionary["SQL_SQLITE_LIB"] = "no";
    if (dictionary["SQL_SQLITE2"] == "auto")
        dictionary["SQL_SQLITE2"] = checkAvailability("SQL_SQLITE2") ? defaultTo("SQL_SQLITE2") : "no";
    if (dictionary["SQL_IBASE"] == "auto")
        dictionary["SQL_IBASE"] = checkAvailability("SQL_IBASE") ? defaultTo("SQL_IBASE") : "no";
    if (dictionary["SSE2"] == "auto")
        dictionary["SSE2"] = checkAvailability("SSE2") ? "yes" : "no";
    if (dictionary["SSE3"] == "auto")
        dictionary["SSE3"] = checkAvailability("SSE3") ? "yes" : "no";
    if (dictionary["SSSE3"] == "auto")
        dictionary["SSSE3"] = checkAvailability("SSSE3") ? "yes" : "no";
    if (dictionary["SSE4_1"] == "auto")
        dictionary["SSE4_1"] = checkAvailability("SSE4_1") ? "yes" : "no";
    if (dictionary["SSE4_2"] == "auto")
        dictionary["SSE4_2"] = checkAvailability("SSE4_2") ? "yes" : "no";
    if (dictionary["AVX"] == "auto")
        dictionary["AVX"] = checkAvailability("AVX") ? "yes" : "no";
    if (dictionary["AVX2"] == "auto")
        dictionary["AVX2"] = checkAvailability("AVX2") ? "yes" : "no";
    if (dictionary["AVX512"] == "auto")
        dictionary["AVX512"] = checkAvx512Availability();
    if (dictionary["NEON"] == "auto")
        dictionary["NEON"] = checkAvailability("NEON") ? "yes" : "no";
    if (dictionary["SSL"] == "auto") {
        if (platform() == WINDOWS_RT) {
            dictionary["SSL"] = "yes";
        } else {
            // On Desktop Windows openssl and ssl always have the same value (for now). OpenSSL is
            // the only backend and if it is available and should be built, that also means that
            // SSL support in general is enabled.
            if (dictionary["OPENSSL"] == "auto")
                dictionary["OPENSSL"] = checkAvailability("OPENSSL") ? "yes" : "no";
            dictionary["SSL"] = dictionary["OPENSSL"];
        }
    }
    if (dictionary["OPENSSL"] == "auto")
        dictionary["OPENSSL"] = checkAvailability("OPENSSL") ? "yes" : "no";
    if (dictionary["LIBPROXY"] == "auto")
        dictionary["LIBPROXY"] = checkAvailability("LIBPROXY") ? "yes" : "no";
    if (dictionary["DBUS"] == "auto")
        dictionary["DBUS"] = checkAvailability("DBUS") ? "linked" : "runtime";
    if (dictionary["QML_DEBUG"] == "auto")
        dictionary["QML_DEBUG"] = dictionary["QML"] == "yes" ? "yes" : "no";
    if (dictionary["WMF_BACKEND"] == "auto")
        dictionary["WMF_BACKEND"] = checkAvailability("WMF_BACKEND") ? "yes" : "no";
    if (dictionary["WMSDK"] == "auto")
        dictionary["WMSDK"] = checkAvailability("WMSDK") ? "yes" : "no";

    // Detection of IncrediBuild buildconsole
    if (dictionary["INCREDIBUILD_XGE"] == "auto")
        dictionary["INCREDIBUILD_XGE"] = checkAvailability("INCREDIBUILD_XGE") ? "yes" : "no";

    // Detection of iconv support
    if (dictionary["QT_ICONV"] == "auto")
        dictionary["QT_ICONV"] = checkAvailability("ICONV") ? "yes" : "no";

    // Detection of evdev support
    if (dictionary["QT_EVDEV"] == "auto")
        dictionary["QT_EVDEV"] = checkAvailability("EVDEV") ? "yes" : "no";

    // Detection of mtdev support
    if (dictionary["QT_MTDEV"] == "auto")
        dictionary["QT_MTDEV"] = checkAvailability("MTDEV") ? "yes" : "no";

    // Detection of tslib support
    if (dictionary["QT_TSLIB"] == "auto")
        dictionary["QT_TSLIB"] = checkAvailability("TSLIB") ? "yes" : "no";

    // Detection of inotify
    if (dictionary["QT_INOTIFY"] == "auto")
        dictionary["QT_INOTIFY"] = checkAvailability("INOTIFY") ? "yes" : "no";

    // Detection of cups support
    if (dictionary["QT_CUPS"] == "auto")
        dictionary["QT_CUPS"] = checkAvailability("CUPS") ? "yes" : "no";

    // Detection of -fstack-protector-strong support
    if (dictionary["STACK_PROTECTOR_STRONG"] == "auto")
        dictionary["STACK_PROTECTOR_STRONG"] = checkAvailability("STACK_PROTECTOR_STRONG") ? "yes" : "no";

    if (platform() == QNX && dictionary["SLOG2"] == "auto") {
        dictionary["SLOG2"] = checkAvailability("SLOG2") ? "yes" : "no";
    }

    if (platform() == QNX && dictionary["QNX_IMF"] == "auto") {
        dictionary["QNX_IMF"] = checkAvailability("QNX_IMF") ? "yes" : "no";
    }

    if (dictionary["PPS"] == "auto") {
        dictionary["PPS"] = checkAvailability("PPS") ? "yes" : "no";
    }

    if (platform() == QNX && dictionary["LGMON"] == "auto") {
        dictionary["LGMON"] = checkAvailability("LGMON") ? "yes" : "no";
    }

    if (dictionary["QT_EVENTFD"] == "auto")
        dictionary["QT_EVENTFD"] = checkAvailability("QT_EVENTFD") ? "yes" : "no";

    if (dictionary["FONT_CONFIG"] == "auto")
        dictionary["FONT_CONFIG"] = checkAvailability("FONT_CONFIG") ? "yes" : "no";

    if ((dictionary["FONT_CONFIG"] == "yes") && (dictionary["FREETYPE_FROM"] == "default"))
        dictionary["FREETYPE"] = "system";

    if (dictionary["DOUBLECONVERSION"] == "auto")
        dictionary["DOUBLECONVERSION"] = checkAvailability("DOUBLECONVERSION") ? "system" : "qt";

    if (dictionary["DIRECTWRITE"] == "auto")
        dictionary["DIRECTWRITE"] = checkAvailability("DIRECTWRITE") ? "yes" : "no";

    if (dictionary["DIRECTWRITE"] == "no")
        dictionary["DIRECTWRITE2"] = "no";
    else if (dictionary["DIRECTWRITE2"] == "auto")
        dictionary["DIRECTWRITE2"] = checkAvailability("DIRECTWRITE2") ? "yes" : "no";

    // Mark all unknown "auto" to the default value..
    for (QMap<QString,QString>::iterator i = dictionary.begin(); i != dictionary.end(); ++i) {
        if (i.value() == "auto")
            i.value() = defaultTo(i.key());
    }

    cout << "Done running configuration tests." << endl;
}

bool Configure::verifyConfiguration()
{
    bool prompt = false;
    if (dictionary["C++STD"] != "auto"
            && dictionary["QMAKESPEC"].contains("msvc")) {
        cout << "WARNING: It is not possible to change the C++ standard edition with MSVC compilers. "
                "Therefore, the option -c++std " << dictionary["C++STD"] << " was ignored." << endl << endl;
        dictionary["C++STD"] = "auto";
    }

    if (dictionary["STATIC_RUNTIME"] == "yes" && dictionary["SHARED"] == "yes") {
        cout << "ERROR: -static-runtime requires -static" << endl << endl;
        dictionary[ "DONE" ] = "error";
    }

    if (dictionary["SEPARATE_DEBUG_INFO"] == "yes") {
        if (dictionary[ "SHARED" ] == "no") {
            cout << "ERROR: -separate-debug-info is incompatible with -static" << endl << endl;
            dictionary[ "DONE" ] = "error";
        } else if (dictionary[ "BUILD" ] != "debug"
                && dictionary[ "BUILDALL" ] == "no"
                && dictionary[ "FORCEDEBUGINFO" ] == "no") {
            cout << "ERROR: -separate-debug-info needs -debug, -debug-and-release, or -force-debug-info" << endl << endl;
            dictionary[ "DONE" ] = "error";
        } else if (dictionary["SEPARATE_DEBUG_INFO"] == "yes" && !checkAvailability("OBJCOPY")) {
            cout << "ERROR: -separate-debug-info was requested but this binutils does not support it." << endl;
            dictionary[ "DONE" ] = "error";
        }
    }

    if (dictionary["SQL_SQLITE_LIB"] == "no" && dictionary["SQL_SQLITE"] != "no") {
        cout << "WARNING: Configure could not detect the presence of a system SQLite3 lib." << endl
             << "Configure will therefore continue with the SQLite3 lib bundled with Qt." << endl;
        dictionary["SQL_SQLITE_LIB"] = "qt"; // Set to Qt's bundled lib an continue
        prompt = true;
    }
    if (dictionary["QMAKESPEC"].endsWith("-g++")
        && dictionary["SQL_OCI"] != "no") {
        cout << "WARNING: Qt does not support compiling the Oracle database driver with" << endl
             << "MinGW, due to lack of such support from Oracle. Consider disabling the" << endl
             << "Oracle driver, as the current build will most likely fail." << endl;
        prompt = true;
    }
    if (0 != dictionary["ARM_FPU_TYPE"].size()) {
            QStringList l= QStringList()
                    << "softvfp"
                    << "softvfp+vfpv2"
                    << "vfpv2";
            if (!(l.contains(dictionary["ARM_FPU_TYPE"])))
                    cout << QString("WARNING: Using unsupported fpu flag: %1").arg(dictionary["ARM_FPU_TYPE"]) << endl;
    }
    if (dictionary["DIRECTWRITE"] == "yes" && !checkAvailability("DIRECTWRITE")) {
        cout << "WARNING: To be able to compile the DirectWrite font engine you will" << endl
             << "need the Microsoft DirectWrite and Microsoft Direct2D development" << endl
             << "files such as headers and libraries." << endl;
        prompt = true;
    }

    if (dictionary["DIRECT2D"] == "yes" && !checkAvailability("DIRECT2D")) {
        cout << "WARNING: To be able to build the Direct2D platform plugin you will" << endl
             << "need the Microsoft DirectWrite and Microsoft Direct2D development" << endl
             << "files such as headers and libraries." << endl;
        prompt = true;
    }

    if (dictionary["ANGLE"] == "no") {
        if (dictionary["ANGLE_FROM"] == "detected") {
            QString errorMessage = dictionary["ANGLE_ERR"];
            cout << "WARNING: The DirectX SDK could not be detected:" << endl
                 << "  " << qPrintable(errorMessage) << endl
                 << "Disabling the ANGLE backend." << endl;
            prompt = true;
        }
        if (dictionary["OPENGL_ES_2"] == "yes"
                && (platform() == WINDOWS || platform() == WINDOWS_RT)) {
            cout << endl << "WARNING: Using OpenGL ES 2.0 without ANGLE." << endl
                 << "Specify -opengl desktop to use Open GL." << endl
                 <<  "The build will most likely fail." << endl;
            prompt = true;
        }
    } else if (dictionary["ANGLE_FROM"] == "commandline") {
        QString errorMessage;
        if (!checkAngleAvailability(&errorMessage)) {
            cout << "WARNING: ANGLE specified, but the DirectX SDK could not be detected:" << endl
                 << "  " << qPrintable(errorMessage) << endl
                 <<  "The build will most likely fail." << endl;
        }
    }

    if (dictionary["OPENGL"] == "no" || dictionary["OPENGL_ES_2"] == "no") {
        if (dictionary.value("XQMAKESPEC").startsWith("winphone") ||
                dictionary.value("XQMAKESPEC").startsWith("winrt")) {
            cout << "ERROR: Only '-opengl es2' is valid for WinRT." << endl;
            dictionary[ "DONE" ] = "error";
        }
    }

    if ((dictionary["FONT_CONFIG"] == "yes") && (dictionary["FREETYPE_FROM"] == "commandline")) {
        if (dictionary["FREETYPE"] == "yes") {
            cout << "WARNING: Bundled FreeType can't be used."
                    "  FontConfig use requires system FreeType." << endl;
            dictionary["FREETYPE"] = "system";
            dictionary["FREETYPE_FROM"] = "override";
            prompt = true;
        } else if (dictionary["FREETYPE"] == "no") {
            cout << "WARNING: FreeType can't be disabled."
                    "  FontConfig use requires system FreeType." << endl;
            dictionary["FREETYPE"] = "system";
            dictionary["FREETYPE_FROM"] = "override";
            prompt = true;
        }
    }

    if (prompt)
        promptKeyPress();

    return true;
}

void Configure::prepareConfigTests()
{
    // Generate an empty .qmake.cache file for config.tests
    QDir buildDir(buildPath);
    bool success = true;
    if (!buildDir.exists("config.tests"))
        success = buildDir.mkdir("config.tests");

    QString fileName(buildPath + "/config.tests/.qmake.cache");
    QFile cacheFile(fileName);
    success &= cacheFile.open(QIODevice::WriteOnly);
    cacheFile.close();

    if (!success) {
        cout << "Failed to create file " << qPrintable(QDir::toNativeSeparators(fileName)) << endl;
        dictionary[ "DONE" ] = "error";
    }
}

void Configure::generateOutputVars()
{
    // Generate variables for output
    QString build = dictionary[ "BUILD" ];
    bool buildAll = (dictionary[ "BUILDALL" ] == "yes");
    if (build == "debug") {
        if (buildAll)
            qtConfig += "debug_and_release build_all release";
        qtConfig += "debug";
    } else if (build == "release") {
        if (buildAll)
            qtConfig += "debug_and_release build_all debug";
        qtConfig += "release";
    }
    if (dictionary[ "RELEASE_TOOLS" ] == "yes")
        qtConfig += "release_tools";

    if (dictionary[ "PCH" ] == "yes")
        qmakeConfig += "precompile_header";
    else
        qmakeVars += "CONFIG -= precompile_header";

    if (dictionary[ "C++STD" ] == "c++11")
        qtConfig += "c++11";
    else if (dictionary[ "C++STD" ] == "c++14")
        qtConfig += "c++11 c++14";
    else if (dictionary[ "C++STD" ] == "c++1z")
        qtConfig += "c++11 c++14 c++1z";

    if (dictionary[ "USE_GOLD_LINKER" ] == "yes")
        qmakeConfig += "use_gold_linker";

    if (dictionary[ "ENABLE_NEW_DTAGS" ] == "yes")
        qmakeConfig += "enable_new_dtags";

    if (dictionary[ "SHARED" ] == "no")
        qtConfig += "static";
    else
        qtConfig += "shared";

    if (dictionary[ "STATIC_RUNTIME" ] == "yes")
        qtConfig += "static_runtime";

    if (dictionary[ "GUI" ] == "no") {
        qtConfig += "no-gui";
        dictionary [ "WIDGETS" ] = "no";
    }

    if (dictionary[ "WIDGETS" ] == "no")
        qtConfig += "no-widgets";

    // Compression --------------------------------------------------
    if (dictionary[ "SYSTEM_ZLIB" ] == "yes")
        qtConfig += "system-zlib";

    // PCRE ---------------------------------------------------------
    if (dictionary[ "PCRE" ] == "qt")
        qmakeConfig += "pcre";

    // ICU ---------------------------------------------------------
    if (dictionary[ "ICU" ] == "yes")
        qtConfig  += "icu";

    // ANGLE --------------------------------------------------------
    if (dictionary[ "ANGLE" ] != "no") {
        qtConfig  += "angle";
    }

    // Dynamic OpenGL loading ---------------------------------------
    if (dictionary[ "DYNAMICGL" ] != "no") {
        qtConfig += "dynamicgl";
    }

    // Image formates -----------------------------------------------
    if (dictionary[ "GIF" ] == "yes")
        qtConfig += "gif";

    if (dictionary[ "JPEG" ] == "yes")
        qtConfig += "jpeg";
    if (dictionary[ "LIBJPEG" ] == "system")
        qtConfig += "system-jpeg";

    if (dictionary[ "PNG" ] == "yes")
        qtConfig += "png";
    if (dictionary[ "LIBPNG" ] == "system")
        qtConfig += "system-png";

    // Double conversion -----------------------------------------------
    if (dictionary[ "DOUBLECONVERSION" ] != "no")
        qtConfig += "doubleconversion";
    if (dictionary[ "DOUBLECONVERSION" ] == "system")
        qtConfig += "system-doubleconversion";

    // Text rendering --------------------------------------------------
    if (dictionary[ "FREETYPE" ] != "no")
        qtConfig += "freetype";
    if (dictionary[ "FREETYPE" ] == "system")
        qtConfig += "system-freetype";

    if (dictionary[ "HARFBUZZ" ] != "no")
        qtConfig += "harfbuzz";
    if (dictionary[ "HARFBUZZ" ] == "system")
        qtConfig += "system-harfbuzz";

    // Styles -------------------------------------------------------
    if (dictionary[ "STYLE_WINDOWS" ] == "yes")
        qmakeStyles += "windows";

    if (dictionary[ "STYLE_FUSION" ] == "yes")
        qmakeStyles += "fusion";

    if (dictionary[ "STYLE_WINDOWSXP" ] == "yes")
        qmakeStyles += "windowsxp";

    if (dictionary[ "STYLE_WINDOWSVISTA" ] == "yes")
        qmakeStyles += "windowsvista";

    if (dictionary[ "STYLE_ANDROID" ] == "yes")
        qmakeStyles += "android";

    // Databases ----------------------------------------------------
    if (dictionary[ "SQL_MYSQL" ] == "yes")
        qmakeSql += "mysql";
    if (dictionary[ "SQL_ODBC" ] == "yes")
        qmakeSql += "odbc";
    if (dictionary[ "SQL_OCI" ] == "yes")
        qmakeSql += "oci";
    if (dictionary[ "SQL_PSQL" ] == "yes")
        qmakeSql += "psql";
    if (dictionary[ "SQL_TDS" ] == "yes")
        qmakeSql += "tds";
    if (dictionary[ "SQL_DB2" ] == "yes")
        qmakeSql += "db2";
    if (dictionary[ "SQL_SQLITE2" ] == "yes")
        qmakeSql += "sqlite2";
    if (dictionary[ "SQL_IBASE" ] == "yes")
        qmakeSql += "ibase";
    if (dictionary[ "SQL_SQLITE" ] == "yes")
        qmakeSql += "sqlite";

    if (dictionary[ "SQL_SQLITE_LIB" ] == "system")
        qmakeConfig += "system-sqlite";

    // Other options ------------------------------------------------
    if (dictionary[ "BUILDALL" ] == "yes") {
        qtConfig += "build_all";
    }
    if (dictionary[ "SEPARATE_DEBUG_INFO" ] == "yes")
        qtConfig += "separate_debug_info";
    if (dictionary[ "FORCEDEBUGINFO" ] == "yes")
        qmakeConfig += "force_debug_info";
    qmakeConfig += dictionary[ "BUILD" ];

    if (buildParts.isEmpty()) {
        buildParts = defaultBuildParts;

        if (dictionary["BUILDDEV"] == "yes")
            buildParts += "tests";
    }
    while (!nobuildParts.isEmpty())
        buildParts.removeAll(nobuildParts.takeFirst());
    if (!buildParts.contains("libs"))
        buildParts += "libs";
    buildParts.removeDuplicates();
    if (dictionary[ "COMPILE_EXAMPLES" ] == "yes")
        qmakeConfig += "compile_examples";

    if (dictionary["MSVC_MP"] == "yes")
        qmakeConfig += "msvc_mp";

    if (dictionary["ATOMIC64"] == "libatomic")
        qmakeConfig += "atomic64-libatomic";

    if (dictionary[ "ACCESSIBILITY" ] == "yes")
        qtConfig += "accessibility";

    if (!qmakeLibs.isEmpty())
        qmakeVars += "EXTRA_LIBDIR += " + formatPaths(qmakeLibs);

    if (!dictionary["QMAKE_LIBS_SQLITE"].isEmpty())
        qmakeVars += "QMAKE_LIBS_SQLITE += " + dictionary["QMAKE_LIBS_SQLITE"];

    if (dictionary[ "OPENGL" ] == "yes")
        qtConfig += "opengl";

    if (dictionary["OPENGL_ES_2"] == "yes") {
        qtConfig += "opengles2";
        qtConfig += "egl";
    }

    if (dictionary[ "SSL" ] == "yes")
        qtConfig += "ssl";

    if (dictionary[ "OPENSSL" ] == "yes")
        qtConfig += "openssl";
    else if (dictionary[ "OPENSSL" ] == "linked")
        qtConfig += "openssl-linked";

    if (dictionary[ "LIBPROXY" ] == "yes")
        qtConfig += "libproxy";

    if (dictionary[ "DBUS" ] == "runtime")
        qtConfig += "dbus";
    else if (dictionary[ "DBUS" ] == "linked")
        qtConfig += "dbus dbus-linked";

    if (dictionary["QML_DEBUG"] == "no")
        qtConfig += "no-qml-debug";

    if (dictionary["WMF_BACKEND"] == "yes")
        qtConfig += "wmf-backend";

    if (dictionary["DIRECTWRITE"] == "yes")
        qtConfig += "directwrite";

    if (dictionary["DIRECTWRITE2"] == "yes")
        qtConfig += "directwrite2";

    if (dictionary["DIRECT2D"] == "yes")
        qtConfig += "direct2d";

    if (dictionary[ "NATIVE_GESTURES" ] == "yes")
        qtConfig += "native-gestures";

    if (dictionary["NIS"] == "yes")
        qtConfig += "nis";

    if (dictionary["QT_CUPS"] == "yes")
        qtConfig += "cups";

    if (dictionary["QT_ICONV"] != "no")
        qtConfig += "iconv";
    if (dictionary["QT_ICONV"] == "sun")
        qtConfig += "sun-libiconv";
    else if (dictionary["QT_ICONV"] == "gnu")
        qtConfig += "gnu-libiconv";

    if (dictionary["QT_EVDEV"] == "yes")
        qtConfig += "evdev";

    if (dictionary["QT_MTDEV"] == "yes")
        qtConfig += "mtdev";

    if (dictionary[ "QT_TSLIB" ] == "yes")
        qtConfig += "tslib";

    if (dictionary["QT_INOTIFY"] == "yes")
        qtConfig += "inotify";

    if (dictionary["QT_EVENTFD"] == "yes")
        qtConfig += "eventfd";

    if (dictionary["FONT_CONFIG"] == "yes") {
        qtConfig += "fontconfig";
        qmakeVars += "QMAKE_CFLAGS_FONTCONFIG =";
        qmakeVars += "QMAKE_LIBS_FONTCONFIG   = -lfreetype -lfontconfig";
    }

    if (dictionary["QT_GLIB"] == "yes")
        qtConfig += "glib";

    if (dictionary["STACK_PROTECTOR_STRONG"] == "yes")
        qtConfig += "stack-protector-strong";

    if (dictionary["REDUCE_EXPORTS"] == "yes")
        qtConfig += "reduce_exports";

    if (!dictionary["POLL"].isEmpty())
        qtConfig += "poll_" + dictionary["POLL"];

    // We currently have no switch for QtConcurrent, so add it unconditionally.
    qtConfig += "concurrent";

    if (dictionary[ "SYSTEM_PROXIES" ] == "yes")
        qtConfig += "system-proxies";

    if (dictionary.contains("XQMAKESPEC") && (dictionary["QMAKESPEC"] != dictionary["XQMAKESPEC"])) {
            qmakeConfig += "cross_compile";
            dictionary["CROSS_COMPILE"] = "yes";
    }

    // Directories and settings for .qmake.cache --------------------

    if (dictionary.contains("XQMAKESPEC") && dictionary[ "XQMAKESPEC" ].startsWith("linux"))
        qtConfig += "rpath";

    if (!qmakeDefines.isEmpty())
        qmakeVars += QString("EXTRA_DEFINES += ") + qmakeDefines.join(' ');
    if (!qmakeIncludes.isEmpty())
        qmakeVars += QString("EXTRA_INCLUDEPATH += ") + formatPaths(qmakeIncludes);
    if (!opensslLibs.isEmpty())
        qmakeVars += opensslLibs;
    if (dictionary[ "OPENSSL" ] == "linked") {
        if (!opensslLibsDebug.isEmpty() || !opensslLibsRelease.isEmpty()) {
            if (opensslLibsDebug.isEmpty() || opensslLibsRelease.isEmpty()) {
                cout << "Error: either both or none of OPENSSL_LIBS_DEBUG/_RELEASE must be defined." << endl;
                exit(1);
            }
            qmakeVars += opensslLibsDebug;
            qmakeVars += opensslLibsRelease;
        } else if (opensslLibs.isEmpty()) {
            qmakeVars += QString("OPENSSL_LIBS    = -lssleay32 -llibeay32");
        }
        if (!opensslPath.isEmpty()) {
            qmakeVars += QString("OPENSSL_CFLAGS += -I%1/include").arg(opensslPath);
            qmakeVars += QString("OPENSSL_LIBS += -L%1/lib").arg(opensslPath);
        }
    }
    if (dictionary[ "DBUS" ] == "linked") {
       if (!dbusPath.isEmpty()) {
           qmakeVars += QString("QMAKE_CFLAGS_DBUS = -I%1/include").arg(dbusPath);
           qmakeVars += QString("QMAKE_LIBS_DBUS = -L%1/lib").arg(dbusPath);
           if (dbusHostPath.isEmpty())
               qmakeVars += QString("QT_HOST_CFLAGS_DBUS = -I%1/include").arg(dbusPath);
       }
       if (!dbusHostPath.isEmpty())
           qmakeVars += QString("QT_HOST_CFLAGS_DBUS = -I%1/include").arg(dbusHostPath);
    }
    if (dictionary[ "SQL_MYSQL" ] != "no" && !mysqlPath.isEmpty()) {
        qmakeVars += QString("QMAKE_CFLAGS_MYSQL = -I%1/include").arg(mysqlPath);
        qmakeVars += QString("QMAKE_LIBS_MYSQL = -L%1/lib").arg(mysqlPath);
    }
    if (!psqlLibs.isEmpty())
        qmakeVars += QString("QMAKE_LIBS_PSQL=") + psqlLibs.section("=", 1);
    if (!zlibLibs.isEmpty())
        qmakeVars += zlibLibs;

    {
        QStringList lflagsTDS;
        if (!sybase.isEmpty())
            lflagsTDS += QString("-L") + formatPath(sybase.section("=", 1) + "/lib");
        if (!sybaseLibs.isEmpty())
            lflagsTDS += sybaseLibs.section("=", 1);
        if (!lflagsTDS.isEmpty())
            qmakeVars += QString("QMAKE_LIBS_TDS=") + lflagsTDS.join(' ');
    }

    if (!qmakeSql.isEmpty())
        qmakeVars += QString("sql-drivers    += ") + qmakeSql.join(' ');
    if (!qmakeStyles.isEmpty())
        qmakeVars += QString("styles         += ") + qmakeStyles.join(' ');
    if (!qmakeStylePlugins.isEmpty())
        qmakeVars += QString("style-plugins  += ") + qmakeStylePlugins.join(' ');

    if (!dictionary[ "QMAKESPEC" ].length()) {
        cout << "Configure could not detect your compiler. QMAKESPEC must either" << endl
             << "be defined as an environment variable, or specified as an" << endl
             << "argument with -platform" << endl;

        QStringList winPlatforms;
        QDir mkspecsDir(sourcePath + "/mkspecs");
        const QFileInfoList &specsList = mkspecsDir.entryInfoList();
        for (int i = 0; i < specsList.size(); ++i) {
            const QFileInfo &fi = specsList.at(i);
            if (fi.fileName().left(5) == "win32") {
                winPlatforms += fi.fileName();
            }
        }
        cout << "Available platforms are: " << qPrintable(winPlatforms.join(", ")) << endl;
        dictionary[ "DONE" ] = "error";
    }
}

void Configure::generateCachefile()
{
    // Generate qmodule.pri, which is loaded only by Qt modules
    {
        FileWriter moduleStream(buildPath + "/mkspecs/qmodule.pri");

        moduleStream << "QT_BUILD_PARTS += " << buildParts.join(' ') << endl;
        if (!skipModules.isEmpty())
            moduleStream << "QT_SKIP_MODULES += " << skipModules.join(' ') << endl;
        moduleStream << endl;

        moduleStream << "host_build {" << endl;
        moduleStream << "    QT_CPU_FEATURES." << dictionary["QT_HOST_ARCH"] <<
                                    " = " << dictionary["QT_HOST_CPU_FEATURES"] << endl;
        moduleStream << "} else {" << endl;
        moduleStream << "    QT_CPU_FEATURES." << dictionary["QT_ARCH"] <<
                                    " = " << dictionary["QT_CPU_FEATURES"] << endl;
        moduleStream << "}" << endl;
        moduleStream << "QT_COORD_TYPE += " << dictionary["QREAL"] << endl;

        if (dictionary["QT_XKBCOMMON"] == "no")
            moduleStream << "DEFINES += QT_NO_XKBCOMMON" << endl;

        // embedded
        if (!dictionary["KBD_DRIVERS"].isEmpty())
            moduleStream << "kbd-drivers += "<< dictionary["KBD_DRIVERS"]<<endl;
        if (!dictionary["GFX_DRIVERS"].isEmpty())
            moduleStream << "gfx-drivers += "<< dictionary["GFX_DRIVERS"]<<endl;
        if (!dictionary["MOUSE_DRIVERS"].isEmpty())
            moduleStream << "mouse-drivers += "<< dictionary["MOUSE_DRIVERS"]<<endl;
        if (!dictionary["DECORATIONS"].isEmpty())
            moduleStream << "decorations += "<<dictionary["DECORATIONS"]<<endl;

        moduleStream << "CONFIG += " << qmakeConfig.join(' ');
        if (dictionary[ "SSE2" ] == "yes")
            moduleStream << " sse2";
        if (dictionary[ "SSE3" ] == "yes")
            moduleStream << " sse3";
        if (dictionary[ "SSSE3" ] == "yes")
            moduleStream << " ssse3";
        if (dictionary[ "SSE4_1" ] == "yes")
            moduleStream << " sse4_1";
        if (dictionary[ "SSE4_2" ] == "yes")
            moduleStream << " sse4_2";
        if (dictionary[ "AVX" ] == "yes")
            moduleStream << " avx";
        if (dictionary[ "AVX2" ] == "yes")
            moduleStream << " avx2";
        if (!dictionary[ "AVX512" ].isEmpty())
            moduleStream << ' ' << dictionary[ "AVX512" ];
        if (dictionary[ "NEON" ] == "yes")
            moduleStream << " neon";
        if (dictionary[ "LARGE_FILE" ] == "yes")
            moduleStream << " largefile";
        if (dictionary[ "STRIP" ] == "no")
            moduleStream << " nostrip";
        if (dictionary[ "LTCG" ] == "yes")
            moduleStream << " ltcg";
        moduleStream << endl;

        for (QStringList::Iterator var = qmakeVars.begin(); var != qmakeVars.end(); ++var)
            moduleStream << (*var) << endl;

        if (!moduleStream.flush())
            dictionary[ "DONE" ] = "error";
    }
}

void Configure::addSysroot(QString *command)
{
    const QString &sysroot = dictionary["CFG_SYSROOT"];
    if (!sysroot.isEmpty() && dictionary["CFG_GCC_SYSROOT"] == "yes") {
        command->append(" QMAKE_LFLAGS+=--sysroot=" + sysroot);
        command->append(" QMAKE_CXXFLAGS+=--sysroot=" + sysroot);
    }
}

struct ArchData {
    bool isHost;
    const char *qmakespec;
    const char *key;
    const char *subarchKey;
    const char *type;
    ArchData() {}
    ArchData(bool h, const char *t, const char *qm, const char *k, const char *sak)
        : isHost(h), qmakespec(qm), key(k), subarchKey(sak), type(t)
    {}
};

/*
    Runs qmake on config.tests/arch/arch.pro, which will detect the target arch
    for the compiler we are using
*/
void Configure::detectArch()
{
    QString oldpwd = QDir::currentPath();

    QString newpwd = QString("%1/config.tests/arch").arg(buildPath);
    if (!QDir().exists(newpwd) && !QDir().mkpath(newpwd)) {
        cout << "Failed to create directory " << qPrintable(QDir::toNativeSeparators(newpwd)) << endl;
        dictionary["DONE"] = "error";
        return;
    }
    if (!QDir::setCurrent(newpwd)) {
        cout << "Failed to change working directory to " << qPrintable(QDir::toNativeSeparators(newpwd)) << endl;
        dictionary["DONE"] = "error";
        return;
    }

    QVector<ArchData> qmakespecs;
    if (dictionary.contains("XQMAKESPEC"))
        qmakespecs << ArchData(false, "target", "XQMAKESPEC", "QT_ARCH", "QT_CPU_FEATURES");
    qmakespecs << ArchData(true, "host", "QMAKESPEC", "QT_HOST_ARCH", "QT_HOST_CPU_FEATURES");

    for (int i = 0; i < qmakespecs.count(); ++i) {
        const ArchData &data = qmakespecs.at(i);
        QString qmakespec = dictionary.value(data.qmakespec);
        QString key = data.key;
        QString subarchKey = data.subarchKey;

        // run qmake
        QString command = QString("%1 -spec %2 %3")
            .arg(QDir::toNativeSeparators(QDir(newpwd).relativeFilePath(buildPath + "/bin/qmake.exe")),
                 QDir::toNativeSeparators(qmakespec),
                 QDir::toNativeSeparators(sourcePath + "/config.tests/arch/arch"
                                          + (data.isHost ? "_host" : "") + ".pro"));

        if (!data.isHost) {
            if (qmakespec.startsWith("winrt") || qmakespec.startsWith("winphone"))
                command.append(" QMAKE_LFLAGS+=/ENTRY:main");
            addSysroot(&command);
        }

        int returnValue = 0;
        Environment::execute(command, &returnValue);
        if (returnValue != 0) {
            cout << "QMake failed!" << endl;
            dictionary["DONE"] = "error";
            return;
        }

        // compile
        command = dictionary[ "MAKE" ];
        if (command.contains("nmake") || command.contains("jom"))
            command += " /NOLOGO";
        command += " -s";
        Environment::execute(command);

        // find the executable that was generated
        QString arch_exe;
        if (qmakespec.startsWith("android")) {
            arch_exe = "libarch.so";
        } else {
            arch_exe = "arch.exe";
        }
        QFile exe(arch_exe);
        if (!exe.open(QFile::ReadOnly)) { // no Text, this is binary
            exe.setFileName("arch");
            if (!exe.open(QFile::ReadOnly)) {
                cout << "Could not find output file '" << qPrintable(arch_exe) << "' or 'arch' in " << qPrintable(newpwd) << " : " << qPrintable(exe.errorString()) << endl;
                dictionary["DONE"] = "error";
                return;
            }
        }
        QByteArray exeContents = exe.readAll();
        exe.close();

        static const char archMagic[] = "==Qt=magic=Qt== Architecture:";
        int magicPos = exeContents.indexOf(archMagic);
        if (magicPos == -1) {
            cout << "Internal error, could not find the architecture of the "
                 << data.type << " executable" << endl;
            dictionary["DONE"] = "error";
            return;
        }
        //cout << "Found magic at offset 0x" << hex << magicPos << endl;

        // the conversion from QByteArray will stop at the ending NUL anyway
        QString arch = QString::fromLatin1(exeContents.constData() + magicPos
                                           + sizeof(archMagic) - 1);
        dictionary[key] = arch;

        static const char subarchMagic[] = "==Qt=magic=Qt== Sub-architecture:";
        magicPos = exeContents.indexOf(subarchMagic);
        if (magicPos == -1) {
            cout << "Internal error, could not find the sub-architecture of the "
                 << data.type << " executable" << endl;
            dictionary["DONE"] = "error";
            return;
        }

        QString subarch = QString::fromLatin1(exeContents.constData() + magicPos
                                              + sizeof(subarchMagic) - 1);
        dictionary[subarchKey] = subarch;

        //cout << "Detected arch '" << qPrintable(arch) << "'\n";
        //cout << "Detected sub-arch '" << qPrintable(subarch) << "'\n";

        // clean up
        Environment::execute(command + " distclean");
    }

    if (!dictionary.contains("QT_HOST_ARCH"))
        dictionary["QT_HOST_ARCH"] = "unknown";
    if (!dictionary.contains("QT_ARCH")) {
        dictionary["QT_ARCH"] = dictionary["QT_HOST_ARCH"];
        dictionary["QT_CPU_FEATURES"] = dictionary["QT_HOST_CPU_FEATURES"];
    }

    QDir::setCurrent(oldpwd);
}

bool Configure::tryCompileProject(const QString &projectPath, const QString &extraOptions,
                                  bool distClean)
{
    QString oldpwd = QDir::currentPath();

    QString newpwd = QString("%1/config.tests/%2").arg(buildPath, projectPath);
    if (!QDir().exists(newpwd) && !QDir().mkpath(newpwd)) {
        cout << "Failed to create directory " << qPrintable(QDir::toNativeSeparators(newpwd)) << endl;
        dictionary["DONE"] = "error";
        return false;
    }
    if (!QDir::setCurrent(newpwd)) {
        cout << "Failed to change working directory to " << qPrintable(QDir::toNativeSeparators(newpwd)) << endl;
        dictionary["DONE"] = "error";
        return false;
    }

    // run qmake
    QString command = QString("%1 %2 %3")
        .arg(QDir::toNativeSeparators(QDir(newpwd).relativeFilePath(buildPath + "/bin/qmake.exe")),
             QDir::toNativeSeparators(sourcePath + "/config.tests/" + projectPath),
             extraOptions);

    if (dictionary.contains("XQMAKESPEC")) {
        const QString qmakespec = dictionary["XQMAKESPEC"];
        if (qmakespec.startsWith("winrt") || qmakespec.startsWith("winphone"))
            command.append(" QMAKE_LFLAGS+=/ENTRY:main");
        addSysroot(&command);
    }

    if (verbose)
        cout << qPrintable(command) << endl;
    else
        command += " 2>&1";

    int code = 0;
    QString output = Environment::execute(command, &code);
    //cout << output << endl;

    if (code == 0) {
        // compile
        command = dictionary[ "MAKE" ];
        if (command.contains("nmake") || command.contains("jom"))
            command += " /NOLOGO";
        if (verbose)
            cout << qPrintable(command) << endl;
        else
            command += " -s 2>&1";
        output = Environment::execute(command, &code);
        //cout << output << endl;

        // clean up
        if (distClean)
            Environment::execute(command + " distclean 2>&1");
    }

    QDir::setCurrent(oldpwd);
    return code == 0;
}

bool Configure::compilerSupportsFlag(const QString &compilerAndArgs)
{
    QFile file("conftest.cpp");
    if (!file.open(QIODevice::WriteOnly | QIODevice::Text)) {
        cout << "could not open temp file for writing" << endl;
        return false;
    }
    if (!file.write("int main() { return 0; }\r\n")) {
        cout << "could not write to temp file" << endl;
        return false;
    }
    file.close();
    // compilerAndArgs contains compiler because there is no way to query it
    QString command = compilerAndArgs + " -o conftest-out.o conftest.cpp";
    int code = 0;
    QString output = Environment::execute(command, &code);
    file.remove();
    QFile::remove("conftest-out.o");
    return code == 0;
}

void Configure::generateQDevicePri()
{
    FileWriter deviceStream(buildPath + "/mkspecs/qdevice.pri");
    if (dictionary.contains("DEVICE_OPTION")) {
        const QString devoptionlist = dictionary["DEVICE_OPTION"];
        const QStringList optionlist = devoptionlist.split(QStringLiteral("\n"));
        foreach (const QString &entry, optionlist)
            deviceStream << entry << "\n";
    }
    if (dictionary.contains("ANDROID_SDK_ROOT") && dictionary.contains("ANDROID_NDK_ROOT")) {
        deviceStream << "android_install {" << endl;
        deviceStream << "    DEFAULT_ANDROID_SDK_ROOT = " << formatPath(dictionary["ANDROID_SDK_ROOT"]) << endl;
        deviceStream << "    DEFAULT_ANDROID_NDK_ROOT = " << formatPath(dictionary["ANDROID_NDK_ROOT"]) << endl;
        if (dictionary.contains("ANDROID_HOST"))
            deviceStream << "    DEFAULT_ANDROID_NDK_HOST = " << dictionary["ANDROID_HOST"] << endl;
        else if (QSysInfo::WordSize == 64)
            deviceStream << "    DEFAULT_ANDROID_NDK_HOST = windows-x86_64" << endl;
        else
            deviceStream << "    DEFAULT_ANDROID_NDK_HOST = windows" << endl;
        QString android_arch(dictionary.contains("ANDROID_TARGET_ARCH")
                  ? dictionary["ANDROID_TARGET_ARCH"]
                  : QString("armeabi-v7a"));
        QString android_tc_vers(dictionary.contains("ANDROID_NDK_TOOLCHAIN_VERSION")
                  ? dictionary["ANDROID_NDK_TOOLCHAIN_VERSION"]
                  : QString("4.9"));

        bool targetIs64Bit = android_arch == QString("arm64-v8a")
                             || android_arch == QString("x86_64")
                             || android_arch == QString("mips64");
        QString android_platform(dictionary.contains("ANDROID_PLATFORM")
                                 ? dictionary["ANDROID_PLATFORM"]
                                 : (targetIs64Bit ? QString("android-21") : QString("android-9")));

        deviceStream << "    DEFAULT_ANDROID_PLATFORM = " << android_platform << endl;
        deviceStream << "    DEFAULT_ANDROID_TARGET_ARCH = " << android_arch << endl;
        deviceStream << "    DEFAULT_ANDROID_NDK_TOOLCHAIN_VERSION = " << android_tc_vers << endl;
        deviceStream << "}" << endl;
    }
    if (!deviceStream.flush())
        dictionary[ "DONE" ] = "error";
}

void Configure::generateQConfigPri()
{
    // Generate qconfig.pri
    {
        FileWriter configStream(buildPath + "/mkspecs/qconfig.pri");

        configStream << "CONFIG+= ";
        configStream << dictionary[ "BUILD" ];
        configStream << (dictionary[ "SHARED" ] == "no" ? " static" : " shared");

        if (dictionary["STATIC_RUNTIME"] == "yes")
            configStream << " static_runtime";
        if (dictionary[ "RTTI" ] == "yes")
            configStream << " rtti";
        if (dictionary["INCREDIBUILD_XGE"] == "yes")
            configStream << " incredibuild_xge";
        if (dictionary["PLUGIN_MANIFESTS"] == "no")
            configStream << " no_plugin_manifest";
        if (dictionary["CROSS_COMPILE"] == "yes")
            configStream << " cross_compile";

        if (dictionary[ "SLOG2" ] == "yes")
            configStream << " slog2";

        if (dictionary[ "QNX_IMF" ] == "yes")
            configStream << " qqnx_imf";

        if (dictionary[ "PPS" ] == "yes")
            configStream << " qqnx_pps";

        if (dictionary[ "LGMON" ] == "yes")
            configStream << " lgmon";

        if (dictionary["ANDROID_STYLE_ASSETS"] == "yes")
            configStream << " android-style-assets";

        configStream << endl;
        configStream << "host_build {" << endl;
        configStream << "    QT_ARCH = " << dictionary["QT_HOST_ARCH"] << endl;
        configStream << "    QT_TARGET_ARCH = " << dictionary["QT_ARCH"] << endl;
        configStream << "} else {" << endl;
        configStream << "    QT_ARCH = " << dictionary["QT_ARCH"] << endl;
        configStream << "}" << endl;
        configStream << "QT_CONFIG += " << qtConfig.join(' ') << endl;

        configStream << "#versioning " << endl
                     << "QT_VERSION = " << dictionary["VERSION"] << endl
                     << "QT_MAJOR_VERSION = " << dictionary["VERSION_MAJOR"] << endl
                     << "QT_MINOR_VERSION = " << dictionary["VERSION_MINOR"] << endl
                     << "QT_PATCH_VERSION = " << dictionary["VERSION_PATCH"] << endl;

        configStream << endl
                     << "QT_EDITION = " << dictionary["EDITION"] << endl;

        if (dictionary["EDITION"] != "OpenSource" && dictionary["EDITION"] != "Preview") {
            configStream << "QT_LICHECK = " << dictionary["LICHECK"] << endl;
            configStream << "QT_RELEASE_DATE = " << dictionary["RELEASEDATE"] << endl;
        }

        if (!dictionary["CFG_SYSROOT"].isEmpty() && dictionary["CFG_GCC_SYSROOT"] == "yes") {
            configStream << endl
                         << "# sysroot" << endl
                         << "!host_build {" << endl
                         << "    QMAKE_CFLAGS    += --sysroot=$$[QT_SYSROOT]" << endl
                         << "    QMAKE_CXXFLAGS  += --sysroot=$$[QT_SYSROOT]" << endl
                         << "    QMAKE_LFLAGS    += --sysroot=$$[QT_SYSROOT]" << endl
                         << "}" << endl;
        }

        if (!dictionary["QMAKE_RPATHDIR"].isEmpty())
            configStream << "QMAKE_RPATHDIR += " << formatPath(dictionary["QMAKE_RPATHDIR"]) << endl;

        if (!dictionary["QT_LIBINFIX"].isEmpty())
            configStream << "QT_LIBINFIX = " << dictionary["QT_LIBINFIX"] << endl;

        if (!dictionary["QT_NAMESPACE"].isEmpty())
            configStream << "#namespaces" << endl << "QT_NAMESPACE = " << dictionary["QT_NAMESPACE"] << endl;

        if (dictionary[ "SHARED" ] == "no")
            configStream << "QT_DEFAULT_QPA_PLUGIN = q" << qpaPlatformName() << endl;

        if (!dictionary["QT_GCC_MAJOR_VERSION"].isEmpty()) {
            configStream << "QT_GCC_MAJOR_VERSION = " << dictionary["QT_GCC_MAJOR_VERSION"] << endl
                         << "QT_GCC_MINOR_VERSION = " << dictionary["QT_GCC_MINOR_VERSION"] << endl
                         << "QT_GCC_PATCH_VERSION = " << dictionary["QT_GCC_PATCH_VERSION"] << endl;
        }

        if (dictionary.value("XQMAKESPEC").startsWith("wince")) {
            configStream << "#Qt for Windows CE c-runtime deployment" << endl
                         << "QT_CE_C_RUNTIME = " << formatPath(dictionary["CE_CRT"]) << endl;
        }

        if (!configStream.flush())
            dictionary[ "DONE" ] = "error";
    }
}

QString Configure::addDefine(QString def)
{
    QString result, defNeg, defD = def;

    defD.replace(QRegExp("=.*"), "");
    def.replace(QRegExp("="), " ");

    if (def.startsWith("QT_NO_")) {
        defNeg = defD;
        defNeg.replace("QT_NO_", "QT_");
    } else if (def.startsWith("QT_")) {
        defNeg = defD;
        defNeg.replace("QT_", "QT_NO_");
    }

    if (defNeg.isEmpty()) {
        result = "#ifndef $DEFD\n"
                 "# define $DEF\n"
                 "#endif\n\n";
    } else {
        result = "#if defined($DEFD) && defined($DEFNEG)\n"
                 "# undef $DEFD\n"
                 "#elif !defined($DEFD)\n"
                 "# define $DEF\n"
                 "#endif\n\n";
    }
    result.replace("$DEFNEG", defNeg);
    result.replace("$DEFD", defD);
    result.replace("$DEF", def);
    return result;
}

void Configure::generateConfigfiles()
{
    {
        FileWriter tmpStream(buildPath + "/src/corelib/global/qconfig.h");

        tmpStream << "#define QT_VERSION_MAJOR    " << dictionary["VERSION_MAJOR"] << endl
                  << "#define QT_VERSION_MINOR    " << dictionary["VERSION_MINOR"] << endl
                  << "#define QT_VERSION_PATCH    " << dictionary["VERSION_PATCH"] << endl
                  << "#define QT_VERSION_STR      \"" << dictionary["VERSION"] << "\"\n"
                  << endl;
        tmpStream << endl;

        if (dictionary[ "SHARED" ] == "no") {
            tmpStream << "/* Qt was configured for a static build */" << endl
                      << "#if !defined(QT_SHARED) && !defined(QT_STATIC)" << endl
                      << "# define QT_STATIC" << endl
                      << "#endif" << endl
                      << endl;
        }
        tmpStream << "/* License information */" << endl;
        tmpStream << "#define QT_PRODUCT_LICENSEE \"" << dictionary[ "LICENSEE" ] << "\"" << endl;
        tmpStream << "#define QT_PRODUCT_LICENSE \"" << dictionary[ "EDITION" ] << "\"" << endl;
        tmpStream << endl;
        if (dictionary["BUILDDEV"] == "yes") {
            dictionary["QMAKE_INTERNAL"] = "yes";
            tmpStream << "/* Used for example to export symbols for the certain autotests*/" << endl;
            tmpStream << "#define QT_BUILD_INTERNAL" << endl;
            tmpStream << endl;
        }

        tmpStream << endl << "// Compiler sub-arch support" << endl;
        if (dictionary[ "SSE2" ] == "yes")
            tmpStream << "#define QT_COMPILER_SUPPORTS_SSE2 1" << endl;
        if (dictionary[ "SSE3" ] == "yes")
            tmpStream << "#define QT_COMPILER_SUPPORTS_SSE3 1" << endl;
        if (dictionary[ "SSSE3" ] == "yes")
            tmpStream << "#define QT_COMPILER_SUPPORTS_SSSE3 1" << endl;
        if (dictionary[ "SSE4_1" ] == "yes")
            tmpStream << "#define QT_COMPILER_SUPPORTS_SSE4_1 1" << endl;
        if (dictionary[ "SSE4_2" ] == "yes")
            tmpStream << "#define QT_COMPILER_SUPPORTS_SSE4_2 1" << endl;
        if (dictionary[ "AVX" ] == "yes")
            tmpStream << "#define QT_COMPILER_SUPPORTS_AVX 1" << endl;
        if (dictionary[ "AVX2" ] == "yes")
            tmpStream << "#define QT_COMPILER_SUPPORTS_AVX2 1" << endl;
        foreach (const QString &avx512feature, dictionary[ "AVX512" ].split(' ', QString::SkipEmptyParts))
            tmpStream << "#define QT_COMPILER_SUPPRTS_" << avx512feature.toUpper() << " 1" << endl;

        if (dictionary["QREAL"] != "double") {
            tmpStream << "#define QT_COORD_TYPE " << dictionary["QREAL"] << endl;
            tmpStream << "#define QT_COORD_TYPE_STRING " << dictionary["QREAL_STRING"] << endl;
        }

        tmpStream << endl << "// Compile time features" << endl;

        QStringList qconfigList;
        if (dictionary["STYLE_WINDOWS"] != "yes")     qconfigList += "QT_NO_STYLE_WINDOWS";
        if (dictionary["STYLE_FUSION"] != "yes")       qconfigList += "QT_NO_STYLE_FUSION";
        if (dictionary["STYLE_WINDOWSXP"] != "yes" && dictionary["STYLE_WINDOWSVISTA"] != "yes")
            qconfigList += "QT_NO_STYLE_WINDOWSXP";
        if (dictionary["STYLE_WINDOWSVISTA"] != "yes")   qconfigList += "QT_NO_STYLE_WINDOWSVISTA";

        if (dictionary["PNG"] != "yes")              qconfigList += "QT_NO_IMAGEFORMAT_PNG";

        if (dictionary["ACCESSIBILITY"] == "no")     qconfigList += "QT_NO_ACCESSIBILITY";
        if (dictionary["WIDGETS"] == "no")           qconfigList += "QT_NO_WIDGETS";
        if (dictionary["GUI"] == "no")               qconfigList += "QT_NO_GUI";
        if (dictionary["OPENGL"] == "no")            qconfigList += "QT_NO_OPENGL";
        if (dictionary["SSL"] == "no")               qconfigList += "QT_NO_SSL";
        if (dictionary["OPENSSL"] == "no")           qconfigList += "QT_NO_OPENSSL";
        if (dictionary["OPENSSL"] == "linked")       qconfigList += "QT_LINKED_OPENSSL";
        if (dictionary["DBUS"] == "no")              qconfigList += "QT_NO_DBUS";
        if (dictionary["FREETYPE"] == "no")          qconfigList += "QT_NO_FREETYPE";
        if (dictionary["HARFBUZZ"] == "no")          qconfigList += "QT_NO_HARFBUZZ";
        if (dictionary["NATIVE_GESTURES"] == "no")   qconfigList += "QT_NO_NATIVE_GESTURES";

        if (dictionary["OPENGL_ES_2"]  == "yes")     qconfigList += "QT_OPENGL_ES";
        if (dictionary["OPENGL_ES_2"]  == "yes")     qconfigList += "QT_OPENGL_ES_2";
        if (dictionary["DYNAMICGL"] == "yes")        qconfigList += "QT_OPENGL_DYNAMIC";

        if (dictionary["POSIX_IPC"] == "yes")
            qconfigList += "QT_POSIX_IPC";
        else if ((platform() != ANDROID) && (platform() != WINDOWS) && (platform() != WINDOWS_RT))
            qconfigList << "QT_NO_SYSTEMSEMAPHORE" << "QT_NO_SHAREDMEMORY";

        if (dictionary["FONT_CONFIG"] == "no")       qconfigList += "QT_NO_FONTCONFIG";

        if (dictionary["NIS"] == "yes")
            qconfigList += "QT_NIS";
        else
            qconfigList += "QT_NO_NIS";

        if (dictionary["LARGE_FILE"] == "yes")       qconfigList += "QT_LARGEFILE_SUPPORT=64";
        if (dictionary["QT_CUPS"] == "no")           qconfigList += "QT_NO_CUPS";
        if (dictionary["QT_ICONV"] == "no")          qconfigList += "QT_NO_ICONV";
        if (dictionary["QT_EVDEV"] == "no")          qconfigList += "QT_NO_EVDEV";
        if (dictionary["QT_MTDEV"] == "no")          qconfigList += "QT_NO_MTDEV";
        if (dictionary["QT_TSLIB"] == "no")          qconfigList += "QT_NO_TSLIB";
        if (dictionary["QT_GLIB"] == "no")           qconfigList += "QT_NO_GLIB";
        if (dictionary["QT_INOTIFY"] == "no")        qconfigList += "QT_NO_INOTIFY";
        if (dictionary["QT_EVENTFD"] ==  "no")       qconfigList += "QT_NO_EVENTFD";
        if (dictionary["ATOMIC64"] == "no")          qconfigList += "QT_NO_STD_ATOMIC64";

        if (dictionary["REDUCE_EXPORTS"] == "yes")     qconfigList += "QT_VISIBILITY_AVAILABLE";
        if (dictionary["REDUCE_RELOCATIONS"] == "yes") qconfigList += "QT_REDUCE_RELOCATIONS";
        if (dictionary["QT_GETIFADDRS"] == "no")       qconfigList += "QT_NO_GETIFADDRS";

        qconfigList.sort();
        for (int i = 0; i < qconfigList.count(); ++i)
            tmpStream << addDefine(qconfigList.at(i));

        tmpStream<<"#define QT_QPA_DEFAULT_PLATFORM_NAME \"" << qpaPlatformName() << "\""<<endl;

        if (!tmpStream.flush())
            dictionary[ "DONE" ] = "error";
    }

}

QString Configure::formatConfigPath(const char *var)
{
    QString val = dictionary[var];
    if (QFileInfo(val).isRelative()) {
        QString pfx = dictionary["QT_INSTALL_PREFIX"];
        val = (val == ".") ? pfx : QDir(pfx).absoluteFilePath(val);
    }
    return QDir::toNativeSeparators(val);
}

void Configure::displayConfig()
{
    fstream sout;
    sout.open(QString(buildPath + "/config.summary").toLocal8Bit().constData(),
              ios::in | ios::out | ios::trunc);

    // Give some feedback
    sout << "Environment:" << endl;
    QString env = QString::fromLocal8Bit(getenv("INCLUDE")).replace(QRegExp("[;,]"), "\n      ");
    if (env.isEmpty())
        env = "Unset";
    sout << "    INCLUDE=\n      " << env << endl;
    env = QString::fromLocal8Bit(getenv("LIB")).replace(QRegExp("[;,]"), "\n      ");
    if (env.isEmpty())
        env = "Unset";
    sout << "    LIB=\n      " << env << endl;
    env = QString::fromLocal8Bit(getenv("PATH")).replace(QRegExp("[;,]"), "\n      ");
    if (env.isEmpty())
        env = "Unset";
    sout << "    PATH=\n      " << env << endl;

    if (dictionary[QStringLiteral("EDITION")] != QLatin1String("OpenSource")) {
        QString l1 = dictionary[ "LICENSEE" ];
        QString l2 = dictionary[ "LICENSEID" ];
        QString l3 = dictionary["EDITION"] + ' ' + "Edition";
        QString l4 = dictionary[ "EXPIRYDATE" ];
        sout << "Licensee...................." << (l1.isNull() ? "" : l1) << endl;
        sout << "License ID.................." << (l2.isNull() ? "" : l2) << endl;
        sout << "Product license............." << (l3.isNull() ? "" : l3) << endl;
        sout << "Expiry Date................." << (l4.isNull() ? "" : l4) << endl;
        sout << endl;
    }

    sout << "Configuration:" << endl;
    sout << "    " << qmakeConfig.join("\n    ") << endl;
    sout << "Qt Configuration:" << endl;
    sout << "    " << qtConfig.join("\n    ") << endl;
    sout << endl;

    if (dictionary.contains("XQMAKESPEC"))
        sout << "QMAKESPEC..................." << dictionary[ "XQMAKESPEC" ] << " (" << dictionary["QMAKESPEC_FROM"] << ")" << endl;
    else
        sout << "QMAKESPEC..................." << dictionary[ "QMAKESPEC" ] << " (" << dictionary["QMAKESPEC_FROM"] << ")" << endl;
    sout << "Architecture................" << dictionary["QT_ARCH"]
         << ", features:" << dictionary["QT_CPU_FEATURES"] << endl;
    sout << "Host Architecture..........." << dictionary["QT_HOST_ARCH"]
         << ", features:" << dictionary["QT_HOST_CPU_FEATURES"]  << endl;
    sout << "Maketool...................." << dictionary[ "MAKE" ] << endl;
    if (dictionary[ "BUILDALL" ] == "yes") {
        sout << "Debug build................." << "yes (combined)" << endl;
        sout << "Default build..............." << dictionary[ "BUILD" ] << endl;
    } else {
        sout << "Debug......................." << (dictionary[ "BUILD" ] == "debug" ? "yes" : "no") << endl;
    }
    if (dictionary[ "BUILD" ] == "release" || dictionary[ "BUILDALL" ] == "yes")
        sout << "Force debug info............" << dictionary[ "FORCEDEBUGINFO" ] << endl;
    if (dictionary[ "BUILD" ] == "debug")
        sout << "Force optimized tools......." << dictionary[ "RELEASE_TOOLS" ] << endl;
    sout << "C++ language standard......." << dictionary[ "C++STD" ] << endl;
    sout << "Link Time Code Generation..." << dictionary[ "LTCG" ] << endl;
    sout << "Using PCH .................." << dictionary[ "PCH" ] << endl;
    sout << "Accessibility support......." << dictionary[ "ACCESSIBILITY" ] << endl;
    sout << "RTTI support................" << dictionary[ "RTTI" ] << endl;
    sout << "SSE support................."
         << (dictionary[ "SSE2" ] == "no" ? "<none>" : "SSE2")
         << (dictionary[ "SSE3" ] == "no" ? "" : " SSE3")
         << (dictionary[ "SSSE3" ] == "no" ? "" : " SSSE3")
         << (dictionary[ "SSE4_1" ] == "no" ? "" : " SSE4.1")
         << (dictionary[ "SSE4_2" ] == "no" ? "" : " SSE4.2")
         << endl;
    sout << "AVX support................."
         << (dictionary[ "AVX" ] == "no" ? "<none>" : "AVX")
         << (dictionary[ "AVX2" ] == "no" ? "" : " AVX2")
         << endl;
    sout << "AVX512 support.............."
         << (dictionary[ "AVX512" ].isEmpty() ? QString("<none>") : dictionary[ "AVX512" ].toUpper()) << endl;
    sout << "NEON support................" << dictionary[ "NEON" ] << endl;
    sout << "OpenGL support.............." << dictionary[ "OPENGL" ] << endl;
    sout << "NIS support................." << dictionary[ "NIS" ] << endl;
    sout << "Iconv support..............." << dictionary[ "QT_ICONV" ] << endl;
    sout << "Evdev support..............." << dictionary[ "QT_EVDEV" ] << endl;
    sout << "Mtdev support..............." << dictionary[ "QT_MTDEV" ] << endl;
    sout << "Inotify support............." << dictionary[ "QT_INOTIFY" ] << endl;
    sout << "eventfd(7) support.........." << dictionary[ "QT_EVENTFD" ] << endl;
    sout << "Glib support................" << dictionary[ "QT_GLIB" ] << endl;
    sout << "CUPS support................" << dictionary[ "QT_CUPS" ] << endl;
    sout << "SSL support................." << dictionary[ "SSL" ] << endl;
    sout << "OpenSSL support............." << dictionary[ "OPENSSL" ] << endl;
    sout << "libproxy support............" << dictionary[ "LIBPROXY" ] << endl;
    sout << "Qt D-Bus support............" << dictionary[ "DBUS" ] << endl;
    sout << "Qt Widgets module support..." << dictionary[ "WIDGETS" ] << endl;
    sout << "Qt GUI module support......." << dictionary[ "GUI" ] << endl;
    sout << "QML debugging..............." << dictionary[ "QML_DEBUG" ] << endl;
    sout << "DirectWrite support........." << dictionary[ "DIRECTWRITE" ] << endl;
    sout << "DirectWrite 2 support......." << dictionary[ "DIRECTWRITE2" ] << endl;
    sout << "Use system proxies.........." << dictionary[ "SYSTEM_PROXIES" ] << endl;
    sout << endl;

    sout << "QPA Backends:" << endl;
    sout << "    GDI....................." << "yes" << endl;
    sout << "    Direct2D................" << dictionary[ "DIRECT2D" ] << endl;
    sout << endl;

    sout << "Third Party Libraries:" << endl;
    sout << "    ZLIB support............" << (dictionary[ "SYSTEM_ZLIB" ] == QLatin1String("yes") ? QLatin1String("system") : QLatin1String("qt")) << endl;
    sout << "    GIF support............." << dictionary[ "GIF" ] << endl;
    sout << "    JPEG support............" << dictionary[ "JPEG" ] << " (" << dictionary[ "LIBJPEG" ] << ")" << endl;
    sout << "    PNG support............." << dictionary[ "PNG" ] << " (" << dictionary[ "LIBPNG" ] << ")" << endl;
    sout << "    DoubleConversion........" << dictionary[ "DOUBLECONVERSION" ] << endl;
    sout << "    FreeType support........" << dictionary[ "FREETYPE" ] << endl;
    sout << "    Fontconfig support......" << dictionary[ "FONT_CONFIG" ] << endl;
    sout << "    HarfBuzz support........" << dictionary[ "HARFBUZZ" ] << endl;
    sout << "    PCRE support............" << dictionary[ "PCRE" ] << endl;
    sout << "    ICU support............." << dictionary[ "ICU" ] << endl;
    if (platform() == QNX) {
        sout << "    SLOG2 support..........." << dictionary[ "SLOG2" ] << endl;
        sout << "    IMF support............." << dictionary[ "QNX_IMF" ] << endl;
        sout << "    PPS support............." << dictionary[ "PPS" ] << endl;
        sout << "    LGMON support..........." << dictionary[ "LGMON" ] << endl;
    }
    sout << "    ANGLE..................." << dictionary[ "ANGLE" ] << endl;
    sout << "    Dynamic OpenGL.........." << dictionary[ "DYNAMICGL" ] << endl;
    sout << endl;

    sout << "Styles:" << endl;
    sout << "    Windows................." << dictionary[ "STYLE_WINDOWS" ] << endl;
    sout << "    Windows XP.............." << dictionary[ "STYLE_WINDOWSXP" ] << endl;
    sout << "    Windows Vista..........." << dictionary[ "STYLE_WINDOWSVISTA" ] << endl;
    sout << "    Fusion.................." << dictionary[ "STYLE_FUSION" ] << endl;
    sout << endl;

    sout << "Sql Drivers:" << endl;
    sout << "    ODBC...................." << dictionary[ "SQL_ODBC" ] << endl;
    sout << "    MySQL..................." << dictionary[ "SQL_MYSQL" ] << endl;
    sout << "    OCI....................." << dictionary[ "SQL_OCI" ] << endl;
    sout << "    PostgreSQL.............." << dictionary[ "SQL_PSQL" ] << endl;
    sout << "    TDS....................." << dictionary[ "SQL_TDS" ] << endl;
    sout << "    DB2....................." << dictionary[ "SQL_DB2" ] << endl;
    sout << "    SQLite.................." << dictionary[ "SQL_SQLITE" ] << " (" << dictionary[ "SQL_SQLITE_LIB" ] << ")" << endl;
    sout << "    SQLite2................." << dictionary[ "SQL_SQLITE2" ] << endl;
    sout << "    InterBase..............." << dictionary[ "SQL_IBASE" ] << endl;
    sout << endl;

    sout << "Sources are in.............." << QDir::toNativeSeparators(sourcePath) << endl;
    sout << "Build is done in............" << QDir::toNativeSeparators(buildPath) << endl;
    sout << "Install prefix.............." << QDir::toNativeSeparators(dictionary["QT_INSTALL_PREFIX"]) << endl;
    sout << "Headers installed to........" << formatConfigPath("QT_REL_INSTALL_HEADERS") << endl;
    sout << "Libraries installed to......" << formatConfigPath("QT_REL_INSTALL_LIBS") << endl;
    sout << "Arch-dep. data to..........." << formatConfigPath("QT_REL_INSTALL_ARCHDATA") << endl;
    sout << "Plugins installed to........" << formatConfigPath("QT_REL_INSTALL_PLUGINS") << endl;
    sout << "Library execs installed to.." << formatConfigPath("QT_REL_INSTALL_LIBEXECS") << endl;
    sout << "QML1 imports installed to..." << formatConfigPath("QT_REL_INSTALL_IMPORTS") << endl;
    sout << "QML2 imports installed to..." << formatConfigPath("QT_REL_INSTALL_QML") << endl;
    sout << "Binaries installed to......." << formatConfigPath("QT_REL_INSTALL_BINS") << endl;
    sout << "Arch-indep. data to........." << formatConfigPath("QT_REL_INSTALL_DATA") << endl;
    sout << "Docs installed to..........." << formatConfigPath("QT_REL_INSTALL_DOCS") << endl;
    sout << "Translations installed to..." << formatConfigPath("QT_REL_INSTALL_TRANSLATIONS") << endl;
    sout << "Examples installed to......." << formatConfigPath("QT_REL_INSTALL_EXAMPLES") << endl;
    sout << "Tests installed to.........." << formatConfigPath("QT_REL_INSTALL_TESTS") << endl;

    if (checkAvailability("INCREDIBUILD_XGE"))
        sout << "Using IncrediBuild XGE......" << dictionary["INCREDIBUILD_XGE"] << endl;
    if (!qmakeDefines.isEmpty()) {
        sout << "Defines.....................";
        for (QStringList::Iterator defs = qmakeDefines.begin(); defs != qmakeDefines.end(); ++defs)
            sout << (*defs) << " ";
        sout << endl;
    }
    if (!qmakeIncludes.isEmpty()) {
        sout << "Include paths...............";
        for (QStringList::Iterator incs = qmakeIncludes.begin(); incs != qmakeIncludes.end(); ++incs)
            sout << (*incs) << " ";
        sout << endl;
    }
    if (!qmakeLibs.isEmpty()) {
        sout << "Additional libraries........";
        for (QStringList::Iterator libs = qmakeLibs.begin(); libs != qmakeLibs.end(); ++libs)
            sout << (*libs) << " ";
        sout << endl;
    }
    if (dictionary[ "QMAKE_INTERNAL" ] == "yes") {
        sout << "Using internal configuration." << endl;
    }
    if (dictionary[ "SHARED" ] == "no") {
        sout << "WARNING: Using static linking will disable the use of plugins." << endl;
        sout << "         Make sure you compile ALL needed modules into the library." << endl;
    }
    if (dictionary[ "OPENSSL" ] == "linked") {
        if (!opensslLibsDebug.isEmpty() || !opensslLibsRelease.isEmpty()) {
            sout << "Using OpenSSL libraries:" << endl;
            sout << "   debug  : " << opensslLibsDebug << endl;
            sout << "   release: " << opensslLibsRelease << endl;
            sout << "   both   : " << opensslLibs << endl;
        } else if (opensslLibs.isEmpty()) {
            sout << "NOTE: When linking against OpenSSL, you can override the default" << endl;
            sout << "library names through OPENSSL_LIBS and optionally OPENSSL_LIBS_DEBUG/OPENSSL_LIBS_RELEASE" << endl;
            sout << "For example:" << endl;
            sout << "    configure -openssl-linked OPENSSL_LIBS=\"-lssleay32 -llibeay32\"" << endl;
        }
    }
    if (dictionary["RELEASE_TOOLS"] == "yes" && dictionary["BUILD"] != "debug" ) {
        sout << endl
             << "NOTE:  -optimized-tools is not useful in -release mode." << endl;
    }
    if (!dictionary["PREFIX_COMPLAINTS"].isEmpty()) {
        sout << endl
             << dictionary["PREFIX_COMPLAINTS"] << endl
             << endl;
    }

    // display config.summary
    sout.seekg(0, ios::beg);
    while (sout.good()) {
        string str;
        getline(sout, str);
        cout << str << endl;
    }
}

void Configure::generateHeaders()
{
    if (dictionary["SYNCQT"] == "auto")
        dictionary["SYNCQT"] = defaultTo("SYNCQT");

    if (dictionary["SYNCQT"] == "yes") {
        if (!QStandardPaths::findExecutable(QStringLiteral("perl.exe")).isEmpty()) {
            cout << "Running syncqt..." << endl;
            QStringList args;
            args << "perl" << "-w";
            args += sourcePath + "/bin/syncqt.pl";
            args << "-version" << dictionary["VERSION"] << "-minimal" << "-module" << "QtCore";
            args += sourcePath;
            int retc = Environment::execute(args, QStringList(), QStringList());
            if (retc) {
                cout << "syncqt failed, return code " << retc << endl << endl;
                dictionary["DONE"] = "error";
            }
        } else {
            cout << "Perl not found in environment - cannot run syncqt." << endl;
            dictionary["DONE"] = "error";
        }
    }
}

void Configure::addConfStr(int group, const QString &val)
{
    confStrOffsets[group] += ' ' + QString::number(confStringOff) + ',';
    confStrings[group] += "    \"" + val + "\\0\"\n";
    confStringOff += val.length() + 1;
}

void Configure::generateQConfigCpp()
{
    QString hostSpec = dictionary["QMAKESPEC"];
    QString targSpec = dictionary.contains("XQMAKESPEC") ? dictionary["XQMAKESPEC"] : hostSpec;

    dictionary["CFG_SYSROOT"] = QDir::cleanPath(dictionary["CFG_SYSROOT"]);

    bool qipempty = false;
    if (dictionary["QT_INSTALL_PREFIX"].isEmpty())
        qipempty = true;
    else
        dictionary["QT_INSTALL_PREFIX"] = QDir::cleanPath(dictionary["QT_INSTALL_PREFIX"]);

    bool sysrootifyPrefix;
    if (dictionary["QT_EXT_PREFIX"].isEmpty()) {
        dictionary["QT_EXT_PREFIX"] = dictionary["QT_INSTALL_PREFIX"];
        sysrootifyPrefix = !dictionary["CFG_SYSROOT"].isEmpty();
    } else {
        dictionary["QT_EXT_PREFIX"] = QDir::cleanPath(dictionary["QT_EXT_PREFIX"]);
        sysrootifyPrefix = false;
    }

    bool haveHpx;
    if (dictionary["QT_HOST_PREFIX"].isEmpty()) {
        dictionary["QT_HOST_PREFIX"] = (sysrootifyPrefix ? dictionary["CFG_SYSROOT"] : QString())
                                       + dictionary["QT_INSTALL_PREFIX"];
        haveHpx = false;
    } else {
        dictionary["QT_HOST_PREFIX"] = QDir::cleanPath(dictionary["QT_HOST_PREFIX"]);
        haveHpx = true;
    }

    static const struct {
        const char *basevar, *baseoption, *var, *option;
    } varmod[] = {
        { "INSTALL_", "-prefix", "DOCS", "-docdir" },
        { "INSTALL_", "-prefix", "HEADERS", "-headerdir" },
        { "INSTALL_", "-prefix", "LIBS", "-libdir" },
        { "INSTALL_", "-prefix", "LIBEXECS", "-libexecdir" },
        { "INSTALL_", "-prefix", "BINS", "-bindir" },
        { "INSTALL_", "-prefix", "PLUGINS", "-plugindir" },
        { "INSTALL_", "-prefix", "IMPORTS", "-importdir" },
        { "INSTALL_", "-prefix", "QML", "-qmldir" },
        { "INSTALL_", "-prefix", "ARCHDATA", "-archdatadir" },
        { "INSTALL_", "-prefix", "DATA", "-datadir" },
        { "INSTALL_", "-prefix", "TRANSLATIONS", "-translationdir" },
        { "INSTALL_", "-prefix", "EXAMPLES", "-examplesdir" },
        { "INSTALL_", "-prefix", "TESTS", "-testsdir" },
        { "INSTALL_", "-prefix", "SETTINGS", "-sysconfdir" },
        { "HOST_", "-hostprefix", "BINS", "-hostbindir" },
        { "HOST_", "-hostprefix", "LIBS", "-hostlibdir" },
        { "HOST_", "-hostprefix", "DATA", "-hostdatadir" },
    };

    bool prefixReminder = false;
    for (uint i = 0; i < sizeof(varmod) / sizeof(varmod[0]); i++) {
        QString path = QDir::cleanPath(
                    dictionary[QLatin1String("QT_") + varmod[i].basevar + varmod[i].var]);
        if (path.isEmpty())
            continue;
        QString base = dictionary[QLatin1String("QT_") + varmod[i].basevar + "PREFIX"];
        if (!path.startsWith(base)) {
            if (i != 13) {
                dictionary["PREFIX_COMPLAINTS"] += QLatin1String("\n        NOTICE: ")
                        + varmod[i].option + " is not a subdirectory of " + varmod[i].baseoption + ".";
                if (i < 13 ? qipempty : !haveHpx)
                    prefixReminder = true;
            }
        } else {
            path.remove(0, base.size());
            if (path.startsWith('/'))
                path.remove(0, 1);
        }
        dictionary[QLatin1String("QT_REL_") + varmod[i].basevar + varmod[i].var]
                = path.isEmpty() ? "." : path;
    }
    if (prefixReminder) {
        dictionary["PREFIX_COMPLAINTS"]
                += "\n        Maybe you forgot to specify -prefix/-hostprefix?";
    }

    if (!qipempty) {
        // If QT_INSTALL_* have not been specified on the command line,
        // default them here, unless prefix is empty (WinCE).

        if (dictionary["QT_REL_INSTALL_HEADERS"].isEmpty())
            dictionary["QT_REL_INSTALL_HEADERS"] = "include";

        if (dictionary["QT_REL_INSTALL_LIBS"].isEmpty())
            dictionary["QT_REL_INSTALL_LIBS"] = "lib";

        if (dictionary["QT_REL_INSTALL_BINS"].isEmpty())
            dictionary["QT_REL_INSTALL_BINS"] = "bin";

        if (dictionary["QT_REL_INSTALL_ARCHDATA"].isEmpty())
            dictionary["QT_REL_INSTALL_ARCHDATA"] = ".";
        if (dictionary["QT_REL_INSTALL_ARCHDATA"] != ".")
            dictionary["QT_REL_INSTALL_ARCHDATA_PREFIX"] = dictionary["QT_REL_INSTALL_ARCHDATA"] + '/';

        if (dictionary["QT_REL_INSTALL_LIBEXECS"].isEmpty()) {
            if (targSpec.startsWith("win"))
                dictionary["QT_REL_INSTALL_LIBEXECS"] = dictionary["QT_REL_INSTALL_ARCHDATA_PREFIX"] + "bin";
            else
                dictionary["QT_REL_INSTALL_LIBEXECS"] = dictionary["QT_REL_INSTALL_ARCHDATA_PREFIX"] + "libexec";
        }

        if (dictionary["QT_REL_INSTALL_PLUGINS"].isEmpty())
            dictionary["QT_REL_INSTALL_PLUGINS"] = dictionary["QT_REL_INSTALL_ARCHDATA_PREFIX"] + "plugins";

        if (dictionary["QT_REL_INSTALL_IMPORTS"].isEmpty())
            dictionary["QT_REL_INSTALL_IMPORTS"] = dictionary["QT_REL_INSTALL_ARCHDATA_PREFIX"] + "imports";

        if (dictionary["QT_REL_INSTALL_QML"].isEmpty())
            dictionary["QT_REL_INSTALL_QML"] = dictionary["QT_REL_INSTALL_ARCHDATA_PREFIX"] + "qml";

        if (dictionary["QT_REL_INSTALL_DATA"].isEmpty())
            dictionary["QT_REL_INSTALL_DATA"] = ".";
        if (dictionary["QT_REL_INSTALL_DATA"] != ".")
            dictionary["QT_REL_INSTALL_DATA_PREFIX"] = dictionary["QT_REL_INSTALL_DATA"] + '/';

        if (dictionary["QT_REL_INSTALL_DOCS"].isEmpty())
            dictionary["QT_REL_INSTALL_DOCS"] = dictionary["QT_REL_INSTALL_DATA_PREFIX"] + "doc";

        if (dictionary["QT_REL_INSTALL_TRANSLATIONS"].isEmpty())
            dictionary["QT_REL_INSTALL_TRANSLATIONS"] = dictionary["QT_REL_INSTALL_DATA_PREFIX"] + "translations";

        if (dictionary["QT_REL_INSTALL_EXAMPLES"].isEmpty())
            dictionary["QT_REL_INSTALL_EXAMPLES"] = "examples";

        if (dictionary["QT_REL_INSTALL_TESTS"].isEmpty())
            dictionary["QT_REL_INSTALL_TESTS"] = "tests";
    }

    if (dictionary["QT_REL_HOST_BINS"].isEmpty())
        dictionary["QT_REL_HOST_BINS"] = haveHpx ? "bin" : dictionary["QT_REL_INSTALL_BINS"];

    if (dictionary["QT_REL_HOST_LIBS"].isEmpty())
        dictionary["QT_REL_HOST_LIBS"] = haveHpx ? "lib" : dictionary["QT_REL_INSTALL_LIBS"];

    if (dictionary["QT_REL_HOST_DATA"].isEmpty())
        dictionary["QT_REL_HOST_DATA"] = haveHpx ? "." : dictionary["QT_REL_INSTALL_ARCHDATA"];

    confStringOff = 0;
    addConfStr(0, dictionary["QT_REL_INSTALL_DOCS"]);
    addConfStr(0, dictionary["QT_REL_INSTALL_HEADERS"]);
    addConfStr(0, dictionary["QT_REL_INSTALL_LIBS"]);
    addConfStr(0, dictionary["QT_REL_INSTALL_LIBEXECS"]);
    addConfStr(0, dictionary["QT_REL_INSTALL_BINS"]);
    addConfStr(0, dictionary["QT_REL_INSTALL_PLUGINS"]);
    addConfStr(0, dictionary["QT_REL_INSTALL_IMPORTS"]);
    addConfStr(0, dictionary["QT_REL_INSTALL_QML"]);
    addConfStr(0, dictionary["QT_REL_INSTALL_ARCHDATA"]);
    addConfStr(0, dictionary["QT_REL_INSTALL_DATA"]);
    addConfStr(0, dictionary["QT_REL_INSTALL_TRANSLATIONS"]);
    addConfStr(0, dictionary["QT_REL_INSTALL_EXAMPLES"]);
    addConfStr(0, dictionary["QT_REL_INSTALL_TESTS"]);
    addConfStr(1, dictionary["CFG_SYSROOT"]);
    addConfStr(1, dictionary["QT_REL_HOST_BINS"]);
    addConfStr(1, dictionary["QT_REL_HOST_LIBS"]);
    addConfStr(1, dictionary["QT_REL_HOST_DATA"]);
    addConfStr(1, targSpec);
    addConfStr(1, hostSpec);

    // Generate the new qconfig.cpp file
    {
        FileWriter tmpStream(buildPath + "/src/corelib/global/qconfig.cpp");
        tmpStream << "/* Build date */" << endl
                  << "static const char qt_configure_installation          [11  + 12] = \"qt_instdate=2012-12-20\";" << endl
                  << endl
                  << "/* Installation Info */" << endl
                  << "static const char qt_configure_prefix_path_str       [512 + 12] = \"qt_prfxpath=" << dictionary["QT_INSTALL_PREFIX"] << "\";" << endl
                  << "#ifdef QT_BUILD_QMAKE" << endl
                  << "static const char qt_configure_ext_prefix_path_str   [512 + 12] = \"qt_epfxpath=" << dictionary["QT_EXT_PREFIX"] << "\";" << endl
                  << "static const char qt_configure_host_prefix_path_str  [512 + 12] = \"qt_hpfxpath=" << dictionary["QT_HOST_PREFIX"] << "\";" << endl
                  << "#endif" << endl
                  << endl
                  << "static const short qt_configure_str_offsets[] = {\n"
                  << "    " << confStrOffsets[0] << endl
                  << "#ifdef QT_BUILD_QMAKE\n"
                  << "    " << confStrOffsets[1] << endl
                  << "#endif\n"
                  << "};\n"
                  << "static const char qt_configure_strs[] =\n"
                  << confStrings[0] << "#ifdef QT_BUILD_QMAKE\n"
                  << confStrings[1] << "#endif\n"
                  << ";\n"
                  << endl;
        if ((platform() != WINDOWS) && (platform() != WINDOWS_RT))
            tmpStream << "#define QT_CONFIGURE_SETTINGS_PATH \"" << dictionary["QT_REL_INSTALL_SETTINGS"] << "\"" << endl;

        tmpStream << endl
                  << "#ifdef QT_BUILD_QMAKE\n"
                  << "# define QT_CONFIGURE_SYSROOTIFY_PREFIX " << (sysrootifyPrefix ? "true" : "false") << endl
                  << "#endif\n\n"
                  << endl
                  << "#define QT_CONFIGURE_PREFIX_PATH qt_configure_prefix_path_str + 12\n"
                  << "#ifdef QT_BUILD_QMAKE\n"
                  << "# define QT_CONFIGURE_EXT_PREFIX_PATH qt_configure_ext_prefix_path_str + 12\n"
                  << "# define QT_CONFIGURE_HOST_PREFIX_PATH qt_configure_host_prefix_path_str + 12\n"
                  << "#endif\n";

        if (!tmpStream.flush())
            dictionary[ "DONE" ] = "error";
    }
}

void Configure::buildQmake()
{
    if (dictionary[ "BUILD_QMAKE" ] == "yes") {
        QStringList args;

        // Build qmake
        QString pwd = QDir::currentPath();
        if (!QDir(buildPath).mkpath("qmake")) {
            cout << "Cannot create qmake build dir." << endl;
            dictionary[ "DONE" ] = "error";
            return;
        }
        if (!QDir::setCurrent(buildPath + "/qmake")) {
            cout << "Cannot enter qmake build dir." << endl;
            dictionary[ "DONE" ] = "error";
            return;
        }

        QString makefile = "Makefile";
        {
            QFile out(makefile);
            if (out.open(QFile::WriteOnly | QFile::Text)) {
                QTextStream stream(&out);
                stream << "#AutoGenerated by configure.exe" << endl
                    << "BUILD_PATH = .." << endl
                    << "SOURCE_PATH = " << QDir::toNativeSeparators(sourcePath) << endl
                    << "INC_PATH = " << QDir::toNativeSeparators(
                           (QFile::exists(sourcePath + "/.git") ? ".." : sourcePath)
                           + "/include") << endl;
                stream << "QT_VERSION = " << dictionary["VERSION"] << endl
                       << "QT_MAJOR_VERSION = " << dictionary["VERSION_MAJOR"] << endl
                       << "QT_MINOR_VERSION = " << dictionary["VERSION_MINOR"] << endl
                       << "QT_PATCH_VERSION = " << dictionary["VERSION_PATCH"] << endl;
                if (dictionary[ "QMAKESPEC" ].startsWith("win32-g++")) {
                    stream << "QMAKESPEC = $(SOURCE_PATH)\\mkspecs\\" << dictionary[ "QMAKESPEC" ] << endl
                           << "EXTRA_CFLAGS = -DUNICODE -ffunction-sections" << endl
                           << "EXTRA_CXXFLAGS = -std=c++11 -DUNICODE -ffunction-sections" << endl
                           << "EXTRA_LFLAGS = -Wl,--gc-sections" << endl
                           << "QTOBJS = qfilesystemengine_win.o \\" << endl
                           << "         qfilesystemiterator_win.o \\" << endl
                           << "         qfsfileengine_win.o \\" << endl
                           << "         qlocale_win.o \\" << endl
                           << "         qsettings_win.o \\" << endl
                           << "         qsystemlibrary.o \\" << endl
                           << "         registry.o" << endl
                           << "QTSRCS=\"$(SOURCE_PATH)/src/corelib/io/qfilesystemengine_win.cpp\" \\" << endl
                           << "       \"$(SOURCE_PATH)/src/corelib/io/qfilesystemiterator_win.cpp\" \\" << endl
                           << "       \"$(SOURCE_PATH)/src/corelib/io/qfsfileengine_win.cpp\" \\" << endl
                           << "       \"$(SOURCE_PATH)/src/corelib/io/qsettings_win.cpp\" \\" << endl
                           << "       \"$(SOURCE_PATH)/src/corelib/tools/qlocale_win.cpp\" \\" << endl\
                           << "       \"$(SOURCE_PATH)/src/corelib/plugin/qsystemlibrary.cpp\" \\" << endl
                           << "       \"$(SOURCE_PATH)/tools/shared/windows/registry.cpp\"" << endl
                           << "EXEEXT=.exe" << endl
                           << "LFLAGS=-static -s -lole32 -luuid -ladvapi32 -lkernel32" << endl;
                    /*
                    ** SHELL is the full path of sh.exe, unless
                    ** 1) it is found in the current directory
                    ** 2) it is not found at all
                    ** 3) it is overridden on the command line with an existing file
                    ** ... otherwise it is always sh.exe. Specifically, SHELL from the
                    ** environment has no effect.
                    **
                    ** This check will fail if SHELL is explicitly set to a not
                    ** sh-compatible shell. This is not a problem, because configure.bat
                    ** will not do that.
                    */
                    stream << "ifeq ($(SHELL), sh.exe)" << endl
                           << "    ifeq ($(wildcard $(CURDIR)/sh.exe), )" << endl
                           << "        SH = 0" << endl
                           << "    else" << endl
                           << "        SH = 1" << endl
                           << "    endif" << endl
                           << "else" << endl
                           << "    SH = 1" << endl
                           << "endif" << endl
                           << "\n"
                           << "ifeq ($(SH), 1)" << endl
                           << "    RM_F = rm -f" << endl
                           << "    RM_RF = rm -rf" << endl
                           << "else" << endl
                           << "    RM_F = del /f" << endl
                           << "    RM_RF = rmdir /s /q" << endl
                           << "endif" << endl;
                    stream << "\n\n";
                } else {
                    stream << "QMAKESPEC = " << dictionary["QMAKESPEC"] << endl;
                }

                stream << "\n\n";

                QFile in(sourcePath + "/qmake/" + dictionary["QMAKEMAKEFILE"]);
                if (in.open(QFile::ReadOnly | QFile::Text)) {
                    QString d = in.readAll();
                    //### need replaces (like configure.sh)? --Sam
                    stream << d << endl;
                }
                stream.flush();
                out.close();
            }
        }

        args += dictionary[ "MAKE" ];
        args += "-f";
        args += makefile;

        cout << "Creating qmake..." << endl;
        int exitCode = Environment::execute(args, QStringList(), QStringList());
        if (exitCode) {
            args.clear();
            args += dictionary[ "MAKE" ];
            args += "-f";
            args += makefile;
            args += "clean";
            exitCode = Environment::execute(args, QStringList(), QStringList());
            if (exitCode) {
                cout << "Cleaning qmake failed, return code " << exitCode << endl << endl;
                dictionary[ "DONE" ] = "error";
            } else {
                args.clear();
                args += dictionary[ "MAKE" ];
                args += "-f";
                args += makefile;
                exitCode = Environment::execute(args, QStringList(), QStringList());
                if (exitCode) {
                    cout << "Building qmake failed, return code " << exitCode << endl << endl;
                    dictionary[ "DONE" ] = "error";
                }
            }
        }
        QDir::setCurrent(pwd);
    }

    // Generate qt.conf
    QFile confFile(buildPath + "/bin/qt.conf");
    if (confFile.open(QFile::WriteOnly | QFile::Text)) { // Truncates any existing file.
        QTextStream confStream(&confFile);
        confStream << "[EffectivePaths]" << endl
                   << "Prefix=.." << endl;
        if (sourcePath != buildPath)
            confStream << "[EffectiveSourcePaths]" << endl
                       << "Prefix=" << sourcePath << endl;

        confStream.flush();
        confFile.close();
    }

}

void Configure::generateMakefiles()
{
        QString pwd = QDir::currentPath();
        {
            QString sourcePathMangled = sourcePath;
            QString buildPathMangled = buildPath;
            if (dictionary.contains("TOPLEVEL")) {
                sourcePathMangled = QFileInfo(sourcePath).path();
                buildPathMangled = QFileInfo(buildPath).path();
            }
            QStringList args;
            args << buildPath + "/bin/qmake" << sourcePathMangled;

            QDir::setCurrent(buildPathMangled);
            if (int exitCode = Environment::execute(args, QStringList(), QStringList())) {
                cout << "Qmake failed, return code " << exitCode  << endl << endl;
                dictionary[ "DONE" ] = "error";
            }
        }
        QDir::setCurrent(pwd);
}

void Configure::showSummary()
{
    QString make = dictionary[ "MAKE" ];
    cout << endl << endl << "Qt is now configured for building. Just run " << qPrintable(make) << "." << endl;
    cout << "To reconfigure, run " << qPrintable(make) << " confclean and configure." << endl << endl;
}

Configure::ProjectType Configure::projectType(const QString& proFileName)
{
    QFile proFile(proFileName);
    if (proFile.open(QFile::ReadOnly)) {
        QString buffer = proFile.readLine(1024);
        while (!buffer.isEmpty()) {
            QStringList segments = buffer.split(QRegExp("\\s"));
            QStringList::Iterator it = segments.begin();

            if (segments.size() >= 3) {
                QString keyword = (*it++);
                QString operation = (*it++);
                QString value = (*it++);

                if (keyword == "TEMPLATE") {
                    if (value == "lib")
                        return Lib;
                    else if (value == "subdirs")
                        return Subdirs;
                }
            }
            // read next line
            buffer = proFile.readLine(1024);
        }
        proFile.close();
    }
    // Default to app handling
    return App;
}

bool Configure::showLicense(QString orgLicenseFile)
{
    if (dictionary["LICENSE_CONFIRMED"] == "yes") {
        cout << "You have already accepted the terms of the license." << endl << endl;
        return true;
    }

    bool showGpl2 = true;
    QString licenseFile = orgLicenseFile;
    QString theLicense;
    if (dictionary["EDITION"] == "OpenSource") {
        if (platform() != WINDOWS_RT
                && (platform() != ANDROID || dictionary["ANDROID_STYLE_ASSETS"] == "no")) {
            theLicense = "GNU Lesser General Public License (LGPL) version 3\n"
                         "or the GNU General Public License (GPL) version 2";
        } else {
            theLicense = "GNU Lesser General Public License (LGPL) version 3";
            showGpl2 = false;
        }
    } else {
        // the first line of the license file tells us which license it is
        QFile file(licenseFile);
        if (!file.open(QFile::ReadOnly)) {
            cout << "Failed to load LICENSE file" << endl;
            return false;
        }
        theLicense = file.readLine().trimmed();
    }

    forever {
        char accept = '?';
        cout << "You are licensed to use this software under the terms of" << endl
             << "the " << theLicense << "." << endl
             << endl;
        if (dictionary["EDITION"] == "OpenSource") {
            cout << "Type 'L' to view the GNU Lesser General Public License version 3 (LGPLv3)." << endl;
            if (showGpl2)
                cout << "Type 'G' to view the GNU General Public License version 2 (GPLv2)." << endl;
        } else {
            cout << "Type '?' to view the " << theLicense << "." << endl;
        }
        cout << "Type 'y' to accept this license offer." << endl
             << "Type 'n' to decline this license offer." << endl
             << endl
             << "Do you accept the terms of the license?" << endl;
        cin >> accept;
        accept = tolower(accept);

        if (accept == 'y') {
            return true;
        } else if (accept == 'n') {
            return false;
        } else {
            if (dictionary["EDITION"] == "OpenSource") {
                if (accept == 'L')
                    licenseFile = orgLicenseFile + "/LICENSE.LGPL3";
                else
                    licenseFile = orgLicenseFile + "/LICENSE.GPL2";
            }
            // Get console line height, to fill the screen properly
            int i = 0, screenHeight = 25; // default
            CONSOLE_SCREEN_BUFFER_INFO consoleInfo;
            HANDLE stdOut = GetStdHandle(STD_OUTPUT_HANDLE);
            if (GetConsoleScreenBufferInfo(stdOut, &consoleInfo))
                screenHeight = consoleInfo.srWindow.Bottom
                             - consoleInfo.srWindow.Top
                             - 1; // Some overlap for context

            // Prompt the license content to the user
            QFile file(licenseFile);
            if (!file.open(QFile::ReadOnly)) {
                cout << "Failed to load LICENSE file" << licenseFile << endl;
                return false;
            }
            QStringList licenseContent = QString(file.readAll()).split('\n');
            while (i < licenseContent.size()) {
                cout << licenseContent.at(i) << endl;
                if (++i % screenHeight == 0) {
                    promptKeyPress();
                    cout << "\r";     // Overwrite text above
                }
            }
        }
    }
}

void Configure::readLicense()
{
    dictionary["PLATFORM NAME"] = platformName();
    dictionary["LICENSE FILE"] = sourcePath;

    bool openSource = false;
    bool hasOpenSource = QFile::exists(dictionary["LICENSE FILE"] + "/LICENSE.LGPL3") || QFile::exists(dictionary["LICENSE FILE"] + "/LICENSE.GPL2");
    if (dictionary["BUILDTYPE"] == "commercial") {
        openSource = false;
    } else if (dictionary["BUILDTYPE"] == "opensource") {
        openSource = true;
    } else if (hasOpenSource) { // No Open Source? Just display the commercial license right away
        forever {
            char accept = '?';
            cout << "Which edition of Qt do you want to use ?" << endl;
            cout << "Type 'c' if you want to use the Commercial Edition." << endl;
            cout << "Type 'o' if you want to use the Open Source Edition." << endl;
            cin >> accept;
            accept = tolower(accept);

            if (accept == 'c') {
                openSource = false;
                break;
            } else if (accept == 'o') {
                openSource = true;
                break;
            }
        }
    }
    if (hasOpenSource && openSource) {
        cout << endl << "This is the " << dictionary["PLATFORM NAME"] << " Open Source Edition." << endl;
        dictionary["LICENSEE"] = "Open Source";
        dictionary["EDITION"] = "OpenSource";
        cout << endl;
        if (!showLicense(dictionary["LICENSE FILE"])) {
            cout << "Configuration aborted since license was not accepted";
            dictionary["DONE"] = "error";
            return;
        }
    } else if (openSource) {
        cout << endl << "Cannot find the GPL license files! Please download the Open Source version of the library." << endl;
        dictionary["DONE"] = "error";
    }
    else {
        Tools::checkLicense(dictionary, sourcePath, buildPath);
    }
}

void Configure::reloadCmdLine()
{
    if (dictionary[ "REDO" ] == "yes") {
        QFile inFile(buildPath + "/configure" + dictionary[ "CUSTOMCONFIG" ] + ".cache");
        if (inFile.open(QFile::ReadOnly)) {
            QTextStream inStream(&inFile);
            while (!inStream.atEnd())
                configCmdLine += inStream.readLine().trimmed();
            inFile.close();
        }
    }
}

void Configure::saveCmdLine()
{
    if (dictionary[ "REDO" ] != "yes") {
        QFile outFile(buildPath + "/configure" + dictionary[ "CUSTOMCONFIG" ] + ".cache");
        if (outFile.open(QFile::WriteOnly | QFile::Text)) {
            QTextStream outStream(&outFile);
            for (QStringList::Iterator it = configCmdLine.begin(); it != configCmdLine.end(); ++it) {
                outStream << (*it) << endl;
            }
            outStream.flush();
            outFile.close();
        }
    }
}

bool Configure::isDone()
{
    return !dictionary["DONE"].isEmpty();
}

bool Configure::isOk()
{
    return (dictionary[ "DONE" ] != "error");
}

QString Configure::platformName() const
{
    switch (platform()) {
    default:
    case WINDOWS:
        return QStringLiteral("Qt for Windows");
    case WINDOWS_RT:
        return QStringLiteral("Qt for Windows Runtime");
    case QNX:
        return QStringLiteral("Qt for QNX");
    case ANDROID:
        return QStringLiteral("Qt for Android");
    case OTHER:
        return QStringLiteral("Qt for ???");
    }
}

QString Configure::qpaPlatformName() const
{
    switch (platform()) {
    default:
    case WINDOWS:
        return QStringLiteral("windows");
    case WINDOWS_RT:
        return QStringLiteral("winrt");
    case QNX:
        return QStringLiteral("qnx");
    case ANDROID:
        return QStringLiteral("android");
    case OTHER:
        return QStringLiteral("xcb");
    }
}

int Configure::platform() const
{
    const QString qMakeSpec = dictionary.value("QMAKESPEC");
    const QString xQMakeSpec = dictionary.value("XQMAKESPEC");

    if ((xQMakeSpec.startsWith("winphone") || xQMakeSpec.startsWith("winrt")))
        return WINDOWS_RT;

    if (xQMakeSpec.contains("qnx"))
        return QNX;

    if (xQMakeSpec.contains("android"))
        return ANDROID;

    if (!xQMakeSpec.isEmpty())
        return OTHER;

    return WINDOWS;
}

FileWriter::FileWriter(const QString &name)
    : QTextStream()
    , m_name(name)
{
    m_buffer.open(QIODevice::WriteOnly);
    setDevice(&m_buffer);
}

bool FileWriter::flush()
{
    QTextStream::flush();
    QFile oldFile(m_name);
    if (oldFile.open(QIODevice::ReadOnly | QIODevice::Text)) {
        if (oldFile.readAll() == m_buffer.data())
            return true;
        oldFile.close();
    }
    QString dir = QFileInfo(m_name).absolutePath();
    if (!QDir().mkpath(dir)) {
        cout << "Cannot create directory " << qPrintable(QDir::toNativeSeparators(dir)) << ".\n";
        return false;
    }
    QFile file(m_name + ".new");
    if (file.open(QIODevice::WriteOnly | QIODevice::Text)) {
        if (file.write(m_buffer.data()) == m_buffer.data().size()) {
            file.close();
            if (file.error() == QFile::NoError) {
                ::SetFileAttributes((wchar_t*)m_name.utf16(), FILE_ATTRIBUTE_NORMAL);
                QFile::remove(m_name);
                if (!file.rename(m_name)) {
                    cout << "Cannot replace file " << qPrintable(QDir::toNativeSeparators(m_name)) << ".\n";
                    return false;
                }
                return true;
            }
        }
    }
    cout << "Cannot create file " << qPrintable(QDir::toNativeSeparators(file.fileName()))
         << ": " << qPrintable(file.errorString()) << ".\n";
    file.remove();
    return false;
}

QT_END_NAMESPACE<|MERGE_RESOLUTION|>--- conflicted
+++ resolved
@@ -510,27 +510,6 @@
         else if (configCmdLine.at(i) == "-force-asserts") {
             dictionary[ "FORCE_ASSERTS" ] = "yes";
         }
-<<<<<<< HEAD
-=======
-        else if (configCmdLine.at(i) == "-target") {
-            ++i;
-            if (i == argCount)
-                break;
-            const QString option = configCmdLine.at(i);
-            if (option == "xp") {
-                cout << "ERROR: option \"-target xp\" is no longer valid" << endl;
-                dictionary["DONE"] = "error";
-                return;
-            }
-
-            if (option != "xp") {
-                cout << "ERROR: invalid argument for -target option" << endl;
-                dictionary["DONE"] = "error";
-                return;
-            }
-            dictionary["TARGET_OS"] = option;
-        }
->>>>>>> 62cbb434
         else if (configCmdLine.at(i) == "-platform") {
             ++i;
             if (i == argCount)
