/****************************************************************************
**
** Copyright (C) 2016 The Qt Company Ltd.
** Copyright (C) 2016 Intel Corporation.
** Contact: https://www.qt.io/licensing/
**
** This file is part of the tools applications of the Qt Toolkit.
**
** $QT_BEGIN_LICENSE:GPL-EXCEPT$
** Commercial License Usage
** Licensees holding valid commercial Qt licenses may use this file in
** accordance with the commercial license agreement provided with the
** Software or, alternatively, in accordance with the terms contained in
** a written agreement between you and The Qt Company. For licensing terms
** and conditions see https://www.qt.io/terms-conditions. For further
** information use the contact form at https://www.qt.io/contact-us.
**
** GNU General Public License Usage
** Alternatively, this file may be used under the terms of the GNU
** General Public License version 3 as published by the Free Software
** Foundation with exceptions as appearing in the file LICENSE.GPL3-EXCEPT
** included in the packaging of this file. Please review the following
** information to ensure the GNU General Public License requirements will
** be met: https://www.gnu.org/licenses/gpl-3.0.html.
**
** $QT_END_LICENSE$
**
****************************************************************************/

#include "configureapp.h"
#include "environment.h"
#include "tools.h"

#include <qdir.h>
#include <qdiriterator.h>
#include <qtemporaryfile.h>
#include <qstandardpaths.h>
#include <qstack.h>
#include <qdebug.h>
#include <qfileinfo.h>
#include <qtextstream.h>
#include <qregexp.h>
#include <qhash.h>

#include <iostream>
#include <string>
#include <fstream>
#include <windows.h>
#include <conio.h>

QT_BEGIN_NAMESPACE

enum Platforms {
    WINDOWS,
    WINDOWS_RT,
    QNX,
    ANDROID,
    OTHER
};

std::ostream &operator<<(std::ostream &s, const QString &val) {
    s << val.toLocal8Bit().data();
    return s;
}


using namespace std;

// Macros to simplify options marking
#define MARK_OPTION(x,y) ( dictionary[ #x ] == #y ? "*" : " " )

static inline void promptKeyPress()
{
    cout << "(Press any key to continue...)";
    if (_getch() == 3) // _Any_ keypress w/no echo(eat <Enter> for stdout)
        exit(0);      // Exit cleanly for Ctrl+C
}

Configure::Configure(int& argc, char** argv) : verbose(0)
{
    // Default values for indentation
    optionIndent = 4;
    descIndent   = 25;
    outputWidth  = 0;
    // Get console buffer output width
    CONSOLE_SCREEN_BUFFER_INFO info;
    HANDLE hStdout = GetStdHandle(STD_OUTPUT_HANDLE);
    if (GetConsoleScreenBufferInfo(hStdout, &info))
        outputWidth = info.dwSize.X - 1;
    outputWidth = qMin(outputWidth, 79); // Anything wider gets unreadable
    if (outputWidth < 35) // Insanely small, just use 79
        outputWidth = 79;
    int i;

    /*
    ** Set up the initial state, the default
    */
    dictionary[ "CONFIGCMD" ] = argv[ 0 ];

    for (i = 1; i < argc; i++)
        configCmdLine += argv[ i ];

    if (configCmdLine.size() >= 2 && configCmdLine.at(0) == "-srcdir") {
        sourcePath = QDir::cleanPath(configCmdLine.at(1));
        sourceDir = QDir(sourcePath);
        configCmdLine.erase(configCmdLine.begin(), configCmdLine.begin() + 2);
    } else {
        // Get the path to the executable
        wchar_t module_name[MAX_PATH];
        GetModuleFileName(0, module_name, sizeof(module_name) / sizeof(wchar_t));
        QFileInfo sourcePathInfo = QString::fromWCharArray(module_name);
        sourcePath = sourcePathInfo.absolutePath();
        sourceDir = sourcePathInfo.dir();
    }
    buildPath = QDir::currentPath();
#if 0
    const QString installPath = QString("C:\\Qt\\%1").arg(QT_VERSION_STR);
#else
    const QString installPath = buildPath;
#endif
    if (sourceDir != buildDir) { //shadow builds!
        QDir(buildPath).mkpath("bin");

        buildDir.mkpath("mkspecs");
    }

    defaultBuildParts << QStringLiteral("libs") << QStringLiteral("tools") << QStringLiteral("examples");
    allBuildParts = defaultBuildParts;
    allBuildParts << QStringLiteral("tests");
    dictionary[ "QT_INSTALL_PREFIX" ] = installPath;

    dictionary[ "QMAKESPEC" ] = getenv("QMAKESPEC");
    if (dictionary[ "QMAKESPEC" ].size() == 0) {
        dictionary[ "QMAKESPEC" ] = Environment::detectQMakeSpec();
        dictionary[ "QMAKESPEC_FROM" ] = "detected";
    } else {
        dictionary[ "QMAKESPEC_FROM" ] = "env";
    }

    dictionary[ "QCONFIG" ]         = "full";
    dictionary[ "EMBEDDED" ]        = "no";
    dictionary[ "BUILD_QMAKE" ]     = "yes";
    dictionary[ "QMAKE_INTERNAL" ]  = "no";
    dictionary[ "WIDGETS" ]         = "yes";
    dictionary[ "GUI" ]             = "yes";
    dictionary[ "RTTI" ]            = "yes";
    dictionary[ "STRIP" ]           = "yes";
    dictionary[ "SEPARATE_DEBUG_INFO" ] = "no";
    dictionary[ "SSE2" ]            = "auto";
    dictionary[ "SSE3" ]            = "auto";
    dictionary[ "SSSE3" ]           = "auto";
    dictionary[ "SSE4_1" ]          = "auto";
    dictionary[ "SSE4_2" ]          = "auto";
    dictionary[ "AVX" ]             = "auto";
    dictionary[ "AVX2" ]            = "auto";
    dictionary[ "AVX512" ]          = "auto";
    dictionary[ "SYNCQT" ]          = "auto";
    dictionary[ "AUDIO_BACKEND" ]   = "auto";
    dictionary[ "WMF_BACKEND" ]     = "no";
    dictionary[ "WMSDK" ]           = "auto";
    dictionary[ "QML_DEBUG" ]       = "yes";
    dictionary[ "PLUGIN_MANIFESTS" ] = "no";
    dictionary[ "DIRECTWRITE" ]     = "auto";
    dictionary[ "DIRECT2D" ]        = "no";
    dictionary[ "NIS" ]             = "no";
    dictionary[ "NEON" ]            = "auto";
    dictionary[ "LARGE_FILE" ]      = "yes";
    dictionary[ "FONT_CONFIG" ]     = "no";
    dictionary[ "POSIX_IPC" ]       = "no";
    dictionary[ "QT_GLIB" ]         = "no";
    dictionary[ "QT_ICONV" ]        = "auto";
    dictionary[ "QT_EVDEV" ]        = "auto";
    dictionary[ "QT_MTDEV" ]        = "auto";
    dictionary[ "QT_TSLIB" ]        = "auto";
    dictionary[ "QT_INOTIFY" ]      = "auto";
    dictionary[ "QT_EVENTFD" ]      = "auto";
    dictionary[ "QT_CUPS" ]         = "auto";
    dictionary[ "CFG_GCC_SYSROOT" ] = "yes";
    dictionary[ "SLOG2" ]           = "no";
    dictionary[ "QNX_IMF" ]         = "no";
    dictionary[ "PPS" ]             = "no";
    dictionary[ "LGMON" ]           = "no";
    dictionary[ "SYSTEM_PROXIES" ]  = "no";
    dictionary[ "WERROR" ]          = "auto";
    dictionary[ "QREAL" ]           = "double";
    dictionary[ "ATOMIC64" ]        = "auto";

    //Only used when cross compiling.
    dictionary[ "QT_INSTALL_SETTINGS" ] = "/etc/xdg";

    QString version;
    QFile qmake_conf(sourcePath + "/.qmake.conf");
    if (qmake_conf.open(QFile::ReadOnly)) {
        while (!qmake_conf.atEnd()) {
            static const char beginning[] = "MODULE_VERSION = ";
            QByteArray line = qmake_conf.readLine();
            if (!line.startsWith(beginning))
                continue;

            version = qMove(line).mid(int(strlen(beginning))).trimmed();
            break;
        }
        qmake_conf.close();
    }

    if (version.isEmpty())
        version = QString("%1.%2.%3").arg(QT_VERSION>>16).arg(((QT_VERSION>>8)&0xff)).arg(QT_VERSION&0xff);

    dictionary[ "VERSION" ]         = version;
    {
        QRegExp version_re("([0-9]*)\\.([0-9]*)\\.([0-9]*)(|-.*)");
        if (version_re.exactMatch(version)) {
            dictionary[ "VERSION_MAJOR" ] = version_re.cap(1);
            dictionary[ "VERSION_MINOR" ] = version_re.cap(2);
            dictionary[ "VERSION_PATCH" ] = version_re.cap(3);
        }
    }

    dictionary[ "REDO" ]            = "no";

    dictionary[ "BUILD" ]           = "debug";
    dictionary[ "BUILDALL" ]        = "auto"; // Means yes, but not explicitly
    dictionary[ "FORCEDEBUGINFO" ]  = "no";
    dictionary[ "OPTIMIZED_TOOLS" ] = "no";

    dictionary[ "BUILDTYPE" ]      = "none";

    dictionary[ "BUILDDEV" ]        = "no";

    dictionary[ "COMPILE_EXAMPLES" ] = "yes";

    dictionary[ "C++STD" ]          = "auto";

    dictionary[ "USE_GOLD_LINKER" ] = "no";

    dictionary[ "ENABLE_NEW_DTAGS" ] = "no";

    dictionary[ "SHARED" ]          = "yes";

    dictionary[ "STATIC_RUNTIME" ]  = "no";

    dictionary[ "ZLIB" ]            = "auto";

    dictionary[ "PCRE" ]            = "auto";

    dictionary[ "ICU" ]             = "no";

    dictionary[ "ANGLE" ]           = "auto";
    dictionary[ "DYNAMICGL" ]       = "auto";

    dictionary[ "GIF" ]             = "auto";
    dictionary[ "JPEG" ]            = "auto";
    dictionary[ "PNG" ]             = "auto";
    dictionary[ "LIBJPEG" ]         = "auto";
    dictionary[ "LIBPNG" ]          = "auto";
    dictionary[ "DOUBLECONVERSION" ] = "auto";
    dictionary[ "FREETYPE" ]        = "yes";
    dictionary[ "HARFBUZZ" ]        = "qt";

    dictionary[ "ACCESSIBILITY" ]   = "yes";
    dictionary[ "OPENGL" ]          = "yes";
    dictionary[ "OPENGL_ES_2" ]     = "yes";
    dictionary[ "OPENVG" ]          = "no";
    dictionary[ "SSL" ]             = "auto";
    dictionary[ "OPENSSL" ]         = "auto";
    dictionary[ "LIBPROXY" ]        = "auto";
    dictionary[ "DBUS" ]            = "auto";

    dictionary[ "STYLE_WINDOWS" ]   = "yes";
    dictionary[ "STYLE_WINDOWSXP" ] = "auto";
    dictionary[ "STYLE_WINDOWSVISTA" ] = "auto";
    dictionary[ "STYLE_FUSION" ]    = "yes";

    dictionary[ "SQL_MYSQL" ]       = "no";
    dictionary[ "SQL_ODBC" ]        = "no";
    dictionary[ "SQL_OCI" ]         = "no";
    dictionary[ "SQL_PSQL" ]        = "no";
    dictionary[ "SQL_TDS" ]         = "no";
    dictionary[ "SQL_DB2" ]         = "no";
    dictionary[ "SQL_SQLITE" ]      = "auto";
    dictionary[ "SQL_SQLITE_LIB" ]  = "qt";
    dictionary[ "SQL_SQLITE2" ]     = "no";
    dictionary[ "SQL_IBASE" ]       = "no";

    QString tmp = dictionary[ "QMAKESPEC" ];
    if (tmp.contains("\\")) {
        tmp = tmp.mid(tmp.lastIndexOf("\\") + 1);
    } else {
        tmp = tmp.mid(tmp.lastIndexOf("/") + 1);
    }
    dictionary[ "QMAKESPEC" ] = tmp;

    dictionary[ "INCREDIBUILD_XGE" ] = "auto";
    dictionary[ "LTCG" ]            = "no";
    dictionary[ "NATIVE_GESTURES" ] = "yes";
    dictionary[ "MSVC_MP" ] = "no";

    if (dictionary["QMAKESPEC"].startsWith("win32-g++")) {
        const QString zero = QStringLiteral("0");
        const QStringList parts = Environment::gccVersion().split(QLatin1Char('.'));
        dictionary["QT_GCC_MAJOR_VERSION"] = parts.value(0, zero);
        dictionary["QT_GCC_MINOR_VERSION"] = parts.value(1, zero);
        dictionary["QT_GCC_PATCH_VERSION"] = parts.value(2, zero);
    }
}

Configure::~Configure()
{
}

QString Configure::formatPath(const QString &path)
{
    QString ret = QDir::cleanPath(path);
    // This amount of quoting is deemed sufficient.
    if (ret.contains(QLatin1Char(' '))) {
        ret.prepend(QLatin1Char('"'));
        ret.append(QLatin1Char('"'));
    }
    return ret;
}

QString Configure::formatPaths(const QStringList &paths)
{
    QString ret;
    foreach (const QString &path, paths) {
        if (!ret.isEmpty())
            ret += QLatin1Char(' ');
        ret += formatPath(path);
    }
    return ret;
}

// We could use QDir::homePath() + "/.qt-license", but
// that will only look in the first of $HOME,$USERPROFILE
// or $HOMEDRIVE$HOMEPATH. So, here we try'em all to be
// more forgiving for the end user..
QString Configure::firstLicensePath()
{
    QStringList allPaths;
    allPaths << "./.qt-license"
             << QString::fromLocal8Bit(getenv("HOME")) + "/.qt-license"
             << QString::fromLocal8Bit(getenv("USERPROFILE")) + "/.qt-license"
             << QString::fromLocal8Bit(getenv("HOMEDRIVE")) + QString::fromLocal8Bit(getenv("HOMEPATH")) + "/.qt-license";
    for (int i = 0; i< allPaths.count(); ++i)
        if (QFile::exists(allPaths.at(i)))
            return allPaths.at(i);
    return QString();
}

// #### somehow I get a compiler error about vc++ reaching the nesting limit without
// undefining the ansi for scoping.
#ifdef for
#undef for
#endif

void Configure::parseCmdLine()
{
    if (configCmdLine.size() && configCmdLine.at(0) == "-top-level") {
        dictionary[ "TOPLEVEL" ] = "yes";
        configCmdLine.removeAt(0);
    }

    int argCount = configCmdLine.size();
    int i = 0;
    const QStringList imageFormats = QStringList() << "gif" << "png" << "jpeg";

    if (argCount < 1) // skip rest if no arguments
        ;
    else if (configCmdLine.at(i) == "-redo") {
        dictionary[ "REDO" ] = "yes";
        configCmdLine.clear();
        reloadCmdLine();
    }

    else if (configCmdLine.at(i) == "-loadconfig") {
        ++i;
        if (i != argCount) {
            dictionary[ "REDO" ] = "yes";
            dictionary[ "CUSTOMCONFIG" ] = "_" + configCmdLine.at(i);
            configCmdLine.clear();
            reloadCmdLine();
        } else {
            dictionary[ "DONE" ] = "error";
        }
        i = 0;
    }
    argCount = configCmdLine.size();

    bool isDeviceMkspec = false;

    // Look first for XQMAKESPEC
    for (int j = 0 ; j < argCount; ++j)
    {
        if ((configCmdLine.at(j) == "-xplatform") || (configCmdLine.at(j) == "-device")) {
            isDeviceMkspec = (configCmdLine.at(j) == "-device");
            ++j;
            if (j == argCount)
                break;
            dictionary["XQMAKESPEC"] = configCmdLine.at(j);
            applySpecSpecifics();
            break;
        }
    }

    for (; i<configCmdLine.size(); ++i) {
        bool continueElse[] = {false, false};
        if (configCmdLine.at(i) == "-help"
            || configCmdLine.at(i) == "-h"
            || configCmdLine.at(i) == "-?")
            dictionary[ "HELP" ] = "yes";

        else if (configCmdLine.at(i) == "-v" || configCmdLine.at(i) == "-verbose") {
            ++verbose;
        }

        else if (configCmdLine.at(i) == "-qconfig") {
            ++i;
            if (i == argCount)
                break;
            dictionary[ "QCONFIG" ] = configCmdLine.at(i);
        }
        else if (configCmdLine.at(i) == "-qreal") {
            ++i;
            if (i == argCount)
                break;
            QString s = dictionary[ "QREAL" ] = configCmdLine.at(i);
            if (s == "float") {
                dictionary[ "QREAL_STRING" ] = "\"float\"";
            } else {
                // escape
                s = s.simplified();
                s = '"' + s.toLatin1().toPercentEncoding(QByteArray(), "-._~", '_') + '"';
                dictionary[ "QREAL_STRING" ] = s;
            }
        }

        else if (configCmdLine.at(i) == "-release") {
            dictionary[ "BUILD" ] = "release";
            if (dictionary[ "BUILDALL" ] == "auto")
                dictionary[ "BUILDALL" ] = "no";
        } else if (configCmdLine.at(i) == "-debug") {
            dictionary[ "BUILD" ] = "debug";
            if (dictionary[ "BUILDALL" ] == "auto")
                dictionary[ "BUILDALL" ] = "no";
        } else if (configCmdLine.at(i) == "-debug-and-release")
            dictionary[ "BUILDALL" ] = "yes";
        else if (configCmdLine.at(i) == "-force-debug-info")
            dictionary[ "FORCEDEBUGINFO" ] = "yes";
        else if (configCmdLine.at(i) == "-no-separate-debug-info")
            dictionary[ "SEPARATE_DEBUG_INFO" ] = "no";
        else if (configCmdLine.at(i) == "-separate-debug-info")
            dictionary[ "SEPARATE_DEBUG_INFO" ] = "yes";
        else if (configCmdLine.at(i) == "-optimized-tools")
            dictionary[ "RELEASE_TOOLS" ] = "yes";
        else if (configCmdLine.at(i) == "-no-optimized-tools")
            dictionary[ "RELEASE_TOOLS" ] = "no";

        else if (configCmdLine.at(i) == "-compile-examples") {
            dictionary[ "COMPILE_EXAMPLES" ] = "yes";
        } else if (configCmdLine.at(i) == "-no-compile-examples") {
            dictionary[ "COMPILE_EXAMPLES" ] = "no";
        }

        else if (configCmdLine.at(i) == "-c++std") {
            ++i;
            if (i == argCount)
                break;

            QString level = configCmdLine.at(i);
            if (level == "c++11" || level == "c++14" || level == "c++1z"
                    || level == "auto") {
                dictionary[ "C++STD" ] = level;
            } else if (level == "11" || level == "14" || level == "1z") {
                dictionary[ "C++STD" ] = "c++" + level;
            } else {
                dictionary[ "DONE" ] = "error";
                cout << "ERROR: invalid C++ standard " << level
                     << "; valid options are: c++11 c++14 c++1z auto" << endl;
                return;
            }
        }


        else if (configCmdLine.at(i) == "-use-gold-linker")
            dictionary[ "USE_GOLD_LINKER" ] = "yes";
        else if (configCmdLine.at(i) == "-no-use-gold-linker")
            dictionary[ "USE_GOLD_LINKER" ] = "no";
        else if (configCmdLine.at(i) == "-enable-new-dtags")
            dictionary[ "ENABLE_NEW_DTAGS" ] = "yes";
        else if (configCmdLine.at(i) == "-disable-new-dtags")
            dictionary[ "ENABLE_NEW_DTAGS" ] = "no";
        else if (configCmdLine.at(i) == "-shared")
            dictionary[ "SHARED" ] = "yes";
        else if (configCmdLine.at(i) == "-static")
            dictionary[ "SHARED" ] = "no";
        else if (configCmdLine.at(i) == "-static-runtime")
            dictionary[ "STATIC_RUNTIME" ] = "yes";
        else if (configCmdLine.at(i) == "-developer-build")
            dictionary[ "BUILDDEV" ] = "yes";
        else if (configCmdLine.at(i) == "-opensource") {
            dictionary[ "BUILDTYPE" ] = "opensource";
        }
        else if (configCmdLine.at(i) == "-commercial") {
            dictionary[ "BUILDTYPE" ] = "commercial";
        }
        else if (configCmdLine.at(i) == "-ltcg") {
            dictionary[ "LTCG" ] = "yes";
        }
        else if (configCmdLine.at(i) == "-no-ltcg") {
            dictionary[ "LTCG" ] = "no";
        }
        else if (configCmdLine.at(i) == "-mp") {
            dictionary[ "MSVC_MP" ] = "yes";
        }
        else if (configCmdLine.at(i) == "-no-mp") {
            dictionary[ "MSVC_MP" ] = "no";
        }
        else if (configCmdLine.at(i) == "-force-asserts") {
            dictionary[ "FORCE_ASSERTS" ] = "yes";
        }
        else if (configCmdLine.at(i) == "-target") {
            ++i;
            if (i == argCount)
                break;
            const QString option = configCmdLine.at(i);
            if (option != "xp") {
                cout << "ERROR: invalid argument for -target option" << endl;
                dictionary["DONE"] = "error";
                return;
            }
            dictionary["TARGET_OS"] = option;
        }
        else if (configCmdLine.at(i) == "-platform") {
            ++i;
            if (i == argCount)
                break;
            dictionary[ "QMAKESPEC" ] = configCmdLine.at(i);
        dictionary[ "QMAKESPEC_FROM" ] = "commandline";
        } else if (configCmdLine.at(i) == "-arch") {
            ++i;
            if (i == argCount)
                break;
            dictionary["OBSOLETE_ARCH_ARG"] = "yes";
        } else if (configCmdLine.at(i) == "-embedded") {
            dictionary[ "EMBEDDED" ] = "yes";
        } else if (configCmdLine.at(i) == "-xplatform"
                || configCmdLine.at(i) == "-device") {
            ++i;
            // do nothing
        } else if (configCmdLine.at(i) == "-device-option") {
            ++i;
            const QString option = configCmdLine.at(i);
            QString &devOpt = dictionary["DEVICE_OPTION"];
            if (!devOpt.isEmpty())
                devOpt.append("\n").append(option);
            else
                devOpt = option;
        }

        else if (configCmdLine.at(i) == "-no-zlib") {
            // No longer supported since Qt 4.4.0
            // But save the information for later so that we can print a warning
            //
            // If you REALLY really need no zlib support, you can still disable
            // it by doing the following:
            //   add "no-zlib" to mkspecs/qconfig.pri
            //   #define QT_NO_COMPRESS (probably by adding to src/corelib/global/qconfig.h)
            //
            // There's no guarantee that Qt will build under those conditions

            dictionary[ "ZLIB_FORCED" ] = "yes";
        } else if (configCmdLine.at(i) == "-qt-zlib") {
            dictionary[ "ZLIB" ] = "qt";
        } else if (configCmdLine.at(i) == "-system-zlib") {
            dictionary[ "ZLIB" ] = "system";
        }

        else if (configCmdLine.at(i) == "-qt-pcre") {
            dictionary[ "PCRE" ] = "qt";
        } else if (configCmdLine.at(i) == "-system-pcre") {
            dictionary[ "PCRE" ] = "system";
        }

        else if (configCmdLine.at(i) == "-icu") {
            dictionary[ "ICU" ] = "yes";
        } else if (configCmdLine.at(i) == "-no-icu") {
            dictionary[ "ICU" ] = "no";
        }

        else if (configCmdLine.at(i) == "-angle") {
            dictionary[ "ANGLE" ] = "yes";
            dictionary[ "ANGLE_FROM" ] = "commandline";
        } else if (configCmdLine.at(i) == "-no-angle") {
            dictionary[ "ANGLE" ] = "no";
            dictionary[ "ANGLE_FROM" ] = "commandline";
        }

        // Image formats --------------------------------------------
        else if (configCmdLine.at(i) == "-no-gif")
            dictionary[ "GIF" ] = "no";

        else if (configCmdLine.at(i) == "-no-libjpeg") {
            dictionary[ "JPEG" ] = "no";
            dictionary[ "LIBJPEG" ] = "no";
        } else if (configCmdLine.at(i) == "-qt-libjpeg") {
            dictionary[ "LIBJPEG" ] = "qt";
        } else if (configCmdLine.at(i) == "-system-libjpeg") {
            dictionary[ "LIBJPEG" ] = "system";
        }

        else if (configCmdLine.at(i) == "-no-libpng") {
            dictionary[ "PNG" ] = "no";
            dictionary[ "LIBPNG" ] = "no";
        } else if (configCmdLine.at(i) == "-qt-libpng") {
            dictionary[ "LIBPNG" ] = "qt";
        } else if (configCmdLine.at(i) == "-system-libpng") {
            dictionary[ "LIBPNG" ] = "system";
        }

        // Double Conversion -----------------------------------------
        else if (configCmdLine.at(i) == "-no-doubleconversion")
            dictionary[ "DOUBLECONVERSION" ] = "no";
        else if (configCmdLine.at(i) == "-qt-doubleconversion")
            dictionary[ "DOUBLECONVERSION" ] = "qt";
        else if (configCmdLine.at(i) == "-system-doubleconversion")
            dictionary[ "DOUBLECONVERSION" ] = "system";

        // Text Rendering --------------------------------------------
        else if (configCmdLine.at(i) == "-no-freetype")
            dictionary[ "FREETYPE" ] = "no";
        else if (configCmdLine.at(i) == "-qt-freetype")
            dictionary[ "FREETYPE" ] = "yes";
        else if (configCmdLine.at(i) == "-system-freetype")
            dictionary[ "FREETYPE" ] = "system";

        else if (configCmdLine.at(i) == "-no-harfbuzz")
            dictionary[ "HARFBUZZ" ] = "no";
        else if (configCmdLine.at(i) == "-qt-harfbuzz")
            dictionary[ "HARFBUZZ" ] = "qt";
        else if (configCmdLine.at(i) == "-system-harfbuzz")
            dictionary[ "HARFBUZZ" ] = "system";

        // Styles ---------------------------------------------------
        else if (configCmdLine.at(i) == "-qt-style-windows")
            dictionary[ "STYLE_WINDOWS" ] = "yes";
        else if (configCmdLine.at(i) == "-no-style-windows")
            dictionary[ "STYLE_WINDOWS" ] = "no";

        else if (configCmdLine.at(i) == "-qt-style-windowsxp")
            dictionary[ "STYLE_WINDOWSXP" ] = "yes";
        else if (configCmdLine.at(i) == "-no-style-windowsxp")
            dictionary[ "STYLE_WINDOWSXP" ] = "no";

        else if (configCmdLine.at(i) == "-qt-style-windowsvista")
            dictionary[ "STYLE_WINDOWSVISTA" ] = "yes";
        else if (configCmdLine.at(i) == "-no-style-windowsvista")
            dictionary[ "STYLE_WINDOWSVISTA" ] = "no";

        else if (configCmdLine.at(i) == "-qt-style-fusion")
            dictionary[ "STYLE_FUSION" ] = "yes";
        else if (configCmdLine.at(i) == "-no-style-fusion")
            dictionary[ "STYLE_FUSION" ] = "no";

        // Work around compiler nesting limitation
        else
            continueElse[1] = true;
        if (!continueElse[1]) {
        }

        // OpenGL Support -------------------------------------------
        else if (configCmdLine.at(i) == "-no-opengl") {
            dictionary[ "OPENGL" ]    = "no";
            dictionary[ "OPENGL_ES_2" ]     = "no";
        } else if (configCmdLine.at(i) == "-opengl-es-2") {
            dictionary[ "OPENGL" ]          = "yes";
            dictionary[ "OPENGL_ES_2" ]     = "yes";
        } else if (configCmdLine.at(i) == "-opengl") {
            dictionary[ "OPENGL" ]          = "yes";
            i++;
            if (i == argCount)
                break;

            dictionary[ "OPENGL_ES_2" ]         = "no";
            if ( configCmdLine.at(i) == "es2" ) {
                dictionary[ "OPENGL_ES_2" ]     = "yes";
            } else if ( configCmdLine.at(i) == "desktop" ) {
                // OPENGL=yes suffices
            } else if ( configCmdLine.at(i) == "dynamic" ) {
                dictionary[ "DYNAMICGL" ] = "yes";
            } else {
                cout << "Argument passed to -opengl option is not valid." << endl;
                dictionary[ "DONE" ] = "error";
                break;
            }
        }

        // OpenVG Support -------------------------------------------
        else if (configCmdLine.at(i) == "-openvg") {
            dictionary[ "OPENVG" ]    = "yes";
        } else if (configCmdLine.at(i) == "-no-openvg") {
            dictionary[ "OPENVG" ]    = "no";
        }

        // Databases ------------------------------------------------
        else if (configCmdLine.at(i) == "-qt-sql-mysql")
            dictionary[ "SQL_MYSQL" ] = "yes";
        else if (configCmdLine.at(i) == "-plugin-sql-mysql")
            dictionary[ "SQL_MYSQL" ] = "plugin";
        else if (configCmdLine.at(i) == "-no-sql-mysql")
            dictionary[ "SQL_MYSQL" ] = "no";

        else if (configCmdLine.at(i) == "-qt-sql-odbc")
            dictionary[ "SQL_ODBC" ] = "yes";
        else if (configCmdLine.at(i) == "-plugin-sql-odbc")
            dictionary[ "SQL_ODBC" ] = "plugin";
        else if (configCmdLine.at(i) == "-no-sql-odbc")
            dictionary[ "SQL_ODBC" ] = "no";

        else if (configCmdLine.at(i) == "-qt-sql-oci")
            dictionary[ "SQL_OCI" ] = "yes";
        else if (configCmdLine.at(i) == "-plugin-sql-oci")
            dictionary[ "SQL_OCI" ] = "plugin";
        else if (configCmdLine.at(i) == "-no-sql-oci")
            dictionary[ "SQL_OCI" ] = "no";

        else if (configCmdLine.at(i) == "-qt-sql-psql")
            dictionary[ "SQL_PSQL" ] = "yes";
        else if (configCmdLine.at(i) == "-plugin-sql-psql")
            dictionary[ "SQL_PSQL" ] = "plugin";
        else if (configCmdLine.at(i) == "-no-sql-psql")
            dictionary[ "SQL_PSQL" ] = "no";

        else if (configCmdLine.at(i) == "-qt-sql-tds")
            dictionary[ "SQL_TDS" ] = "yes";
        else if (configCmdLine.at(i) == "-plugin-sql-tds")
            dictionary[ "SQL_TDS" ] = "plugin";
        else if (configCmdLine.at(i) == "-no-sql-tds")
            dictionary[ "SQL_TDS" ] = "no";

        else if (configCmdLine.at(i) == "-qt-sql-db2")
            dictionary[ "SQL_DB2" ] = "yes";
        else if (configCmdLine.at(i) == "-plugin-sql-db2")
            dictionary[ "SQL_DB2" ] = "plugin";
        else if (configCmdLine.at(i) == "-no-sql-db2")
            dictionary[ "SQL_DB2" ] = "no";

        else if (configCmdLine.at(i) == "-qt-sql-sqlite")
            dictionary[ "SQL_SQLITE" ] = "yes";
        else if (configCmdLine.at(i) == "-plugin-sql-sqlite")
            dictionary[ "SQL_SQLITE" ] = "plugin";
        else if (configCmdLine.at(i) == "-no-sql-sqlite")
            dictionary[ "SQL_SQLITE" ] = "no";
        else if (configCmdLine.at(i) == "-system-sqlite")
            dictionary[ "SQL_SQLITE_LIB" ] = "system";
        else if (configCmdLine.at(i) == "-qt-sql-sqlite2")
            dictionary[ "SQL_SQLITE2" ] = "yes";
        else if (configCmdLine.at(i) == "-plugin-sql-sqlite2")
            dictionary[ "SQL_SQLITE2" ] = "plugin";
        else if (configCmdLine.at(i) == "-no-sql-sqlite2")
            dictionary[ "SQL_SQLITE2" ] = "no";

        else if (configCmdLine.at(i) == "-qt-sql-ibase")
            dictionary[ "SQL_IBASE" ] = "yes";
        else if (configCmdLine.at(i) == "-plugin-sql-ibase")
            dictionary[ "SQL_IBASE" ] = "plugin";
        else if (configCmdLine.at(i) == "-no-sql-ibase")
            dictionary[ "SQL_IBASE" ] = "no";

        // Image formats --------------------------------------------
        else if (configCmdLine.at(i).startsWith("-qt-imageformat-") &&
                 imageFormats.contains(configCmdLine.at(i).section('-', 3)))
            dictionary[ configCmdLine.at(i).section('-', 3).toUpper() ] = "yes";
        else if (configCmdLine.at(i).startsWith("-plugin-imageformat-") &&
                 imageFormats.contains(configCmdLine.at(i).section('-', 3)))
            dictionary[ configCmdLine.at(i).section('-', 3).toUpper() ] = "plugin";
        else if (configCmdLine.at(i).startsWith("-no-imageformat-") &&
                 imageFormats.contains(configCmdLine.at(i).section('-', 3)))
            dictionary[ configCmdLine.at(i).section('-', 3).toUpper() ] = "no";

        else if (configCmdLine.at(i) == "-no-incredibuild-xge")
            dictionary[ "INCREDIBUILD_XGE" ] = "no";
        else if (configCmdLine.at(i) == "-incredibuild-xge")
            dictionary[ "INCREDIBUILD_XGE" ] = "yes";
        else if (configCmdLine.at(i) == "-native-gestures")
            dictionary[ "NATIVE_GESTURES" ] = "yes";
        else if (configCmdLine.at(i) == "-no-native-gestures")
            dictionary[ "NATIVE_GESTURES" ] = "no";
        // Others ---------------------------------------------------
        else if (configCmdLine.at(i) == "-widgets")
            dictionary[ "WIDGETS" ] = "yes";
        else if (configCmdLine.at(i) == "-no-widgets")
            dictionary[ "WIDGETS" ] = "no";

        else if (configCmdLine.at(i) == "-gui")
            dictionary[ "GUI" ] = "yes";
        else if (configCmdLine.at(i) == "-no-gui")
            dictionary[ "GUI" ] = "no";

        else if (configCmdLine.at(i) == "-rtti")
            dictionary[ "RTTI" ] = "yes";
        else if (configCmdLine.at(i) == "-no-rtti")
            dictionary[ "RTTI" ] = "no";

        else if (configCmdLine.at(i) == "-strip")
            dictionary[ "STRIP" ] = "yes";
        else if (configCmdLine.at(i) == "-no-strip")
            dictionary[ "STRIP" ] = "no";

        else if (configCmdLine.at(i) == "-accessibility")
            dictionary[ "ACCESSIBILITY" ] = "yes";
        else if (configCmdLine.at(i) == "-no-accessibility") {
            dictionary[ "ACCESSIBILITY" ] = "no";
            cout << "Setting accessibility to NO" << endl;
        }

        else if (configCmdLine.at(i) == "-no-sse2")
            dictionary[ "SSE2" ] = "no";
        else if (configCmdLine.at(i) == "-sse2")
            dictionary[ "SSE2" ] = "yes";
        else if (configCmdLine.at(i) == "-no-sse3")
            dictionary[ "SSE3" ] = "no";
        else if (configCmdLine.at(i) == "-sse3")
            dictionary[ "SSE3" ] = "yes";
        else if (configCmdLine.at(i) == "-no-ssse3")
            dictionary[ "SSSE3" ] = "no";
        else if (configCmdLine.at(i) == "-ssse3")
            dictionary[ "SSSE3" ] = "yes";
        else if (configCmdLine.at(i) == "-no-sse4.1")
            dictionary[ "SSE4_1" ] = "no";
        else if (configCmdLine.at(i) == "-sse4.1")
            dictionary[ "SSE4_1" ] = "yes";
        else if (configCmdLine.at(i) == "-no-sse4.2")
            dictionary[ "SSE4_2" ] = "no";
        else if (configCmdLine.at(i) == "-sse4.2")
            dictionary[ "SSE4_2" ] = "yes";
        else if (configCmdLine.at(i) == "-no-avx")
            dictionary[ "AVX" ] = "no";
        else if (configCmdLine.at(i) == "-avx")
            dictionary[ "AVX" ] = "yes";
        else if (configCmdLine.at(i) == "-no-avx2")
            dictionary[ "AVX2" ] = "no";
        else if (configCmdLine.at(i) == "-avx2")
            dictionary[ "AVX2" ] = "yes";
        else if (configCmdLine.at(i) == "-no-avx512")
            dictionary[ "AVX512" ] = "";
        else if (configCmdLine.at(i) == "-avx512")
            dictionary[ "AVX512" ] = "auto";

        else if (configCmdLine.at(i) == "-no-ssl") {
            dictionary[ "SSL"] = "no";
        } else if (configCmdLine.at(i) == "-ssl") {
            dictionary[ "SSL" ] = "yes";
        } else if (configCmdLine.at(i) == "-no-openssl") {
              dictionary[ "OPENSSL"] = "no";
        } else if (configCmdLine.at(i) == "-openssl") {
              dictionary[ "OPENSSL" ] = "yes";
              dictionary[ "SSL" ] = "yes";
        } else if (configCmdLine.at(i) == "-openssl-linked") {
              dictionary[ "OPENSSL" ] = "linked";
              dictionary[ "SSL" ] = "yes";
        } else if (configCmdLine.at(i) == "-no-libproxy") {
              dictionary[ "LIBPROXY"] = "no";
        } else if (configCmdLine.at(i) == "-libproxy") {
              dictionary[ "LIBPROXY" ] = "yes";
        } else if (configCmdLine.at(i) == "-no-qdbus") {
            dictionary[ "DBUS" ] = "no";
        } else if (configCmdLine.at(i) == "-qdbus") {
            dictionary[ "DBUS" ] = "auto";
        } else if (configCmdLine.at(i) == "-no-dbus") {
            dictionary[ "DBUS" ] = "no";
        } else if (configCmdLine.at(i) == "-dbus") {
            dictionary[ "DBUS" ] = "auto";
        } else if (configCmdLine.at(i) == "-dbus-linked") {
            dictionary[ "DBUS" ] = "linked";
        } else if (configCmdLine.at(i) == "-dbus-runtime") {
            dictionary[ "DBUS" ] = "runtime";
        } else if (configCmdLine.at(i) == "-audio-backend") {
            dictionary[ "AUDIO_BACKEND" ] = "yes";
        } else if (configCmdLine.at(i) == "-no-audio-backend") {
            dictionary[ "AUDIO_BACKEND" ] = "no";
        } else if (configCmdLine.at(i) == "-wmf-backend") {
            dictionary[ "WMF_BACKEND" ] = "yes";
        } else if (configCmdLine.at(i) == "-no-wmf-backend") {
            dictionary[ "WMF_BACKEND" ] = "no";
        } else if (configCmdLine.at(i) == "-no-qml-debug") {
            dictionary[ "QML_DEBUG" ] = "no";
        } else if (configCmdLine.at(i) == "-qml-debug") {
            dictionary[ "QML_DEBUG" ] = "yes";
        } else if (configCmdLine.at(i) == "-no-plugin-manifests") {
            dictionary[ "PLUGIN_MANIFESTS" ] = "no";
        } else if (configCmdLine.at(i) == "-plugin-manifests") {
            dictionary[ "PLUGIN_MANIFESTS" ] = "yes";
        } else if (configCmdLine.at(i) == "-no-slog2") {
            dictionary[ "SLOG2" ] = "no";
        } else if (configCmdLine.at(i) == "-slog2") {
            dictionary[ "SLOG2" ] = "yes";
        } else if (configCmdLine.at(i) == "-no-imf") {
            dictionary[ "QNX_IMF" ] = "no";
        } else if (configCmdLine.at(i) == "-imf") {
            dictionary[ "QNX_IMF" ] = "yes";
        } else if (configCmdLine.at(i) == "-no-pps") {
            dictionary[ "PPS" ] = "no";
        } else if (configCmdLine.at(i) == "-pps") {
            dictionary[ "PPS" ] = "yes";
        } else if (configCmdLine.at(i) == "-no-lgmon") {
            dictionary[ "LGMON" ] = "no";
        } else if (configCmdLine.at(i) == "-lgmon") {
            dictionary[ "LGMON" ] = "yes";
        } else if (configCmdLine.at(i) == "-no-system-proxies") {
            dictionary[ "SYSTEM_PROXIES" ] = "no";
        } else if (configCmdLine.at(i) == "-system-proxies") {
            dictionary[ "SYSTEM_PROXIES" ] = "yes";
        } else if (configCmdLine.at(i) == "-warnings-are-errors" ||
                   configCmdLine.at(i) == "-Werror") {
            dictionary[ "WERROR" ] = "yes";
        } else if (configCmdLine.at(i) == "-no-warnings-are-errors") {
            dictionary[ "WERROR" ] = "no";
        } else if (configCmdLine.at(i) == "-no-headersclean") {
            dictionary[ "HEADERSCLEAN" ] = "no";
        } else if (configCmdLine.at(i) == "-headersclean") {
            dictionary[ "HEADERSCLEAN" ] = "yes";
        } else if (configCmdLine.at(i) == "-no-eventfd") {
            dictionary[ "QT_EVENTFD" ] = "no";
        } else if (configCmdLine.at(i) == "-eventfd") {
            dictionary[ "QT_EVENTFD" ] = "yes";
        }

        // Work around compiler nesting limitation
        else
            continueElse[0] = true;
        if (!continueElse[0]) {
        }

        else if (configCmdLine.at(i) == "-internal")
            dictionary[ "QMAKE_INTERNAL" ] = "yes";

        else if (configCmdLine.at(i) == "-no-syncqt")
            dictionary[ "SYNCQT" ] = "no";

        else if (configCmdLine.at(i) == "-no-qmake")
            dictionary[ "BUILD_QMAKE" ] = "no";
        else if (configCmdLine.at(i) == "-qmake")
            dictionary[ "BUILD_QMAKE" ] = "yes";

        else if (configCmdLine.at(i) == "-qtnamespace") {
            ++i;
            if (i == argCount)
                break;
            dictionary[ "QT_NAMESPACE" ] = configCmdLine.at(i);
        } else if (configCmdLine.at(i) == "-qtlibinfix") {
            ++i;
            if (i == argCount)
                break;
            dictionary[ "QT_LIBINFIX" ] = configCmdLine.at(i);
        } else if (configCmdLine.at(i) == "-D") {
            ++i;
            if (i == argCount)
                break;
            qmakeDefines += configCmdLine.at(i);
        } else if (configCmdLine.at(i) == "-I") {
            ++i;
            if (i == argCount)
                break;
            qmakeIncludes += configCmdLine.at(i);
        } else if (configCmdLine.at(i) == "-L") {
            ++i;
            if (i == argCount)
                break;
            QFileInfo checkDirectory(configCmdLine.at(i));
            if (!checkDirectory.isDir()) {
                cout << "Argument passed to -L option is not a directory path. Did you mean the -l option?" << endl;
                dictionary[ "DONE" ] = "error";
                break;
            }
            qmakeLibs += QString("-L" + configCmdLine.at(i));
        } else if (configCmdLine.at(i) == "-l") {
            ++i;
            if (i == argCount)
                break;
            qmakeLibs += QString("-l" + configCmdLine.at(i));
        } else if (configCmdLine.at(i).startsWith("OPENSSL_LIBS=")) {
            opensslLibs = configCmdLine.at(i);
        } else if (configCmdLine.at(i).startsWith("OPENSSL_LIBS_DEBUG=")) {
            opensslLibsDebug = configCmdLine.at(i);
        } else if (configCmdLine.at(i).startsWith("OPENSSL_LIBS_RELEASE=")) {
            opensslLibsRelease = configCmdLine.at(i);
        } else if (configCmdLine.at(i).startsWith("OPENSSL_PATH=")) {
            opensslPath = QDir::fromNativeSeparators(configCmdLine.at(i).section("=", 1));
        } else if (configCmdLine.at(i).startsWith("PSQL_LIBS=")) {
            psqlLibs = configCmdLine.at(i);
        } else if (configCmdLine.at(i).startsWith("SYBASE=")) {
            sybase = configCmdLine.at(i);
        } else if (configCmdLine.at(i).startsWith("SYBASE_LIBS=")) {
            sybaseLibs = configCmdLine.at(i);
        } else if (configCmdLine.at(i).startsWith("DBUS_PATH=")) {
            dbusPath = QDir::fromNativeSeparators(configCmdLine.at(i).section("=", 1));
        } else if (configCmdLine.at(i).startsWith("DBUS_HOST_PATH=")) {
            dbusHostPath = QDir::fromNativeSeparators(configCmdLine.at(i).section("=", 1));
        } else if (configCmdLine.at(i).startsWith("MYSQL_PATH=")) {
            mysqlPath = QDir::fromNativeSeparators(configCmdLine.at(i).section("=", 1));
        } else if (configCmdLine.at(i).startsWith("ZLIB_LIBS=")) {
            zlibLibs = QDir::fromNativeSeparators(configCmdLine.at(i));
        }

        else if ((configCmdLine.at(i) == "-override-version") || (configCmdLine.at(i) == "-version-override")){
            ++i;
            if (i == argCount)
                break;
            dictionary[ "VERSION" ] = configCmdLine.at(i);
        }

        else if (configCmdLine.at(i) == "-saveconfig") {
            ++i;
            if (i == argCount)
                break;
            dictionary[ "CUSTOMCONFIG" ] = "_" + configCmdLine.at(i);
        }

        else if (configCmdLine.at(i) == "-confirm-license") {
            dictionary["LICENSE_CONFIRMED"] = "yes";
        }

        else if (configCmdLine.at(i) == "-make") {
            ++i;
            if (i == argCount)
                break;
            QString part = configCmdLine.at(i);
            if (!allBuildParts.contains(part)) {
                cout << "Unknown part " << part << " passed to -make." << endl;
                dictionary["DONE"] = "error";
            }
            buildParts += part;
        } else if (configCmdLine.at(i) == "-nomake") {
            ++i;
            if (i == argCount)
                break;
            QString part = configCmdLine.at(i);
            if (!allBuildParts.contains(part)) {
                cout << "Unknown part " << part << " passed to -nomake." << endl;
                dictionary["DONE"] = "error";
            }
            nobuildParts += part;
        }

        else if (configCmdLine.at(i) == "-skip") {
            ++i;
            if (i == argCount)
                break;
            QString mod = configCmdLine.at(i);
            if (!mod.startsWith(QLatin1String("qt")))
                mod.insert(0, QStringLiteral("qt"));
            if (!QFileInfo(sourcePath + "/../" + mod).isDir()) {
                cout << "Attempting to skip non-existent module " << mod << "." << endl;
                dictionary["DONE"] = "error";
            }
            skipModules += mod;
        }

        // Directories ----------------------------------------------
        else if (configCmdLine.at(i) == "-prefix") {
            ++i;
            if (i == argCount)
                break;
            dictionary[ "QT_INSTALL_PREFIX" ] = configCmdLine.at(i);
        }

        else if (configCmdLine.at(i) == "-bindir") {
            ++i;
            if (i == argCount)
                break;
            dictionary[ "QT_INSTALL_BINS" ] = configCmdLine.at(i);
        }

        else if (configCmdLine.at(i) == "-libexecdir") {
            ++i;
            if (i == argCount)
                break;
            dictionary[ "QT_INSTALL_LIBEXECS" ] = configCmdLine.at(i);
        }

        else if (configCmdLine.at(i) == "-libdir") {
            ++i;
            if (i == argCount)
                break;
            dictionary[ "QT_INSTALL_LIBS" ] = configCmdLine.at(i);
        }

        else if (configCmdLine.at(i) == "-docdir") {
            ++i;
            if (i == argCount)
                break;
            dictionary[ "QT_INSTALL_DOCS" ] = configCmdLine.at(i);
        }

        else if (configCmdLine.at(i) == "-headerdir") {
            ++i;
            if (i == argCount)
                break;
            dictionary[ "QT_INSTALL_HEADERS" ] = configCmdLine.at(i);
        }

        else if (configCmdLine.at(i) == "-plugindir") {
            ++i;
            if (i == argCount)
                break;
            dictionary[ "QT_INSTALL_PLUGINS" ] = configCmdLine.at(i);
        }

        else if (configCmdLine.at(i) == "-importdir") {
            ++i;
            if (i == argCount)
                break;
            dictionary[ "QT_INSTALL_IMPORTS" ] = configCmdLine.at(i);
        }

        else if (configCmdLine.at(i) == "-qmldir") {
            ++i;
            if (i == argCount)
                break;
            dictionary[ "QT_INSTALL_QML" ] = configCmdLine.at(i);
        }

        else if (configCmdLine.at(i) == "-archdatadir") {
            ++i;
            if (i == argCount)
                break;
            dictionary[ "QT_INSTALL_ARCHDATA" ] = configCmdLine.at(i);
        }

        else if (configCmdLine.at(i) == "-datadir") {
            ++i;
            if (i == argCount)
                break;
            dictionary[ "QT_INSTALL_DATA" ] = configCmdLine.at(i);
        }

        else if (configCmdLine.at(i) == "-translationdir") {
            ++i;
            if (i == argCount)
                break;
            dictionary[ "QT_INSTALL_TRANSLATIONS" ] = configCmdLine.at(i);
        }

        else if (configCmdLine.at(i) == "-examplesdir") {
            ++i;
            if (i == argCount)
                break;
            dictionary[ "QT_INSTALL_EXAMPLES" ] = configCmdLine.at(i);
        }

        else if (configCmdLine.at(i) == "-testsdir") {
            ++i;
            if (i == argCount)
                break;
            dictionary[ "QT_INSTALL_TESTS" ] = configCmdLine.at(i);
        }

        else if (configCmdLine.at(i) == "-sysroot") {
            ++i;
            if (i == argCount)
                break;
            dictionary[ "CFG_SYSROOT" ] = configCmdLine.at(i);
        }
        else if (configCmdLine.at(i) == "-no-gcc-sysroot") {
            dictionary[ "CFG_GCC_SYSROOT" ] = "no";
        }

        else if (configCmdLine.at(i) == "-hostprefix") {
            ++i;
            if (i == argCount || configCmdLine.at(i).startsWith('-'))
                dictionary[ "QT_HOST_PREFIX" ] = buildPath;
            else
                dictionary[ "QT_HOST_PREFIX" ] = configCmdLine.at(i);
        }

        else if (configCmdLine.at(i) == "-hostbindir") {
            ++i;
            if (i == argCount)
                break;
            dictionary[ "QT_HOST_BINS" ] = configCmdLine.at(i);
        }

        else if (configCmdLine.at(i) == "-hostlibdir") {
            ++i;
            if (i == argCount)
                break;
            dictionary[ "QT_HOST_LIBS" ] = configCmdLine.at(i);
        }

        else if (configCmdLine.at(i) == "-hostdatadir") {
            ++i;
            if (i == argCount)
                break;
            dictionary[ "QT_HOST_DATA" ] = configCmdLine.at(i);
        }

        else if (configCmdLine.at(i) == "-extprefix") {
            ++i;
            if (i == argCount)
                break;
            dictionary[ "QT_EXT_PREFIX" ] = configCmdLine.at(i);
        }

        else if (configCmdLine.at(i) == "-make-tool") {
            ++i;
            if (i == argCount)
                break;
            dictionary[ "MAKE" ] = configCmdLine.at(i);
        }

        else if (configCmdLine.at(i).indexOf(QRegExp("^-(en|dis)able-")) != -1) {
            // Scan to see if any specific modules and drivers are enabled or disabled
            for (QStringList::Iterator module = modules.begin(); module != modules.end(); ++module) {
                if (configCmdLine.at(i) == QString("-enable-") + (*module)) {
                    enabledModules += (*module);
                    break;
                }
                else if (configCmdLine.at(i) == QString("-disable-") + (*module)) {
                    disabledModules += (*module);
                    break;
                }
            }
        }

        else if (configCmdLine.at(i) == "-directwrite") {
            dictionary["DIRECTWRITE"] = "yes";
        } else if (configCmdLine.at(i) == "-no-directwrite") {
            dictionary["DIRECTWRITE"] = "no";
        }

        else if (configCmdLine.at(i) == "-direct2d") {
            dictionary["DIRECT2D"] = "yes";
        } else if (configCmdLine.at(i) == "-no-direct2d") {
            dictionary["DIRECT2D"] = "no";
        }

        else if (configCmdLine.at(i) == "-nis") {
            dictionary["NIS"] = "yes";
        } else if (configCmdLine.at(i) == "-no-nis") {
            dictionary["NIS"] = "no";
        }

        else if (configCmdLine.at(i) == "-cups") {
            dictionary["QT_CUPS"] = "yes";
        } else if (configCmdLine.at(i) == "-no-cups") {
            dictionary["QT_CUPS"] = "no";
        }

        else if (configCmdLine.at(i) == "-iconv") {
            dictionary["QT_ICONV"] = "yes";
        } else if (configCmdLine.at(i) == "-no-iconv") {
            dictionary["QT_ICONV"] = "no";
        } else if (configCmdLine.at(i) == "-sun-iconv") {
            dictionary["QT_ICONV"] = "sun";
        } else if (configCmdLine.at(i) == "-gnu-iconv") {
            dictionary["QT_ICONV"] = "gnu";
        }

        else if (configCmdLine.at(i) == "-no-evdev") {
            dictionary[ "QT_EVDEV" ] = "no";
        } else if (configCmdLine.at(i) == "-evdev") {
            dictionary[ "QT_EVDEV" ] = "yes";
        }

        else if (configCmdLine.at(i) == "-no-mtdev") {
            dictionary[ "QT_MTDEV" ] = "no";
        } else if (configCmdLine.at(i) == "-mtdev") {
            dictionary[ "QT_MTDEV" ] = "yes";
        }

        else if (configCmdLine.at(i) == "-inotify") {
            dictionary["QT_INOTIFY"] = "yes";
        } else if (configCmdLine.at(i) == "-no-inotify") {
            dictionary["QT_INOTIFY"] = "no";
        }

        else if (configCmdLine.at(i) == "-largefile") {
            dictionary["LARGE_FILE"] = "yes";
        }

        else if (configCmdLine.at(i) == "-fontconfig") {
            dictionary["FONT_CONFIG"] = "yes";
        } else if (configCmdLine.at(i) == "-no-fontconfig") {
            dictionary["FONT_CONFIG"] = "no";
        }

        else if (configCmdLine.at(i) == "-posix-ipc") {
            dictionary["POSIX_IPC"] = "yes";
        }

        else if (configCmdLine.at(i) == "-glib") {
            dictionary["QT_GLIB"] = "yes";
        }

        else if (configCmdLine.at(i) == "-sysconfdir") {
            ++i;
            if (i == argCount)
                break;

            dictionary["QT_INSTALL_SETTINGS"] = configCmdLine.at(i);
        }

        else if (configCmdLine.at(i) == "-android-ndk") {
            ++i;
            if (i == argCount)
                break;
            dictionary[ "ANDROID_NDK_ROOT" ] = configCmdLine.at(i);
        }

        else if (configCmdLine.at(i) == "-android-sdk") {
            ++i;
            if (i == argCount)
                break;
            dictionary[ "ANDROID_SDK_ROOT" ] = configCmdLine.at(i);
        }

        else if (configCmdLine.at(i) == "-android-ndk-platform") {
            ++i;
            if (i == argCount)
                break;
            dictionary[ "ANDROID_PLATFORM" ] = configCmdLine.at(i);
        }

        else if (configCmdLine.at(i) == "-android-ndk-host") {
            ++i;
            if (i == argCount)
                break;

            dictionary[ "ANDROID_HOST" ] = configCmdLine.at(i);
        }

        else if (configCmdLine.at(i) == "-android-arch") {
            ++i;
            if (i == argCount)
                break;
            dictionary[ "ANDROID_TARGET_ARCH" ] = configCmdLine.at(i);
        }

        else if (configCmdLine.at(i) == "-android-toolchain-version") {
            ++i;
            if (i == argCount)
                break;
            dictionary[ "ANDROID_NDK_TOOLCHAIN_VERSION" ] = configCmdLine.at(i);
        }

        else if (configCmdLine.at(i) == "-no-android-style-assets") {
            dictionary[ "ANDROID_STYLE_ASSETS" ] = "no";
        } else if (configCmdLine.at(i) == "-android-style-assets") {
            dictionary[ "ANDROID_STYLE_ASSETS" ] = "yes";
        }

        else {
            dictionary[ "DONE" ] = "error";
            cout << "Unknown option " << configCmdLine.at(i) << endl;
            break;
        }
    }

    // Ensure that QMAKESPEC exists in the mkspecs folder
    const QString mkspecPath(sourcePath + "/mkspecs");
    QDirIterator itMkspecs(mkspecPath, QDir::AllDirs | QDir::NoDotAndDotDot, QDirIterator::Subdirectories);
    QStringList mkspecs;

    while (itMkspecs.hasNext()) {
        QString mkspec = itMkspecs.next();
        // Remove base PATH
        mkspec.remove(0, mkspecPath.length() + 1);
        mkspecs << mkspec;
    }

    if (dictionary["QMAKESPEC"].toLower() == "features"
        || !mkspecs.contains(dictionary["QMAKESPEC"], Qt::CaseInsensitive)) {
        dictionary[ "DONE" ] = "error";
        if (dictionary ["QMAKESPEC_FROM"] == "commandline") {
            cout << "Invalid option \"" << dictionary["QMAKESPEC"] << "\" for -platform." << endl;
        } else if (dictionary ["QMAKESPEC_FROM"] == "env") {
            cout << "QMAKESPEC environment variable is set to \"" << dictionary["QMAKESPEC"]
                 << "\" which is not a supported platform" << endl;
        } else { // was autodetected from environment
            cout << "Unable to detect the platform from environment. Use -platform command line" << endl
                 << "argument or set the QMAKESPEC environment variable and run configure again." << endl;
        }
        cout << "See the README file for a list of supported operating systems and compilers." << endl;
    } else {
        if (dictionary[ "QMAKESPEC" ].endsWith("-icc") ||
            dictionary[ "QMAKESPEC" ].endsWith("-msvc2012") ||
            dictionary[ "QMAKESPEC" ].endsWith("-msvc2013") ||
            dictionary[ "QMAKESPEC" ].endsWith("-msvc2015")) {
            if (dictionary[ "MAKE" ].isEmpty()) dictionary[ "MAKE" ] = "nmake";
            dictionary[ "QMAKEMAKEFILE" ] = "Makefile.win32";
        } else if (dictionary[ "QMAKESPEC" ].startsWith(QLatin1String("win32-g++"))) {
            if (dictionary[ "MAKE" ].isEmpty()) dictionary[ "MAKE" ] = "mingw32-make";
            dictionary[ "QMAKEMAKEFILE" ] = "Makefile.unix";
        } else {
            if (dictionary[ "MAKE" ].isEmpty()) dictionary[ "MAKE" ] = "make";
            dictionary[ "QMAKEMAKEFILE" ] = "Makefile.win32";
        }
    }

    if (isDeviceMkspec) {
        const QStringList devices = mkspecs.filter("devices/", Qt::CaseInsensitive);
        const QStringList family = devices.filter(dictionary["XQMAKESPEC"], Qt::CaseInsensitive);

        if (family.isEmpty()) {
            dictionary[ "DONE" ] = "error";
            cout << "Error: No device matching '" << dictionary["XQMAKESPEC"] << "'." << endl;
        } else if (family.size() > 1) {
            dictionary[ "DONE" ] = "error";

            cout << "Error: Multiple matches for device '" << dictionary["XQMAKESPEC"] << "'. Candidates are:" << endl;

            foreach (const QString &device, family)
                cout << "\t* " << device << endl;
        } else {
            Q_ASSERT(family.size() == 1);
            dictionary["XQMAKESPEC"] = family.at(0);
        }

    } else {
        // Ensure that -spec (XQMAKESPEC) exists in the mkspecs folder as well
        if (dictionary.contains("XQMAKESPEC") &&
                !mkspecs.contains(dictionary["XQMAKESPEC"], Qt::CaseInsensitive)) {
            dictionary[ "DONE" ] = "error";
            cout << "Invalid option \"" << dictionary["XQMAKESPEC"] << "\" for -xplatform." << endl;
        }
    }

    // Allow tests for private classes to be compiled against internal builds
    if (dictionary["BUILDDEV"] == "yes") {
        qtConfig << "private_tests";
        if (dictionary["WERROR"] != "no")
            qmakeConfig << "warnings_are_errors";
        if (dictionary["HEADERSCLEAN"] != "no")
            qmakeConfig << "headersclean";
    } else {
        if (dictionary["WERROR"] == "yes")
            qmakeConfig << "warnings_are_errors";
        if (dictionary["HEADERSCLEAN"] == "yes")
            qmakeConfig << "headersclean";
    }

    if (dictionary["FORCE_ASSERTS"] == "yes")
        qtConfig += "force_asserts";

    for (QStringList::Iterator dis = disabledModules.begin(); dis != disabledModules.end(); ++dis) {
        modules.removeAll((*dis));
    }
    for (QStringList::Iterator ena = enabledModules.begin(); ena != enabledModules.end(); ++ena) {
        if (modules.indexOf((*ena)) == -1)
            modules += (*ena);
    }
    qtConfig += modules;

    for (QStringList::Iterator it = disabledModules.begin(); it != disabledModules.end(); ++it)
        qtConfig.removeAll(*it);

    if ((dictionary[ "REDO" ] != "yes") && (dictionary[ "HELP" ] != "yes")
            && (dictionary[ "DONE" ] != "error"))
        saveCmdLine();
}

void Configure::validateArgs()
{
    // Validate the specified config
    QString cfgpath = sourcePath + "/src/corelib/global/qconfig-" + dictionary["QCONFIG"] + ".h";

    // Try internal configurations first.
    QStringList possible_configs = QStringList()
        << "minimal"
        << "small"
        << "medium"
        << "large"
        << "full";
    int index = possible_configs.indexOf(dictionary["QCONFIG"]);
    if (index >= 0) {
        for (int c = 0; c <= index; c++) {
            qtConfig += possible_configs[c] + "-config";
        }
        if (dictionary["QCONFIG"] != "full")
            dictionary["QCONFIG_PATH"] = cfgpath;
        return;
    }

    if (!QFileInfo::exists(cfgpath)) {
        cfgpath = QFileInfo(dictionary["QCONFIG"]).absoluteFilePath();
        if (!QFileInfo::exists(cfgpath)) {
            dictionary[ "DONE" ] = "error";
            cout << "No such configuration \"" << qPrintable(dictionary["QCONFIG"]) << "\"" << endl ;
            return;
        }
    }
    dictionary["QCONFIG_PATH"] = cfgpath;
}

// Output helper functions --------------------------------[ Start ]-
/*!
    Determines the length of a string token.
*/
static int tokenLength(const char *str)
{
    if (*str == 0)
        return 0;

    const char *nextToken = strpbrk(str, " _/\n\r");
    if (nextToken == str || !nextToken)
        return 1;

    return int(nextToken - str);
}

/*!
    Prints out a string which starts at position \a startingAt, and
    indents each wrapped line with \a wrapIndent characters.
    The wrap point is set to the console width, unless that width
    cannot be determined, or is too small.
*/
void Configure::desc(const char *description, int startingAt, int wrapIndent)
{
    int linePos = startingAt;

    bool firstLine = true;
    const char *nextToken = description;
    while (*nextToken) {
        int nextTokenLen = tokenLength(nextToken);
        if (*nextToken == '\n'                         // Wrap on newline, duh
            || (linePos + nextTokenLen > outputWidth)) // Wrap at outputWidth
        {
            printf("\n");
            linePos = 0;
            firstLine = false;
            if (*nextToken == '\n')
                ++nextToken;
            continue;
        }
        if (!firstLine && linePos < wrapIndent) {  // Indent to wrapIndent
            printf("%*s", wrapIndent , "");
            linePos = wrapIndent;
            if (*nextToken == ' ') {
                ++nextToken;
                continue;
            }
        }
        printf("%.*s", nextTokenLen, nextToken);
        linePos += nextTokenLen;
        nextToken += nextTokenLen;
    }
}

/*!
    Prints out an option with its description wrapped at the
    description starting point. If \a skipIndent is true, the
    indentation to the option is not outputted (used by marked option
    version of desc()). Extra spaces between option and its
    description is filled with\a fillChar, if there's available
    space.
*/
void Configure::desc(const char *option, const char *description, bool skipIndent, char fillChar)
{
    if (!skipIndent)
        printf("%*s", optionIndent, "");

    int remaining  = descIndent - optionIndent - int(strlen(option));
    int wrapIndent = descIndent + qMax(0, 1 - remaining);
    printf("%s", option);

    if (remaining > 2) {
        printf(" "); // Space in front
        for (int i = remaining; i > 2; --i)
            printf("%c", fillChar); // Fill, if available space
    }
    printf(" "); // Space between option and description

    desc(description, wrapIndent, wrapIndent);
    printf("\n");
}

/*!
    Same as above, except it also marks an option with an '*', if
    the option is default action.
*/
void Configure::desc(const char *mark_option, const char *mark, const char *option, const char *description, char fillChar)
{
    const QString markedAs = dictionary.value(mark_option);
    if (markedAs == "auto" && markedAs == mark) // both "auto", always => +
        printf(" +  ");
    else if (markedAs == "auto")                // setting marked as "auto" and option is default => +
        printf(" %c  " , (defaultTo(mark_option) == QLatin1String(mark))? '+' : ' ');
    else if (QLatin1String(mark) == "auto" && markedAs != "no")     // description marked as "auto" and option is available => +
        printf(" %c  " , checkAvailability(mark_option) ? '+' : ' ');
    else                                        // None are "auto", (markedAs == mark) => *
        printf(" %c  " , markedAs == QLatin1String(mark) ? '*' : ' ');

    desc(option, description, true, fillChar);
}

/*!
    Modifies the default configuration based on given -platform option.
    Eg. switches to different default styles for Windows CE.
*/
void Configure::applySpecSpecifics()
{
    if (dictionary.contains("XQMAKESPEC")) {
        //Disable building tools when cross compiling.
        nobuildParts << "tools";
    }

    if (dictionary.value("XQMAKESPEC").startsWith("winphone") || dictionary.value("XQMAKESPEC").startsWith("winrt")) {
        dictionary[ "STYLE_WINDOWSXP" ]     = "no";
        dictionary[ "STYLE_WINDOWSVISTA" ]  = "no";
        dictionary[ "GIF" ]                 = "qt";
        dictionary[ "JPEG" ]                = "qt";
        dictionary[ "LIBJPEG" ]             = "qt";
        dictionary[ "LIBPNG" ]              = "qt";
        dictionary[ "FREETYPE" ]            = "yes";
        dictionary[ "OPENGL" ]              = "yes";
        dictionary[ "OPENGL_ES_2" ]         = "yes";
        dictionary[ "OPENVG" ]              = "no";
        dictionary[ "SSL" ]                 = "yes";
        dictionary[ "OPENSSL" ]             = "no";
        dictionary[ "DBUS" ]                = "no";
        dictionary[ "ZLIB" ]                = "qt";
        dictionary[ "PCRE" ]                = "qt";
        dictionary[ "ICU" ]                 = "qt";
        dictionary[ "LARGE_FILE" ]          = "no";
        dictionary[ "ANGLE" ]               = "yes";
        dictionary[ "DYNAMICGL" ]           = "no";
<<<<<<< HEAD
=======
    } else if (dictionary.value("XQMAKESPEC").startsWith("wince")) {
        dictionary[ "STYLE_WINDOWSXP" ]     = "no";
        dictionary[ "STYLE_WINDOWSVISTA" ]  = "no";
        dictionary[ "STYLE_FUSION" ]        = "no";
        dictionary[ "STYLE_WINDOWSCE" ]     = "yes";
        dictionary[ "STYLE_WINDOWSMOBILE" ] = "yes";
        dictionary[ "OPENGL" ]              = "no";
        dictionary[ "RTTI" ]                = "no";
        dictionary[ "SSE2" ]                = "no";
        dictionary[ "SSE3" ]                = "no";
        dictionary[ "SSSE3" ]               = "no";
        dictionary[ "SSE4_1" ]              = "no";
        dictionary[ "SSE4_2" ]              = "no";
        dictionary[ "AVX" ]                 = "no";
        dictionary[ "AVX2" ]                = "no";
        dictionary[ "CE_CRT" ]              = "yes";
        dictionary[ "LARGE_FILE" ]          = "no";
        dictionary[ "ANGLE" ]               = "no";
        dictionary[ "DYNAMICGL" ]           = "no";
        if (dictionary[ "XQMAKESPEC" ].startsWith("wincewm")) {
            dictionary[ "MMX" ]    = "yes";
        }
>>>>>>> 45dc347a
    } else if (dictionary.value("XQMAKESPEC").startsWith("linux")) { //TODO actually wrong.
      //TODO
        dictionary[ "STYLE_WINDOWSXP" ]     = "no";
        dictionary[ "STYLE_WINDOWSVISTA" ]  = "no";
        dictionary[ "KBD_DRIVERS" ]         = "tty";
        dictionary[ "GFX_DRIVERS" ]         = "linuxfb";
        dictionary[ "MOUSE_DRIVERS" ]       = "pc linuxtp";
        dictionary[ "OPENGL" ]              = "no";
        dictionary[ "DBUS"]                 = "no";
        dictionary[ "QT_INOTIFY" ]          = "no";
        dictionary[ "QT_CUPS" ]             = "no";
        dictionary[ "QT_GLIB" ]             = "no";
        dictionary[ "QT_ICONV" ]            = "no";
        dictionary[ "QT_EVDEV" ]            = "no";
        dictionary[ "QT_MTDEV" ]            = "no";
        dictionary[ "FONT_CONFIG" ]         = "auto";
        dictionary[ "ANGLE" ]               = "no";

        dictionary["DECORATIONS"]           = "default windows styled";
    } else if (platform() == QNX) {
        dictionary["STACK_PROTECTOR_STRONG"] = "auto";
        dictionary["SLOG2"]                 = "auto";
        dictionary["QNX_IMF"]               = "auto";
        dictionary["PPS"]                   = "auto";
        dictionary["LGMON"]                 = "auto";
        dictionary["QT_XKBCOMMON"]          = "no";
        dictionary[ "ANGLE" ]               = "no";
        dictionary[ "DYNAMICGL" ]           = "no";
        dictionary[ "FONT_CONFIG" ]         = "auto";
        dictionary[ "POLL" ]                = "poll";
    } else if (platform() == ANDROID) {
        dictionary[ "REDUCE_EXPORTS" ]      = "yes";
        dictionary[ "BUILD" ]               = "release";
        dictionary[ "BUILDALL" ]            = "no";
        dictionary[ "LARGE_FILE" ]          = "no";
        dictionary[ "ANGLE" ]               = "no";
        dictionary[ "DYNAMICGL" ]           = "no";
        dictionary[ "REDUCE_RELOCATIONS" ]  = "yes";
        dictionary[ "QT_GETIFADDRS" ]       = "no";
        dictionary[ "QT_XKBCOMMON" ]        = "no";
        dictionary["ANDROID_STYLE_ASSETS"]  = "yes";
        dictionary[ "STYLE_ANDROID" ]       = "yes";
        dictionary[ "POLL" ]                = "poll";
    }
}

// Output helper functions ---------------------------------[ Stop ]-


bool Configure::displayHelp()
{
    if (dictionary[ "HELP" ] == "yes") {
        desc("Usage: configure [options]\n\n", 0, 7);

        desc("Installation options:\n\n");

        desc("These are optional, but you may specify install directories.\n\n", 0, 1);

        desc(       "-prefix <dir>",                    "The deployment directory, as seen on the target device.\n"
                                                        "(default %CD%)\n");

        desc(       "-extprefix <dir>",                 "The installation directory, as seen on the host machine.\n"
                                                        "(default SYSROOT/PREFIX)\n");

        desc(       "-hostprefix [dir]",                "The installation directory for build tools running on the\n"
                                                        "host machine. If [dir] is not given, the current build\n"
                                                        "directory will be used. (default EXTPREFIX)\n");

        desc("You may use these to change the layout of the install. Note that all directories\n"
             "except -sysconfdir should be located under -prefix/-hostprefix:\n\n");

        desc(       "-bindir <dir>",                    "User executables will be installed to <dir>\n(default PREFIX/bin)");
        desc(       "-libdir <dir>",                    "Libraries will be installed to <dir>\n(default PREFIX/lib)");
        desc(       "-headerdir <dir>",                 "Headers will be installed to <dir>\n(default PREFIX/include)");
        desc(       "-archdatadir <dir>",               "Architecture-dependent data used by Qt will be installed to <dir>\n(default PREFIX)");
        desc(       "-libexecdir <dir>",                "Program executables will be installed to <dir>\n(default ARCHDATADIR/bin)");
        desc(       "-plugindir <dir>",                 "Plugins will be installed to <dir>\n(default ARCHDATADIR/plugins)");
        desc(       "-importdir <dir>",                 "Imports for QML1 will be installed to <dir>\n(default ARCHDATADIR/imports)");
        desc(       "-qmldir <dir>",                    "Imports for QML2 will be installed to <dir>\n(default ARCHDATADIR/qml)");
        desc(       "-datadir <dir>",                   "Data used by Qt programs will be installed to <dir>\n(default PREFIX)");
        desc(       "-docdir <dir>",                    "Documentation will be installed to <dir>\n(default DATADIR/doc)");
        desc(       "-translationdir <dir>",            "Translations of Qt programs will be installed to <dir>\n(default DATADIR/translations)");
        desc(       "-examplesdir <dir>",               "Examples will be installed to <dir>\n(default PREFIX/examples)");
        desc(       "-testsdir <dir>",                  "Tests will be installed to <dir>\n(default PREFIX/tests)\n");

        desc(       "-hostbindir <dir>",                "Host executables will be installed to <dir>\n(default HOSTPREFIX/bin)");
        desc(       "-hostlibdir <dir>",                "Host libraries will be installed to <dir>\n(default HOSTPREFIX/lib)");
        desc(       "-hostdatadir <dir>",               "Data used by qmake will be installed to <dir>\n(default HOSTPREFIX)");

        desc("\nConfigure options:\n\n");

        desc(" The defaults (*) are usually acceptable. A plus (+) denotes a default value"
             " that needs to be evaluated. If the evaluation succeeds, the feature is"
             " included. Here is a short explanation of each option:\n\n", 0, 1);

        desc("BUILD", "release","-release",             "Compile and link Qt with debugging turned off.");
        desc("BUILD", "debug",  "-debug",               "Compile and link Qt with debugging turned on.");
        desc("BUILDALL", "yes", "-debug-and-release",   "Compile and link two Qt libraries, with and without debugging turned on.\n");

        desc("FORCEDEBUGINFO", "yes","-force-debug-info", "Create symbol files for release builds.");
        desc("SEPARATE_DEBUG_INFO", "yes","-separate-debug-info", "Strip debug information into a separate file.\n");

        desc("BUILDDEV", "yes", "-developer-build",      "Compile and link Qt with Qt developer options (including auto-tests exporting)\n");

        desc("RELEASE_TOOLS", "yes", "-optimized-tools", "Build optimized host tools even in debug build.");
        desc("RELEASE_TOOLS", "no", "-no-optimized-tools", "Do not build optimized host tools even in debug build.\n");

        desc("OPENSOURCE", "opensource", "-opensource",   "Compile and link the Open-Source Edition of Qt.");
        desc("COMMERCIAL", "commercial", "-commercial",   "Compile and link the Commercial Edition of Qt.\n");

        desc(        "-c++std <edition>",               "Compile Qt with C++ standard edition (c++11, c++14, c++1z)\n"
                                                        "Default: highest supported. This option is not supported for MSVC.\n");

        desc("USE_GOLD_LINKER", "yes", "-use-gold-linker",                  "Link using the GNU gold linker (gcc only).");
        desc("USE_GOLD_LINKER", "no", "-no-use-gold-linker",                "Do not link using the GNU gold linker.\n");

        desc("ENABLE_NEW_DTAGS", "yes", "-enable-new-dtags", "Use new DTAGS for RPATH (Linux only).");
        desc("ENABLE_NEW_DTAGS", "no", "-disable-new-dtags", "Do not use new DTAGS for RPATH.\n");

        desc("SHARED", "yes",   "-shared",              "Create and use shared Qt libraries.");
        desc("SHARED", "no",    "-static",              "Create and use static Qt libraries.\n");

        desc("STATIC_RUNTIME",  "no", "-static-runtime","Statically link the C/C++ runtime library.\n");

        desc("LTCG", "yes",   "-ltcg",                  "Use Link Time Code Generation. (Release builds only)");
        desc("LTCG", "no",    "-no-ltcg",               "Do not use Link Time Code Generation.\n");

        desc(                   "-make <part>",         "Add part to the list of parts to be built at make time");
        for (int i=0; i<defaultBuildParts.size(); ++i)
            desc(               "",                     qPrintable(QString("  %1").arg(defaultBuildParts.at(i))), false, ' ');
        desc(                   "-nomake <part>",       "Exclude part from the list of parts to be built.\n");

        desc(                   "-skip <module>",       "Exclude an entire module from the build.\n");

        desc(                   "-no-compile-examples", "Install only the sources of examples.\n");

        desc("WIDGETS", "no", "-no-widgets",            "Disable Qt Widgets module.\n");
        desc("GUI", "no", "-no-gui",                    "Disable Qt GUI module.\n");

        desc("ACCESSIBILITY", "no", "-no-accessibility", "Disable accessibility support.\n");
        desc(                   "",                      "Disabling accessibility is not recommended, as it will break QStyle\n"
                                                         "and may break other internal parts of Qt.\n"
                                                         "With this switch you create a source incompatible version of Qt,\n"
                                                         "which is unsupported.\n");
        desc("ACCESSIBILITY", "yes", "-accessibility",   "Enable accessibility support.\n");

        desc(                   "-no-sql-<driver>",     "Disable SQL <driver> entirely, by default none are turned on.");
        desc(                   "-qt-sql-<driver>",     "Enable a SQL <driver> in the Qt Library.");
        desc(                   "-plugin-sql-<driver>", "Enable SQL <driver> as a plugin to be linked to at run time.\n"
                                                        "Available values for <driver>:");
        desc("SQL_MYSQL", "auto", "",                   "  mysql", ' ');
        desc("SQL_PSQL", "auto", "",                    "  psql", ' ');
        desc("SQL_OCI", "auto", "",                     "  oci", ' ');
        desc("SQL_ODBC", "auto", "",                    "  odbc", ' ');
        desc("SQL_TDS", "auto", "",                     "  tds", ' ');
        desc("SQL_DB2", "auto", "",                     "  db2", ' ');
        desc("SQL_SQLITE", "auto", "",                  "  sqlite", ' ');
        desc("SQL_SQLITE2", "auto", "",                 "  sqlite2", ' ');
        desc("SQL_IBASE", "auto", "",                   "  ibase", ' ');
        desc(                   "",                     "(drivers marked with a '+' have been detected as available on this system)\n", false, ' ');

        desc(                   "-system-sqlite",       "Use sqlite from the operating system.\n");

        desc("OPENGL", "no","-no-opengl",               "Do not support OpenGL.");
        desc("OPENGL", "no","-opengl <api>",            "Enable OpenGL support with specified API version.\n"
                                                        "Available values for <api>:");
        desc("", "no", "",                              "  desktop - Enable support for Desktop OpenGL", ' ');
        desc("", "no", "",                              "  dynamic - Enable support for dynamically loaded OpenGL (either desktop or ES)", ' ');
        desc("OPENGL_ES_2",  "yes", "",                 "  es2 - Enable support for OpenGL ES 2.0\n", ' ');

        desc("OPENVG", "no","-no-openvg",               "Disables OpenVG functionality.");
        desc("OPENVG", "yes","-openvg",                 "Enables OpenVG functionality.\n");
        desc(                   "-force-asserts",       "Activate asserts in release mode.\n");
        desc(                   "-platform <spec>",     "The operating system and compiler you are building on.\n(default %QMAKESPEC%)\n");
        desc(                   "-xplatform <spec>",    "The operating system and compiler you are cross compiling to.\n");
        desc(                   "",                     "See the README file for a list of supported operating systems and compilers.\n", false, ' ');

        desc("TARGET_OS", "*", "-target",               "Set target OS version. Currently the only valid value is 'xp' for targeting Windows XP.\n"
                                                        "MSVC >= 2012 targets Windows Vista by default.\n");

        desc(                   "-sysroot <dir>",       "Sets <dir> as the target compiler's and qmake's sysroot and also sets pkg-config paths.");
        desc(                   "-no-gcc-sysroot",      "When using -sysroot, it disables the passing of --sysroot to the compiler.\n");

        desc(                   "-qconfig <local>",     "Use src/corelib/global/qconfig-<local>.h rather than the\n"
                                                        "default 'full'.\n");

        desc("NIS",  "no",      "-no-nis",              "Do not compile NIS support.");
        desc("NIS",  "yes",     "-nis",                 "Compile NIS support.\n");

        desc("QT_ICONV",    "disable", "-no-iconv",     "Do not enable support for iconv(3).");
        desc("QT_ICONV",    "yes",     "-iconv",        "Enable support for iconv(3).");
        desc("QT_ICONV",    "yes",     "-sun-iconv",    "Enable support for iconv(3) using sun-iconv.");
        desc("QT_ICONV",    "yes",     "-gnu-iconv",    "Enable support for iconv(3) using gnu-libiconv.\n");

        desc("QT_EVDEV",    "no",      "-no-evdev",     "Do not enable support for evdev.");
        desc("QT_EVDEV",    "yes",     "-evdev",        "Enable support for evdev.");

        desc("QT_MTDEV",    "no",      "-no-mtdev",     "Do not enable support for mtdev.");
        desc("QT_MTDEV",    "yes",     "-mtdev",        "Enable support for mtdev.");

        desc("QT_INOTIFY",  "yes",     "-inotify",      "Explicitly enable Qt inotify(7) support.");
        desc("QT_INOTIFY",  "no",      "-no-inotify",   "Explicitly disable Qt inotify(7) support.\n");

        desc("QT_EVENTFD",  "yes",     "-eventfd",      "Enable eventfd(7) support in the UNIX event loop.");
        desc("QT_EVENTFD",  "no",      "-no-eventfd",   "Disable eventfd(7) support in the UNIX event loop.\n");

        desc("LARGE_FILE",  "yes",     "-largefile",    "Enables Qt to access files larger than 4 GB.\n");

        desc("POSIX_IPC",   "yes",     "-posix-ipc",    "Enable POSIX IPC.\n");

        desc("QT_GLIB",     "yes",     "-glib",         "Compile Glib support.\n");

        desc("QT_INSTALL_SETTINGS", "auto", "-sysconfdir <dir>", "Settings used by Qt programs will be looked for in\n<dir>.\n");

        desc("SYSTEM_PROXIES", "yes",  "-system-proxies",    "Use system network proxies by default.");
        desc("SYSTEM_PROXIES", "no",   "-no-system-proxies", "Do not use system network proxies by default.\n");

        desc("WERROR",      "yes",     "-warnings-are-errors",   "Make warnings be treated as errors.");
        desc("WERROR",      "no",      "-no-warnings-are-errors","Make warnings be treated normally.");

        desc(                   "-qtnamespace <name>", "Wraps all Qt library code in 'namespace name {...}'.");
        desc(                   "-qtlibinfix <infix>",  "Renames all Qt* libs to Qt*<infix>.\n");
        desc(                   "-D <define>",          "Add an explicit define to the preprocessor.");
        desc(                   "-I <includepath>",     "Add an explicit include path.");
        desc(                   "-L <librarypath>",     "Add an explicit library path.");
        desc(                   "-l <libraryname>",     "Add an explicit library name, residing in a librarypath.\n");

        desc(                   "-help, -h, -?",        "Display this information.\n");

        // 3rd party stuff options go below here --------------------------------------------------------------------------------
        desc("Third Party Libraries:\n\n");

        desc("ZLIB", "qt",      "-qt-zlib",             "Use the zlib bundled with Qt.");
        desc("ZLIB", "system",  "-system-zlib",         "Use zlib from the operating system.\nSee http://www.gzip.org/zlib\n");

        desc("PCRE", "qt",       "-qt-pcre",            "Use the PCRE library bundled with Qt.");
        desc("PCRE", "system",   "-system-pcre",        "Use the PCRE library from the operating system.\nSee http://pcre.org/\n");

        desc("ICU", "yes",       "-icu",                "Use the ICU library.");
        desc("ICU", "no",        "-no-icu",             "Do not use the ICU library.\nSee http://site.icu-project.org/\n");

        desc("GIF", "no",       "-no-gif",              "Do not compile GIF reading support.\n");

        desc("LIBPNG", "no",    "-no-libpng",           "Do not compile PNG support.");
        desc("LIBPNG", "qt",    "-qt-libpng",           "Use the libpng bundled with Qt.");
        desc("LIBPNG", "system","-system-libpng",       "Use libpng from the operating system.\nSee http://www.libpng.org/pub/png\n");

        desc("LIBJPEG", "no",    "-no-libjpeg",         "Do not compile JPEG support.");
        desc("LIBJPEG", "qt",    "-qt-libjpeg",         "Use the libjpeg bundled with Qt.");
        desc("LIBJPEG", "system","-system-libjpeg",     "Use libjpeg from the operating system.\nSee http://www.ijg.org\n");

        desc("DOUBLECONVERSION", "no",     "-no-doubleconversion",     "Use sscanf_l and snprintf_l for (imprecise) double conversion.");
        desc("DOUBLECONVERSION", "qt",     "-qt-doubleconversion",     "Use the libdouble-conversion bundled with Qt.");
        desc("DOUBLECONVERSION", "system", "-system-doubleconversion", "Use the libdouble-conversion provided by the system.");

        desc("FREETYPE", "no",   "-no-freetype",        "Do not compile in Freetype2 support.");
        desc("FREETYPE", "yes",  "-qt-freetype",        "Use the libfreetype bundled with Qt.");
        desc("FREETYPE", "system","-system-freetype",   "Use the libfreetype provided by the system.\n");

        desc("FONT_CONFIG", "yes",     "-fontconfig",   "Build with FontConfig support.");
        desc("FONT_CONFIG", "no",      "-no-fontconfig", "Do not build with FontConfig support.\n");

        desc("HARFBUZZ", "no",   "-no-harfbuzz",        "Do not compile in HarfBuzz-NG support.");
        desc("HARFBUZZ", "qt",   "-qt-harfbuzz",        "Use HarfBuzz-NG bundled with Qt to do text shaping.\n"
                                                        "It can still be disabled by setting\n"
                                                        "the QT_HARFBUZZ environment variable to \"old\".");
        desc("HARFBUZZ", "system","-system-harfbuzz",   "Use HarfBuzz-NG from the operating system\n"
                                                        "to do text shaping. It can still be disabled\n"
                                                        "by setting the QT_HARFBUZZ environment variable to \"old\".\n"
                                                        "See http://www.harfbuzz.org\n");

        if (platform() == QNX) {
            desc("SLOG2", "yes",  "-slog2",             "Compile with slog2 support.");
            desc("SLOG2", "no",  "-no-slog2",           "Do not compile with slog2 support.");
            desc("QNX_IMF", "yes",  "-imf",             "Compile with imf support.");
            desc("QNX_IMF", "no",  "-no-imf",           "Do not compile with imf support.");
            desc("PPS", "yes",  "-pps",                 "Compile with PPS support.");
            desc("PPS", "no",  "-no-pps",               "Do not compile with PPS support.");
            desc("LGMON", "yes",  "-lgmon",             "Compile with lgmon support.");
            desc("LGMON", "no",   "-no-lgmon",          "Do not compile with lgmon support.\n");
        }

        desc("ANGLE", "yes",       "-angle",            "Use the ANGLE implementation of OpenGL ES 2.0.");
        desc("ANGLE", "no",        "-no-angle",         "Do not use ANGLE.\nSee http://code.google.com/p/angleproject/\n");
        // Qt\Windows only options go below here --------------------------------------------------------------------------------
        desc("\nQt for Windows only:\n\n");

        desc("INCREDIBUILD_XGE", "no", "-no-incredibuild-xge", "Do not add IncrediBuild XGE distribution commands to custom build steps.");
        desc("INCREDIBUILD_XGE", "yes", "-incredibuild-xge",   "Add IncrediBuild XGE distribution commands to custom build steps. This will distribute MOC and UIC steps, and other custom buildsteps which are added to the INCREDIBUILD_XGE variable.\n(The IncrediBuild distribution commands are only added to Visual Studio projects)\n");

        desc("PLUGIN_MANIFESTS", "no", "-no-plugin-manifests", "Do not embed manifests in plugins.");
        desc("PLUGIN_MANIFESTS", "yes", "-plugin-manifests",   "Embed manifests in plugins.\n");
        desc("BUILD_QMAKE", "no", "-no-qmake",          "Do not compile qmake.");
        desc("BUILD_QMAKE", "yes", "-qmake",            "Compile qmake.\n");

        desc(                  "-qreal [double|float]", "typedef qreal to the specified type. The default is double.\n"
                                                        "Note that changing this flag affects binary compatibility.\n");

        desc("RTTI", "no",      "-no-rtti",             "Do not compile runtime type information.");
        desc("RTTI", "yes",     "-rtti",                "Compile runtime type information.");
        desc("STRIP", "no",     "-no-strip",            "Do not strip libraries and executables of debug info when installing.");
        desc("STRIP", "yes",    "-strip",               "Strip libraries and executables of debug info when installing.\n");

        desc("SSE2", "no",      "-no-sse2",             "Do not compile with use of SSE2 instructions.");
        desc("SSE2", "yes",     "-sse2",                "Compile with use of SSE2 instructions.");
        desc("SSE3", "no",      "-no-sse3",             "Do not compile with use of SSE3 instructions.");
        desc("SSE3", "yes",     "-sse3",                "Compile with use of SSE3 instructions.");
        desc("SSSE3", "no",     "-no-ssse3",            "Do not compile with use of SSSE3 instructions.");
        desc("SSSE3", "yes",    "-ssse3",               "Compile with use of SSSE3 instructions.");
        desc("SSE4_1", "no",    "-no-sse4.1",           "Do not compile with use of SSE4.1 instructions.");
        desc("SSE4_1", "yes",   "-sse4.1",              "Compile with use of SSE4.1 instructions.");
        desc("SSE4_2", "no",    "-no-sse4.2",           "Do not compile with use of SSE4.2 instructions.");
        desc("SSE4_2", "yes",   "-sse4.2",              "Compile with use of SSE4.2 instructions.");
        desc("AVX", "no",       "-no-avx",              "Do not compile with use of AVX instructions.");
        desc("AVX", "yes",      "-avx",                 "Compile with use of AVX instructions.");
        desc("AVX2", "no",      "-no-avx2",             "Do not compile with use of AVX2 instructions.");
        desc("AVX2", "yes",     "-avx2",                "Compile with use of AVX2 instructions.\n");
        desc("AVX512", "no",    "-no-avx512",           "Do not compile with use of AVX512 instructions.");
        desc("AVX512", "yes",   "-avx512",              "Compile with use of AVX512 instructions.\n");
        desc("SSL", "no",        "-no-ssl",             "Do not compile support for SSL.");
        desc("SSL", "yes",       "-ssl",                "Enable run-time SSL support.");
        desc("OPENSSL", "no",    "-no-openssl",         "Do not compile support for OpenSSL.");
        desc("OPENSSL", "yes",   "-openssl",            "Enable run-time OpenSSL support.");
        desc("OPENSSL", "linked","-openssl-linked",     "Enable linked OpenSSL support.\n");
        desc("LIBPROXY", "no",   "-no-libproxy",        "Do not compile in libproxy support.");
        desc("LIBPROXY", "yes",  "-libproxy",           "Compile in libproxy support (for cross compilation targets).\n");
        desc("DBUS", "no",       "-no-dbus",            "Do not compile in D-Bus support.");
        desc("DBUS", "linked",   "-dbus-linked",        "Compile in D-Bus support and link to libdbus-1.\n");
        desc("DBUS", "runtime",  "-dbus-runtime",       "Compile in D-Bus support and load libdbus-1\ndynamically.");
        desc("AUDIO_BACKEND", "no","-no-audio-backend", "Do not compile in the platform audio backend into\nQt Multimedia.");
        desc("AUDIO_BACKEND", "yes","-audio-backend",   "Compile in the platform audio backend into Qt Multimedia.\n");
        desc("WMF_BACKEND", "no","-no-wmf-backend",     "Do not compile in the windows media foundation backend\ninto Qt Multimedia.");
        desc("WMF_BACKEND", "yes","-wmf-backend",       "Compile in the windows media foundation backend into Qt Multimedia.\n");
        desc("QML_DEBUG", "no",    "-no-qml-debug",     "Do not build the in-process QML debugging support.");
        desc("QML_DEBUG", "yes",   "-qml-debug",        "Build the in-process QML debugging support.\n");
        desc("DIRECTWRITE", "no", "-no-directwrite",    "Do not build support for DirectWrite font rendering.");
        desc("DIRECTWRITE", "yes", "-directwrite",      "Build support for DirectWrite font rendering.\n");

        desc("DIRECT2D", "no",  "-no-direct2d",         "Do not build the Direct2D platform plugin.");
        desc("DIRECT2D", "yes", "-direct2d",            "Build the Direct2D platform plugin (experimental,\n"
                                                        "requires Direct2D availability on target systems,\n"
                                                        "e.g. Windows 7 with Platform Update, Windows 8, etc.)\n");

        desc(                   "-no-style-<style>",    "Disable <style> entirely.");
        desc(                   "-qt-style-<style>",    "Enable <style> in the Qt Library.\nAvailable styles: ");

        desc("STYLE_WINDOWS", "yes", "",                "  windows", ' ');
        desc("STYLE_WINDOWSXP", "auto", "",             "  windowsxp", ' ');
        desc("STYLE_WINDOWSVISTA", "auto", "",          "  windowsvista", ' ');
        desc("STYLE_FUSION", "yes", "",                 "  fusion", ' ');
        desc("NATIVE_GESTURES", "no", "-no-native-gestures", "Do not use native gestures on Windows 7.");
        desc("NATIVE_GESTURES", "yes", "-native-gestures", "Use native gestures on Windows 7.\n");
        desc("MSVC_MP", "no", "-no-mp",                 "Do not use multiple processors for compiling with MSVC");
        desc("MSVC_MP", "yes", "-mp",                   "Use multiple processors for compiling with MSVC (-MP).\n");

        desc(                   "-loadconfig <config>", "Run configure with the parameters from file configure_<config>.cache.");
        desc(                   "-saveconfig <config>", "Run configure and save the parameters in file configure_<config>.cache.");
        desc(                   "-redo",                "Run configure with the same parameters as last time.\n");
        desc(                   "-v, -verbose",         "Run configure tests with verbose output.\n");
        return true;
    }
    return false;
}

// Locate a file and return its containing directory.
QString Configure::locateFile(const QString &fileName) const
{
    const QString mkspec = dictionary.contains(QStringLiteral("XQMAKESPEC"))
        ? dictionary[QStringLiteral("XQMAKESPEC")] : dictionary[QStringLiteral("QMAKESPEC")];
    const QString file = fileName.toLower();
    QStringList pathList;
    if (file.endsWith(".h")) {
        static const QStringList headerPaths =
            Environment::headerPaths(Environment::compilerFromQMakeSpec(mkspec));
        pathList = qmakeIncludes;
        pathList += headerPaths;
    } else if (file.endsWith(".lib") ||  file.endsWith(".a")) {
        static const QStringList libPaths =
            Environment::libraryPaths(Environment::compilerFromQMakeSpec(mkspec));
        pathList = libPaths;
    } else {
         // Fallback for .exe and .dll (latter are not covered by QStandardPaths).
        static const QStringList exePaths = Environment::path();
        pathList = exePaths;
    }
    return Environment::findFileInPaths(file, pathList);
}

/*!
    Default value for options marked as "auto" if the test passes.
    (Used both by the autoDetection() below, and the desc() function
    to mark (+) the default option of autodetecting options.
*/
QString Configure::defaultTo(const QString &option)
{
    // We prefer using the system version of the 3rd party libs
    if (option == "ZLIB"
        || option == "PCRE"
        || option == "LIBJPEG"
        || option == "LIBPNG")
        return "system";

    // PNG is always built-in, never a plugin
    if (option == "PNG")
        return "yes";

    // These database drivers and image formats can be built-in or plugins.
    // Prefer plugins when Qt is shared.
    if (dictionary[ "SHARED" ] == "yes") {
        if (option == "SQL_MYSQL"
            || option == "SQL_MYSQL"
            || option == "SQL_ODBC"
            || option == "SQL_OCI"
            || option == "SQL_PSQL"
            || option == "SQL_TDS"
            || option == "SQL_DB2"
            || option == "SQL_SQLITE"
            || option == "SQL_SQLITE2"
            || option == "SQL_IBASE"
            || option == "JPEG"
            || option == "GIF")
            return "plugin";
    }

    // By default we do not want to compile OCI driver when compiling with
    // MinGW, due to lack of such support from Oracle. It prob. won't work.
    // (Customer may force the use though)
    if (dictionary["QMAKESPEC"].endsWith("-g++")
        && option == "SQL_OCI")
        return "no";

    // keep 'auto' default for msvc, since we can't set the language supported
    if (option == "C++STD"
        && dictionary["QMAKESPEC"].contains("msvc"))
        return "auto";

    if (option == "SYNCQT"
        && (!QFile::exists(sourcePath + "/.git")))
        return "no";

    return "yes";
}

bool Configure::checkAngleAvailability(QString *errorMessage /* = 0 */) const
{
    // Check for Direct X SDK (include lib and direct shader compiler 'fxc').
    // Up to Direct X SDK June 2010 and for MinGW, this is pointed to by the
    // DXSDK_DIR variable. Starting with Windows Kit 8, it is included
    // in the Windows SDK. Checking for the header is not sufficient since
    // it is also  present in MinGW.
    const QString directXSdk = Environment::detectDirectXSdk();
    const Compiler compiler = Environment::compilerFromQMakeSpec(dictionary[QStringLiteral("QMAKESPEC")]);
    if (compiler < CC_MSVC2012 && directXSdk.isEmpty()) {
        if (errorMessage)
            *errorMessage = QStringLiteral("There is no Direct X SDK installed or the environment variable \"DXSDK_DIR\" is not set.");
        return false;
    }
    const QString compilerHeader = QStringLiteral("d3dcompiler.h");
    if (!findFile(compilerHeader)) {
        if (errorMessage)
            *errorMessage = QString::fromLatin1("The header '%1' could not be found.").arg(compilerHeader);
        return false;
    }
    if (dictionary["SSE2"] != "no") {
        const QString intrinHeader = QStringLiteral("intrin.h"); // Not present on MinGW-32
        if (!findFile(intrinHeader)) {
            if (errorMessage)
                *errorMessage = QString::fromLatin1("The header '%1' required for SSE2 could not be found.").arg(intrinHeader);
            return false;
        }
    }

    const QString directXLibrary = QStringLiteral("d3d11.lib"); // Ensures at least the June 2010 DXSDK is present
    if (!findFile(directXLibrary)) {
        if (errorMessage)
            *errorMessage = QString::fromLatin1("The library '%1' could not be found.").arg(directXLibrary);
        return false;
    }
    const QString fxcBinary = QStringLiteral("fxc.exe");
    QStringList additionalPaths;
    if (!directXSdk.isEmpty())
        additionalPaths.push_back(directXSdk + QStringLiteral("/Utilities/bin/x86"));
    QString fxcPath = QStandardPaths::findExecutable(fxcBinary, additionalPaths);
    if (fxcPath.isEmpty()) {
        if (errorMessage)
            *errorMessage = QString::fromLatin1("The shader compiler '%1' could not be found.").arg(fxcBinary);
        return false;
    }
    return true;
}

QString Configure::checkAvx512Availability()
{
    static const char avx512features[][5] = { "cd", "er", "pf", "bw", "dq", "vl", "ifma", "vbmi" };

    // try AVX512 Foundation. No Foundation, nothing else works.
    if (!tryCompileProject("common/avx512", "AVX512=F"))
        return QString();

    QString available = "avx512f";
    for (int i = 0; i < sizeof(avx512features)/sizeof(avx512features[0]); ++i) {
        if (tryCompileProject("common/avx512", QStringLiteral("AVX512=%0").arg(avx512features[i]).toUpper())) {
            available += " avx512";
            available += avx512features[i];
        }
    }
    return available;
}

/*!
    Checks the system for the availability of a feature.
    Returns true if the feature is available, else false.
*/

bool Configure::checkAvailability(const QString &part)
{
    bool available = false;
    if (part == "STYLE_WINDOWSXP")
        available = (platform() == WINDOWS) && findFile("uxtheme.h");

    else if (part == "OBJCOPY")
        available = tryCompileProject("unix/objcopy");

    else if (part == "ATOMIC64")
        available = tryCompileProject("common/atomic64");

    else if (part == "ATOMIC64-LIBATOMIC")
        available = tryCompileProject("common/atomic64", "LIBS+=-latomic");

    else if (part == "ZLIB")
        available = findFile("zlib.h");

    else if (part == "PCRE")
        available = findFile("pcre.h");

    else if (part == "ICU")
        available = tryCompileProject("unix/icu");

    else if (part == "ANGLE") {
        available = checkAngleAvailability();
    }

    else if (part == "HARFBUZZ")
        available = tryCompileProject("unix/harfbuzz");

    else if (part == "LIBJPEG")
        available = findFile("jpeglib.h");
    else if (part == "LIBPNG")
        available = findFile("png.h");
    else if (part == "SQL_MYSQL")
        available = findFile("mysql.h") && findFile("libmySQL.lib");
    else if (part == "SQL_ODBC")
        available = findFile("sql.h") && findFile("sqlext.h") && findFile("odbc32.lib");
    else if (part == "SQL_OCI")
        available = findFile("oci.h") && findFile("oci.lib");
    else if (part == "SQL_PSQL")
        available = findFile("libpq-fe.h") && findFile("libpq.lib") && findFile("ws2_32.lib") && findFile("advapi32.lib");
    else if (part == "SQL_TDS")
        available = findFile("sybfront.h") && findFile("sybdb.h") && findFile("ntwdblib.lib");
    else if (part == "SQL_DB2")
        available = findFile("sqlcli.h") && findFile("sqlcli1.h") && findFile("db2cli.lib");
    else if (part == "SQL_SQLITE")
        available = true; // Built in, we have a fork
    else if (part == "SQL_SQLITE_LIB") {
        if (dictionary[ "SQL_SQLITE_LIB" ] == "system") {
            if (platform() == QNX) {
                available = true;
                dictionary[ "QT_LFLAGS_SQLITE" ] += "-lsqlite3 -lz";
            } else {
                available = findFile("sqlite3.h") && findFile("sqlite3.lib");
                if (available)
                    dictionary[ "QT_LFLAGS_SQLITE" ] += "sqlite3.lib";
            }
        } else {
            available = true;
        }
    } else if (part == "SQL_SQLITE2")
        available = findFile("sqlite.h") && findFile("sqlite.lib");
    else if (part == "SQL_IBASE")
        available = findFile("ibase.h") && (findFile("gds32_ms.lib") || findFile("gds32.lib"));
    else if (part == "SSE2")
        available = tryCompileProject("common/sse2");
    else if (part == "SSE3")
        available = tryCompileProject("common/sse3");
    else if (part == "SSSE3")
        available = tryCompileProject("common/ssse3");
    else if (part == "SSE4_1")
        available = tryCompileProject("common/sse4_1");
    else if (part == "SSE4_2")
        available = tryCompileProject("common/sse4_2");
    else if (part == "AVX")
        available = tryCompileProject("common/avx");
    else if (part == "AVX2")
        available = tryCompileProject("common/avx2");
    else if (part == "OPENSSL")
        available = findFile("openssl\\ssl.h");
    else if (part == "LIBPROXY")
        available = dictionary.contains("XQMAKESPEC") && tryCompileProject("common/libproxy");
    else if (part == "DBUS")
        available = findFile("dbus\\dbus.h");
    else if (part == "INCREDIBUILD_XGE") {
        available = !QStandardPaths::findExecutable(QStringLiteral("BuildConsole.exe")).isEmpty()
                    && !QStandardPaths::findExecutable(QStringLiteral("xgConsole.exe")).isEmpty();
    } else if (part == "WMSDK") {
        available = findFile("wmsdk.h");
    } else if (part == "AUDIO_BACKEND") {
        available = true;
    } else if (part == "WMF_BACKEND") {
        available = findFile("mfapi.h") && findFile("mf.lib");
    } else if (part == "DIRECTWRITE") {
        available = tryCompileProject("win/directwrite");
    } else if (part == "DIRECT2D") {
        available = tryCompileProject("qpa/direct2d");
    } else if (part == "ICONV") {
        available = tryCompileProject("unix/iconv") || tryCompileProject("unix/gnu-libiconv");
    } else if (part == "EVDEV") {
        available = tryCompileProject("unix/evdev");
    } else if (part == "MTDEV") {
        available = tryCompileProject("unix/mtdev");
    } else if (part == "TSLIB") {
        available = tryCompileProject("unix/tslib");
    } else if (part == "INOTIFY") {
        available = tryCompileProject("unix/inotify");
    } else if (part == "QT_EVENTFD") {
        available = tryCompileProject("unix/eventfd");
    } else if (part == "CUPS") {
        available = (platform() != WINDOWS) && (platform() != WINDOWS_RT) && tryCompileProject("unix/cups");
    } else if (part == "STACK_PROTECTOR_STRONG") {
        available = (platform() == QNX) && compilerSupportsFlag("qcc -fstack-protector-strong");
    } else if (part == "SLOG2") {
        available = tryCompileProject("unix/slog2");
    } else if (part == "QNX_IMF") {
        available = tryCompileProject("unix/qqnx_imf");
    } else if (part == "PPS") {
        available = (platform() == QNX) && tryCompileProject("unix/pps");
    } else if (part == "LGMON") {
        available = (platform() == QNX) && tryCompileProject("unix/lgmon");
    } else if (part == "NEON") {
        available = dictionary["QT_CPU_FEATURES"].contains("neon");
    } else if (part == "FONT_CONFIG") {
        available = tryCompileProject("unix/fontconfig");
    } else if (part == "DOUBLECONVERSION") {
        available = tryCompileProject("unix/doubleconversion");
    }

    return available;
}

/*
    Autodetect options marked as "auto".
*/
void Configure::autoDetection()
{
    cout << "Running configuration tests..." << endl;

    // Auto-detect CPU architectures.
    detectArch();

    if (dictionary["C++STD"] == "auto" && !dictionary["QMAKESPEC"].contains("msvc")) {
        if (!tryCompileProject("common/c++11")) {
            dictionary["DONE"] = "error";
            cout << "ERROR: Qt requires a C++11 compiler and yours does not seem to be that." << endl
                 << "Please upgrade." << endl;
            return;
        } else if (!tryCompileProject("common/c++14")) {
            dictionary["C++STD"] = "c++11";
        } else if (!tryCompileProject("common/c++1z")) {
            dictionary["C++STD"] = "c++14";
        } else {
            dictionary["C++STD"] = "c++1z";
        }
    }

    if (!dictionary["QMAKESPEC"].contains("msvc")) {
        if (tryCompileProject("common/c++default", QString(), false)) {
            QFile iiFile(buildPath + "/config.tests/common/c++default/c++default.ii");
            if (iiFile.open(QIODevice::ReadOnly)) {
                QString content = QString::fromUtf8(iiFile.readAll());
                QRegExp expr("\\b([0-9]+)L\\b");
                if (expr.indexIn(content) != -1)
                    dictionary["CFG_STDCXX_DEFAULT"] = expr.cap(1);
            }
        }
        if (dictionary["CFG_STDCXX_DEFAULT"].isEmpty()) {
            cout << "Could not determine the C++ standard the compiler uses by default, assuming C++98." << endl;
            dictionary["CFG_STDCXX_DEFAULT"] = "199711";
        }
    }

    if (dictionary["ATOMIC64"] == "auto")
        dictionary["ATOMIC64"] = checkAvailability("ATOMIC64") ? "yes" :
                                 checkAvailability("ATOMIC64-LIBATOMIC") ? "libatomic" : "no";

    // Style detection
    if (dictionary["STYLE_WINDOWSXP"] == "auto")
        dictionary["STYLE_WINDOWSXP"] = checkAvailability("STYLE_WINDOWSXP") ? defaultTo("STYLE_WINDOWSXP") : "no";
    if (dictionary["STYLE_WINDOWSVISTA"] == "auto") // Vista style has the same requirements as XP style
        dictionary["STYLE_WINDOWSVISTA"] = checkAvailability("STYLE_WINDOWSXP") ? defaultTo("STYLE_WINDOWSVISTA") : "no";

    // Compression detection
    if (dictionary["ZLIB"] == "auto")
        dictionary["ZLIB"] =  checkAvailability("ZLIB") ? defaultTo("ZLIB") : "qt";

    // PCRE detection
    if (dictionary["PCRE"] == "auto")
        dictionary["PCRE"] = checkAvailability("PCRE") ? defaultTo("PCRE") : "qt";

    // ICU detection
    if (dictionary["ICU"] == "auto")
        dictionary["ICU"] = checkAvailability("ICU") ? "yes" : "no";

    // ANGLE detection
    if (dictionary["ANGLE"] == "auto") {
        if (dictionary["OPENGL_ES_2"] == "yes") {
            dictionary["ANGLE"] = checkAngleAvailability() ? "yes" : "no";
            dictionary["ANGLE_FROM"] = "detected";
        } else {
            dictionary["ANGLE"] = "no";
        }
    }

    // Dynamic GL. This must be explicitly requested, no autodetection.
    if (dictionary["DYNAMICGL"] == "auto")
        dictionary["DYNAMICGL"] = "no";

    // Image format detection
    if (dictionary["GIF"] == "auto")
        dictionary["GIF"] = defaultTo("GIF");
    if (dictionary["JPEG"] == "auto")
        dictionary["JPEG"] = defaultTo("JPEG");
    if (dictionary["PNG"] == "auto")
        dictionary["PNG"] = defaultTo("PNG");
    if (dictionary["LIBJPEG"] == "auto")
        dictionary["LIBJPEG"] = checkAvailability("LIBJPEG") ? defaultTo("LIBJPEG") : "qt";
    if (dictionary["LIBPNG"] == "auto")
        dictionary["LIBPNG"] = checkAvailability("LIBPNG") ? defaultTo("LIBPNG") : "qt";

    // SQL detection (not on by default)
    if (dictionary["SQL_MYSQL"] == "auto")
        dictionary["SQL_MYSQL"] = checkAvailability("SQL_MYSQL") ? defaultTo("SQL_MYSQL") : "no";
    if (dictionary["SQL_ODBC"] == "auto")
        dictionary["SQL_ODBC"] = checkAvailability("SQL_ODBC") ? defaultTo("SQL_ODBC") : "no";
    if (dictionary["SQL_OCI"] == "auto")
        dictionary["SQL_OCI"] = checkAvailability("SQL_OCI") ? defaultTo("SQL_OCI") : "no";
    if (dictionary["SQL_PSQL"] == "auto")
        dictionary["SQL_PSQL"] = checkAvailability("SQL_PSQL") ? defaultTo("SQL_PSQL") : "no";
    if (dictionary["SQL_TDS"] == "auto")
        dictionary["SQL_TDS"] = checkAvailability("SQL_TDS") ? defaultTo("SQL_TDS") : "no";
    if (dictionary["SQL_DB2"] == "auto")
        dictionary["SQL_DB2"] = checkAvailability("SQL_DB2") ? defaultTo("SQL_DB2") : "no";
    if (dictionary["SQL_SQLITE"] == "auto")
        dictionary["SQL_SQLITE"] = checkAvailability("SQL_SQLITE") ? defaultTo("SQL_SQLITE") : "no";
    if (dictionary["SQL_SQLITE_LIB"] == "system")
        if (!checkAvailability("SQL_SQLITE_LIB"))
            dictionary["SQL_SQLITE_LIB"] = "no";
    if (dictionary["SQL_SQLITE2"] == "auto")
        dictionary["SQL_SQLITE2"] = checkAvailability("SQL_SQLITE2") ? defaultTo("SQL_SQLITE2") : "no";
    if (dictionary["SQL_IBASE"] == "auto")
        dictionary["SQL_IBASE"] = checkAvailability("SQL_IBASE") ? defaultTo("SQL_IBASE") : "no";
    if (dictionary["SSE2"] == "auto")
        dictionary["SSE2"] = checkAvailability("SSE2") ? "yes" : "no";
    if (dictionary["SSE3"] == "auto")
        dictionary["SSE3"] = checkAvailability("SSE3") ? "yes" : "no";
    if (dictionary["SSSE3"] == "auto")
        dictionary["SSSE3"] = checkAvailability("SSSE3") ? "yes" : "no";
    if (dictionary["SSE4_1"] == "auto")
        dictionary["SSE4_1"] = checkAvailability("SSE4_1") ? "yes" : "no";
    if (dictionary["SSE4_2"] == "auto")
        dictionary["SSE4_2"] = checkAvailability("SSE4_2") ? "yes" : "no";
    if (dictionary["AVX"] == "auto")
        dictionary["AVX"] = checkAvailability("AVX") ? "yes" : "no";
    if (dictionary["AVX2"] == "auto")
        dictionary["AVX2"] = checkAvailability("AVX2") ? "yes" : "no";
    if (dictionary["AVX512"] == "auto")
        dictionary["AVX512"] = checkAvx512Availability();
    if (dictionary["NEON"] == "auto")
        dictionary["NEON"] = checkAvailability("NEON") ? "yes" : "no";
    if (dictionary["SSL"] == "auto") {
        if (platform() == WINDOWS_RT) {
            dictionary["SSL"] = "yes";
        } else {
            // On Desktop Windows openssl and ssl always have the same value (for now). OpenSSL is
            // the only backend and if it is available and should be built, that also means that
            // SSL support in general is enabled.
            if (dictionary["OPENSSL"] == "auto")
                dictionary["OPENSSL"] = checkAvailability("OPENSSL") ? "yes" : "no";
            dictionary["SSL"] = dictionary["OPENSSL"];
        }
    }
    if (dictionary["OPENSSL"] == "auto")
        dictionary["OPENSSL"] = checkAvailability("OPENSSL") ? "yes" : "no";
    if (dictionary["LIBPROXY"] == "auto")
        dictionary["LIBPROXY"] = checkAvailability("LIBPROXY") ? "yes" : "no";
    if (dictionary["DBUS"] == "auto")
        dictionary["DBUS"] = checkAvailability("DBUS") ? "linked" : "runtime";
    if (dictionary["QML_DEBUG"] == "auto")
        dictionary["QML_DEBUG"] = dictionary["QML"] == "yes" ? "yes" : "no";
    if (dictionary["AUDIO_BACKEND"] == "auto")
        dictionary["AUDIO_BACKEND"] = checkAvailability("AUDIO_BACKEND") ? "yes" : "no";
    if (dictionary["WMF_BACKEND"] == "auto")
        dictionary["WMF_BACKEND"] = checkAvailability("WMF_BACKEND") ? "yes" : "no";
    if (dictionary["WMSDK"] == "auto")
        dictionary["WMSDK"] = checkAvailability("WMSDK") ? "yes" : "no";

    // Detection of IncrediBuild buildconsole
    if (dictionary["INCREDIBUILD_XGE"] == "auto")
        dictionary["INCREDIBUILD_XGE"] = checkAvailability("INCREDIBUILD_XGE") ? "yes" : "no";

    // Detection of iconv support
    if (dictionary["QT_ICONV"] == "auto")
        dictionary["QT_ICONV"] = checkAvailability("ICONV") ? "yes" : "no";

    // Detection of evdev support
    if (dictionary["QT_EVDEV"] == "auto")
        dictionary["QT_EVDEV"] = checkAvailability("EVDEV") ? "yes" : "no";

    // Detection of mtdev support
    if (dictionary["QT_MTDEV"] == "auto")
        dictionary["QT_MTDEV"] = checkAvailability("MTDEV") ? "yes" : "no";

    // Detection of tslib support
    if (dictionary["QT_TSLIB"] == "auto")
        dictionary["QT_TSLIB"] = checkAvailability("TSLIB") ? "yes" : "no";

    // Detection of inotify
    if (dictionary["QT_INOTIFY"] == "auto")
        dictionary["QT_INOTIFY"] = checkAvailability("INOTIFY") ? "yes" : "no";

    // Detection of cups support
    if (dictionary["QT_CUPS"] == "auto")
        dictionary["QT_CUPS"] = checkAvailability("CUPS") ? "yes" : "no";

    // Detection of -fstack-protector-strong support
    if (dictionary["STACK_PROTECTOR_STRONG"] == "auto")
        dictionary["STACK_PROTECTOR_STRONG"] = checkAvailability("STACK_PROTECTOR_STRONG") ? "yes" : "no";

    if (platform() == QNX && dictionary["SLOG2"] == "auto") {
        dictionary["SLOG2"] = checkAvailability("SLOG2") ? "yes" : "no";
    }

    if (platform() == QNX && dictionary["QNX_IMF"] == "auto") {
        dictionary["QNX_IMF"] = checkAvailability("QNX_IMF") ? "yes" : "no";
    }

    if (dictionary["PPS"] == "auto") {
        dictionary["PPS"] = checkAvailability("PPS") ? "yes" : "no";
    }

    if (platform() == QNX && dictionary["LGMON"] == "auto") {
        dictionary["LGMON"] = checkAvailability("LGMON") ? "yes" : "no";
    }

    if (dictionary["QT_EVENTFD"] == "auto")
        dictionary["QT_EVENTFD"] = checkAvailability("QT_EVENTFD") ? "yes" : "no";

    if (dictionary["FONT_CONFIG"] == "auto")
        dictionary["FONT_CONFIG"] = checkAvailability("FONT_CONFIG") ? "yes" : "no";

    if (dictionary["DOUBLECONVERSION"] == "auto")
        dictionary["DOUBLECONVERSION"] = checkAvailability("DOUBLECONVERSION") ? "system" : "qt";

    if (dictionary["DIRECTWRITE"] == "auto")
        dictionary["DIRECTWRITE"] = checkAvailability("DIRECTWRITE") ? "yes" : "no";

    // Mark all unknown "auto" to the default value..
    for (QMap<QString,QString>::iterator i = dictionary.begin(); i != dictionary.end(); ++i) {
        if (i.value() == "auto")
            i.value() = defaultTo(i.key());
    }

    cout << "Done running configuration tests." << endl;
}

bool Configure::verifyConfiguration()
{
    bool prompt = false;
    if (dictionary["C++STD"] != "auto"
            && dictionary["QMAKESPEC"].contains("msvc")) {
        cout << "WARNING: It is not possible to change the C++ standard edition with MSVC compilers. "
                "Therefore, the option -c++std " << dictionary["C++STD"] << " was ignored." << endl << endl;
        dictionary["C++STD"] = "auto";
    }

    if (dictionary["STATIC_RUNTIME"] == "yes" && dictionary["SHARED"] == "yes") {
        cout << "ERROR: -static-runtime requires -static" << endl << endl;
        dictionary[ "DONE" ] = "error";
    }

    if (dictionary["SEPARATE_DEBUG_INFO"] == "yes") {
        if (dictionary[ "SHARED" ] == "no") {
            cout << "ERROR: -separate-debug-info is incompatible with -static" << endl << endl;
            dictionary[ "DONE" ] = "error";
        } else if (dictionary[ "BUILD" ] != "debug"
                && dictionary[ "BUILDALL" ] == "no"
                && dictionary[ "FORCEDEBUGINFO" ] == "no") {
            cout << "ERROR: -separate-debug-info needs -debug, -debug-and-release, or -force-debug-info" << endl << endl;
            dictionary[ "DONE" ] = "error";
        } else if (dictionary["SEPARATE_DEBUG_INFO"] == "yes" && !checkAvailability("OBJCOPY")) {
            cout << "ERROR: -separate-debug-info was requested but this binutils does not support it." << endl;
            dictionary[ "DONE" ] = "error";
        }
    }

    if (dictionary["SQL_SQLITE_LIB"] == "no" && dictionary["SQL_SQLITE"] != "no") {
        cout << "WARNING: Configure could not detect the presence of a system SQLite3 lib." << endl
             << "Configure will therefore continue with the SQLite3 lib bundled with Qt." << endl;
        dictionary["SQL_SQLITE_LIB"] = "qt"; // Set to Qt's bundled lib an continue
        prompt = true;
    }
    if (dictionary["QMAKESPEC"].endsWith("-g++")
        && dictionary["SQL_OCI"] != "no") {
        cout << "WARNING: Qt does not support compiling the Oracle database driver with" << endl
             << "MinGW, due to lack of such support from Oracle. Consider disabling the" << endl
             << "Oracle driver, as the current build will most likely fail." << endl;
        prompt = true;
    }
    if (dictionary["QMAKESPEC"].endsWith("win32-msvc2008") || dictionary["QMAKESPEC"].endsWith("win32-msvc2010")) {
        cout << "ERROR: Qt cannot be compiled with Visual Studio 2008 or 2010." << endl;
        prompt = true;
    }
    if (0 != dictionary["ARM_FPU_TYPE"].size()) {
            QStringList l= QStringList()
                    << "softvfp"
                    << "softvfp+vfpv2"
                    << "vfpv2";
            if (!(l.contains(dictionary["ARM_FPU_TYPE"])))
                    cout << QString("WARNING: Using unsupported fpu flag: %1").arg(dictionary["ARM_FPU_TYPE"]) << endl;
    }
    if (dictionary["DIRECTWRITE"] == "yes" && !checkAvailability("DIRECTWRITE")) {
        cout << "WARNING: To be able to compile the DirectWrite font engine you will" << endl
             << "need the Microsoft DirectWrite and Microsoft Direct2D development" << endl
             << "files such as headers and libraries." << endl;
        prompt = true;
    }
#if WINVER > 0x0601
    if (dictionary["TARGET_OS"] == "xp") {
        cout << "WARNING: Cannot use Windows Kit 8 to build Qt for Windows XP.\n"
                "WARNING: Windows SDK v7.1A is recommended.\n";
    }
#endif

    if (dictionary["DIRECT2D"] == "yes" && !checkAvailability("DIRECT2D")) {
        cout << "WARNING: To be able to build the Direct2D platform plugin you will" << endl
             << "need the Microsoft DirectWrite and Microsoft Direct2D development" << endl
             << "files such as headers and libraries." << endl;
        prompt = true;
    }

    // -angle given on command line, but Direct X cannot be found.
    if (dictionary["ANGLE"] != "no") {
        QString errorMessage;
        if (!checkAngleAvailability(&errorMessage)) {
            cout << "WARNING: ANGLE specified, but the DirectX SDK could not be detected:" << endl
                 << "  " << qPrintable(errorMessage) << endl
                 <<  "The build will most likely fail." << endl;
            prompt = true;
        }
    } else if (dictionary["ANGLE"] == "no") {
        if (dictionary["ANGLE_FROM"] == "detected") {
            QString errorMessage;
            checkAngleAvailability(&errorMessage);
            cout << "WARNING: The DirectX SDK could not be detected:" << endl
                 << "  " << qPrintable(errorMessage) << endl
                 << "Disabling the ANGLE backend." << endl;
            prompt = true;
        }
        if ((dictionary["OPENGL_ES_2"] == "yes") && !dictionary.contains("XQMAKESPEC")) {
            cout << endl << "WARNING: Using OpenGL ES 2.0 without ANGLE." << endl
                 << "Specify -opengl desktop to use Open GL." << endl
                 <<  "The build will most likely fail." << endl;
            prompt = true;
        }
    }

    if (dictionary["DYNAMICGL"] == "yes") {
        if (dictionary["OPENGL_ES_2"] == "yes" || dictionary["ANGLE"] != "no") {
            cout << "ERROR: Dynamic OpenGL cannot be used with -angle." << endl;
            dictionary[ "DONE" ] = "error";
        }
    }

    if (dictionary["OPENGL"] == "no" || dictionary["OPENGL_ES_2"] == "no") {
        if (dictionary.value("XQMAKESPEC").startsWith("winphone") ||
                dictionary.value("XQMAKESPEC").startsWith("winrt")) {
            cout << "ERROR: Option -no-opengl is not valid for WinRT." << endl;
            dictionary[ "DONE" ] = "error";
        }
    }

    if (prompt)
        promptKeyPress();

    return true;
}

void Configure::prepareConfigTests()
{
    // Generate an empty .qmake.cache file for config.tests
    QDir buildDir(buildPath);
    bool success = true;
    if (!buildDir.exists("config.tests"))
        success = buildDir.mkdir("config.tests");

    QString fileName(buildPath + "/config.tests/.qmake.cache");
    QFile cacheFile(fileName);
    success &= cacheFile.open(QIODevice::WriteOnly);
    cacheFile.close();

    if (!success) {
        cout << "Failed to create file " << qPrintable(QDir::toNativeSeparators(fileName)) << endl;
        dictionary[ "DONE" ] = "error";
    }
}

void Configure::generateOutputVars()
{
    // Generate variables for output
    QString build = dictionary[ "BUILD" ];
    bool buildAll = (dictionary[ "BUILDALL" ] == "yes");
    if (build == "debug") {
        if (buildAll)
            qtConfig += "debug_and_release build_all release";
        qtConfig += "debug";
    } else if (build == "release") {
        if (buildAll)
            qtConfig += "debug_and_release build_all debug";
        qtConfig += "release";
    }
    if (dictionary[ "RELEASE_TOOLS" ] == "yes")
        qtConfig += "release_tools";

    if (dictionary[ "C++STD" ] == "c++11")
        qtConfig += "c++11";
    else if (dictionary[ "C++STD" ] == "c++14")
        qtConfig += "c++11 c++14";
    else if (dictionary[ "C++STD" ] == "c++1z")
        qtConfig += "c++11 c++14 c++1z";
    if (!dictionary[ "CFG_STDCXX_DEFAULT" ].isEmpty())
        qmakeVars += "QT_COMPILER_STDCXX = " + dictionary[ "CFG_STDCXX_DEFAULT" ];

    if (dictionary[ "USE_GOLD_LINKER" ] == "yes")
        qmakeConfig += "use_gold_linker";

    if (dictionary[ "ENABLE_NEW_DTAGS" ] == "yes")
        qmakeConfig += "enable_new_dtags";

    if (dictionary[ "SHARED" ] == "no")
        qtConfig += "static";
    else
        qtConfig += "shared";

    if (dictionary[ "STATIC_RUNTIME" ] == "yes")
        qtConfig += "static_runtime";

    if (dictionary[ "GUI" ] == "no") {
        qtConfig += "no-gui";
        dictionary [ "WIDGETS" ] = "no";
    }

    if (dictionary[ "WIDGETS" ] == "no")
        qtConfig += "no-widgets";

    // Compression --------------------------------------------------
    if (dictionary[ "ZLIB" ] == "qt")
        qtConfig += "zlib";
    else if (dictionary[ "ZLIB" ] == "system")
        qtConfig += "system-zlib";

    // PCRE ---------------------------------------------------------
    if (dictionary[ "PCRE" ] == "qt")
        qmakeConfig += "pcre";

    // ICU ---------------------------------------------------------
    if (dictionary[ "ICU" ] == "yes")
        qtConfig  += "icu";

    // ANGLE --------------------------------------------------------
    if (dictionary[ "ANGLE" ] != "no") {
        qtConfig  += "angle";
    }

    // Dynamic OpenGL loading ---------------------------------------
    if (dictionary[ "DYNAMICGL" ] != "no") {
        qtConfig += "dynamicgl";
    }

    // Image formates -----------------------------------------------
    if (dictionary[ "GIF" ] == "no")
        qtConfig += "no-gif";
    else if (dictionary[ "GIF" ] == "yes")
        qtConfig += "gif";

    if (dictionary[ "JPEG" ] == "no")
        qtConfig += "no-jpeg";
    else if (dictionary[ "JPEG" ] == "yes")
        qtConfig += "jpeg";
    if (dictionary[ "LIBJPEG" ] == "system")
        qtConfig += "system-jpeg";

    if (dictionary[ "PNG" ] == "no")
        qtConfig += "no-png";
    else if (dictionary[ "PNG" ] == "yes")
        qtConfig += "png";
    if (dictionary[ "LIBPNG" ] == "system")
        qtConfig += "system-png";

    // Double conversion -----------------------------------------------
    if (dictionary[ "DOUBLECONVERSION" ] == "qt")
        qtConfig += "doubleconversion";
    else if (dictionary[ "DOUBLECONVERSION" ] == "system")
        qtConfig += "system-doubleconversion";
    else if (dictionary[ "DOUBLECONVERSION" ] == "no")
        qtConfig += "no-doubleconversion";

    // Text rendering --------------------------------------------------
    if (dictionary[ "FREETYPE" ] == "yes")
        qtConfig += "freetype";
    else if (dictionary[ "FREETYPE" ] == "system")
        qtConfig += "system-freetype";

    if (dictionary[ "HARFBUZZ" ] == "qt")
        qtConfig += "harfbuzz";
    else if (dictionary[ "HARFBUZZ" ] == "system")
        qtConfig += "system-harfbuzz";

    // Styles -------------------------------------------------------
    if (dictionary[ "STYLE_WINDOWS" ] == "yes")
        qmakeStyles += "windows";

    if (dictionary[ "STYLE_FUSION" ] == "yes")
        qmakeStyles += "fusion";

    if (dictionary[ "STYLE_WINDOWSXP" ] == "yes")
        qmakeStyles += "windowsxp";

    if (dictionary[ "STYLE_WINDOWSVISTA" ] == "yes")
        qmakeStyles += "windowsvista";

    if (dictionary[ "STYLE_ANDROID" ] == "yes")
        qmakeStyles += "android";

    // Databases ----------------------------------------------------
    if (dictionary[ "SQL_MYSQL" ] == "yes")
        qmakeSql += "mysql";
    else if (dictionary[ "SQL_MYSQL" ] == "plugin")
        qmakeSqlPlugins += "mysql";

    if (dictionary[ "SQL_ODBC" ] == "yes")
        qmakeSql += "odbc";
    else if (dictionary[ "SQL_ODBC" ] == "plugin")
        qmakeSqlPlugins += "odbc";

    if (dictionary[ "SQL_OCI" ] == "yes")
        qmakeSql += "oci";
    else if (dictionary[ "SQL_OCI" ] == "plugin")
        qmakeSqlPlugins += "oci";

    if (dictionary[ "SQL_PSQL" ] == "yes")
        qmakeSql += "psql";
    else if (dictionary[ "SQL_PSQL" ] == "plugin")
        qmakeSqlPlugins += "psql";

    if (dictionary[ "SQL_TDS" ] == "yes")
        qmakeSql += "tds";
    else if (dictionary[ "SQL_TDS" ] == "plugin")
        qmakeSqlPlugins += "tds";

    if (dictionary[ "SQL_DB2" ] == "yes")
        qmakeSql += "db2";
    else if (dictionary[ "SQL_DB2" ] == "plugin")
        qmakeSqlPlugins += "db2";

    if (dictionary[ "SQL_SQLITE" ] == "yes")
        qmakeSql += "sqlite";
    else if (dictionary[ "SQL_SQLITE" ] == "plugin")
        qmakeSqlPlugins += "sqlite";

    if (dictionary[ "SQL_SQLITE_LIB" ] == "system")
        qmakeConfig += "system-sqlite";

    if (dictionary[ "SQL_SQLITE2" ] == "yes")
        qmakeSql += "sqlite2";
    else if (dictionary[ "SQL_SQLITE2" ] == "plugin")
        qmakeSqlPlugins += "sqlite2";

    if (dictionary[ "SQL_IBASE" ] == "yes")
        qmakeSql += "ibase";
    else if (dictionary[ "SQL_IBASE" ] == "plugin")
        qmakeSqlPlugins += "ibase";

    // Other options ------------------------------------------------
    if (dictionary[ "BUILDALL" ] == "yes") {
        qtConfig += "build_all";
    }
    if (dictionary[ "SEPARATE_DEBUG_INFO" ] == "yes")
        qtConfig += "separate_debug_info";
    if (dictionary[ "FORCEDEBUGINFO" ] == "yes")
        qmakeConfig += "force_debug_info";
    qmakeConfig += dictionary[ "BUILD" ];

    if (buildParts.isEmpty()) {
        buildParts = defaultBuildParts;

        if (dictionary["BUILDDEV"] == "yes")
            buildParts += "tests";
    }
    while (!nobuildParts.isEmpty())
        buildParts.removeAll(nobuildParts.takeFirst());
    if (!buildParts.contains("libs"))
        buildParts += "libs";
    buildParts.removeDuplicates();
    if (dictionary[ "COMPILE_EXAMPLES" ] == "yes")
        qmakeConfig += "compile_examples";

    if (dictionary["MSVC_MP"] == "yes")
        qmakeConfig += "msvc_mp";

    if (dictionary[ "SHARED" ] == "yes") {
        QString version = dictionary[ "VERSION" ];
        if (!version.isEmpty()) {
            qmakeVars += "QMAKE_QT_VERSION_OVERRIDE = " + version.left(version.indexOf('.'));
            version.remove(QLatin1Char('.'));
        }
    }

    if (dictionary["ATOMIC64"] == "libatomic")
        qmakeConfig += "atomic64-libatomic";

    if (dictionary[ "ACCESSIBILITY" ] == "yes")
        qtConfig += "accessibility";

    if (!qmakeLibs.isEmpty())
        qmakeVars += "LIBS           += " + formatPaths(qmakeLibs);

    if (!dictionary["QT_LFLAGS_SQLITE"].isEmpty())
        qmakeVars += "QT_LFLAGS_SQLITE += " + dictionary["QT_LFLAGS_SQLITE"];

    if (dictionary[ "OPENGL" ] == "yes")
        qtConfig += "opengl";

    if (dictionary["OPENGL_ES_2"] == "yes") {
        qtConfig += "opengles2";
        qtConfig += "egl";
    }

    if (dictionary["OPENVG"] == "yes") {
        qtConfig += "openvg";
        qtConfig += "egl";
    }

    if (dictionary[ "SSL" ] == "yes")
        qtConfig += "ssl";

    if (dictionary[ "OPENSSL" ] == "yes")
        qtConfig += "openssl";
    else if (dictionary[ "OPENSSL" ] == "linked")
        qtConfig += "openssl-linked";

    if (dictionary[ "LIBPROXY" ] == "yes")
        qtConfig += "libproxy";

    if (dictionary[ "DBUS" ] == "runtime")
        qtConfig += "dbus";
    else if (dictionary[ "DBUS" ] == "linked")
        qtConfig += "dbus dbus-linked";

    // ### Vestige
    if (dictionary["AUDIO_BACKEND"] == "yes")
        qtConfig += "audio-backend";

    if (dictionary["QML_DEBUG"] == "no")
        qtConfig += "no-qml-debug";

    if (dictionary["WMF_BACKEND"] == "yes")
        qtConfig += "wmf-backend";

    if (dictionary["DIRECTWRITE"] == "yes")
        qtConfig += "directwrite";

    if (dictionary["DIRECT2D"] == "yes")
        qtConfig += "direct2d";

    if (dictionary[ "NATIVE_GESTURES" ] == "yes")
        qtConfig += "native-gestures";

    qtConfig += "qpa";

    if (dictionary["NIS"] == "yes")
        qtConfig += "nis";

    if (dictionary["QT_CUPS"] == "yes")
        qtConfig += "cups";

    if (dictionary["QT_ICONV"] == "yes")
        qtConfig += "iconv";
    else if (dictionary["QT_ICONV"] == "sun")
        qtConfig += "sun-libiconv";
    else if (dictionary["QT_ICONV"] == "gnu")
        qtConfig += "gnu-libiconv";

    if (dictionary["QT_EVDEV"] == "yes")
        qtConfig += "evdev";

    if (dictionary["QT_MTDEV"] == "yes")
        qtConfig += "mtdev";

    if (dictionary[ "QT_TSLIB" ] == "yes")
        qtConfig += "tslib";

    if (dictionary["QT_INOTIFY"] == "yes")
        qtConfig += "inotify";

    if (dictionary["QT_EVENTFD"] == "yes")
        qtConfig += "eventfd";

    if (dictionary["FONT_CONFIG"] == "yes") {
        qtConfig += "fontconfig";
        qmakeVars += "QMAKE_CFLAGS_FONTCONFIG =";
        qmakeVars += "QMAKE_LIBS_FONTCONFIG   = -lfreetype -lfontconfig";
    }

    if (dictionary["QT_GLIB"] == "yes")
        qtConfig += "glib";

    if (dictionary["STACK_PROTECTOR_STRONG"] == "yes")
        qtConfig += "stack-protector-strong";

    if (dictionary["REDUCE_EXPORTS"] == "yes")
        qtConfig += "reduce_exports";

    if (!dictionary["POLL"].isEmpty())
        qtConfig += "poll_" + dictionary["POLL"];

    // We currently have no switch for QtConcurrent, so add it unconditionally.
    qtConfig += "concurrent";

    if (dictionary[ "SYSTEM_PROXIES" ] == "yes")
        qtConfig += "system-proxies";

    if (dictionary.contains("XQMAKESPEC") && (dictionary["QMAKESPEC"] != dictionary["XQMAKESPEC"])) {
            qmakeConfig += "cross_compile";
            dictionary["CROSS_COMPILE"] = "yes";
    }

    // Directories and settings for .qmake.cache --------------------

    if (dictionary.contains("XQMAKESPEC") && dictionary[ "XQMAKESPEC" ].startsWith("linux"))
        qtConfig += "rpath";

    if (!qmakeDefines.isEmpty())
        qmakeVars += QString("DEFINES        += ") + qmakeDefines.join(' ');
    if (!qmakeIncludes.isEmpty())
        qmakeVars += QString("INCLUDEPATH    += ") + formatPaths(qmakeIncludes);
    if (!opensslLibs.isEmpty())
        qmakeVars += opensslLibs;
    if (dictionary[ "OPENSSL" ] == "linked") {
        if (!opensslLibsDebug.isEmpty() || !opensslLibsRelease.isEmpty()) {
            if (opensslLibsDebug.isEmpty() || opensslLibsRelease.isEmpty()) {
                cout << "Error: either both or none of OPENSSL_LIBS_DEBUG/_RELEASE must be defined." << endl;
                exit(1);
            }
            qmakeVars += opensslLibsDebug;
            qmakeVars += opensslLibsRelease;
        } else if (opensslLibs.isEmpty()) {
            qmakeVars += QString("OPENSSL_LIBS    = -lssleay32 -llibeay32");
        }
        if (!opensslPath.isEmpty()) {
            qmakeVars += QString("OPENSSL_CFLAGS += -I%1/include").arg(opensslPath);
            qmakeVars += QString("OPENSSL_LIBS += -L%1/lib").arg(opensslPath);
        }
    }
    if (dictionary[ "DBUS" ] == "linked") {
       if (!dbusPath.isEmpty()) {
           qmakeVars += QString("QT_CFLAGS_DBUS = -I%1/include").arg(dbusPath);
           qmakeVars += QString("QT_LIBS_DBUS = -L%1/lib").arg(dbusPath);
           if (dbusHostPath.isEmpty())
               qmakeVars += QString("QT_HOST_CFLAGS_DBUS = -I%1/include").arg(dbusPath);
       }
       if (!dbusHostPath.isEmpty())
           qmakeVars += QString("QT_HOST_CFLAGS_DBUS = -I%1/include").arg(dbusHostPath);
    }
    if (dictionary[ "SQL_MYSQL" ] != "no" && !mysqlPath.isEmpty()) {
        qmakeVars += QString("QT_CFLAGS_MYSQL = -I%1/include").arg(mysqlPath);
        qmakeVars += QString("QT_LFLAGS_MYSQL = -L%1/lib").arg(mysqlPath);
    }
    if (!psqlLibs.isEmpty())
        qmakeVars += QString("QT_LFLAGS_PSQL=") + psqlLibs.section("=", 1);
    if (!zlibLibs.isEmpty())
        qmakeVars += zlibLibs;

    {
        QStringList lflagsTDS;
        if (!sybase.isEmpty())
            lflagsTDS += QString("-L") + formatPath(sybase.section("=", 1) + "/lib");
        if (!sybaseLibs.isEmpty())
            lflagsTDS += sybaseLibs.section("=", 1);
        if (!lflagsTDS.isEmpty())
            qmakeVars += QString("QT_LFLAGS_TDS=") + lflagsTDS.join(' ');
    }

    if (!qmakeSql.isEmpty())
        qmakeVars += QString("sql-drivers    += ") + qmakeSql.join(' ');
    if (!qmakeSqlPlugins.isEmpty())
        qmakeVars += QString("sql-plugins    += ") + qmakeSqlPlugins.join(' ');
    if (!qmakeStyles.isEmpty())
        qmakeVars += QString("styles         += ") + qmakeStyles.join(' ');
    if (!qmakeStylePlugins.isEmpty())
        qmakeVars += QString("style-plugins  += ") + qmakeStylePlugins.join(' ');

    if (!dictionary[ "QMAKESPEC" ].length()) {
        cout << "Configure could not detect your compiler. QMAKESPEC must either" << endl
             << "be defined as an environment variable, or specified as an" << endl
             << "argument with -platform" << endl;

        QStringList winPlatforms;
        QDir mkspecsDir(sourcePath + "/mkspecs");
        const QFileInfoList &specsList = mkspecsDir.entryInfoList();
        for (int i = 0; i < specsList.size(); ++i) {
            const QFileInfo &fi = specsList.at(i);
            if (fi.fileName().left(5) == "win32") {
                winPlatforms += fi.fileName();
            }
        }
        cout << "Available platforms are: " << qPrintable(winPlatforms.join(", ")) << endl;
        dictionary[ "DONE" ] = "error";
    }
}

void Configure::generateCachefile()
{
    // Generate qmodule.pri, which is loaded only by Qt modules
    {
        FileWriter moduleStream(buildPath + "/mkspecs/qmodule.pri");

        moduleStream << "QT_BUILD_PARTS += " << buildParts.join(' ') << endl;
        if (!skipModules.isEmpty())
            moduleStream << "QT_SKIP_MODULES += " << skipModules.join(' ') << endl;
        QString qcpath = dictionary["QCONFIG_PATH"];
        QString qlpath = sourcePath + "/src/corelib/global/";
        if (qcpath.startsWith(qlpath))
            qcpath.remove(0, qlpath.length());
        moduleStream << "QT_QCONFIG_PATH = " << qcpath << endl;
        moduleStream << endl;

        moduleStream << "host_build {" << endl;
        moduleStream << "    QT_CPU_FEATURES." << dictionary["QT_HOST_ARCH"] <<
                                    " = " << dictionary["QT_HOST_CPU_FEATURES"] << endl;
        moduleStream << "} else {" << endl;
        moduleStream << "    QT_CPU_FEATURES." << dictionary["QT_ARCH"] <<
                                    " = " << dictionary["QT_CPU_FEATURES"] << endl;
        moduleStream << "}" << endl;
        moduleStream << "QT_COORD_TYPE += " << dictionary["QREAL"] << endl;

        if (dictionary["QT_XKBCOMMON"] == "no")
            moduleStream << "DEFINES += QT_NO_XKBCOMMON" << endl;

        // embedded
        if (!dictionary["KBD_DRIVERS"].isEmpty())
            moduleStream << "kbd-drivers += "<< dictionary["KBD_DRIVERS"]<<endl;
        if (!dictionary["GFX_DRIVERS"].isEmpty())
            moduleStream << "gfx-drivers += "<< dictionary["GFX_DRIVERS"]<<endl;
        if (!dictionary["MOUSE_DRIVERS"].isEmpty())
            moduleStream << "mouse-drivers += "<< dictionary["MOUSE_DRIVERS"]<<endl;
        if (!dictionary["DECORATIONS"].isEmpty())
            moduleStream << "decorations += "<<dictionary["DECORATIONS"]<<endl;

        moduleStream << "CONFIG += " << qmakeConfig.join(' ');
        if (dictionary[ "SSE2" ] == "yes")
            moduleStream << " sse2";
        if (dictionary[ "SSE3" ] == "yes")
            moduleStream << " sse3";
        if (dictionary[ "SSSE3" ] == "yes")
            moduleStream << " ssse3";
        if (dictionary[ "SSE4_1" ] == "yes")
            moduleStream << " sse4_1";
        if (dictionary[ "SSE4_2" ] == "yes")
            moduleStream << " sse4_2";
        if (dictionary[ "AVX" ] == "yes")
            moduleStream << " avx";
        if (dictionary[ "AVX2" ] == "yes")
            moduleStream << " avx2";
        if (!dictionary[ "AVX512" ].isEmpty())
            moduleStream << ' ' << dictionary[ "AVX512" ];
        if (dictionary[ "NEON" ] == "yes")
            moduleStream << " neon";
        if (dictionary[ "LARGE_FILE" ] == "yes")
            moduleStream << " largefile";
        if (dictionary[ "STRIP" ] == "no")
            moduleStream << " nostrip";
        if (dictionary[ "LTCG" ] == "yes")
            moduleStream << " ltcg";
        moduleStream << endl;

        for (QStringList::Iterator var = qmakeVars.begin(); var != qmakeVars.end(); ++var)
            moduleStream << (*var) << endl;

        if (!moduleStream.flush())
            dictionary[ "DONE" ] = "error";
    }
}

void Configure::addSysroot(QString *command)
{
    const QString &sysroot = dictionary["CFG_SYSROOT"];
    if (!sysroot.isEmpty() && dictionary["CFG_GCC_SYSROOT"] == "yes") {
        command->append(" QMAKE_LFLAGS+=--sysroot=" + sysroot);
        command->append(" QMAKE_CXXFLAGS+=--sysroot=" + sysroot);
    }
}

struct ArchData {
    bool isHost;
    const char *qmakespec;
    const char *key;
    const char *subarchKey;
    const char *type;
    ArchData() {}
    ArchData(bool h, const char *t, const char *qm, const char *k, const char *sak)
        : isHost(h), qmakespec(qm), key(k), subarchKey(sak), type(t)
    {}
};

/*
    Runs qmake on config.tests/arch/arch.pro, which will detect the target arch
    for the compiler we are using
*/
void Configure::detectArch()
{
    QString oldpwd = QDir::currentPath();

    QString newpwd = QString("%1/config.tests/arch").arg(buildPath);
    if (!QDir().exists(newpwd) && !QDir().mkpath(newpwd)) {
        cout << "Failed to create directory " << qPrintable(QDir::toNativeSeparators(newpwd)) << endl;
        dictionary["DONE"] = "error";
        return;
    }
    if (!QDir::setCurrent(newpwd)) {
        cout << "Failed to change working directory to " << qPrintable(QDir::toNativeSeparators(newpwd)) << endl;
        dictionary["DONE"] = "error";
        return;
    }

    QVector<ArchData> qmakespecs;
    if (dictionary.contains("XQMAKESPEC"))
        qmakespecs << ArchData(false, "target", "XQMAKESPEC", "QT_ARCH", "QT_CPU_FEATURES");
    qmakespecs << ArchData(true, "host", "QMAKESPEC", "QT_HOST_ARCH", "QT_HOST_CPU_FEATURES");

    for (int i = 0; i < qmakespecs.count(); ++i) {
        const ArchData &data = qmakespecs.at(i);
        QString qmakespec = dictionary.value(data.qmakespec);
        QString key = data.key;
        QString subarchKey = data.subarchKey;

        // run qmake
        QString command = QString("%1 -spec %2 %3")
            .arg(QDir::toNativeSeparators(QDir(newpwd).relativeFilePath(buildPath + "/bin/qmake.exe")),
                 QDir::toNativeSeparators(qmakespec),
                 QDir::toNativeSeparators(sourcePath + "/config.tests/arch/arch"
                                          + (data.isHost ? "_host" : "") + ".pro"));

        if (!data.isHost) {
            if (qmakespec.startsWith("winrt") || qmakespec.startsWith("winphone"))
                command.append(" QMAKE_LFLAGS+=/ENTRY:main");
            addSysroot(&command);
        }

        int returnValue = 0;
        Environment::execute(command, &returnValue);
        if (returnValue != 0) {
            cout << "QMake failed!" << endl;
            dictionary["DONE"] = "error";
            return;
        }

        // compile
        command = dictionary[ "MAKE" ];
        if (command.contains("nmake") || command.contains("jom"))
            command += " /NOLOGO";
        command += " -s";
        Environment::execute(command);

        // find the executable that was generated
        QString arch_exe;
        if (qmakespec.startsWith("android")) {
            arch_exe = "libarch.so";
        } else {
            arch_exe = "arch.exe";
        }
        QFile exe(arch_exe);
        if (!exe.open(QFile::ReadOnly)) { // no Text, this is binary
            exe.setFileName("arch");
            if (!exe.open(QFile::ReadOnly)) {
                cout << "Could not find output file '" << qPrintable(arch_exe) << "' or 'arch' in " << qPrintable(newpwd) << " : " << qPrintable(exe.errorString()) << endl;
                dictionary["DONE"] = "error";
                return;
            }
        }
        QByteArray exeContents = exe.readAll();
        exe.close();

        static const char archMagic[] = "==Qt=magic=Qt== Architecture:";
        int magicPos = exeContents.indexOf(archMagic);
        if (magicPos == -1) {
            cout << "Internal error, could not find the architecture of the "
                 << data.type << " executable" << endl;
            dictionary["DONE"] = "error";
            return;
        }
        //cout << "Found magic at offset 0x" << hex << magicPos << endl;

        // the conversion from QByteArray will stop at the ending NUL anyway
        QString arch = QString::fromLatin1(exeContents.constData() + magicPos
                                           + sizeof(archMagic) - 1);
        dictionary[key] = arch;

        static const char subarchMagic[] = "==Qt=magic=Qt== Sub-architecture:";
        magicPos = exeContents.indexOf(subarchMagic);
        if (magicPos == -1) {
            cout << "Internal error, could not find the sub-architecture of the "
                 << data.type << " executable" << endl;
            dictionary["DONE"] = "error";
            return;
        }

        QString subarch = QString::fromLatin1(exeContents.constData() + magicPos
                                              + sizeof(subarchMagic) - 1);
        dictionary[subarchKey] = subarch;

        //cout << "Detected arch '" << qPrintable(arch) << "'\n";
        //cout << "Detected sub-arch '" << qPrintable(subarch) << "'\n";

        // clean up
        Environment::execute(command + " distclean");
    }

    if (!dictionary.contains("QT_HOST_ARCH"))
        dictionary["QT_HOST_ARCH"] = "unknown";
    if (!dictionary.contains("QT_ARCH")) {
        dictionary["QT_ARCH"] = dictionary["QT_HOST_ARCH"];
        dictionary["QT_CPU_FEATURES"] = dictionary["QT_HOST_CPU_FEATURES"];
    }

    QDir::setCurrent(oldpwd);
}

bool Configure::tryCompileProject(const QString &projectPath, const QString &extraOptions,
                                  bool distClean)
{
    QString oldpwd = QDir::currentPath();

    QString newpwd = QString("%1/config.tests/%2").arg(buildPath, projectPath);
    if (!QDir().exists(newpwd) && !QDir().mkpath(newpwd)) {
        cout << "Failed to create directory " << qPrintable(QDir::toNativeSeparators(newpwd)) << endl;
        dictionary["DONE"] = "error";
        return false;
    }
    if (!QDir::setCurrent(newpwd)) {
        cout << "Failed to change working directory to " << qPrintable(QDir::toNativeSeparators(newpwd)) << endl;
        dictionary["DONE"] = "error";
        return false;
    }

    // run qmake
    QString command = QString("%1 %2 %3")
        .arg(QDir::toNativeSeparators(QDir(newpwd).relativeFilePath(buildPath + "/bin/qmake.exe")),
             QDir::toNativeSeparators(sourcePath + "/config.tests/" + projectPath),
             extraOptions);

    if (dictionary.contains("XQMAKESPEC")) {
        const QString qmakespec = dictionary["XQMAKESPEC"];
        if (qmakespec.startsWith("winrt") || qmakespec.startsWith("winphone"))
            command.append(" QMAKE_LFLAGS+=/ENTRY:main");
        addSysroot(&command);
    }

    if (verbose)
        cout << qPrintable(command) << endl;
    else
        command += " 2>&1";

    int code = 0;
    QString output = Environment::execute(command, &code);
    //cout << output << endl;

    if (code == 0) {
        // compile
        command = dictionary[ "MAKE" ];
        if (command.contains("nmake") || command.contains("jom"))
            command += " /NOLOGO";
        if (verbose)
            cout << qPrintable(command) << endl;
        else
            command += " -s 2>&1";
        output = Environment::execute(command, &code);
        //cout << output << endl;

        // clean up
        if (distClean)
            Environment::execute(command + " distclean 2>&1");
    }

    QDir::setCurrent(oldpwd);
    return code == 0;
}

bool Configure::compilerSupportsFlag(const QString &compilerAndArgs)
{
    QFile file("conftest.cpp");
    if (!file.open(QIODevice::WriteOnly | QIODevice::Text)) {
        cout << "could not open temp file for writing" << endl;
        return false;
    }
    if (!file.write("int main() { return 0; }\r\n")) {
        cout << "could not write to temp file" << endl;
        return false;
    }
    file.close();
    // compilerAndArgs contains compiler because there is no way to query it
    QString command = compilerAndArgs + " -o conftest-out.o conftest.cpp";
    int code = 0;
    QString output = Environment::execute(command, &code);
    file.remove();
    QFile::remove("conftest-out.o");
    return code == 0;
}

void Configure::generateQDevicePri()
{
    FileWriter deviceStream(buildPath + "/mkspecs/qdevice.pri");
    if (dictionary.contains("DEVICE_OPTION")) {
        const QString devoptionlist = dictionary["DEVICE_OPTION"];
        const QStringList optionlist = devoptionlist.split(QStringLiteral("\n"));
        foreach (const QString &entry, optionlist)
            deviceStream << entry << "\n";
    }
    if (dictionary.contains("ANDROID_SDK_ROOT") && dictionary.contains("ANDROID_NDK_ROOT")) {
        deviceStream << "android_install {" << endl;
        deviceStream << "    DEFAULT_ANDROID_SDK_ROOT = " << formatPath(dictionary["ANDROID_SDK_ROOT"]) << endl;
        deviceStream << "    DEFAULT_ANDROID_NDK_ROOT = " << formatPath(dictionary["ANDROID_NDK_ROOT"]) << endl;
        if (dictionary.contains("ANDROID_HOST"))
            deviceStream << "    DEFAULT_ANDROID_NDK_HOST = " << dictionary["ANDROID_HOST"] << endl;
        else if (QSysInfo::WordSize == 64)
            deviceStream << "    DEFAULT_ANDROID_NDK_HOST = windows-x86_64" << endl;
        else
            deviceStream << "    DEFAULT_ANDROID_NDK_HOST = windows" << endl;
        QString android_arch(dictionary.contains("ANDROID_TARGET_ARCH")
                  ? dictionary["ANDROID_TARGET_ARCH"]
                  : QString("armeabi-v7a"));
        QString android_tc_vers(dictionary.contains("ANDROID_NDK_TOOLCHAIN_VERSION")
                  ? dictionary["ANDROID_NDK_TOOLCHAIN_VERSION"]
                  : QString("4.9"));

        bool targetIs64Bit = android_arch == QString("arm64-v8a")
                             || android_arch == QString("x86_64")
                             || android_arch == QString("mips64");
        QString android_platform(dictionary.contains("ANDROID_PLATFORM")
                                 ? dictionary["ANDROID_PLATFORM"]
                                 : (targetIs64Bit ? QString("android-21") : QString("android-9")));

        deviceStream << "    DEFAULT_ANDROID_PLATFORM = " << android_platform << endl;
        deviceStream << "    DEFAULT_ANDROID_TARGET_ARCH = " << android_arch << endl;
        deviceStream << "    DEFAULT_ANDROID_NDK_TOOLCHAIN_VERSION = " << android_tc_vers << endl;
        deviceStream << "}" << endl;
    }
    if (!deviceStream.flush())
        dictionary[ "DONE" ] = "error";
}

void Configure::generateQConfigPri()
{
    // Generate qconfig.pri
    {
        FileWriter configStream(buildPath + "/mkspecs/qconfig.pri");

        configStream << "CONFIG+= ";
        configStream << dictionary[ "BUILD" ];
        configStream << (dictionary[ "SHARED" ] == "no" ? " static" : " shared");

        if (dictionary["STATIC_RUNTIME"] == "yes")
            configStream << " static_runtime";
        if (dictionary[ "RTTI" ] == "yes")
            configStream << " rtti";
        if (dictionary["INCREDIBUILD_XGE"] == "yes")
            configStream << " incredibuild_xge";
        if (dictionary["PLUGIN_MANIFESTS"] == "no")
            configStream << " no_plugin_manifest";
        if (dictionary["CROSS_COMPILE"] == "yes")
            configStream << " cross_compile";

        if (dictionary[ "SLOG2" ] == "yes")
            configStream << " slog2";

        if (dictionary[ "QNX_IMF" ] == "yes")
            configStream << " qqnx_imf";

        if (dictionary[ "PPS" ] == "yes")
            configStream << " qqnx_pps";

        if (dictionary[ "LGMON" ] == "yes")
            configStream << " lgmon";

        if (dictionary["DIRECTWRITE"] == "yes")
            configStream << " directwrite";

        if (dictionary["ANDROID_STYLE_ASSETS"] == "yes")
            configStream << " android-style-assets";

        // ### For compatibility only, should be removed later.
        configStream << " qpa";

        configStream << endl;
        configStream << "host_build {" << endl;
        configStream << "    QT_ARCH = " << dictionary["QT_HOST_ARCH"] << endl;
        configStream << "    QT_TARGET_ARCH = " << dictionary["QT_ARCH"] << endl;
        configStream << "} else {" << endl;
        configStream << "    QT_ARCH = " << dictionary["QT_ARCH"] << endl;
        if (dictionary.contains("XQMAKESPEC")) {
            // FIXME: add detection
            configStream << "    QMAKE_DEFAULT_LIBDIRS = /lib /usr/lib" << endl;
            configStream << "    QMAKE_DEFAULT_INCDIRS = /usr/include /usr/local/include" << endl;
        }
        configStream << "}" << endl;
        configStream << "QT_CONFIG += " << qtConfig.join(' ') << endl;

        configStream << "#versioning " << endl
                     << "QT_VERSION = " << dictionary["VERSION"] << endl
                     << "QT_MAJOR_VERSION = " << dictionary["VERSION_MAJOR"] << endl
                     << "QT_MINOR_VERSION = " << dictionary["VERSION_MINOR"] << endl
                     << "QT_PATCH_VERSION = " << dictionary["VERSION_PATCH"] << endl;

        configStream << endl
                     << "QT_EDITION = " << dictionary["EDITION"] << endl;

        if (dictionary["EDITION"] != "OpenSource" && dictionary["EDITION"] != "Preview") {
            configStream << "QT_LICHECK = " << dictionary["LICHECK"] << endl;
            configStream << "QT_RELEASE_DATE = " << dictionary["RELEASEDATE"] << endl;
        }

        if (!dictionary["CFG_SYSROOT"].isEmpty() && dictionary["CFG_GCC_SYSROOT"] == "yes") {
            configStream << endl
                         << "# sysroot" << endl
                         << "!host_build {" << endl
                         << "    QMAKE_CFLAGS    += --sysroot=$$[QT_SYSROOT]" << endl
                         << "    QMAKE_CXXFLAGS  += --sysroot=$$[QT_SYSROOT]" << endl
                         << "    QMAKE_LFLAGS    += --sysroot=$$[QT_SYSROOT]" << endl
                         << "}" << endl;
        }

        const QString targetOS = dictionary.value("TARGET_OS");
        if (!targetOS.isEmpty())
            configStream << "QMAKE_TARGET_OS = " << targetOS << endl;

        if (!dictionary["QMAKE_RPATHDIR"].isEmpty())
            configStream << "QMAKE_RPATHDIR += " << formatPath(dictionary["QMAKE_RPATHDIR"]) << endl;

        if (!dictionary["QT_LIBINFIX"].isEmpty())
            configStream << "QT_LIBINFIX = " << dictionary["QT_LIBINFIX"] << endl;

        if (!dictionary["QT_NAMESPACE"].isEmpty())
            configStream << "#namespaces" << endl << "QT_NAMESPACE = " << dictionary["QT_NAMESPACE"] << endl;

        if (dictionary[ "SHARED" ] == "no")
            configStream << "QT_DEFAULT_QPA_PLUGIN = q" << qpaPlatformName() << endl;

        if (!dictionary["QT_GCC_MAJOR_VERSION"].isEmpty()) {
            configStream << "QT_GCC_MAJOR_VERSION = " << dictionary["QT_GCC_MAJOR_VERSION"] << endl
                         << "QT_GCC_MINOR_VERSION = " << dictionary["QT_GCC_MINOR_VERSION"] << endl
                         << "QT_GCC_PATCH_VERSION = " << dictionary["QT_GCC_PATCH_VERSION"] << endl;
        }

        if (!configStream.flush())
            dictionary[ "DONE" ] = "error";
    }
}

QString Configure::addDefine(QString def)
{
    QString result, defNeg, defD = def;

    defD.replace(QRegExp("=.*"), "");
    def.replace(QRegExp("="), " ");

    if (def.startsWith("QT_NO_")) {
        defNeg = defD;
        defNeg.replace("QT_NO_", "QT_");
    } else if (def.startsWith("QT_")) {
        defNeg = defD;
        defNeg.replace("QT_", "QT_NO_");
    }

    if (defNeg.isEmpty()) {
        result = "#ifndef $DEFD\n"
                 "# define $DEF\n"
                 "#endif\n\n";
    } else {
        result = "#if defined($DEFD) && defined($DEFNEG)\n"
                 "# undef $DEFD\n"
                 "#elif !defined($DEFD)\n"
                 "# define $DEF\n"
                 "#endif\n\n";
    }
    result.replace("$DEFNEG", defNeg);
    result.replace("$DEFD", defD);
    result.replace("$DEF", def);
    return result;
}

void Configure::generateConfigfiles()
{
    {
        FileWriter tmpStream(buildPath + "/src/corelib/global/qconfig.h");

        tmpStream << "#define QT_VERSION_MAJOR    " << dictionary["VERSION_MAJOR"] << endl
                  << "#define QT_VERSION_MINOR    " << dictionary["VERSION_MINOR"] << endl
                  << "#define QT_VERSION_PATCH    " << dictionary["VERSION_PATCH"] << endl
                  << "#define QT_VERSION_STR      \"" << dictionary["VERSION"] << "\"\n"
                  << endl;

        if (dictionary[ "QCONFIG" ] == "full") {
            tmpStream << "/* Everything */" << endl;
        } else {
            tmpStream << "#ifndef QT_BOOTSTRAPPED" << endl;
            QFile inFile(dictionary["QCONFIG_PATH"]);
            if (inFile.open(QFile::ReadOnly)) {
                tmpStream << QTextStream(&inFile).readAll();
                inFile.close();
            }
            tmpStream << "#endif // QT_BOOTSTRAPPED" << endl;
        }
        tmpStream << endl;

        if (dictionary[ "SHARED" ] == "no") {
            tmpStream << "/* Qt was configured for a static build */" << endl
                      << "#if !defined(QT_SHARED) && !defined(QT_STATIC)" << endl
                      << "# define QT_STATIC" << endl
                      << "#endif" << endl
                      << endl;
        }
        tmpStream << "/* License information */" << endl;
        tmpStream << "#define QT_PRODUCT_LICENSEE \"" << dictionary[ "LICENSEE" ] << "\"" << endl;
        tmpStream << "#define QT_PRODUCT_LICENSE \"" << dictionary[ "EDITION" ] << "\"" << endl;
        tmpStream << endl;
        if (dictionary["BUILDDEV"] == "yes") {
            dictionary["QMAKE_INTERNAL"] = "yes";
            tmpStream << "/* Used for example to export symbols for the certain autotests*/" << endl;
            tmpStream << "#define QT_BUILD_INTERNAL" << endl;
            tmpStream << endl;
        }

        tmpStream << endl << "// Compiler sub-arch support" << endl;
        if (dictionary[ "SSE2" ] == "yes")
            tmpStream << "#define QT_COMPILER_SUPPORTS_SSE2 1" << endl;
        if (dictionary[ "SSE3" ] == "yes")
            tmpStream << "#define QT_COMPILER_SUPPORTS_SSE3 1" << endl;
        if (dictionary[ "SSSE3" ] == "yes")
            tmpStream << "#define QT_COMPILER_SUPPORTS_SSSE3 1" << endl;
        if (dictionary[ "SSE4_1" ] == "yes")
            tmpStream << "#define QT_COMPILER_SUPPORTS_SSE4_1 1" << endl;
        if (dictionary[ "SSE4_2" ] == "yes")
            tmpStream << "#define QT_COMPILER_SUPPORTS_SSE4_2 1" << endl;
        if (dictionary[ "AVX" ] == "yes")
            tmpStream << "#define QT_COMPILER_SUPPORTS_AVX 1" << endl;
        if (dictionary[ "AVX2" ] == "yes")
            tmpStream << "#define QT_COMPILER_SUPPORTS_AVX2 1" << endl;
        foreach (const QString &avx512feature, dictionary[ "AVX512" ].split(' ', QString::SkipEmptyParts))
            tmpStream << "#define QT_COMPILER_SUPPRTS_" << avx512feature.toUpper() << " 1" << endl;

        if (dictionary["QREAL"] != "double") {
            tmpStream << "#define QT_COORD_TYPE " << dictionary["QREAL"] << endl;
            tmpStream << "#define QT_COORD_TYPE_STRING " << dictionary["QREAL_STRING"] << endl;
        }

        tmpStream << endl << "// Compile time features" << endl;

        QStringList qconfigList;
        if (dictionary["STYLE_WINDOWS"] != "yes")     qconfigList += "QT_NO_STYLE_WINDOWS";
        if (dictionary["STYLE_FUSION"] != "yes")       qconfigList += "QT_NO_STYLE_FUSION";
        if (dictionary["STYLE_WINDOWSXP"] != "yes" && dictionary["STYLE_WINDOWSVISTA"] != "yes")
            qconfigList += "QT_NO_STYLE_WINDOWSXP";
        if (dictionary["STYLE_WINDOWSVISTA"] != "yes")   qconfigList += "QT_NO_STYLE_WINDOWSVISTA";

        if (dictionary["GIF"] == "yes")              qconfigList += "QT_BUILTIN_GIF_READER=1";
        if (dictionary["PNG"] != "yes")              qconfigList += "QT_NO_IMAGEFORMAT_PNG";
        if (dictionary["JPEG"] != "yes")             qconfigList += "QT_NO_IMAGEFORMAT_JPEG";
        if (dictionary["ZLIB"] == "no") {
            qconfigList += "QT_NO_ZLIB";
            qconfigList += "QT_NO_COMPRESS";
        }

        if (dictionary["ACCESSIBILITY"] == "no")     qconfigList += "QT_NO_ACCESSIBILITY";
        if (dictionary["WIDGETS"] == "no")           qconfigList += "QT_NO_WIDGETS";
        if (dictionary["GUI"] == "no")               qconfigList += "QT_NO_GUI";
        if (dictionary["OPENGL"] == "no")            qconfigList += "QT_NO_OPENGL";
        if (dictionary["OPENVG"] == "no")            qconfigList += "QT_NO_OPENVG";
        if (dictionary["SSL"] == "no")               qconfigList += "QT_NO_SSL";
        if (dictionary["OPENSSL"] == "no")           qconfigList += "QT_NO_OPENSSL";
        if (dictionary["OPENSSL"] == "linked")       qconfigList += "QT_LINKED_OPENSSL";
        if (dictionary["DBUS"] == "no")              qconfigList += "QT_NO_DBUS";
        if (dictionary["FREETYPE"] == "no")          qconfigList += "QT_NO_FREETYPE";
        if (dictionary["HARFBUZZ"] == "no")          qconfigList += "QT_NO_HARFBUZZ";
        if (dictionary["NATIVE_GESTURES"] == "no")   qconfigList += "QT_NO_NATIVE_GESTURES";

        if (dictionary["OPENGL_ES_2"]  == "yes")     qconfigList += "QT_OPENGL_ES";
        if (dictionary["OPENGL_ES_2"]  == "yes")     qconfigList += "QT_OPENGL_ES_2";
        if (dictionary["DYNAMICGL"] == "yes")        qconfigList += "QT_OPENGL_DYNAMIC";
        if (dictionary["SQL_MYSQL"] == "yes")        qconfigList += "QT_SQL_MYSQL";
        if (dictionary["SQL_ODBC"] == "yes")         qconfigList += "QT_SQL_ODBC";
        if (dictionary["SQL_OCI"] == "yes")          qconfigList += "QT_SQL_OCI";
        if (dictionary["SQL_PSQL"] == "yes")         qconfigList += "QT_SQL_PSQL";
        if (dictionary["SQL_TDS"] == "yes")          qconfigList += "QT_SQL_TDS";
        if (dictionary["SQL_DB2"] == "yes")          qconfigList += "QT_SQL_DB2";
        if (dictionary["SQL_SQLITE"] == "yes")       qconfigList += "QT_SQL_SQLITE";
        if (dictionary["SQL_SQLITE2"] == "yes")      qconfigList += "QT_SQL_SQLITE2";
        if (dictionary["SQL_IBASE"] == "yes")        qconfigList += "QT_SQL_IBASE";

        if (dictionary["POSIX_IPC"] == "yes")
            qconfigList += "QT_POSIX_IPC";
        else if ((platform() != ANDROID) && (platform() != WINDOWS) && (platform() != WINDOWS_RT))
            qconfigList << "QT_NO_SYSTEMSEMAPHORE" << "QT_NO_SHAREDMEMORY";

        if (dictionary["FONT_CONFIG"] == "no")       qconfigList += "QT_NO_FONTCONFIG";

        if (dictionary["NIS"] == "yes")
            qconfigList += "QT_NIS";
        else
            qconfigList += "QT_NO_NIS";

        if (dictionary["LARGE_FILE"] == "yes")       qconfigList += "QT_LARGEFILE_SUPPORT=64";
        if (dictionary["QT_CUPS"] == "no")           qconfigList += "QT_NO_CUPS";
        if (dictionary["QT_ICONV"] == "no")          qconfigList += "QT_NO_ICONV";
        if (dictionary["QT_EVDEV"] == "no")          qconfigList += "QT_NO_EVDEV";
        if (dictionary["QT_MTDEV"] == "no")          qconfigList += "QT_NO_MTDEV";
        if (dictionary["QT_TSLIB"] == "no")          qconfigList += "QT_NO_TSLIB";
        if (dictionary["QT_GLIB"] == "no")           qconfigList += "QT_NO_GLIB";
        if (dictionary["QT_INOTIFY"] == "no")        qconfigList += "QT_NO_INOTIFY";
        if (dictionary["QT_EVENTFD"] ==  "no")       qconfigList += "QT_NO_EVENTFD";
        if (dictionary["ATOMIC64"] == "no")          qconfigList += "QT_NO_STD_ATOMIC64";

        if (dictionary["REDUCE_EXPORTS"] == "yes")     qconfigList += "QT_VISIBILITY_AVAILABLE";
        if (dictionary["REDUCE_RELOCATIONS"] == "yes") qconfigList += "QT_REDUCE_RELOCATIONS";
        if (dictionary["QT_GETIFADDRS"] == "no")       qconfigList += "QT_NO_GETIFADDRS";

        qconfigList.sort();
        for (int i = 0; i < qconfigList.count(); ++i)
            tmpStream << addDefine(qconfigList.at(i));

        tmpStream<<"#define QT_QPA_DEFAULT_PLATFORM_NAME \"" << qpaPlatformName() << "\""<<endl;

        if (!tmpStream.flush())
            dictionary[ "DONE" ] = "error";
    }

}

QString Configure::formatConfigPath(const char *var)
{
    QString val = dictionary[var];
    if (QFileInfo(val).isRelative()) {
        QString pfx = dictionary["QT_INSTALL_PREFIX"];
        val = (val == ".") ? pfx : QDir(pfx).absoluteFilePath(val);
    }
    return QDir::toNativeSeparators(val);
}

void Configure::displayConfig()
{
    fstream sout;
    sout.open(QString(buildPath + "/config.summary").toLocal8Bit().constData(),
              ios::in | ios::out | ios::trunc);

    // Give some feedback
    sout << "Environment:" << endl;
    QString env = QString::fromLocal8Bit(getenv("INCLUDE")).replace(QRegExp("[;,]"), "\n      ");
    if (env.isEmpty())
        env = "Unset";
    sout << "    INCLUDE=\n      " << env << endl;
    env = QString::fromLocal8Bit(getenv("LIB")).replace(QRegExp("[;,]"), "\n      ");
    if (env.isEmpty())
        env = "Unset";
    sout << "    LIB=\n      " << env << endl;
    env = QString::fromLocal8Bit(getenv("PATH")).replace(QRegExp("[;,]"), "\n      ");
    if (env.isEmpty())
        env = "Unset";
    sout << "    PATH=\n      " << env << endl;

    if (dictionary[QStringLiteral("EDITION")] != QLatin1String("OpenSource")) {
        QString l1 = dictionary[ "LICENSEE" ];
        QString l2 = dictionary[ "LICENSEID" ];
        QString l3 = dictionary["EDITION"] + ' ' + "Edition";
        QString l4 = dictionary[ "EXPIRYDATE" ];
        sout << "Licensee...................." << (l1.isNull() ? "" : l1) << endl;
        sout << "License ID.................." << (l2.isNull() ? "" : l2) << endl;
        sout << "Product license............." << (l3.isNull() ? "" : l3) << endl;
        sout << "Expiry Date................." << (l4.isNull() ? "" : l4) << endl;
        sout << endl;
    }

    sout << "Configuration:" << endl;
    sout << "    " << qmakeConfig.join("\n    ") << endl;
    sout << "Qt Configuration:" << endl;
    sout << "    " << qtConfig.join("\n    ") << endl;
    sout << endl;

    if (dictionary.contains("XQMAKESPEC"))
        sout << "QMAKESPEC..................." << dictionary[ "XQMAKESPEC" ] << " (" << dictionary["QMAKESPEC_FROM"] << ")" << endl;
    else
        sout << "QMAKESPEC..................." << dictionary[ "QMAKESPEC" ] << " (" << dictionary["QMAKESPEC_FROM"] << ")" << endl;
    if (!dictionary["TARGET_OS"].isEmpty())
        sout << "Target OS..................." << dictionary["TARGET_OS"] << endl;
    sout << "Architecture................" << dictionary["QT_ARCH"]
         << ", features:" << dictionary["QT_CPU_FEATURES"] << endl;
    sout << "Host Architecture..........." << dictionary["QT_HOST_ARCH"]
         << ", features:" << dictionary["QT_HOST_CPU_FEATURES"]  << endl;
    sout << "Maketool...................." << dictionary[ "MAKE" ] << endl;
    if (dictionary[ "BUILDALL" ] == "yes") {
        sout << "Debug build................." << "yes (combined)" << endl;
        sout << "Default build..............." << dictionary[ "BUILD" ] << endl;
    } else {
        sout << "Debug......................." << (dictionary[ "BUILD" ] == "debug" ? "yes" : "no") << endl;
    }
    if (dictionary[ "BUILD" ] == "release" || dictionary[ "BUILDALL" ] == "yes")
        sout << "Force debug info............" << dictionary[ "FORCEDEBUGINFO" ] << endl;
    if (dictionary[ "BUILD" ] == "debug")
        sout << "Force optimized tools......." << dictionary[ "RELEASE_TOOLS" ] << endl;
    sout << "C++ language standard......." << dictionary[ "C++STD" ] << endl;
    sout << "Link Time Code Generation..." << dictionary[ "LTCG" ] << endl;
    sout << "Accessibility support......." << dictionary[ "ACCESSIBILITY" ] << endl;
    sout << "RTTI support................" << dictionary[ "RTTI" ] << endl;
    sout << "SSE support................."
         << (dictionary[ "SSE2" ] == "no" ? "<none>" : "SSE2")
         << (dictionary[ "SSE3" ] == "no" ? "" : " SSE3")
         << (dictionary[ "SSSE3" ] == "no" ? "" : " SSSE3")
         << (dictionary[ "SSE4_1" ] == "no" ? "" : " SSE4.1")
         << (dictionary[ "SSE4_2" ] == "no" ? "" : " SSE4.2")
         << endl;
    sout << "AVX support................."
         << (dictionary[ "AVX" ] == "no" ? "<none>" : "AVX")
         << (dictionary[ "AVX2" ] == "no" ? "" : " AVX2")
         << endl;
    sout << "AVX512 support.............."
         << (dictionary[ "AVX512" ].isEmpty() ? QString("<none>") : dictionary[ "AVX512" ].toUpper()) << endl;
    sout << "NEON support................" << dictionary[ "NEON" ] << endl;
    sout << "OpenGL support.............." << dictionary[ "OPENGL" ] << endl;
    sout << "Large File support.........." << dictionary[ "LARGE_FILE" ] << endl;
    sout << "NIS support................." << dictionary[ "NIS" ] << endl;
    sout << "Iconv support..............." << dictionary[ "QT_ICONV" ] << endl;
    sout << "Evdev support..............." << dictionary[ "QT_EVDEV" ] << endl;
    sout << "Mtdev support..............." << dictionary[ "QT_MTDEV" ] << endl;
    sout << "Inotify support............." << dictionary[ "QT_INOTIFY" ] << endl;
    sout << "eventfd(7) support.........." << dictionary[ "QT_EVENTFD" ] << endl;
    sout << "Glib support................" << dictionary[ "QT_GLIB" ] << endl;
    sout << "CUPS support................" << dictionary[ "QT_CUPS" ] << endl;
    sout << "OpenVG support.............." << dictionary[ "OPENVG" ] << endl;
    sout << "SSL support................." << dictionary[ "SSL" ] << endl;
    sout << "OpenSSL support............." << dictionary[ "OPENSSL" ] << endl;
    sout << "libproxy support............" << dictionary[ "LIBPROXY" ] << endl;
    sout << "Qt D-Bus support............" << dictionary[ "DBUS" ] << endl;
    sout << "Qt Widgets module support..." << dictionary[ "WIDGETS" ] << endl;
    sout << "Qt GUI module support......." << dictionary[ "GUI" ] << endl;
    sout << "QML debugging..............." << dictionary[ "QML_DEBUG" ] << endl;
    sout << "DirectWrite support........." << dictionary[ "DIRECTWRITE" ] << endl;
    sout << "Use system proxies.........." << dictionary[ "SYSTEM_PROXIES" ] << endl;
    sout << endl;

    sout << "QPA Backends:" << endl;
    sout << "    GDI....................." << "yes" << endl;
    sout << "    Direct2D................" << dictionary[ "DIRECT2D" ] << endl;
    sout << endl;

    sout << "Third Party Libraries:" << endl;
    sout << "    ZLIB support............" << dictionary[ "ZLIB" ] << endl;
    sout << "    GIF support............." << dictionary[ "GIF" ] << endl;
    sout << "    JPEG support............" << dictionary[ "JPEG" ] << endl;
    sout << "    PNG support............." << dictionary[ "PNG" ] << endl;
    sout << "    DoubleConversion........" << dictionary[ "DOUBLECONVERSION" ] << endl;
    sout << "    FreeType support........" << dictionary[ "FREETYPE" ] << endl;
    sout << "    Fontconfig support......" << dictionary[ "FONT_CONFIG" ] << endl;
    sout << "    HarfBuzz support........" << dictionary[ "HARFBUZZ" ] << endl;
    sout << "    PCRE support............" << dictionary[ "PCRE" ] << endl;
    sout << "    ICU support............." << dictionary[ "ICU" ] << endl;
    if (platform() == QNX) {
        sout << "    SLOG2 support..........." << dictionary[ "SLOG2" ] << endl;
        sout << "    IMF support............." << dictionary[ "QNX_IMF" ] << endl;
        sout << "    PPS support............." << dictionary[ "PPS" ] << endl;
        sout << "    LGMON support..........." << dictionary[ "LGMON" ] << endl;
    }
    sout << "    ANGLE..................." << dictionary[ "ANGLE" ] << endl;
    sout << "    Dynamic OpenGL.........." << dictionary[ "DYNAMICGL" ] << endl;
    sout << endl;

    sout << "Styles:" << endl;
    sout << "    Windows................." << dictionary[ "STYLE_WINDOWS" ] << endl;
    sout << "    Windows XP.............." << dictionary[ "STYLE_WINDOWSXP" ] << endl;
    sout << "    Windows Vista..........." << dictionary[ "STYLE_WINDOWSVISTA" ] << endl;
    sout << "    Fusion.................." << dictionary[ "STYLE_FUSION" ] << endl;
    sout << endl;

    sout << "Sql Drivers:" << endl;
    sout << "    ODBC...................." << dictionary[ "SQL_ODBC" ] << endl;
    sout << "    MySQL..................." << dictionary[ "SQL_MYSQL" ] << endl;
    sout << "    OCI....................." << dictionary[ "SQL_OCI" ] << endl;
    sout << "    PostgreSQL.............." << dictionary[ "SQL_PSQL" ] << endl;
    sout << "    TDS....................." << dictionary[ "SQL_TDS" ] << endl;
    sout << "    DB2....................." << dictionary[ "SQL_DB2" ] << endl;
    sout << "    SQLite.................." << dictionary[ "SQL_SQLITE" ] << " (" << dictionary[ "SQL_SQLITE_LIB" ] << ")" << endl;
    sout << "    SQLite2................." << dictionary[ "SQL_SQLITE2" ] << endl;
    sout << "    InterBase..............." << dictionary[ "SQL_IBASE" ] << endl;
    sout << endl;

    sout << "Sources are in.............." << QDir::toNativeSeparators(sourcePath) << endl;
    sout << "Build is done in............" << QDir::toNativeSeparators(buildPath) << endl;
    sout << "Install prefix.............." << QDir::toNativeSeparators(dictionary["QT_INSTALL_PREFIX"]) << endl;
    sout << "Headers installed to........" << formatConfigPath("QT_REL_INSTALL_HEADERS") << endl;
    sout << "Libraries installed to......" << formatConfigPath("QT_REL_INSTALL_LIBS") << endl;
    sout << "Arch-dep. data to..........." << formatConfigPath("QT_REL_INSTALL_ARCHDATA") << endl;
    sout << "Plugins installed to........" << formatConfigPath("QT_REL_INSTALL_PLUGINS") << endl;
    sout << "Library execs installed to.." << formatConfigPath("QT_REL_INSTALL_LIBEXECS") << endl;
    sout << "QML1 imports installed to..." << formatConfigPath("QT_REL_INSTALL_IMPORTS") << endl;
    sout << "QML2 imports installed to..." << formatConfigPath("QT_REL_INSTALL_QML") << endl;
    sout << "Binaries installed to......." << formatConfigPath("QT_REL_INSTALL_BINS") << endl;
    sout << "Arch-indep. data to........." << formatConfigPath("QT_REL_INSTALL_DATA") << endl;
    sout << "Docs installed to..........." << formatConfigPath("QT_REL_INSTALL_DOCS") << endl;
    sout << "Translations installed to..." << formatConfigPath("QT_REL_INSTALL_TRANSLATIONS") << endl;
    sout << "Examples installed to......." << formatConfigPath("QT_REL_INSTALL_EXAMPLES") << endl;
    sout << "Tests installed to.........." << formatConfigPath("QT_REL_INSTALL_TESTS") << endl;

    if (checkAvailability("INCREDIBUILD_XGE"))
        sout << "Using IncrediBuild XGE......" << dictionary["INCREDIBUILD_XGE"] << endl;
    if (!qmakeDefines.isEmpty()) {
        sout << "Defines.....................";
        for (QStringList::Iterator defs = qmakeDefines.begin(); defs != qmakeDefines.end(); ++defs)
            sout << (*defs) << " ";
        sout << endl;
    }
    if (!qmakeIncludes.isEmpty()) {
        sout << "Include paths...............";
        for (QStringList::Iterator incs = qmakeIncludes.begin(); incs != qmakeIncludes.end(); ++incs)
            sout << (*incs) << " ";
        sout << endl;
    }
    if (!qmakeLibs.isEmpty()) {
        sout << "Additional libraries........";
        for (QStringList::Iterator libs = qmakeLibs.begin(); libs != qmakeLibs.end(); ++libs)
            sout << (*libs) << " ";
        sout << endl;
    }
    if (dictionary[ "QMAKE_INTERNAL" ] == "yes") {
        sout << "Using internal configuration." << endl;
    }
    if (dictionary[ "SHARED" ] == "no") {
        sout << "WARNING: Using static linking will disable the use of plugins." << endl;
        sout << "         Make sure you compile ALL needed modules into the library." << endl;
    }
    if (dictionary[ "OPENSSL" ] == "linked") {
        if (!opensslLibsDebug.isEmpty() || !opensslLibsRelease.isEmpty()) {
            sout << "Using OpenSSL libraries:" << endl;
            sout << "   debug  : " << opensslLibsDebug << endl;
            sout << "   release: " << opensslLibsRelease << endl;
            sout << "   both   : " << opensslLibs << endl;
        } else if (opensslLibs.isEmpty()) {
            sout << "NOTE: When linking against OpenSSL, you can override the default" << endl;
            sout << "library names through OPENSSL_LIBS and optionally OPENSSL_LIBS_DEBUG/OPENSSL_LIBS_RELEASE" << endl;
            sout << "For example:" << endl;
            sout << "    configure -openssl-linked OPENSSL_LIBS=\"-lssleay32 -llibeay32\"" << endl;
        }
    }
    if (dictionary[ "ZLIB_FORCED" ] == "yes") {
        QString which_zlib = "supplied";
        if (dictionary[ "ZLIB" ] == "system")
            which_zlib = "system";

        sout << "NOTE: The -no-zlib option was supplied but is no longer supported." << endl
             << endl
             << "Qt now requires zlib support in all builds, so the -no-zlib" << endl
             << "option was ignored. Qt will be built using the " << which_zlib
             << "zlib" << endl;
    }
    if (dictionary["OBSOLETE_ARCH_ARG"] == "yes") {
        sout << endl
             << "NOTE: The -arch option is obsolete." << endl
             << endl
             << "Qt now detects the target and host architectures based on compiler" << endl
             << "output. Qt will be built using " << dictionary["QT_ARCH"] << " for the target architecture" << endl
             << "and " << dictionary["QT_HOST_ARCH"] << " for the host architecture (note that these two" << endl
             << "will be the same unless you are cross-compiling)." << endl
             << endl;
    }
    if (dictionary["RELEASE_TOOLS"] == "yes" && dictionary["BUILD"] != "debug" ) {
        sout << endl
             << "NOTE:  -optimized-tools is not useful in -release mode." << endl;
    }
    if (!dictionary["PREFIX_COMPLAINTS"].isEmpty()) {
        sout << endl
             << dictionary["PREFIX_COMPLAINTS"] << endl
             << endl;
    }

    // display config.summary
    sout.seekg(0, ios::beg);
    while (sout.good()) {
        string str;
        getline(sout, str);
        cout << str << endl;
    }
}

void Configure::generateHeaders()
{
    if (dictionary["SYNCQT"] == "auto")
        dictionary["SYNCQT"] = defaultTo("SYNCQT");

    if (dictionary["SYNCQT"] == "yes") {
        if (!QStandardPaths::findExecutable(QStringLiteral("perl.exe")).isEmpty()) {
            cout << "Running syncqt..." << endl;
            QStringList args;
            args << "perl" << "-w";
            args += sourcePath + "/bin/syncqt.pl";
            args << "-version" << dictionary["VERSION"] << "-minimal" << "-module" << "QtCore";
            args += sourcePath;
            int retc = Environment::execute(args, QStringList(), QStringList());
            if (retc) {
                cout << "syncqt failed, return code " << retc << endl << endl;
                dictionary["DONE"] = "error";
            }
        } else {
            cout << "Perl not found in environment - cannot run syncqt." << endl;
            dictionary["DONE"] = "error";
        }
    }
}

void Configure::addConfStr(int group, const QString &val)
{
    confStrOffsets[group] += ' ' + QString::number(confStringOff) + ',';
    confStrings[group] += "    \"" + val + "\\0\"\n";
    confStringOff += val.length() + 1;
}

void Configure::generateQConfigCpp()
{
    QString hostSpec = dictionary["QMAKESPEC"];
    QString targSpec = dictionary.contains("XQMAKESPEC") ? dictionary["XQMAKESPEC"] : hostSpec;

    dictionary["CFG_SYSROOT"] = QDir::cleanPath(dictionary["CFG_SYSROOT"]);

    bool qipempty = false;
    if (dictionary["QT_INSTALL_PREFIX"].isEmpty())
        qipempty = true;
    else
        dictionary["QT_INSTALL_PREFIX"] = QDir::cleanPath(dictionary["QT_INSTALL_PREFIX"]);

    bool sysrootifyPrefix;
    if (dictionary["QT_EXT_PREFIX"].isEmpty()) {
        dictionary["QT_EXT_PREFIX"] = dictionary["QT_INSTALL_PREFIX"];
        sysrootifyPrefix = !dictionary["CFG_SYSROOT"].isEmpty();
    } else {
        dictionary["QT_EXT_PREFIX"] = QDir::cleanPath(dictionary["QT_EXT_PREFIX"]);
        sysrootifyPrefix = false;
    }

    bool haveHpx;
    if (dictionary["QT_HOST_PREFIX"].isEmpty()) {
        dictionary["QT_HOST_PREFIX"] = (sysrootifyPrefix ? dictionary["CFG_SYSROOT"] : QString())
                                       + dictionary["QT_INSTALL_PREFIX"];
        haveHpx = false;
    } else {
        dictionary["QT_HOST_PREFIX"] = QDir::cleanPath(dictionary["QT_HOST_PREFIX"]);
        haveHpx = true;
    }

    static const struct {
        const char *basevar, *baseoption, *var, *option;
    } varmod[] = {
        { "INSTALL_", "-prefix", "DOCS", "-docdir" },
        { "INSTALL_", "-prefix", "HEADERS", "-headerdir" },
        { "INSTALL_", "-prefix", "LIBS", "-libdir" },
        { "INSTALL_", "-prefix", "LIBEXECS", "-libexecdir" },
        { "INSTALL_", "-prefix", "BINS", "-bindir" },
        { "INSTALL_", "-prefix", "PLUGINS", "-plugindir" },
        { "INSTALL_", "-prefix", "IMPORTS", "-importdir" },
        { "INSTALL_", "-prefix", "QML", "-qmldir" },
        { "INSTALL_", "-prefix", "ARCHDATA", "-archdatadir" },
        { "INSTALL_", "-prefix", "DATA", "-datadir" },
        { "INSTALL_", "-prefix", "TRANSLATIONS", "-translationdir" },
        { "INSTALL_", "-prefix", "EXAMPLES", "-examplesdir" },
        { "INSTALL_", "-prefix", "TESTS", "-testsdir" },
        { "INSTALL_", "-prefix", "SETTINGS", "-sysconfdir" },
        { "HOST_", "-hostprefix", "BINS", "-hostbindir" },
        { "HOST_", "-hostprefix", "LIBS", "-hostlibdir" },
        { "HOST_", "-hostprefix", "DATA", "-hostdatadir" },
    };

    bool prefixReminder = false;
    for (uint i = 0; i < sizeof(varmod) / sizeof(varmod[0]); i++) {
        QString path = QDir::cleanPath(
                    dictionary[QLatin1String("QT_") + varmod[i].basevar + varmod[i].var]);
        if (path.isEmpty())
            continue;
        QString base = dictionary[QLatin1String("QT_") + varmod[i].basevar + "PREFIX"];
        if (!path.startsWith(base)) {
            if (i != 13) {
                dictionary["PREFIX_COMPLAINTS"] += QLatin1String("\n        NOTICE: ")
                        + varmod[i].option + " is not a subdirectory of " + varmod[i].baseoption + ".";
                if (i < 13 ? qipempty : !haveHpx)
                    prefixReminder = true;
            }
        } else {
            path.remove(0, base.size());
            if (path.startsWith('/'))
                path.remove(0, 1);
        }
        dictionary[QLatin1String("QT_REL_") + varmod[i].basevar + varmod[i].var]
                = path.isEmpty() ? "." : path;
    }
    if (prefixReminder) {
        dictionary["PREFIX_COMPLAINTS"]
                += "\n        Maybe you forgot to specify -prefix/-hostprefix?";
    }

    if (!qipempty) {
        // If QT_INSTALL_* have not been specified on the command line,
        // default them here, unless prefix is empty (WinCE).

        if (dictionary["QT_REL_INSTALL_HEADERS"].isEmpty())
            dictionary["QT_REL_INSTALL_HEADERS"] = "include";

        if (dictionary["QT_REL_INSTALL_LIBS"].isEmpty())
            dictionary["QT_REL_INSTALL_LIBS"] = "lib";

        if (dictionary["QT_REL_INSTALL_BINS"].isEmpty())
            dictionary["QT_REL_INSTALL_BINS"] = "bin";

        if (dictionary["QT_REL_INSTALL_ARCHDATA"].isEmpty())
            dictionary["QT_REL_INSTALL_ARCHDATA"] = ".";
        if (dictionary["QT_REL_INSTALL_ARCHDATA"] != ".")
            dictionary["QT_REL_INSTALL_ARCHDATA_PREFIX"] = dictionary["QT_REL_INSTALL_ARCHDATA"] + '/';

        if (dictionary["QT_REL_INSTALL_LIBEXECS"].isEmpty()) {
            if (targSpec.startsWith("win"))
                dictionary["QT_REL_INSTALL_LIBEXECS"] = dictionary["QT_REL_INSTALL_ARCHDATA_PREFIX"] + "bin";
            else
                dictionary["QT_REL_INSTALL_LIBEXECS"] = dictionary["QT_REL_INSTALL_ARCHDATA_PREFIX"] + "libexec";
        }

        if (dictionary["QT_REL_INSTALL_PLUGINS"].isEmpty())
            dictionary["QT_REL_INSTALL_PLUGINS"] = dictionary["QT_REL_INSTALL_ARCHDATA_PREFIX"] + "plugins";

        if (dictionary["QT_REL_INSTALL_IMPORTS"].isEmpty())
            dictionary["QT_REL_INSTALL_IMPORTS"] = dictionary["QT_REL_INSTALL_ARCHDATA_PREFIX"] + "imports";

        if (dictionary["QT_REL_INSTALL_QML"].isEmpty())
            dictionary["QT_REL_INSTALL_QML"] = dictionary["QT_REL_INSTALL_ARCHDATA_PREFIX"] + "qml";

        if (dictionary["QT_REL_INSTALL_DATA"].isEmpty())
            dictionary["QT_REL_INSTALL_DATA"] = ".";
        if (dictionary["QT_REL_INSTALL_DATA"] != ".")
            dictionary["QT_REL_INSTALL_DATA_PREFIX"] = dictionary["QT_REL_INSTALL_DATA"] + '/';

        if (dictionary["QT_REL_INSTALL_DOCS"].isEmpty())
            dictionary["QT_REL_INSTALL_DOCS"] = dictionary["QT_REL_INSTALL_DATA_PREFIX"] + "doc";

        if (dictionary["QT_REL_INSTALL_TRANSLATIONS"].isEmpty())
            dictionary["QT_REL_INSTALL_TRANSLATIONS"] = dictionary["QT_REL_INSTALL_DATA_PREFIX"] + "translations";

        if (dictionary["QT_REL_INSTALL_EXAMPLES"].isEmpty())
            dictionary["QT_REL_INSTALL_EXAMPLES"] = "examples";

        if (dictionary["QT_REL_INSTALL_TESTS"].isEmpty())
            dictionary["QT_REL_INSTALL_TESTS"] = "tests";
    }

    if (dictionary["QT_REL_HOST_BINS"].isEmpty())
        dictionary["QT_REL_HOST_BINS"] = haveHpx ? "bin" : dictionary["QT_REL_INSTALL_BINS"];

    if (dictionary["QT_REL_HOST_LIBS"].isEmpty())
        dictionary["QT_REL_HOST_LIBS"] = haveHpx ? "lib" : dictionary["QT_REL_INSTALL_LIBS"];

    if (dictionary["QT_REL_HOST_DATA"].isEmpty())
        dictionary["QT_REL_HOST_DATA"] = haveHpx ? "." : dictionary["QT_REL_INSTALL_ARCHDATA"];

    confStringOff = 0;
    addConfStr(0, dictionary["QT_REL_INSTALL_DOCS"]);
    addConfStr(0, dictionary["QT_REL_INSTALL_HEADERS"]);
    addConfStr(0, dictionary["QT_REL_INSTALL_LIBS"]);
    addConfStr(0, dictionary["QT_REL_INSTALL_LIBEXECS"]);
    addConfStr(0, dictionary["QT_REL_INSTALL_BINS"]);
    addConfStr(0, dictionary["QT_REL_INSTALL_PLUGINS"]);
    addConfStr(0, dictionary["QT_REL_INSTALL_IMPORTS"]);
    addConfStr(0, dictionary["QT_REL_INSTALL_QML"]);
    addConfStr(0, dictionary["QT_REL_INSTALL_ARCHDATA"]);
    addConfStr(0, dictionary["QT_REL_INSTALL_DATA"]);
    addConfStr(0, dictionary["QT_REL_INSTALL_TRANSLATIONS"]);
    addConfStr(0, dictionary["QT_REL_INSTALL_EXAMPLES"]);
    addConfStr(0, dictionary["QT_REL_INSTALL_TESTS"]);
    addConfStr(1, dictionary["CFG_SYSROOT"]);
    addConfStr(1, dictionary["QT_REL_HOST_BINS"]);
    addConfStr(1, dictionary["QT_REL_HOST_LIBS"]);
    addConfStr(1, dictionary["QT_REL_HOST_DATA"]);
    addConfStr(1, targSpec);
    addConfStr(1, hostSpec);

    // Generate the new qconfig.cpp file
    {
        FileWriter tmpStream(buildPath + "/src/corelib/global/qconfig.cpp");
        tmpStream << "/* Licensed */" << endl
                  << "static const char qt_configure_licensee_str          [512 + 12] = \"qt_lcnsuser=" << dictionary["LICENSEE"] << "\";" << endl
                  << "static const char qt_configure_licensed_products_str [512 + 12] = \"qt_lcnsprod=" << dictionary["EDITION"] << "\";" << endl
                  << endl
                  << "/* Build date */" << endl
                  << "static const char qt_configure_installation          [11  + 12] = \"qt_instdate=2012-12-20\";" << endl
                  << endl
                  << "/* Installation Info */" << endl
                  << "static const char qt_configure_prefix_path_str       [512 + 12] = \"qt_prfxpath=" << dictionary["QT_INSTALL_PREFIX"] << "\";" << endl
                  << "#ifdef QT_BUILD_QMAKE" << endl
                  << "static const char qt_configure_ext_prefix_path_str   [512 + 12] = \"qt_epfxpath=" << dictionary["QT_EXT_PREFIX"] << "\";" << endl
                  << "static const char qt_configure_host_prefix_path_str  [512 + 12] = \"qt_hpfxpath=" << dictionary["QT_HOST_PREFIX"] << "\";" << endl
                  << "#endif" << endl
                  << endl
                  << "static const short qt_configure_str_offsets[] = {\n"
                  << "    " << confStrOffsets[0] << endl
                  << "#ifdef QT_BUILD_QMAKE\n"
                  << "    " << confStrOffsets[1] << endl
                  << "#endif\n"
                  << "};\n"
                  << "static const char qt_configure_strs[] =\n"
                  << confStrings[0] << "#ifdef QT_BUILD_QMAKE\n"
                  << confStrings[1] << "#endif\n"
                  << ";\n"
                  << endl;
        if ((platform() != WINDOWS) && (platform() != WINDOWS_RT))
            tmpStream << "#define QT_CONFIGURE_SETTINGS_PATH \"" << dictionary["QT_REL_INSTALL_SETTINGS"] << "\"" << endl;

        tmpStream << endl
                  << "#ifdef QT_BUILD_QMAKE\n"
                  << "# define QT_CONFIGURE_SYSROOTIFY_PREFIX " << (sysrootifyPrefix ? "true" : "false") << endl
                  << "#endif\n\n"
                  << "/* strlen( \"qt_lcnsxxxx\") == 12 */" << endl
                  << "#define QT_CONFIGURE_LICENSEE qt_configure_licensee_str + 12" << endl
                  << "#define QT_CONFIGURE_LICENSED_PRODUCTS qt_configure_licensed_products_str + 12" << endl
                  << endl
                  << "#define QT_CONFIGURE_PREFIX_PATH qt_configure_prefix_path_str + 12\n"
                  << "#ifdef QT_BUILD_QMAKE\n"
                  << "# define QT_CONFIGURE_EXT_PREFIX_PATH qt_configure_ext_prefix_path_str + 12\n"
                  << "# define QT_CONFIGURE_HOST_PREFIX_PATH qt_configure_host_prefix_path_str + 12\n"
                  << "#endif\n";

        if (!tmpStream.flush())
            dictionary[ "DONE" ] = "error";
    }
}

void Configure::buildQmake()
{
    if (dictionary[ "BUILD_QMAKE" ] == "yes") {
        QStringList args;

        // Build qmake
        QString pwd = QDir::currentPath();
        if (!QDir(buildPath).mkpath("qmake")) {
            cout << "Cannot create qmake build dir." << endl;
            dictionary[ "DONE" ] = "error";
            return;
        }
        if (!QDir::setCurrent(buildPath + "/qmake")) {
            cout << "Cannot enter qmake build dir." << endl;
            dictionary[ "DONE" ] = "error";
            return;
        }

        QString makefile = "Makefile";
        {
            QFile out(makefile);
            if (out.open(QFile::WriteOnly | QFile::Text)) {
                QTextStream stream(&out);
                stream << "#AutoGenerated by configure.exe" << endl
                    << "BUILD_PATH = .." << endl
                    << "SOURCE_PATH = " << QDir::toNativeSeparators(sourcePath) << endl
                    << "INC_PATH = " << QDir::toNativeSeparators(
                           (QFile::exists(sourcePath + "/.git") ? ".." : sourcePath)
                           + "/include") << endl;
                stream << "QT_VERSION = " << dictionary["VERSION"] << endl
                       << "QT_MAJOR_VERSION = " << dictionary["VERSION_MAJOR"] << endl
                       << "QT_MINOR_VERSION = " << dictionary["VERSION_MINOR"] << endl
                       << "QT_PATCH_VERSION = " << dictionary["VERSION_PATCH"] << endl;
                if (dictionary[ "QMAKESPEC" ].startsWith("win32-g++")) {
                    stream << "QMAKESPEC = $(SOURCE_PATH)\\mkspecs\\" << dictionary[ "QMAKESPEC" ] << endl
                           << "EXTRA_CFLAGS = -DUNICODE -ffunction-sections" << endl
                           << "EXTRA_CXXFLAGS = -std=c++11 -DUNICODE -ffunction-sections" << endl
                           << "EXTRA_LFLAGS = -Wl,--gc-sections" << endl
                           << "QTOBJS = qfilesystemengine_win.o \\" << endl
                           << "         qfilesystemiterator_win.o \\" << endl
                           << "         qfsfileengine_win.o \\" << endl
                           << "         qlocale_win.o \\" << endl
                           << "         qsettings_win.o \\" << endl
                           << "         qsystemlibrary.o \\" << endl
                           << "         registry.o" << endl
                           << "QTSRCS=\"$(SOURCE_PATH)/src/corelib/io/qfilesystemengine_win.cpp\" \\" << endl
                           << "       \"$(SOURCE_PATH)/src/corelib/io/qfilesystemiterator_win.cpp\" \\" << endl
                           << "       \"$(SOURCE_PATH)/src/corelib/io/qfsfileengine_win.cpp\" \\" << endl
                           << "       \"$(SOURCE_PATH)/src/corelib/io/qsettings_win.cpp\" \\" << endl
                           << "       \"$(SOURCE_PATH)/src/corelib/tools/qlocale_win.cpp\" \\" << endl\
                           << "       \"$(SOURCE_PATH)/src/corelib/plugin/qsystemlibrary.cpp\" \\" << endl
                           << "       \"$(SOURCE_PATH)/tools/shared/windows/registry.cpp\"" << endl
                           << "EXEEXT=.exe" << endl
                           << "LFLAGS=-static -s -lole32 -luuid -ladvapi32 -lkernel32" << endl;
                    /*
                    ** SHELL is the full path of sh.exe, unless
                    ** 1) it is found in the current directory
                    ** 2) it is not found at all
                    ** 3) it is overridden on the command line with an existing file
                    ** ... otherwise it is always sh.exe. Specifically, SHELL from the
                    ** environment has no effect.
                    **
                    ** This check will fail if SHELL is explicitly set to a not
                    ** sh-compatible shell. This is not a problem, because configure.bat
                    ** will not do that.
                    */
                    stream << "ifeq ($(SHELL), sh.exe)" << endl
                           << "    ifeq ($(wildcard $(CURDIR)/sh.exe), )" << endl
                           << "        SH = 0" << endl
                           << "    else" << endl
                           << "        SH = 1" << endl
                           << "    endif" << endl
                           << "else" << endl
                           << "    SH = 1" << endl
                           << "endif" << endl
                           << "\n"
                           << "ifeq ($(SH), 1)" << endl
                           << "    RM_F = rm -f" << endl
                           << "    RM_RF = rm -rf" << endl
                           << "else" << endl
                           << "    RM_F = del /f" << endl
                           << "    RM_RF = rmdir /s /q" << endl
                           << "endif" << endl;
                    stream << "\n\n";
                } else {
                    stream << "QMAKESPEC = " << dictionary["QMAKESPEC"] << endl;
                }

                stream << "\n\n";

                QFile in(sourcePath + "/qmake/" + dictionary["QMAKEMAKEFILE"]);
                if (in.open(QFile::ReadOnly | QFile::Text)) {
                    QString d = in.readAll();
                    //### need replaces (like configure.sh)? --Sam
                    stream << d << endl;
                }
                stream.flush();
                out.close();
            }
        }

        args += dictionary[ "MAKE" ];
        args += "-f";
        args += makefile;

        cout << "Creating qmake..." << endl;
        int exitCode = Environment::execute(args, QStringList(), QStringList());
        if (exitCode) {
            args.clear();
            args += dictionary[ "MAKE" ];
            args += "-f";
            args += makefile;
            args += "clean";
            exitCode = Environment::execute(args, QStringList(), QStringList());
            if (exitCode) {
                cout << "Cleaning qmake failed, return code " << exitCode << endl << endl;
                dictionary[ "DONE" ] = "error";
            } else {
                args.clear();
                args += dictionary[ "MAKE" ];
                args += "-f";
                args += makefile;
                exitCode = Environment::execute(args, QStringList(), QStringList());
                if (exitCode) {
                    cout << "Building qmake failed, return code " << exitCode << endl << endl;
                    dictionary[ "DONE" ] = "error";
                }
            }
        }
        QDir::setCurrent(pwd);
    }

    // Generate qt.conf
    QFile confFile(buildPath + "/bin/qt.conf");
    if (confFile.open(QFile::WriteOnly | QFile::Text)) { // Truncates any existing file.
        QTextStream confStream(&confFile);
        confStream << "[EffectivePaths]" << endl
                   << "Prefix=.." << endl;
        if (sourcePath != buildPath)
            confStream << "[EffectiveSourcePaths]" << endl
                       << "Prefix=" << sourcePath << endl;

        confStream.flush();
        confFile.close();
    }

}

void Configure::generateMakefiles()
{
        QString pwd = QDir::currentPath();
        {
            QString sourcePathMangled = sourcePath;
            QString buildPathMangled = buildPath;
            if (dictionary.contains("TOPLEVEL")) {
                sourcePathMangled = QFileInfo(sourcePath).path();
                buildPathMangled = QFileInfo(buildPath).path();
            }
            QStringList args;
            args << buildPath + "/bin/qmake" << sourcePathMangled;

            QDir::setCurrent(buildPathMangled);
            if (int exitCode = Environment::execute(args, QStringList(), QStringList())) {
                cout << "Qmake failed, return code " << exitCode  << endl << endl;
                dictionary[ "DONE" ] = "error";
            }
        }
        QDir::setCurrent(pwd);
}

void Configure::showSummary()
{
    QString make = dictionary[ "MAKE" ];
    cout << endl << endl << "Qt is now configured for building. Just run " << qPrintable(make) << "." << endl;
    cout << "To reconfigure, run " << qPrintable(make) << " confclean and configure." << endl << endl;
}

Configure::ProjectType Configure::projectType(const QString& proFileName)
{
    QFile proFile(proFileName);
    if (proFile.open(QFile::ReadOnly)) {
        QString buffer = proFile.readLine(1024);
        while (!buffer.isEmpty()) {
            QStringList segments = buffer.split(QRegExp("\\s"));
            QStringList::Iterator it = segments.begin();

            if (segments.size() >= 3) {
                QString keyword = (*it++);
                QString operation = (*it++);
                QString value = (*it++);

                if (keyword == "TEMPLATE") {
                    if (value == "lib")
                        return Lib;
                    else if (value == "subdirs")
                        return Subdirs;
                }
            }
            // read next line
            buffer = proFile.readLine(1024);
        }
        proFile.close();
    }
    // Default to app handling
    return App;
}

bool Configure::showLicense(QString orgLicenseFile)
{
    if (dictionary["LICENSE_CONFIRMED"] == "yes") {
        cout << "You have already accepted the terms of the license." << endl << endl;
        return true;
    }

    bool showGpl2 = true;
    QString licenseFile = orgLicenseFile;
    QString theLicense;
    if (dictionary["EDITION"] == "OpenSource") {
        if (platform() != WINDOWS_RT
                && (platform() != ANDROID || dictionary["ANDROID_STYLE_ASSETS"] == "no")) {
            theLicense = "GNU Lesser General Public License (LGPL) version 3\n"
                         "or the GNU General Public License (GPL) version 2";
        } else {
            theLicense = "GNU Lesser General Public License (LGPL) version 3";
            showGpl2 = false;
        }
    } else {
        // the first line of the license file tells us which license it is
        QFile file(licenseFile);
        if (!file.open(QFile::ReadOnly)) {
            cout << "Failed to load LICENSE file" << endl;
            return false;
        }
        theLicense = file.readLine().trimmed();
    }

    forever {
        char accept = '?';
        cout << "You are licensed to use this software under the terms of" << endl
             << "the " << theLicense << "." << endl
             << endl;
        if (dictionary["EDITION"] == "OpenSource") {
            cout << "Type 'L' to view the GNU Lesser General Public License version 3 (LGPLv3)." << endl;
            if (showGpl2)
                cout << "Type 'G' to view the GNU General Public License version 2 (GPLv2)." << endl;
        } else {
            cout << "Type '?' to view the " << theLicense << "." << endl;
        }
        cout << "Type 'y' to accept this license offer." << endl
             << "Type 'n' to decline this license offer." << endl
             << endl
             << "Do you accept the terms of the license?" << endl;
        cin >> accept;
        accept = tolower(accept);

        if (accept == 'y') {
            return true;
        } else if (accept == 'n') {
            return false;
        } else {
            if (dictionary["EDITION"] == "OpenSource") {
                if (accept == 'L')
                    licenseFile = orgLicenseFile + "/LICENSE.LGPL3";
                else
                    licenseFile = orgLicenseFile + "/LICENSE.GPL2";
            }
            // Get console line height, to fill the screen properly
            int i = 0, screenHeight = 25; // default
            CONSOLE_SCREEN_BUFFER_INFO consoleInfo;
            HANDLE stdOut = GetStdHandle(STD_OUTPUT_HANDLE);
            if (GetConsoleScreenBufferInfo(stdOut, &consoleInfo))
                screenHeight = consoleInfo.srWindow.Bottom
                             - consoleInfo.srWindow.Top
                             - 1; // Some overlap for context

            // Prompt the license content to the user
            QFile file(licenseFile);
            if (!file.open(QFile::ReadOnly)) {
                cout << "Failed to load LICENSE file" << licenseFile << endl;
                return false;
            }
            QStringList licenseContent = QString(file.readAll()).split('\n');
            while (i < licenseContent.size()) {
                cout << licenseContent.at(i) << endl;
                if (++i % screenHeight == 0) {
                    promptKeyPress();
                    cout << "\r";     // Overwrite text above
                }
            }
        }
    }
}

void Configure::readLicense()
{
    dictionary["PLATFORM NAME"] = platformName();
    dictionary["LICENSE FILE"] = sourcePath;

    bool openSource = false;
    bool hasOpenSource = QFile::exists(dictionary["LICENSE FILE"] + "/LICENSE.LGPL3") || QFile::exists(dictionary["LICENSE FILE"] + "/LICENSE.GPL2");
    if (dictionary["BUILDTYPE"] == "commercial") {
        openSource = false;
    } else if (dictionary["BUILDTYPE"] == "opensource") {
        openSource = true;
    } else if (hasOpenSource) { // No Open Source? Just display the commercial license right away
        forever {
            char accept = '?';
            cout << "Which edition of Qt do you want to use ?" << endl;
            cout << "Type 'c' if you want to use the Commercial Edition." << endl;
            cout << "Type 'o' if you want to use the Open Source Edition." << endl;
            cin >> accept;
            accept = tolower(accept);

            if (accept == 'c') {
                openSource = false;
                break;
            } else if (accept == 'o') {
                openSource = true;
                break;
            }
        }
    }
    if (hasOpenSource && openSource) {
        cout << endl << "This is the " << dictionary["PLATFORM NAME"] << " Open Source Edition." << endl;
        dictionary["LICENSEE"] = "Open Source";
        dictionary["EDITION"] = "OpenSource";
        cout << endl;
        if (!showLicense(dictionary["LICENSE FILE"])) {
            cout << "Configuration aborted since license was not accepted";
            dictionary["DONE"] = "error";
            return;
        }
    } else if (openSource) {
        cout << endl << "Cannot find the GPL license files! Please download the Open Source version of the library." << endl;
        dictionary["DONE"] = "error";
    }
    else {
        Tools::checkLicense(dictionary, sourcePath, buildPath);
    }
}

void Configure::reloadCmdLine()
{
    if (dictionary[ "REDO" ] == "yes") {
        QFile inFile(buildPath + "/configure" + dictionary[ "CUSTOMCONFIG" ] + ".cache");
        if (inFile.open(QFile::ReadOnly)) {
            QTextStream inStream(&inFile);
            while (!inStream.atEnd())
                configCmdLine += inStream.readLine().trimmed();
            inFile.close();
        }
    }
}

void Configure::saveCmdLine()
{
    if (dictionary[ "REDO" ] != "yes") {
        QFile outFile(buildPath + "/configure" + dictionary[ "CUSTOMCONFIG" ] + ".cache");
        if (outFile.open(QFile::WriteOnly | QFile::Text)) {
            QTextStream outStream(&outFile);
            for (QStringList::Iterator it = configCmdLine.begin(); it != configCmdLine.end(); ++it) {
                outStream << (*it) << endl;
            }
            outStream.flush();
            outFile.close();
        }
    }
}

bool Configure::isDone()
{
    return !dictionary["DONE"].isEmpty();
}

bool Configure::isOk()
{
    return (dictionary[ "DONE" ] != "error");
}

QString Configure::platformName() const
{
    switch (platform()) {
    default:
    case WINDOWS:
        return QStringLiteral("Qt for Windows");
    case WINDOWS_RT:
        return QStringLiteral("Qt for Windows Runtime");
    case QNX:
        return QStringLiteral("Qt for QNX");
    case ANDROID:
        return QStringLiteral("Qt for Android");
    case OTHER:
        return QStringLiteral("Qt for ???");
    }
}

QString Configure::qpaPlatformName() const
{
    switch (platform()) {
    default:
    case WINDOWS:
        return QStringLiteral("windows");
    case WINDOWS_RT:
        return QStringLiteral("winrt");
    case QNX:
        return QStringLiteral("qnx");
    case ANDROID:
        return QStringLiteral("android");
    case OTHER:
        return QStringLiteral("xcb");
    }
}

int Configure::platform() const
{
    const QString qMakeSpec = dictionary.value("QMAKESPEC");
    const QString xQMakeSpec = dictionary.value("XQMAKESPEC");

    if ((xQMakeSpec.startsWith("winphone") || xQMakeSpec.startsWith("winrt")))
        return WINDOWS_RT;

    if (xQMakeSpec.contains("qnx"))
        return QNX;

    if (xQMakeSpec.contains("android"))
        return ANDROID;

    if (!xQMakeSpec.isEmpty())
        return OTHER;

    return WINDOWS;
}

FileWriter::FileWriter(const QString &name)
    : QTextStream()
    , m_name(name)
{
    m_buffer.open(QIODevice::WriteOnly);
    setDevice(&m_buffer);
}

bool FileWriter::flush()
{
    QTextStream::flush();
    QFile oldFile(m_name);
    if (oldFile.open(QIODevice::ReadOnly | QIODevice::Text)) {
        if (oldFile.readAll() == m_buffer.data())
            return true;
        oldFile.close();
    }
    QString dir = QFileInfo(m_name).absolutePath();
    if (!QDir().mkpath(dir)) {
        cout << "Cannot create directory " << qPrintable(QDir::toNativeSeparators(dir)) << ".\n";
        return false;
    }
    QFile file(m_name + ".new");
    if (file.open(QIODevice::WriteOnly | QIODevice::Text)) {
        if (file.write(m_buffer.data()) == m_buffer.data().size()) {
            file.close();
            if (file.error() == QFile::NoError) {
                ::SetFileAttributes((wchar_t*)m_name.utf16(), FILE_ATTRIBUTE_NORMAL);
                QFile::remove(m_name);
                if (!file.rename(m_name)) {
                    cout << "Cannot replace file " << qPrintable(QDir::toNativeSeparators(m_name)) << ".\n";
                    return false;
                }
                return true;
            }
        }
    }
    cout << "Cannot create file " << qPrintable(QDir::toNativeSeparators(file.fileName()))
         << ": " << qPrintable(file.errorString()) << ".\n";
    file.remove();
    return false;
}

QT_END_NAMESPACE<|MERGE_RESOLUTION|>--- conflicted
+++ resolved
@@ -1624,31 +1624,6 @@
         dictionary[ "LARGE_FILE" ]          = "no";
         dictionary[ "ANGLE" ]               = "yes";
         dictionary[ "DYNAMICGL" ]           = "no";
-<<<<<<< HEAD
-=======
-    } else if (dictionary.value("XQMAKESPEC").startsWith("wince")) {
-        dictionary[ "STYLE_WINDOWSXP" ]     = "no";
-        dictionary[ "STYLE_WINDOWSVISTA" ]  = "no";
-        dictionary[ "STYLE_FUSION" ]        = "no";
-        dictionary[ "STYLE_WINDOWSCE" ]     = "yes";
-        dictionary[ "STYLE_WINDOWSMOBILE" ] = "yes";
-        dictionary[ "OPENGL" ]              = "no";
-        dictionary[ "RTTI" ]                = "no";
-        dictionary[ "SSE2" ]                = "no";
-        dictionary[ "SSE3" ]                = "no";
-        dictionary[ "SSSE3" ]               = "no";
-        dictionary[ "SSE4_1" ]              = "no";
-        dictionary[ "SSE4_2" ]              = "no";
-        dictionary[ "AVX" ]                 = "no";
-        dictionary[ "AVX2" ]                = "no";
-        dictionary[ "CE_CRT" ]              = "yes";
-        dictionary[ "LARGE_FILE" ]          = "no";
-        dictionary[ "ANGLE" ]               = "no";
-        dictionary[ "DYNAMICGL" ]           = "no";
-        if (dictionary[ "XQMAKESPEC" ].startsWith("wincewm")) {
-            dictionary[ "MMX" ]    = "yes";
-        }
->>>>>>> 45dc347a
     } else if (dictionary.value("XQMAKESPEC").startsWith("linux")) { //TODO actually wrong.
       //TODO
         dictionary[ "STYLE_WINDOWSXP" ]     = "no";
